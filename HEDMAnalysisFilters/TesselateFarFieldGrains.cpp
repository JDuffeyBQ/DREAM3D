/* ============================================================================
 * Copyright (c) 2011 Michael A. Jackson (BlueQuartz Software)
 * Copyright (c) 2011 Dr. Michael A. Groeber (US Air Force Research Laboratories)
 * All rights reserved.
 *
 * Redistribution and use in source and binary forms, with or without modification,
 * are permitted provided that the following conditions are met:
 *
 * Redistributions of source code must retain the above copyright notice, this
 * list of conditions and the following disclaimer.
 *
 * Redistributions in binary form must reproduce the above copyright notice, this
 * list of conditions and the following disclaimer in the documentation and/or
 * other materials provided with the distribution.
 *
 * Neither the name of Michael A. Groeber, Michael A. Jackson, the US Air Force,
 * BlueQuartz Software nor the names of its contributors may be used to endorse
 * or promote products derived from this software without specific prior written
 * permission.
 *
 * THIS SOFTWARE IS PROVIDED BY THE COPYRIGHT HOLDERS AND CONTRIBUTORS "AS IS"
 * AND ANY EXPRESS OR IMPLIED WARRANTIES, INCLUDING, BUT NOT LIMITED TO, THE
 * IMPLIED WARRANTIES OF MERCHANTABILITY AND FITNESS FOR A PARTICULAR PURPOSE ARE
 * DISCLAIMED. IN NO EVENT SHALL THE COPYRIGHT HOLDER OR CONTRIBUTORS BE LIABLE
 * FOR ANY DIRECT, INDIRECT, INCIDENTAL, SPECIAL, EXEMPLARY, OR CONSEQUENTIAL
 * DAMAGES (INCLUDING, BUT NOT LIMITED TO, PROCUREMENT OF SUBSTITUTE GOODS OR
 * SERVICES; LOSS OF USE, DATA, OR PROFITS; OR BUSINESS INTERRUPTION) HOWEVER
 * CAUSED AND ON ANY THEORY OF LIABILITY, WHETHER IN CONTRACT, STRICT LIABILITY,
 * OR TORT (INCLUDING NEGLIGENCE OR OTHERWISE) ARISING IN ANY WAY OUT OF THE
 * USE OF THIS SOFTWARE, EVEN IF ADVISED OF THE POSSIBILITY OF SUCH DAMAGE.
 *
 *  This code was written under United States Air Force Contract number
 *                           FA8650-07-D-5800
 *
 * ~~~~~~~~~~~~~~~~~~~~~~~~~~~~~~~~~~~~~~~~~~~~~~~~~~~~~~~~~~~~~~~~~~~~~~~~~~ */

#include "TesselateFarFieldGrains.h"
#include <algorithm>


#ifdef DREAM3D_USE_PARALLEL_ALGORITHMS
#include <tbb/parallel_for.h>
#include <tbb/blocked_range3d.h>
#include <tbb/partitioner.h>
#include <tbb/task_scheduler_init.h>
#endif


#include <QtCore/QFile>
#include <QtCore/QFileInfo>
#include <QtCore/QDir>

#include "DREAM3DLib/Common/Constants.h"
#include "DREAM3DLib/CoreFilters/DataContainerWriter.h"
#include "DREAM3DLib/DataArrays/NeighborList.hpp"
#include "DREAM3DLib/FilterParameters/AbstractFilterParametersReader.h"
#include "DREAM3DLib/FilterParameters/AbstractFilterParametersWriter.h"
#include "DREAM3DLib/FilterParameters/FileListInfoFilterParameter.h"
#include "DREAM3DLib/FilterParameters/SeparatorFilterParameter.h"
#include "DREAM3DLib/Math/DREAM3DMath.h"
#include "DREAM3DLib/Math/MatrixMath.h"
#include "DREAM3DLib/StatsData/PrimaryStatsData.h"
#include "DREAM3DLib/Geometry/ShapeOps/EllipsoidOps.h"
#include "DREAM3DLib/Utilities/DREAM3DRandom.h"
#include "DREAM3DLib/Utilities/FilePathGenerator.h"
#include "DREAM3DLib/Utilities/TimeUtilities.h"
#include "OrientationLib/OrientationMath/OrientationMath.h"

//// Macro to determine if we are going to show the Debugging Output files
#define PPP_SHOW_DEBUG_OUTPUTS 0

#if 0

#define NEW_SHARED_ARRAY(var, m_msgType, size)\
  boost::shared_array<m_msgType> var##Array(new m_msgType[size]);\
  m_msgType* var = var##Array.get();

#define GG_INIT_DOUBLE_ARRAY(array, value, size)\
  for(size_t n = 0; n < size; ++n) { array[n] = (value); }

#endif

#if (CMP_SIZEOF_SIZE_T == 4)
typedef int32_t DimType;
#else
typedef int64_t DimType;
#endif




/**
 * @brief
 */
class AssignVoxelsImpl
{
    DimType dims[3];
    float Invradcur[3];
    float res[3];
    int32_t* m_FeatureIds;
    float xc;
    float yc;
    float zc;
    ShapeOps::Pointer m_EllipsoidOps;
    float ga[3][3];
    int curFeature;
    Int32ArrayType::Pointer newownersPtr;
    FloatArrayType::Pointer ellipfuncsPtr;

  public:
    AssignVoxelsImpl(DimType* dimensions, float* resolution, int32_t* featureIds, float* radCur,
                     float* xx, ShapeOps::Pointer ellipsoidOps, float gA[3][3], float* size, int cur_feature,
                     Int32ArrayType::Pointer newowners, FloatArrayType::Pointer ellipfuncs) :
      m_FeatureIds(featureIds),
      m_EllipsoidOps(ellipsoidOps),
      curFeature(cur_feature)
    {
      dims[0] = dimensions[0];
      dims[1] = dimensions[1];
      dims[2] = dimensions[2];
      Invradcur[0] = 1.0 / radCur[0];
      Invradcur[1] = 1.0 / radCur[1];
      Invradcur[2] = 1.0 / radCur[2];

      res[0] = resolution[0];
      res[1] = resolution[1];
      res[2] = resolution[2];

      xc = xx[0];
      yc = xx[1];
      zc = xx[2];

      ga[0][0] = gA[0][0];
      ga[0][1] = gA[0][1];
      ga[0][2] = gA[0][2];
      ga[1][0] = gA[1][0];
      ga[1][1] = gA[1][1];
      ga[1][2] = gA[1][2];
      ga[2][0] = gA[2][0];
      ga[2][1] = gA[2][1];
      ga[2][2] = gA[2][2];

      newownersPtr = newowners;
      ellipfuncsPtr = ellipfuncs;

    }
    virtual ~AssignVoxelsImpl() {}

    // -----------------------------------------------------------------------------
    //
    // -----------------------------------------------------------------------------
    void convert(int zStart, int zEnd, int yStart, int yEnd, int xStart, int xEnd) const
    {

      int column = 0;
      int row = 0;
      int plane = 0;
      int index = 0;
      float gaCopy[3][3];
      float gaT[3][3];
      float coords[3] = {0.0f, 0.0f, 0.0f};
      float inside = 0.0f;
      //   float dist = 0.0f;
      //   float radcur1squared = 1.0/(Invradcur[0]*Invradcur[0]);
      float coordsRotated[3] = {0.0f, 0.0f, 0.0f};
      int32_t* newowners = newownersPtr->getPointer(0);
      float* ellipfuncs = ellipfuncsPtr->getPointer(0);

      //making a copy because the transpose function used later can't deal with the const nature of ga
      for(int i = 0; i < 3; i++)
      {
        for(int j = 0; j < 3; j++)
        {
          gaCopy[i][j] = ga[i][j];
        }
      }

      DimType dim0_dim_1 = dims[0] * dims[1];
      for (DimType iter1 = xStart; iter1 < xEnd; iter1++)
      {
        column = iter1;
        if (iter1 < 0) { column = iter1 + dims[0]; }
        else if (iter1 > dims[0] - 1) { column = iter1 - dims[0]; }

        for (DimType iter2 = yStart; iter2 < yEnd; iter2++)
        {
          row = iter2;
          if (iter2 < 0) { row = iter2 + dims[1]; }
          else if (iter2 > dims[1] - 1) { row = iter2 - dims[1]; }
          size_t row_dim = row * dims[0];

          for (DimType iter3 = zStart; iter3 < zEnd; iter3++)
          {
            plane = iter3;
            if (iter3 < 0) { plane = iter3 + dims[2]; }
            else if (iter3 > dims[2] - 1) { plane = iter3 - dims[2]; }

            index = static_cast<int>( (plane * dim0_dim_1) + (row_dim) + column );

            inside = -1;
            coords[0] = float(iter1) * res[0];
            coords[1] = float(iter2) * res[1];
            coords[2] = float(iter3) * res[2];

            coords[0] = coords[0] - xc;
            coords[1] = coords[1] - yc;
            coords[2] = coords[2] - zc;
            MatrixMath::Transpose3x3(gaCopy, gaT);
            MatrixMath::Multiply3x3with3x1(gaT, coords, coordsRotated);
            float axis1comp = coordsRotated[0] * Invradcur[0];
            float axis2comp = coordsRotated[1] * Invradcur[1];
            float axis3comp = coordsRotated[2] * Invradcur[2];
            inside = m_EllipsoidOps->inside(axis1comp, axis2comp, axis3comp);
            //if (inside >= 0 && newowners[index] > 0)
            if (inside >= 0 && newowners[index] > 0 && inside > ellipfuncs[index])
            {
              newowners[index] = curFeature;
              ellipfuncs[index] = inside;
              //newowners[index] = -2;
              //ellipfuncs[index] = inside;
            }
            else if (inside >= 0 && newowners[index] == -1)
            {
              newowners[index] = curFeature;
              ellipfuncs[index] = inside;
            }
          }
        }
      }
    }

#ifdef DREAM3D_USE_PARALLEL_ALGORITHMS
    void operator()(const tbb::blocked_range3d<int, int, int>& r) const
    {
      convert(r.pages().begin(), r.pages().end(), r.rows().begin(), r.rows().end(), r.cols().begin(), r.cols().end());
    }
#endif

  private:

};


// -----------------------------------------------------------------------------
//
// -----------------------------------------------------------------------------
TesselateFarFieldGrains::TesselateFarFieldGrains() :
  AbstractFilter(),
  m_OutputCellAttributeMatrixName(DREAM3D::Defaults::SyntheticVolumeDataContainerName, DREAM3D::Defaults::CellAttributeMatrixName, ""),
  m_OutputCellFeatureAttributeMatrixName(DREAM3D::Defaults::CellFeatureAttributeMatrixName),
  m_OutputCellEnsembleAttributeMatrixName(DREAM3D::Defaults::CellEnsembleAttributeMatrixName),
  m_FeatureIdsArrayName(DREAM3D::CellData::FeatureIds),
  m_CellPhasesArrayName(DREAM3D::CellData::Phases),
  m_SlabIdArrayName("BoxBeamID"),
  m_FeaturePhasesArrayName(DREAM3D::FeatureData::Phases),
  m_FeatureEulerAnglesArrayName(DREAM3D::FeatureData::EulerAngles),
  m_ElasticStrainsArrayName(DREAM3D::FeatureData::ElasticStrains),
  m_CentroidsArrayName(DREAM3D::FeatureData::Centroids),
  m_VolumesArrayName(DREAM3D::FeatureData::Volumes),
  m_AxisLengthsArrayName(DREAM3D::FeatureData::AxisLengths),
  m_AxisEulerAnglesArrayName(DREAM3D::FeatureData::AxisEulerAngles),
  m_Omega3sArrayName(DREAM3D::FeatureData::Omega3s),
  m_EquivalentDiametersArrayName(DREAM3D::FeatureData::EquivalentDiameters),
  m_CrystalStructuresArrayName(DREAM3D::EnsembleData::CrystalStructures),
  m_MaskArrayPath(DREAM3D::Defaults::DataContainerName, DREAM3D::Defaults::CellAttributeMatrixName, DREAM3D::CellData::GoodVoxels),
  m_FeatureIds(NULL),
  m_CellPhases(NULL),
  m_MaskArrayName(DREAM3D::CellData::GoodVoxels),
  m_Mask(NULL),
  m_FeaturePhases(NULL),
  m_SlabId(NULL),
  m_Centroids(NULL),
  m_Volumes(NULL),
  m_AxisLengths(NULL),
  m_AxisEulerAngles(NULL),
  m_Omega3s(NULL),
  m_EquivalentDiameters(NULL),
  m_CrystalStructures(NULL)
{
  m_EllipsoidOps = EllipsoidOps::New();

  m_OrthoOps = OrthoRhombicOps::New();

  m_FeatureInputFileListInfo.StartIndex = 0;
  m_FeatureInputFileListInfo.EndIndex = 0;
  m_FeatureInputFileListInfo.PaddingDigits = 0;
  m_FeatureInputFileListInfo.Ordering = 0;
  m_FeatureInputFileListInfo.FileExtension = "";
  m_FeatureInputFileListInfo.FilePrefix = "";
  m_FeatureInputFileListInfo.FileSuffix = "";
  m_FeatureInputFileListInfo.InputPath = "";

  m_Seed = QDateTime::currentMSecsSinceEpoch();
  setupFilterParameters();
}

// -----------------------------------------------------------------------------
//
// -----------------------------------------------------------------------------
TesselateFarFieldGrains::~TesselateFarFieldGrains()
{
}

// -----------------------------------------------------------------------------
//
// -----------------------------------------------------------------------------
void TesselateFarFieldGrains::setupFilterParameters()
{
  FilterParameterVector parameters;

  parameters.push_back(FileListInfoFilterParameter::New("Feature Input File List", "FeatureInputFileListInfo", getFeatureInputFileListInfo(), FilterParameter::Parameter));

  parameters.push_back(FilterParameter::New("Mask Array", "MaskArrayPath", FilterParameterWidgetType::DataArraySelectionWidget, getMaskArrayPath(), FilterParameter::RequiredArray));

  parameters.push_back(FilterParameter::New("Cell Attribute Matrix Name", "OutputCellAttributeMatrixName", FilterParameterWidgetType::AttributeMatrixSelectionWidget, getOutputCellAttributeMatrixName(), FilterParameter::CreatedArray));
  parameters.push_back(FilterParameter::New("Cell Feature Attribute Matrix Name", "OutputCellFeatureAttributeMatrixName", FilterParameterWidgetType::StringWidget, getOutputCellFeatureAttributeMatrixName(), FilterParameter::CreatedArray));
  parameters.push_back(FilterParameter::New("Cell Ensemble Attribute Matrix Name", "OutputCellEnsembleAttributeMatrixName", FilterParameterWidgetType::StringWidget, getOutputCellEnsembleAttributeMatrixName(), FilterParameter::CreatedArray));
  parameters.push_back(FilterParameter::New("Feature Ids Array Name", "FeatureIdsArrayName", FilterParameterWidgetType::StringWidget, getFeatureIdsArrayName(), FilterParameter::CreatedArray));
  parameters.push_back(FilterParameter::New("Cell Phases Array Name", "CellPhasesArrayName", FilterParameterWidgetType::StringWidget, getCellPhasesArrayName(), FilterParameter::CreatedArray));
  parameters.push_back(FilterParameter::New("Feature Phases Array Name", "FeaturePhasesArrayName", FilterParameterWidgetType::StringWidget, getFeaturePhasesArrayName(), FilterParameter::CreatedArray));
  parameters.push_back(FilterParameter::New("Feature Euler Angles Array Name", "FeatureEulerAnglesArrayName", FilterParameterWidgetType::StringWidget, getFeatureEulerAnglesArrayName(), FilterParameter::CreatedArray));
  parameters.push_back(FilterParameter::New("Feature Elastic Strains Array Name", "ElasticStrainsArrayName", FilterParameterWidgetType::StringWidget, getElasticStrainsArrayName(), FilterParameter::CreatedArray));
  parameters.push_back(FilterParameter::New("Crystal Structures Array Name", "CrystalStructuresArrayName", FilterParameterWidgetType::StringWidget, getCrystalStructuresArrayName(), FilterParameter::CreatedArray));

  setFilterParameters(parameters);
}

// -----------------------------------------------------------------------------
//
// -----------------------------------------------------------------------------
void TesselateFarFieldGrains::readFilterParameters(AbstractFilterParametersReader* reader, int index)
{
  reader->openFilterGroup(this, index);
  setOutputCellAttributeMatrixName( reader->readDataArrayPath("OutputCellAttributeMatrixName", getOutputCellAttributeMatrixName() ) );
  setOutputCellFeatureAttributeMatrixName( reader->readString("OutputCellFeatureAttributeMatrixName", getOutputCellFeatureAttributeMatrixName() ) );
  setOutputCellEnsembleAttributeMatrixName( reader->readString("OutputCellEnsembleAttributeMatrixName", getOutputCellEnsembleAttributeMatrixName() ) );
  setFeatureInputFileListInfo( reader->readFileListInfo("FeatureInputFileListInfo", getFeatureInputFileListInfo() ) );
  setFeatureIdsArrayName( reader->readString("FeatureIdsArrayName", getFeatureIdsArrayName() ) );
  setCellPhasesArrayName( reader->readString("CellPhasesArrayName", getCellPhasesArrayName() ) );
  setFeaturePhasesArrayName( reader->readString("FeaturePhasesArrayName", getFeaturePhasesArrayName() ) );
  setFeatureEulerAnglesArrayName( reader->readString("FeatureEulerAnglesArrayName", getFeatureEulerAnglesArrayName() ) );
  setElasticStrainsArrayName( reader->readString("ElasticStrainsArrayName", getElasticStrainsArrayName() ) );
  setCrystalStructuresArrayName( reader->readString("CrystalStructuresArrayName", getCrystalStructuresArrayName() ) );
  setMaskArrayPath(reader->readDataArrayPath("MaskArrayPath", getMaskArrayPath() ) );
  reader->closeFilterGroup();
}

// -----------------------------------------------------------------------------
//
// -----------------------------------------------------------------------------
int TesselateFarFieldGrains::writeFilterParameters(AbstractFilterParametersWriter* writer, int index)
{
  writer->openFilterGroup(this, index);
  DREAM3D_FILTER_WRITE_PARAMETER(FilterVersion)
  DREAM3D_FILTER_WRITE_PARAMETER(OutputCellAttributeMatrixName)
  DREAM3D_FILTER_WRITE_PARAMETER(OutputCellFeatureAttributeMatrixName)
  DREAM3D_FILTER_WRITE_PARAMETER(OutputCellEnsembleAttributeMatrixName)
  DREAM3D_FILTER_WRITE_PARAMETER(FeatureInputFileListInfo)
  DREAM3D_FILTER_WRITE_PARAMETER(FeatureIdsArrayName)
  DREAM3D_FILTER_WRITE_PARAMETER(CellPhasesArrayName)
  DREAM3D_FILTER_WRITE_PARAMETER(FeaturePhasesArrayName)
  DREAM3D_FILTER_WRITE_PARAMETER(FeatureEulerAnglesArrayName)
  DREAM3D_FILTER_WRITE_PARAMETER(ElasticStrainsArrayName)
  DREAM3D_FILTER_WRITE_PARAMETER(CrystalStructuresArrayName)
  DREAM3D_FILTER_WRITE_PARAMETER(MaskArrayPath)
  writer->closeFilterGroup();
  return ++index; // we want to return the next index that was just written to
}

// -----------------------------------------------------------------------------
//
// -----------------------------------------------------------------------------
void TesselateFarFieldGrains::updateFeatureInstancePointers()
{
  setErrorCondition(0);

  if( NULL != m_FeaturePhasesPtr.lock().get() ) /* Validate the Weak Pointer wraps a non-NULL pointer to a DataArray<T> object */
  { m_FeaturePhases = m_FeaturePhasesPtr.lock()->getPointer(0); } /* Now assign the raw pointer to data from the DataArray<T> object */
  if( NULL != m_SlabIdPtr.lock().get() ) /* Validate the Weak Pointer wraps a non-NULL pointer to a DataArray<T> object */
  { m_SlabId = m_SlabIdPtr.lock()->getPointer(0); } /* Now assign the raw pointer to data from the DataArray<T> object */
  if( NULL != m_EquivalentDiametersPtr.lock().get() ) /* Validate the Weak Pointer wraps a non-NULL pointer to a DataArray<T> object */
  { m_EquivalentDiameters = m_EquivalentDiametersPtr.lock()->getPointer(0); } /* Now assign the raw pointer to data from the DataArray<T> object */
  if( NULL != m_VolumesPtr.lock().get() ) /* Validate the Weak Pointer wraps a non-NULL pointer to a DataArray<T> object */
  { m_Volumes = m_VolumesPtr.lock()->getPointer(0); } /* Now assign the raw pointer to data from the DataArray<T> object */
  if( NULL != m_Omega3sPtr.lock().get() ) /* Validate the Weak Pointer wraps a non-NULL pointer to a DataArray<T> object */
  { m_Omega3s = m_Omega3sPtr.lock()->getPointer(0); } /* Now assign the raw pointer to data from the DataArray<T> object */
  if( NULL != m_CentroidsPtr.lock().get() ) /* Validate the Weak Pointer wraps a non-NULL pointer to a DataArray<T> object */
  { m_Centroids = m_CentroidsPtr.lock()->getPointer(0); } /* Now assign the raw pointer to data from the DataArray<T> object */
  if( NULL != m_AxisEulerAnglesPtr.lock().get() ) /* Validate the Weak Pointer wraps a non-NULL pointer to a DataArray<T> object */
  { m_AxisEulerAngles = m_AxisEulerAnglesPtr.lock()->getPointer(0); } /* Now assign the raw pointer to data from the DataArray<T> object */
  if( NULL != m_AxisLengthsPtr.lock().get() ) /* Validate the Weak Pointer wraps a non-NULL pointer to a DataArray<T> object */
  { m_AxisLengths = m_AxisLengthsPtr.lock()->getPointer(0); } /* Now assign the raw pointer to data from the DataArray<T> object */
  if( NULL != m_ElasticStrainsPtr.lock().get() ) /* Validate the Weak Pointer wraps a non-NULL pointer to a DataArray<T> object */
  { m_ElasticStrains = m_ElasticStrainsPtr.lock()->getPointer(0); } /* Now assign the raw pointer to data from the DataArray<T> object */
  if( NULL != m_FeatureEulerAnglesPtr.lock().get() ) /* Validate the Weak Pointer wraps a non-NULL pointer to a DataArray<T> object */
  { m_FeatureEulerAngles = m_FeatureEulerAnglesPtr.lock()->getPointer(0); } /* Now assign the raw pointer to data from the DataArray<T> object */
}

// -----------------------------------------------------------------------------
//
// -----------------------------------------------------------------------------
void TesselateFarFieldGrains::updateEnsembleInstancePointers()
{
  setErrorCondition(0);

  if( NULL != m_CrystalStructuresPtr.lock().get() ) /* Validate the Weak Pointer wraps a non-NULL pointer to a DataArray<T> object */
  { m_CrystalStructures = m_CrystalStructuresPtr.lock()->getPointer(0); } /* Now assign the raw pointer to data from the DataArray<T> object */
}

// -----------------------------------------------------------------------------
//
// -----------------------------------------------------------------------------
void TesselateFarFieldGrains::dataCheck()
{
  DataArrayPath tempPath;
  setErrorCondition(0);
  // This is for convenience

  // Make sure we have our input DataContainer with the proper Ensemble data
  DataContainer::Pointer m = getDataContainerArray()->getPrereqDataContainer<AbstractFilter>(this, getOutputCellAttributeMatrixName().getDataContainerName(), false);
  if(getErrorCondition() < 0 || NULL == m.get()) { return; }

  ImageGeom::Pointer image = m->getPrereqGeometry<ImageGeom, AbstractFilter>(this);
  if(getErrorCondition() < 0 || NULL == image.get()) { return; }

  //Input Ensemble Data That we require

  QVector<size_t> dims(1, 1);
  m_MaskPtr = getDataContainerArray()->getPrereqArrayFromPath<DataArray<bool>, AbstractFilter>(this, getMaskArrayPath(), dims);
  if( NULL != m_MaskPtr.lock().get() ) /* Validate the Weak Pointer wraps a non-NULL pointer to a DataArray<T> object */
  { m_Mask = m_MaskPtr.lock()->getPointer(0); } /* Now assign the raw pointer to data from the DataArray<T> object */

  //Cell Data
  tempPath.update(getOutputCellAttributeMatrixName().getDataContainerName(), getOutputCellAttributeMatrixName().getAttributeMatrixName(), getFeatureIdsArrayName() );
  m_FeatureIdsPtr = getDataContainerArray()->createNonPrereqArrayFromPath<DataArray<int32_t>, AbstractFilter, int32_t>(this, tempPath, -1, dims); /* Assigns the shared_ptr<>(this, tempPath, -1, dims); Assigns the shared_ptr<> to an instance variable that is a weak_ptr<> */
  if( NULL != m_FeatureIdsPtr.lock().get() ) /* Validate the Weak Pointer wraps a non-NULL pointer to a DataArray<T> object */
  { m_FeatureIds = m_FeatureIdsPtr.lock()->getPointer(0); } /* Now assign the raw pointer to data from the DataArray<T> object */

  tempPath.update(getOutputCellAttributeMatrixName().getDataContainerName(), getOutputCellAttributeMatrixName().getAttributeMatrixName(), getCellPhasesArrayName() );
  m_CellPhasesPtr = getDataContainerArray()->createNonPrereqArrayFromPath<DataArray<int32_t>, AbstractFilter, int32_t>(this, tempPath, 0, dims); /* Assigns the shared_ptr<>(this, tempPath, 0, dims); Assigns the shared_ptr<> to an instance variable that is a weak_ptr<> */
  if( NULL != m_CellPhasesPtr.lock().get() ) /* Validate the Weak Pointer wraps a non-NULL pointer to a DataArray<T> object */
  { m_CellPhases = m_CellPhasesPtr.lock()->getPointer(0); } /* Now assign the raw pointer to data from the DataArray<T> object */

  QVector<size_t> tDims(1, 0);
  AttributeMatrix::Pointer cellFeatureAttrMat = m->createNonPrereqAttributeMatrix<AbstractFilter>(this, getOutputCellFeatureAttributeMatrixName(), tDims, DREAM3D::AttributeMatrixType::CellFeature);
  if(getErrorCondition() < 0) { return; }
  AttributeMatrix::Pointer cellEnsembleAttrMat = m->createNonPrereqAttributeMatrix<AbstractFilter>(this, getOutputCellEnsembleAttributeMatrixName(), tDims, DREAM3D::AttributeMatrixType::CellEnsemble);
  if(getErrorCondition() < 0) { return; }

  //Feature Data
  tempPath.update(getOutputCellAttributeMatrixName().getDataContainerName(), getOutputCellFeatureAttributeMatrixName(), getFeaturePhasesArrayName() );
  m_FeaturePhasesPtr = getDataContainerArray()->createNonPrereqArrayFromPath<DataArray<int32_t>, AbstractFilter, int32_t>(this,  tempPath, 0, dims); /* Assigns the shared_ptr<> to an instance variable that is a weak_ptr<> */
  if( NULL != m_FeaturePhasesPtr.lock().get() ) /* Validate the Weak Pointer wraps a non-NULL pointer to a DataArray<T> object */
  { m_FeaturePhases = m_FeaturePhasesPtr.lock()->getPointer(0); } /* Now assign the raw pointer to data from the DataArray<T> object */
  tempPath.update(getOutputCellAttributeMatrixName().getDataContainerName(), getOutputCellFeatureAttributeMatrixName(), getSlabIdArrayName() );
  m_SlabIdPtr = getDataContainerArray()->createNonPrereqArrayFromPath<DataArray<int32_t>, AbstractFilter, int32_t>(this,  tempPath, 0, dims); /* Assigns the shared_ptr<> to an instance variable that is a weak_ptr<> */
  if( NULL != m_SlabIdPtr.lock().get() ) /* Validate the Weak Pointer wraps a non-NULL pointer to a DataArray<T> object */
  { m_SlabId = m_SlabIdPtr.lock()->getPointer(0); } /* Now assign the raw pointer to data from the DataArray<T> object */
  tempPath.update(getOutputCellAttributeMatrixName().getDataContainerName(), getOutputCellFeatureAttributeMatrixName(), getEquivalentDiametersArrayName() );
  m_EquivalentDiametersPtr = getDataContainerArray()->createNonPrereqArrayFromPath<DataArray<float>, AbstractFilter, float>(this,  tempPath, 0, dims); /* Assigns the shared_ptr<> to an instance variable that is a weak_ptr<> */
  if( NULL != m_EquivalentDiametersPtr.lock().get() ) /* Validate the Weak Pointer wraps a non-NULL pointer to a DataArray<T> object */
  { m_EquivalentDiameters = m_EquivalentDiametersPtr.lock()->getPointer(0); } /* Now assign the raw pointer to data from the DataArray<T> object */
  tempPath.update(getOutputCellAttributeMatrixName().getDataContainerName(), getOutputCellFeatureAttributeMatrixName(), getVolumesArrayName() );
  m_VolumesPtr = getDataContainerArray()->createNonPrereqArrayFromPath<DataArray<float>, AbstractFilter, float>(this,  tempPath, 0, dims); /* Assigns the shared_ptr<> to an instance variable that is a weak_ptr<> */
  if( NULL != m_VolumesPtr.lock().get() ) /* Validate the Weak Pointer wraps a non-NULL pointer to a DataArray<T> object */
  { m_Volumes = m_VolumesPtr.lock()->getPointer(0); } /* Now assign the raw pointer to data from the DataArray<T> object */
  tempPath.update(getOutputCellAttributeMatrixName().getDataContainerName(), getOutputCellFeatureAttributeMatrixName(), getOmega3sArrayName() );
  m_Omega3sPtr = getDataContainerArray()->createNonPrereqArrayFromPath<DataArray<float>, AbstractFilter, float>(this,  tempPath, 0, dims); /* Assigns the shared_ptr<> to an instance variable that is a weak_ptr<> */
  if( NULL != m_Omega3sPtr.lock().get() ) /* Validate the Weak Pointer wraps a non-NULL pointer to a DataArray<T> object */
  { m_Omega3s = m_Omega3sPtr.lock()->getPointer(0); } /* Now assign the raw pointer to data from the DataArray<T> object */
  dims[0] = 3;
  tempPath.update(getOutputCellAttributeMatrixName().getDataContainerName(), getOutputCellFeatureAttributeMatrixName(), getCentroidsArrayName() );
  m_CentroidsPtr = getDataContainerArray()->createNonPrereqArrayFromPath<DataArray<float>, AbstractFilter, float>(this,  tempPath, 0, dims); /* Assigns the shared_ptr<> to an instance variable that is a weak_ptr<> */
  if( NULL != m_CentroidsPtr.lock().get() ) /* Validate the Weak Pointer wraps a non-NULL pointer to a DataArray<T> object */
  { m_Centroids = m_CentroidsPtr.lock()->getPointer(0); } /* Now assign the raw pointer to data from the DataArray<T> object */
  tempPath.update(getOutputCellAttributeMatrixName().getDataContainerName(), getOutputCellFeatureAttributeMatrixName(), getAxisEulerAnglesArrayName() );
  m_AxisEulerAnglesPtr = getDataContainerArray()->createNonPrereqArrayFromPath<DataArray<float>, AbstractFilter, float>(this,  tempPath, 0, dims); /* Assigns the shared_ptr<> to an instance variable that is a weak_ptr<> */
  if( NULL != m_AxisEulerAnglesPtr.lock().get() ) /* Validate the Weak Pointer wraps a non-NULL pointer to a DataArray<T> object */
  { m_AxisEulerAngles = m_AxisEulerAnglesPtr.lock()->getPointer(0); } /* Now assign the raw pointer to data from the DataArray<T> object */
  tempPath.update(getOutputCellAttributeMatrixName().getDataContainerName(), getOutputCellFeatureAttributeMatrixName(), getAxisLengthsArrayName() );
  m_AxisLengthsPtr = getDataContainerArray()->createNonPrereqArrayFromPath<DataArray<float>, AbstractFilter, float>(this,  tempPath, 0, dims); /* Assigns the shared_ptr<> to an instance variable that is a weak_ptr<> */
  if( NULL != m_AxisLengthsPtr.lock().get() ) /* Validate the Weak Pointer wraps a non-NULL pointer to a DataArray<T> object */
  { m_AxisLengths = m_AxisLengthsPtr.lock()->getPointer(0); } /* Now assign the raw pointer to data from the DataArray<T> object */
  tempPath.update(getOutputCellAttributeMatrixName().getDataContainerName(), getOutputCellFeatureAttributeMatrixName(), getFeatureEulerAnglesArrayName() );
  m_FeatureEulerAnglesPtr = getDataContainerArray()->createNonPrereqArrayFromPath<DataArray<float>, AbstractFilter, float>(this,  tempPath, 0, dims); /* Assigns the shared_ptr<> to an instance variable that is a weak_ptr<> */
  if( NULL != m_FeatureEulerAnglesPtr.lock().get() ) /* Validate the Weak Pointer wraps a non-NULL pointer to a DataArray<T> object */
  { m_FeatureEulerAngles = m_FeatureEulerAnglesPtr.lock()->getPointer(0); } /* Now assign the raw pointer to data from the DataArray<T> object */
  dims.resize(2);
  dims[0] = 3;
  dims[1] = 3;
  tempPath.update(getOutputCellAttributeMatrixName().getDataContainerName(), getOutputCellFeatureAttributeMatrixName(), getElasticStrainsArrayName() );
  m_ElasticStrainsPtr = getDataContainerArray()->createNonPrereqArrayFromPath<DataArray<float>, AbstractFilter, float>(this,  tempPath, 0, dims); /* Assigns the shared_ptr<> to an instance variable that is a weak_ptr<> */
  if( NULL != m_ElasticStrainsPtr.lock().get() ) /* Validate the Weak Pointer wraps a non-NULL pointer to a DataArray<T> object */
  { m_ElasticStrains = m_ElasticStrainsPtr.lock()->getPointer(0); } /* Now assign the raw pointer to data from the DataArray<T> object */

  //Ensemble Data
  dims.resize(1);
  dims[0] = 1;
  tempPath.update(getOutputCellAttributeMatrixName().getDataContainerName(), getOutputCellEnsembleAttributeMatrixName(), getCrystalStructuresArrayName() );
  m_CrystalStructuresPtr = getDataContainerArray()->createNonPrereqArrayFromPath<DataArray<unsigned int>, AbstractFilter, unsigned int>(this,  tempPath, Ebsd::CrystalStructure::UnknownCrystalStructure, dims); /* Assigns the shared_ptr<> to an instance variable that is a weak_ptr<> */
  if( NULL != m_CrystalStructuresPtr.lock().get() ) /* Validate the Weak Pointer wraps a non-NULL pointer to a DataArray<T> object */
  { m_CrystalStructures = m_CrystalStructuresPtr.lock()->getPointer(0); } /* Now assign the raw pointer to data from the DataArray<T> object */

}

// -----------------------------------------------------------------------------
//
// -----------------------------------------------------------------------------
void TesselateFarFieldGrains::preflight()
{
  setInPreflight(true);
  emit preflightAboutToExecute();
  emit updateFilterParameters(this);
  dataCheck();
  emit preflightExecuted();

  bool hasMissingFiles = false;
  bool orderAscending = false;

  if(m_FeatureInputFileListInfo.Ordering == 0) { orderAscending = true; }
  else if (m_FeatureInputFileListInfo.Ordering == 1) { orderAscending = false; }

  // Now generate all the file names the user is asking for and populate the table
  QVector<QString> fileList = FilePathGenerator::GenerateFileList(m_FeatureInputFileListInfo.StartIndex,
                              m_FeatureInputFileListInfo.EndIndex, hasMissingFiles, orderAscending,
                              m_FeatureInputFileListInfo.InputPath, m_FeatureInputFileListInfo.FilePrefix,
                              m_FeatureInputFileListInfo.FileSuffix, m_FeatureInputFileListInfo.FileExtension,
                              m_FeatureInputFileListInfo.PaddingDigits);
  if (fileList.size() == 0)
  {
    QString ss = QObject::tr("No files have been selected for import. Have you set the input directory?");
    setErrorCondition(-11);
    notifyErrorMessage(getHumanLabel(), ss, getErrorCondition());
  }


  DataContainer::Pointer dc = getDataContainerArray()->getDataContainer(getOutputCellAttributeMatrixName());
  if(dc == NULL) { setInPreflight(false); return; }
  AttributeMatrix::Pointer attrMat = dc->getAttributeMatrix(getOutputCellFeatureAttributeMatrixName());
  if(attrMat == NULL) { setInPreflight(false); return; }

  attrMat->removeAttributeArray(m_EquivalentDiametersArrayName);
  attrMat->removeAttributeArray(m_Omega3sArrayName);
  attrMat->removeAttributeArray(m_AxisEulerAnglesArrayName);
  attrMat->removeAttributeArray(m_AxisLengthsArrayName);
  attrMat->removeAttributeArray(m_VolumesArrayName);
  attrMat->removeAttributeArray(m_CentroidsArrayName);
  setInPreflight(false);
}

// -----------------------------------------------------------------------------
//
// -----------------------------------------------------------------------------
void TesselateFarFieldGrains::execute()
{
  int err = 0;
  setErrorCondition(err);
  DREAM3D_RANDOMNG_NEW()
  dataCheck();
  if(getErrorCondition() < 0) { return; }

  notifyStatusMessage(getHumanLabel(), "Loading Features");
  load_features();
  if (getCancel() == true) { return; }

  notifyStatusMessage(getHumanLabel(), "Assigning Voxels");
  assign_voxels();
  if (getCancel() == true) { return; }

  notifyStatusMessage(getHumanLabel(), "Assigning Gaps");
  assign_gaps_only();
  if (getCancel() == true) { return; }

  DataContainer::Pointer m = getDataContainerArray()->getDataContainer(getOutputCellAttributeMatrixName().getDataContainerName());
  AttributeMatrix::Pointer cellFeatureAttrMat = m->getAttributeMatrix(m_OutputCellFeatureAttributeMatrixName);
  cellFeatureAttrMat->removeAttributeArray(m_EquivalentDiametersArrayName);
  cellFeatureAttrMat->removeAttributeArray(m_Omega3sArrayName);
  cellFeatureAttrMat->removeAttributeArray(m_AxisEulerAnglesArrayName);
  cellFeatureAttrMat->removeAttributeArray(m_AxisLengthsArrayName);
  cellFeatureAttrMat->removeAttributeArray(m_VolumesArrayName);
  cellFeatureAttrMat->removeAttributeArray(m_CentroidsArrayName);

  // If there is an error set this to something negative and also set a message
  notifyStatusMessage(getHumanLabel(), "Tesselating Features Complete");

}

// -----------------------------------------------------------------------------
//
// -----------------------------------------------------------------------------
void  TesselateFarFieldGrains::load_features()
{

  DataContainer::Pointer m = getDataContainerArray()->getDataContainer(getOutputCellAttributeMatrixName().getDataContainerName());
  AttributeMatrix::Pointer cellFeatureAttrMat = m->getAttributeMatrix(m_OutputCellFeatureAttributeMatrixName);
  AttributeMatrix::Pointer cellEnsembleAttrMat = m->getAttributeMatrix(m_OutputCellEnsembleAttributeMatrixName);

  bool hasMissingFiles = false;
  bool orderAscending = false;

  if(m_FeatureInputFileListInfo.Ordering == 0) { orderAscending = true; }
  else if (m_FeatureInputFileListInfo.Ordering == 1) { orderAscending = false; }

  // Now generate all the file names the user is asking for and populate the table
  QVector<QString> fileList = FilePathGenerator::GenerateFileList(m_FeatureInputFileListInfo.StartIndex,
                              m_FeatureInputFileListInfo.EndIndex, hasMissingFiles, orderAscending,
                              m_FeatureInputFileListInfo.InputPath, m_FeatureInputFileListInfo.FilePrefix,
                              m_FeatureInputFileListInfo.FileSuffix, m_FeatureInputFileListInfo.FileExtension,
                              m_FeatureInputFileListInfo.PaddingDigits);
  std::ifstream inFile;

  int slabCount = 0;
  size_t currentFeature = 1;
  size_t xDim, yDim, zDim;
  float xRes, yRes, zRes;
  m->getGeometryAs<ImageGeom>()->getDimensions(xDim, yDim, zDim);
  m->getGeometryAs<ImageGeom>()->getResolution(xRes, yRes, zRes);
  float xShift = xRes * float(xDim / 2.0);
  float yShift = yRes * float(yDim / 2.0);
  for (QVector<QString>::iterator filepath = fileList.begin(); filepath != fileList.end(); ++filepath)
  {
    slabCount++;
    QString fName = *filepath;
    QString ss = QObject::tr("Importing file %1").arg(fName);
    notifyStatusMessage(getMessagePrefix(), getHumanLabel(), ss);

    inFile.open(fName.toLatin1().data(), std::ios_base::binary);
    if(!inFile)
    {
      QString ss = QObject::tr("Failed to open: %1").arg(fName);
      setErrorCondition(-1);
      notifyErrorMessage(getHumanLabel(), ss, -1);
    }

    // variable for holding meta data
    int numPhases = 1;
    int numFeatures = 0;
    unsigned int cStruct = Ebsd::CrystalStructure::UnknownCrystalStructure;
    float beamCenter = 0.0f, beamThickness = 0.0f, globalZPos = 0.0f;
    std::string keywordStr, phaseName, crystruct;
    float aRef = 0.0f, bRef = 0.0f, cRef = 0.0f, alphaRef = 0.0f, betaRef = 0.0f, gammaRef = 0.0f;

    inFile >> keywordStr >> numFeatures;
    if (0 == numFeatures)
    {
      notifyErrorMessage(getHumanLabel(), "The number of features is Zero and should be greater than Zero", -600);
    }
    QVector<size_t> tDims(1, currentFeature + numFeatures);
    cellFeatureAttrMat->setTupleDimensions(tDims);
    updateFeatureInstancePointers();

    inFile >> keywordStr >> beamCenter;
    inFile >> keywordStr >> beamThickness;
    inFile >> keywordStr >> globalZPos;
    inFile >> keywordStr >> numPhases;

    tDims[0] = numPhases + 1;
    cellEnsembleAttrMat->setTupleDimensions(tDims);
    updateEnsembleInstancePointers();
    for(int i = 1; i <= numPhases; i++)
    {
      inFile >> phaseName >> crystruct >> aRef >> bRef >> cRef >> alphaRef >> betaRef >> gammaRef;
      if(crystruct.compare("Cubic") == 0) { cStruct = Ebsd::CrystalStructure::Cubic_High; }
      else if(crystruct.compare("Hexagonal") == 0) { cStruct = Ebsd::CrystalStructure::Hexagonal_High; }
      else if(crystruct.compare("Tetragonal") == 0) { cStruct = Ebsd::CrystalStructure::Tetragonal_High; }
      else if(crystruct.compare("Orthorhombic") == 0) { cStruct = Ebsd::CrystalStructure::OrthoRhombic; }
      else if(crystruct.compare("Trigonal") == 0) { cStruct = Ebsd::CrystalStructure::Trigonal_High; }
      else if(crystruct.compare("Monoclinic") == 0) { cStruct = Ebsd::CrystalStructure::Monoclinic; }
      else if(crystruct.compare("Triclinic") == 0) { cStruct = Ebsd::CrystalStructure::Triclinic; }
      m_CrystalStructures[i] = cStruct;
    }

    size_t fId;
    int phase = 1;
    float xC = 0.0f, yC = 0.0f, zC = 0.0f;
    float a = 0.0f, b = 0.0f, c = 0.0f, alpha = 0.0f, beta = 0.0f, gamma = 0.0f;
    float vol = 0.0f, eqRad = 0.0f;
    float conf = 0.0f;
    float dummy1 = 0.0f, dummy2 = 0.0f, dummy3 = 0.0f;
    float mat[3][3];
    float rt[3][3];
    float rtInv[3][3];
    float rtMult[3][3];
    float rtAvg[3][3];
    float eps[3][3];
    float epsT[3][3];
    float epsAdd[3][3];
    float epsMult[3][3];
    float identity[3][3];
    float flst[3][3];
    const float fourThirds = 4.0f / 3.0f;

    alphaRef *= DREAM3D::Constants::k_PiOver180;
    betaRef *= DREAM3D::Constants::k_PiOver180;
    gammaRef *= DREAM3D::Constants::k_PiOver180;
    OrientationMath::RootTensorFromLatticeParameters(aRef, bRef, cRef, alphaRef, betaRef, gammaRef, rtAvg);
    MatrixMath::Identity3x3(identity);
    for(int i = 0; i < numFeatures; i++)
    {
      inFile >> fId >> phase >> mat[0][0] >> mat[0][1] >> mat[0][2] >> mat[1][0] >> mat[1][1] >> mat[1][2] >> mat[2][0] >> mat[2][1] >> mat[2][2] >> xC >> yC >> zC >> a >> b >> c >> alpha >> beta >> gamma >> dummy1 >> dummy2 >> dummy3 >> eqRad >> conf;

//      if(fabs(zC-beamCenter) <= (beamThickness/2.0))
      {
        m_SlabId[currentFeature] = slabCount;

        m_Centroids[3 * currentFeature + 0] = xC + xShift;
        m_Centroids[3 * currentFeature + 1] = yC + yShift;
        m_Centroids[3 * currentFeature + 2] = zC + (globalZPos - beamCenter);

        vol = fourThirds * DREAM3D::Constants::k_Pi * eqRad * eqRad * eqRad;
        m_Volumes[currentFeature] = vol;
        m_EquivalentDiameters[currentFeature] = eqRad * 2.0;
        m_AxisLengths[3 * currentFeature + 0] = 1.0;
        m_AxisLengths[3 * currentFeature + 1] = 1.0;
        m_AxisLengths[3 * currentFeature + 2] = 1.0;
        m_AxisEulerAngles[3 * currentFeature + 0] = 0.0;
        m_AxisEulerAngles[3 * currentFeature + 1] = 0.0;
        m_AxisEulerAngles[3 * currentFeature + 2] = 0.0;
        m_Omega3s[currentFeature] = 1.0;

        m_FeaturePhases[currentFeature] = phase;

<<<<<<< HEAD
        FOrientTransformsType::om2eu(FOrientArrayType(mat), FOrientArrayType(&(m_FeatureEulerAngles[3 * currentFeature]), 3));
=======
        FOrientArrayType eu(m_FeatureEulerAngles + (3 * i), 3);
        FOrientTransformsType::om2eu(FOrientArrayType(mat), eu);
>>>>>>> e695470b

        alpha *= DREAM3D::Constants::k_PiOver180;
        beta *= DREAM3D::Constants::k_PiOver180;
        gamma *= DREAM3D::Constants::k_PiOver180;
        OrientationMath::RootTensorFromLatticeParameters(a, b, c, alpha, beta, gamma, rt);
        MatrixMath::Invert3x3(rt, rtInv);
        MatrixMath::Multiply3x3with3x3(rtInv, rtAvg, rtMult);
        MatrixMath::Subtract3x3s(rtMult, identity, eps);
        MatrixMath::Transpose3x3(eps, epsT);
        MatrixMath::Multiply3x3with3x3(epsT, eps, epsMult);
        MatrixMath::Add3x3s(eps, epsT, epsAdd);
        MatrixMath::Add3x3s(epsAdd, epsMult, flst);
        MatrixMath::Multiply3x3withConstant(flst, 0.5);

        m_ElasticStrains[9 * currentFeature + 0] = flst[0][0];
        m_ElasticStrains[9 * currentFeature + 1] = flst[0][1];
        m_ElasticStrains[9 * currentFeature + 2] = flst[0][2];
        m_ElasticStrains[9 * currentFeature + 3] = flst[1][0];
        m_ElasticStrains[9 * currentFeature + 4] = flst[1][1];
        m_ElasticStrains[9 * currentFeature + 5] = flst[1][2];
        m_ElasticStrains[9 * currentFeature + 6] = flst[2][0];
        m_ElasticStrains[9 * currentFeature + 7] = flst[2][1];
        m_ElasticStrains[9 * currentFeature + 8] = flst[2][2];
        currentFeature++;
      }
    }
    inFile.close();
  }
}

// -----------------------------------------------------------------------------
//
// -----------------------------------------------------------------------------
void TesselateFarFieldGrains::merge_twins()
{

}
// -----------------------------------------------------------------------------
//
// -----------------------------------------------------------------------------
void TesselateFarFieldGrains::assign_voxels()
{
  notifyStatusMessage(getHumanLabel(), "Assigning Voxels");

  DataContainer::Pointer m = getDataContainerArray()->getDataContainer(getOutputCellAttributeMatrixName().getDataContainerName());

  int64_t totalPoints = m->getAttributeMatrix(m_OutputCellAttributeMatrixName.getAttributeMatrixName())->getNumTuples();

  size_t udims[3] = {0, 0, 0};
  m->getGeometryAs<ImageGeom>()->getDimensions(udims);

  DimType dims[3] =
  {
    static_cast<DimType>(udims[0]),
    static_cast<DimType>(udims[1]),
    static_cast<DimType>(udims[2]),
  };


#ifdef DREAM3D_USE_PARALLEL_ALGORITHMS
  tbb::task_scheduler_init init;
  bool doParallel = true;
#endif

  DimType column, row, plane;
  float xc, yc, zc;
  float size[3] = {sizex, sizey, sizez};

  DimType xmin, xmax, ymin, ymax, zmin, zmax;

  float xRes = m->getGeometryAs<ImageGeom>()->getXRes();
  float yRes = m->getGeometryAs<ImageGeom>()->getYRes();
  float zRes = m->getGeometryAs<ImageGeom>()->getZRes();
  float res[3] = {xRes, yRes, zRes};

  Int32ArrayType::Pointer newownersPtr = Int32ArrayType::CreateArray(totalPoints, "newowners");
  newownersPtr->initializeWithValue(-1);
  int32_t* newowners = newownersPtr->getPointer(0);

  FloatArrayType::Pointer ellipfuncsPtr = FloatArrayType::CreateArray(totalPoints, "ellipfuncs");
  ellipfuncsPtr->initializeWithValue(-1);
  float* ellipfuncs = ellipfuncsPtr->getPointer(0);

  float featuresPerTime = 0;
  uint64_t millis = QDateTime::currentMSecsSinceEpoch();
  uint64_t currentMillis = millis;

  FOrientArrayType om(9, 0.0);
  int64_t totalFeatures = m->getAttributeMatrix(m_OutputCellFeatureAttributeMatrixName)->getNumTuples();
  for (int64_t i = 1; i < totalFeatures; i++)
  {
    featuresPerTime++;
    currentMillis = QDateTime::currentMSecsSinceEpoch();
    if (currentMillis - millis > 1000)
    {
      float rate = featuresPerTime / ( (float)(currentMillis - millis) ) * 1000.0f;

      QString ss = QObject::tr("Assign Voxels & Gaps|| Features Checked: %1 || Features/Second: %2").arg(i).arg((int)rate);
      notifyStatusMessage(getMessagePrefix(), getHumanLabel(), ss);
      featuresPerTime = 0;
      millis = QDateTime::currentMSecsSinceEpoch();
    }
    float volcur = m_Volumes[i];
    float bovera = m_AxisLengths[3 * i + 1];
    float covera = m_AxisLengths[3 * i + 2];
    float omega3 = m_Omega3s[i];
    xc = m_Centroids[3 * i];
    yc = m_Centroids[3 * i + 1];
    zc = m_Centroids[3 * i + 2];
    float radcur1 = 0.0f;

    // init any values for each of the Shape Ops
    m_EllipsoidOps->init();

    // Create our Argument Map
    QMap<ShapeOps::ArgName, float> shapeArgMap;
    shapeArgMap[ShapeOps::Omega3] = omega3;
    shapeArgMap[ShapeOps::VolCur] = volcur;
    shapeArgMap[ShapeOps::B_OverA] = bovera;
    shapeArgMap[ShapeOps::C_OverA] = covera;

    radcur1 = m_EllipsoidOps->radcur1(shapeArgMap);

    float radcur2 = (radcur1 * bovera);
    float radcur3 = (radcur1 * covera);
    float ga[3][3];
<<<<<<< HEAD
=======
    FOrientArrayType om(9, 0.0);
>>>>>>> e695470b
    FOrientTransformsType::eu2om(FOrientArrayType(&(m_AxisEulerAngles[3 * i]), 3), om);
    om.toGMatrix(ga);
    column = static_cast<DimType>( xc / xRes );
    row = static_cast<DimType>( yc / yRes );
    plane = static_cast<DimType>( zc / zRes );
    xmin = int(column - ((radcur1 / xRes) + 1));
    xmax = int(column + ((radcur1 / xRes) + 1));
    ymin = int(row - ((radcur1 / yRes) + 1)); // <======================
    ymax = int(row + ((radcur1 / yRes) + 1)); // <======================
    zmin = int(plane - ((radcur1 / zRes) + 1)); // <======================
    zmax = int(plane + ((radcur1 / zRes) + 1)); // <======================

    if (xmin < 0) { xmin = 0; }
    if (xmax > dims[0] - 1) { xmax = dims[0] - 1; }
    if (ymin < 0) { ymin = 0; }
    if (ymax > dims[1] - 1) { ymax = dims[1] - 1; }
    if (zmin < 0) { zmin = 0; }
    if (zmax > dims[2] - 1) { zmax = dims[2] - 1; }

    float radCur[3] = { radcur1, radcur2, radcur3 };
    float xx[3] = {xc, yc, zc };

    //#if 0
#ifdef DREAM3D_USE_PARALLEL_ALGORITHMS
    if (doParallel == true)
    {
      tbb::parallel_for(tbb::blocked_range3d<int, int, int>(zmin, zmax + 1, ymin, ymax + 1, xmin, xmax + 1),
                        AssignVoxelsImpl(dims, res, m_FeatureIds, radCur, xx, m_EllipsoidOps, ga, size, i, newownersPtr, ellipfuncsPtr), tbb::auto_partitioner());

    }
    else
#endif
    {
      AssignVoxelsImpl serial(dims, res, m_FeatureIds, radCur, xx, m_EllipsoidOps, ga, size, i, newownersPtr, ellipfuncsPtr);
      serial.convert(zmin, zmax + 1, ymin, ymax + 1, xmin, xmax + 1);
    }


  }

  QVector<bool> activeObjects(totalFeatures, false);
  int gnum;
  for (size_t i = 0; i < static_cast<size_t>(totalPoints); i++)
  {
//    if(ellipfuncs[i] >= 0) { m_FeatureIds[i] = newowners[i]; }
    if(ellipfuncs[i] >= 0 && m_Mask[i] == true) { m_FeatureIds[i] = newowners[i]; }
    if(m_Mask[i] == false) { m_FeatureIds[i] = 0; }
    gnum = m_FeatureIds[i];
    if(gnum >= 0) { activeObjects[gnum] = true; }
    newowners[i] = -1;
    ellipfuncs[i] = -1.0;
  }

  AttributeMatrix::Pointer cellFeatureAttrMat = m->getAttributeMatrix(getOutputCellFeatureAttributeMatrixName());
  cellFeatureAttrMat->removeInactiveObjects(activeObjects, m_FeatureIdsPtr.lock());
  //need to update pointers after removing inactive objects
  updateFeatureInstancePointers();

  if (getCancel() == true)
  {
    QString ss = QObject::tr("Filter Cancelled.");
    notifyErrorMessage(getHumanLabel(), ss, -1);
    setErrorCondition(-1);
    return;
  }

  for(int64_t i = 0; i < totalPoints; i++)
  {
    gnum = m_FeatureIds[i];
    if(gnum >= 0)
    {
      m_CellPhases[i] = m_FeaturePhases[gnum];
    }
  }
}

// -----------------------------------------------------------------------------
//
// -----------------------------------------------------------------------------
void TesselateFarFieldGrains::assign_gaps_only()
{
  notifyStatusMessage(getHumanLabel(), "Assigning Gaps");

  DataContainer::Pointer m = getDataContainerArray()->getDataContainer(getOutputCellAttributeMatrixName().getDataContainerName());

  int featurename, feature;
  int current = 0;
  int most = 0;
  int count = 1;
  int fixedCount = 1;
  int counter = 0;
  int neighpoint;
  int good;
  int neighbor;

  int xPoints = static_cast<int>(m->getGeometryAs<ImageGeom>()->getXPoints());
  int yPoints = static_cast<int>(m->getGeometryAs<ImageGeom>()->getYPoints());
  int zPoints = static_cast<int>(m->getGeometryAs<ImageGeom>()->getZPoints());
  size_t totalPoints = m->getAttributeMatrix(m_OutputCellAttributeMatrixName.getAttributeMatrixName())->getNumTuples();
  size_t totalFeatures = m->getAttributeMatrix(m_OutputCellFeatureAttributeMatrixName)->getNumTuples();

  int neighpoints[6];
  neighpoints[0] = -xPoints * yPoints;
  neighpoints[1] = -xPoints;
  neighpoints[2] = -1;
  neighpoints[3] = 1;
  neighpoints[4] = xPoints;
  neighpoints[5] = xPoints * yPoints;

  Int32ArrayType::Pointer neighborsPtr = Int32ArrayType::CreateArray(m->getGeometryAs<ImageGeom>()->getNumberOfElements(), "Neighbors");
  neighborsPtr->initializeWithValue(-1);
  m_Neighbors = neighborsPtr->getPointer(0);

  QVector<int > n(totalFeatures + 1, 0);
  //uint64_t millis = QDateTime::currentMSecsSinceEpoch();
  //uint64_t currentMillis = millis;

  while (count != 0)
  {
    counter++;
    count = 0;
    fixedCount = 0;
    int zStride, yStride;
    for(int i = 0; i < zPoints; i++)
    {
      zStride = i * xPoints * yPoints;
      for (int j = 0; j < yPoints; j++)
      {
        yStride = j * xPoints;
        for(int k = 0; k < xPoints; k++)
        {
          featurename = m_FeatureIds[zStride + yStride + k];
          if (featurename < 0)
          {
            count++;
            current = 0;
            most = 0;
            for (int l = 0; l < 6; l++)
            {
              good = 1;
              neighpoint = zStride + yStride + k + neighpoints[l];
              if (l == 0 && i == 0) { good = 0; }
              if (l == 5 && i == (zPoints - 1)) { good = 0; }
              if (l == 1 && j == 0) { good = 0; }
              if (l == 4 && j == (yPoints - 1)) { good = 0; }
              if (l == 2 && k == 0) { good = 0; }
              if (l == 3 && k == (xPoints - 1)) { good = 0; }
              if (good == 1)
              {
                feature = m_FeatureIds[neighpoint];
                if (feature > 0)
                {
                  n[feature]++;
                  current = n[feature];
                  if (current > most)
                  {
                    most = current;
                    m_Neighbors[zStride + yStride + k] = neighpoint;
                  }
                }
              }
            }
            for (int l = 0; l < 6; l++)
            {
              good = 1;
              neighpoint = zStride + yStride + k + neighpoints[l];
              if (l == 0 && i == 0) { good = 0; }
              if (l == 5 && i == (zPoints - 1)) { good = 0; }
              if (l == 1 && j == 0) { good = 0; }
              if (l == 4 && j == (yPoints - 1)) { good = 0; }
              if (l == 2 && k == 0) { good = 0; }
              if (l == 3 && k == (xPoints - 1)) { good = 0; }
              if (good == 1)
              {
                feature = m_FeatureIds[neighpoint];
                if(feature > 0) { n[feature] = 0; }
              }
            }
          }
        }
      }
    }
    for (size_t j = 0; j < totalPoints; j++)
    {
      featurename = m_FeatureIds[j];
      neighbor = m_Neighbors[j];
      if (featurename < 0 && neighbor != -1 && m_FeatureIds[neighbor] > 0)
      {
        m_FeatureIds[j] = m_FeatureIds[neighbor];
        m_CellPhases[j] = m_FeaturePhases[m_FeatureIds[neighbor]];
        fixedCount++;
      }
    }
    if(counter >= 1)
    {
      QString ss = QObject::tr("Assign Gaps|| Cycle#: %1 || Remaining Unassigned Voxel Count: %2").arg(counter).arg(count);
      notifyStatusMessage(getMessagePrefix(), getHumanLabel(), ss);
    }
  }
}

// -----------------------------------------------------------------------------
//
// -----------------------------------------------------------------------------
AbstractFilter::Pointer TesselateFarFieldGrains::newFilterInstance(bool copyFilterParameters)
{
  TesselateFarFieldGrains::Pointer filter = TesselateFarFieldGrains::New();
  if(true == copyFilterParameters)
  {
    filter->setFilterParameters(getFilterParameters());
    copyFilterParameterInstanceVariables(filter.get());
  }
  return filter;
}

// -----------------------------------------------------------------------------
//
// -----------------------------------------------------------------------------
const QString TesselateFarFieldGrains::getCompiledLibraryName()
{ return HEDMAnalysis::HEDMAnalysisBaseName; }


// -----------------------------------------------------------------------------
//
// -----------------------------------------------------------------------------
const QString TesselateFarFieldGrains::getGroupName()
{ return DREAM3D::FilterGroups::SyntheticBuildingFilters; }


// -----------------------------------------------------------------------------
//
// -----------------------------------------------------------------------------
const QString TesselateFarFieldGrains::getSubGroupName()
{ return DREAM3D::FilterSubGroups::PackingFilters; }


// -----------------------------------------------------------------------------
//
// -----------------------------------------------------------------------------
const QString TesselateFarFieldGrains::getHumanLabel()
{ return "Tesselate Far Field Grains"; }
<|MERGE_RESOLUTION|>--- conflicted
+++ resolved
@@ -720,12 +720,8 @@
 
         m_FeaturePhases[currentFeature] = phase;
 
-<<<<<<< HEAD
-        FOrientTransformsType::om2eu(FOrientArrayType(mat), FOrientArrayType(&(m_FeatureEulerAngles[3 * currentFeature]), 3));
-=======
         FOrientArrayType eu(m_FeatureEulerAngles + (3 * i), 3);
         FOrientTransformsType::om2eu(FOrientArrayType(mat), eu);
->>>>>>> e695470b
 
         alpha *= DREAM3D::Constants::k_PiOver180;
         beta *= DREAM3D::Constants::k_PiOver180;
@@ -852,10 +848,7 @@
     float radcur2 = (radcur1 * bovera);
     float radcur3 = (radcur1 * covera);
     float ga[3][3];
-<<<<<<< HEAD
-=======
     FOrientArrayType om(9, 0.0);
->>>>>>> e695470b
     FOrientTransformsType::eu2om(FOrientArrayType(&(m_AxisEulerAngles[3 * i]), 3), om);
     om.toGMatrix(ga);
     column = static_cast<DimType>( xc / xRes );
