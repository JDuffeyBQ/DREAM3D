--- conflicted
+++ resolved
@@ -182,16 +182,12 @@
 @li Update file type stats generator can read (.dream3d)
 @li Users can not open .h5stats in StatsGenerator
 @li Add ability to open a previously saved stats file back into the stats generator
-<<<<<<< HEAD
-@li Update file type stats generator can read (.dream3d)
-=======
 @li Add filter to calculate only misorientations
 @li Modify FindMDF filter to only calculate the MDF, not the actual misorientations
->>>>>>> 7bb2dd13
 
 
 @section NO_LONGER_WANTED No Longer Wanted
 @li Add structured grid writer
 
 
-*/
+*/