<!DOCTYPE html PUBLIC "-//W3C//DTD XHTML 1.0 Transitional//EN" "http://www.w3.org/TR/xhtml1/DTD/xhtml1-transitional.dtd"><html>
<head>
<meta name="qrichtext" content="1" />
<style type="text/css">
h1.pHeading1 { color: #003366; font-family: Arial, Verdana, Helvetica, sans-serif; font-size: x-large; font-weight: bold; text-align: left }
h2.pHeading2 { color: #003366; font-family: Arial, Verdana, Helvetica, sans-serif; font-size: large; font-weight: bold; text-align: left }
p.pBody { font-family: Arial, Verdana, Helvetica, sans-serif; font-size: medium; text-align: left }
p.pCellBody { font-family: Arial, Verdana, Helvetica, sans-serif; font-size: medium; text-align: left }
#footer
{
   font-family: Arial, Verdana, Helvetica, sans-serif;
   font-color:Blue;
   font-size:small;
   background-color:#CCCCCC;
   padding:0pt;
   position:fixed;
   bottom:1%;
   left:1%;
   width:98%;
}
</style>
<title>Minimum Size Filter</title>
</head>
<body>
<h1 class="pHeading1">Minimum Size Filter Filter</h1>
<p class="pCellBody">
<a href="../ProcessingFilters/MinSize.html#wp2">Description</a> | <a href="../ProcessingFilters/MinSize.html#wp3">Options</a> | <a href="../ProcessingFilters/MinSize.html#wp4">Required Arrays</a> | <a href="../ProcessingFilters/MinSize.html#wp5">Created Arrays</a> | <a href="../ProcessingFilters/MinSize.html#wp1">Authors</a> </p>



<a name="wp7"></a>
<h2 class="pHeading2">Group</h2>
<p class="pBody">Processing Filters</p>


<a name="wp2"> </a><h2 class="pHeading2">Description</h2>
<p class="pBody">
<!-- Write all your documentation here -->
<<<<<<< HEAD
This Filter removes grains that have a total of <i>voxels</i> below the <i>minimum number</i> input by the user. The <i>minimum</i> is 1. The <i>maximum</i> is the number of <i>voxels</i> in the largest grain. <b>Entering 0 is not permitted</b> because all grains would be eliminated. Entering the number of <i>voxels</i> associated with the largest grain, all grains will be removed. <br />
<b>NOTE: If the minimum number entered is larger than the largest grain,<br />
 THE PIPELINE WILL EXIT DURING THE FILTER!<br />
  The number of <i>voxels</i> in the largest grain is determined during the running of this filter. Hence, a conservative
  approach to selecting the minimum number of <i>voxels</i> is strongly recommended.</b><br />
After removing all the small grains, the remaining grains are <i>coarsened</i> to fill the gaps left by the small grains.
 The iteration <i>coarsens</i> the grains by one <i>voxel</i> each iteration.
=======
This filter removes features/grains that have a total number of voxels/datapoints below the minimum threshold defined by the user. If the user chooses a
value larger than the largest feature/grain, then all features/grains will be eliminated and the filter will become stuck in an inifinite loop trying to 
fill the eliminated features/grains. <br />
*The number of voxels/datapoints in the largest grain is determined during the running of this filter. Hence, a choice of threshold should be carefully be choosen
if it is not known how many voxels/datapoints are in the largest features/grains.<br />
After removing all the small features/grains, the remaining features/grains are isotropically coarsened to fill the gaps left by the small features/grains.<br />
<br />
>>>>>>> 002d2365
<!-- Do NOT write documentation below this line -->
</p>

<!-- DREAM3D AUTO-GENERATED DOCUMENTATION START -->
<!-- A TABLE OF Options FOR YOUR FILTER -->
<a name="wp3"> </a><h2 class="pHeading2">Parameters</h2>
<table border="0" cellpadding="4" cellspacing="1">
<<<<<<< HEAD
<tr bgcolor="#A2A2A2"><th>Name</th><th>Type</th><th>Comment</th></tr>
<tr bgcolor="#E2E2E2"><td>Minimum Allowed Grain Size</td><td>Integer</td><td></td></tr>

=======
<tr bgcolor="#A2A2A2"><th>Name</th><th>Type</th><th>Decription</th></tr>
<tr bgcolor="#E2E2E2">
<td>Minimum Allowed Grain Size</td><td>Integer</td><td>Number of voxels/datapoints that must be present in the feature/grain for it to remain in the sample</td></tr>
>>>>>>> 002d2365
</table>
<!-- A table of Required Data for your filter -->
<a name="wp4"> </a><h2 class="pHeading2">Required Arrays</h2>
<table border="0" cellpadding="4" cellspacing="1">
<tr bgcolor="#A2A2A2"><th>Type</th><th>Name</th><th>Description</th><th>Comment</th></tr>
<tr bgcolor="#E2E2E2"><td>Cell</td><td>CellPhases</td><td>Phase Id (int) specifying the phase of the voxel/datapoint</td><td>Values should be present from experimental data or synthetic generation and cannot be determined by this filter. Not having these values will result in the filter to fail/not execute.</td></tr>
<tr bgcolor="#E2E2E2"><td>Cell</td><td>GrainIds</td><td>Ids (ints) that specify to which feature/grain each voxel/datapoint belongs.</td><td>Values should be present from segmentation of experimental data or synthetic generation and cannot be determined by this filter. Not having these values will result in the filter to fail/not execute.</td></tr>
<tr bgcolor="#E2E2E2"><td>Field</td><td>FieldPhases</td><td>Phase Id (int) specifying the phase of the feature/grain</td><td>Filter will determine feature/grain phases if not previously determined</td></tr>
</table>
<!-- A table of Created Data for your filter -->
<a name="wp5"> </a><h2 class="pHeading2">Created Arrays</h2>
<table border="0" cellpadding="4" cellspacing="1">
<tr bgcolor="#A2A2A2"><th>Type</th><th>Name</th><th>Description</th><th>Comment</th></tr>
<tr bgcolor="#E2E2E2"><td>Field</td><td>Active</td><td>Boolean value specifying if the feature/grain is still in the sample (1 if the feature/grain is in the sample and 0 if it is not)</td><td>At the end of the filter, all features/grains will be "Active" as the "Inactive" features/grains will have been removed. </td></tr>
</table>
<a name="wp1"> </a><h2 class="pHeading2">Authors</h2>
<p class="pBody">
<b>Copyright:</b> 2012 Michael A. Groeber (AFRL),<br />&nbsp;&nbsp;2012 Michael A. Jackson (BlueQuartz Software)<br />
<b>Contact Info:</b> dream3d@bluequartz.net<br />
<b>Version:</b> 1.0.0<br />
<b>License:</b> See the License.txt file that came with DREAM3D.<br />
</p>
<!-- DREAM3D AUTO-GENERATED DOCUMENTATION END -->
<div>
<table width="98%" border="0" bgcolor="#CCCCCC"><tr><td><a href="../index.html">Index</a></td></tr></table>
</div>
</body>
</html><|MERGE_RESOLUTION|>--- conflicted
+++ resolved
@@ -36,15 +36,6 @@
 <a name="wp2"> </a><h2 class="pHeading2">Description</h2>
 <p class="pBody">
 <!-- Write all your documentation here -->
-<<<<<<< HEAD
-This Filter removes grains that have a total of <i>voxels</i> below the <i>minimum number</i> input by the user. The <i>minimum</i> is 1. The <i>maximum</i> is the number of <i>voxels</i> in the largest grain. <b>Entering 0 is not permitted</b> because all grains would be eliminated. Entering the number of <i>voxels</i> associated with the largest grain, all grains will be removed. <br />
-<b>NOTE: If the minimum number entered is larger than the largest grain,<br />
- THE PIPELINE WILL EXIT DURING THE FILTER!<br />
-  The number of <i>voxels</i> in the largest grain is determined during the running of this filter. Hence, a conservative
-  approach to selecting the minimum number of <i>voxels</i> is strongly recommended.</b><br />
-After removing all the small grains, the remaining grains are <i>coarsened</i> to fill the gaps left by the small grains.
- The iteration <i>coarsens</i> the grains by one <i>voxel</i> each iteration.
-=======
 This filter removes features/grains that have a total number of voxels/datapoints below the minimum threshold defined by the user. If the user chooses a
 value larger than the largest feature/grain, then all features/grains will be eliminated and the filter will become stuck in an inifinite loop trying to 
 fill the eliminated features/grains. <br />
@@ -52,7 +43,6 @@
 if it is not known how many voxels/datapoints are in the largest features/grains.<br />
 After removing all the small features/grains, the remaining features/grains are isotropically coarsened to fill the gaps left by the small features/grains.<br />
 <br />
->>>>>>> 002d2365
 <!-- Do NOT write documentation below this line -->
 </p>
 
@@ -60,15 +50,9 @@
 <!-- A TABLE OF Options FOR YOUR FILTER -->
 <a name="wp3"> </a><h2 class="pHeading2">Parameters</h2>
 <table border="0" cellpadding="4" cellspacing="1">
-<<<<<<< HEAD
-<tr bgcolor="#A2A2A2"><th>Name</th><th>Type</th><th>Comment</th></tr>
-<tr bgcolor="#E2E2E2"><td>Minimum Allowed Grain Size</td><td>Integer</td><td></td></tr>
-
-=======
 <tr bgcolor="#A2A2A2"><th>Name</th><th>Type</th><th>Decription</th></tr>
 <tr bgcolor="#E2E2E2">
 <td>Minimum Allowed Grain Size</td><td>Integer</td><td>Number of voxels/datapoints that must be present in the feature/grain for it to remain in the sample</td></tr>
->>>>>>> 002d2365
 </table>
 <!-- A table of Required Data for your filter -->
 <a name="wp4"> </a><h2 class="pHeading2">Required Arrays</h2>
