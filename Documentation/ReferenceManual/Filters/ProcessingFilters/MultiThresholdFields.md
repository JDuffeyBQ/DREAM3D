--- conflicted
+++ resolved
@@ -30,16 +30,10 @@
 
 
 ## Created Arrays ##
-
-<<<<<<< HEAD
 | Type | Name | Comment |
 |------|------|---------|
 | Field | Output | Boolean Array |
-=======
-| Type | Default Name | Comment |
-|------|--------------|---------|
-| Field | Output |  |
->>>>>>> 8ad955d0
+
 
 ## Authors ##
 
