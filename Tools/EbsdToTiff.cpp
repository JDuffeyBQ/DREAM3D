/* ============================================================================
 * Copyright (c) 2011 Michael A. Jackson (BlueQuartz Software)
 * Copyright (c) 2011 Dr. Michael A. Groeber (US Air Force Research Laboratories)
 * All rights reserved.
 *
 * Redistribution and use in source and binary forms, with or without modification,
 * are permitted provided that the following conditions are met:
 *
 * Redistributions of source code must retain the above copyright notice, this
 * list of conditions and the following disclaimer.
 *
 * Redistributions in binary form must reproduce the above copyright notice, this
 * list of conditions and the following disclaimer in the documentation and/or
 * other materials provided with the distribution.
 *
 * Neither the name of Michael A. Groeber, Michael A. Jackson, the US Air Force,
 * BlueQuartz Software nor the names of its contributors may be used to endorse
 * or promote products derived from this software without specific prior written
 * permission.
 *
 * THIS SOFTWARE IS PROVIDED BY THE COPYRIGHT HOLDERS AND CONTRIBUTORS "AS IS"
 * AND ANY EXPRESS OR IMPLIED WARRANTIES, INCLUDING, BUT NOT LIMITED TO, THE
 * IMPLIED WARRANTIES OF MERCHANTABILITY AND FITNESS FOR A PARTICULAR PURPOSE ARE
 * DISCLAIMED. IN NO EVENT SHALL THE COPYRIGHT HOLDER OR CONTRIBUTORS BE LIABLE
 * FOR ANY DIRECT, INDIRECT, INCIDENTAL, SPECIAL, EXEMPLARY, OR CONSEQUENTIAL
 * DAMAGES (INCLUDING, BUT NOT LIMITED TO, PROCUREMENT OF SUBSTITUTE GOODS OR
 * SERVICES; LOSS OF USE, DATA, OR PROFITS; OR BUSINESS INTERRUPTION) HOWEVER
 * CAUSED AND ON ANY THEORY OF LIABILITY, WHETHER IN CONTRACT, STRICT LIABILITY,
 * OR TORT (INCLUDING NEGLIGENCE OR OTHERWISE) ARISING IN ANY WAY OUT OF THE
 * USE OF THIS SOFTWARE, EVEN IF ADVISED OF THE POSSIBILITY OF SUCH DAMAGE.
 *
 *  This code was written under United States Air Force Contract number
 *                           FA8650-07-D-5800
 *
 * ~~~~~~~~~~~~~~~~~~~~~~~~~~~~~~~~~~~~~~~~~~~~~~~~~~~~~~~~~~~~~~~~~~~~~~~~~~ */

#include <stdlib.h>

#include <string>

#include <boost/shared_ptr.hpp>

#include "MXA/MXA.h"
#include "MXA/Utilities/MXAFileInfo.h"
#include "MXA/Common/LogTime.h"
#include "MXA/Common/Win32Defines.h"

#include "DREAM3DLib/Common/DataArray.hpp"
#include "DREAM3DLib/Common/EbsdColoring.hpp"

#include "EbsdLib/EbsdLib.h"
#include "EbsdLib/EbsdReader.h"
#include "EbsdLib/EbsdLibVersion.h"

#include "EbsdLib/EbsdLibVersion.h"
#include "EbsdLib/TSL/AngConstants.h"
#include "EbsdLib/TSL/AngReader.h"
#include "EbsdLib/HKL/CtfConstants.h"
#include "EbsdLib/HKL/CtfReader.h"

#define _TIFF_DATA_TYPEDEFS_ 1
#include <tiffio.h>

int writeColorTiff(const std::string filename, DataArray<uint8_t>::Pointer image, int width, int height,
                   const std::string imageDescription, int orientation)
{

  int err;
   TIFF *out;
   std::string dateTime;
   char software[1024];
   tsize_t area;

   if (NULL == image)
   {
     return -1;
   }
   out = TIFFOpen(filename.c_str(), "w");
   if (out == NULL)
   {
     printf("Could not open output file '%s' for writing.\n", filename.c_str());
     return -1;
   }

   err = 0;
   // set the basic values
   err = TIFFSetField(out, TIFFTAG_IMAGEWIDTH, width);
   err = TIFFSetField(out, TIFFTAG_IMAGELENGTH, height);
   err = TIFFSetField(out, TIFFTAG_BITSPERSAMPLE, 8);
   err = TIFFSetField(out, TIFFTAG_SAMPLESPERPIXEL, 3);
   err = TIFFSetField(out, TIFFTAG_ROWSPERSTRIP, height); // 1 strip
   err = TIFFSetField(out, TIFFTAG_PLANARCONFIG, PLANARCONFIG_CONTIG); // single image plane

   dateTime = tifDateTime();
   err = TIFFSetField(out, TIFFTAG_DATETIME, dateTime.c_str());
   // String based tags
   if (filename.empty() == false)
   {
     err = TIFFSetField(out, TIFFTAG_DOCUMENTNAME, filename.c_str());
   }
   if (imageDescription.empty() == false)
   {
     err = TIFFSetField(out, TIFFTAG_IMAGEDESCRIPTION, imageDescription.c_str());
   }

   err = TIFFSetField(out, TIFFTAG_ORIENTATION, orientation);
   err = TIFFSetField(out, TIFFTAG_PHOTOMETRIC, PHOTOMETRIC_RGB);


 #if USE_LZW_COMPRESSION
   err = TIFFSetField(image, TIFFTAG_COMPRESSION, COMPRESSION_LZW);
   err = TIFFSetField(image, TIFFTAG_PREDICTOR, PREDICTOR_HORIZONTAL);
 #else
   err = TIFFSetField(out, TIFFTAG_COMPRESSION, COMPRESSION_NONE);
 #endif

   // Insert Resolution Units here if possible


   memset(software, 0, 1024);
   snprintf(software, 1024, "%s using libTif", EbsdLib::Version::Complete().c_str());

   err = TIFFSetField(out, TIFFTAG_SOFTWARE, software);

   err = TIFFSetField(out, TIFFTAG_HOSTCOMPUTER, MXADATAMODEL_SYSTEM);

   // Write the information to the file
   area = (tsize_t)( width *  height * 3);
   err = TIFFWriteEncodedStrip(out, 0, image->GetVoidPointer(0), area);
   if (err != area)
   {
     err = -1;
   }
   else
   {
     err = 1;
   }

   (void)TIFFClose(out);
   return err;
}

// -----------------------------------------------------------------------------
//
// -----------------------------------------------------------------------------
void grayScaleEulers(float* euler, int width, int height, const std::string & imageFile, const std::string &desc, int orientation)
{

  int total = width * height;

  float minEuler = 10;
  float maxEuler = 0;

  for (int i = 0; i < total; ++i)
  {
    if (euler[i] < minEuler) { minEuler = euler[i]; }
    if (euler[i] > maxEuler) { maxEuler = euler[i]; }
  }
  float delta = maxEuler - minEuler;

  DataArray<uint8_t>::Pointer rgbArray = DataArray<uint8_t>::CreateArray(total, 3, "Tiff Data");
<<<<<<< HEAD
  rgbArray->SetNumberOfComponents(3);
=======
>>>>>>> c79ebe60
  // Splat 0xFF across all the data
  ::memset(rgbArray->GetPointer(0), 255, total*3);
  uint8_t* rgb = rgbArray->GetPointer(0);

  for (int i = 0; i < total; ++i)
  {
    rgb[i*3] = static_cast<unsigned char>((euler[i] - minEuler)/(delta) * 255.0);
    rgb[i*3 + 1] = rgb[i*3];
    rgb[i*3 + 2] = rgb[i*3];
  }

  int err = writeColorTiff(imageFile, rgbArray, width, height, desc, orientation);
  if (err < 0)
  {
    std::cout << "Error writing grayscale euler tiff file" << std::endl;
  }



}

// -----------------------------------------------------------------------------
//
// -----------------------------------------------------------------------------
int main(int argc, char **argv)
{
  if (argc != 4)
  {
    std::cout << "Arg 1: .ang or .ctf file" << std::endl;
    std::cout << "Arg 2: Output tif file" << std::endl;
    std::cout << "Arg 3: Tiff Orientation value" << std::endl;
    std::cout << "The reference direction is set to (001)" << std::endl;
  }
  std::string ebsdFile = argv[1];
  std::string imageFile = argv[2];
  int orientation = atoi(argv[3]);

  std::cout << "Generating IPF Color map for EBSD data" << std::endl;
  std::cout << "  " << ebsdFile << std::endl;

  boost::shared_ptr<EbsdReader> ebsdReader(static_cast<EbsdReader*>(NULL));
  bool degToRads = false;

  std::string ext = MXAFileInfo::extension(ebsdFile);
  if (ext.compare(Ebsd::Ang::FileExt) == 0)
  {
    AngReader* reader = new AngReader;
    ebsdReader.reset(static_cast<EbsdReader*>(reader));
  }
  else if (ext.compare(Ebsd::Ctf::FileExt) == 0)
  {
    CtfReader* reader = new CtfReader;
    ebsdReader.reset(static_cast<EbsdReader*>(reader));
    degToRads = true;
  }

  ebsdReader->setFileName(ebsdFile);
  int err = ebsdReader->readFile();
  if (err < 0)
  {
    std::cout << "Error reading the Ebsd File '" << ebsdFile << "'" << std::endl;
    return  EXIT_FAILURE;
  }


  //unsigned char* rgb;
  unsigned char hkl[3] = { 0, 0, 0 };
  float refDir[3] = { 0.0, 0.0, 1.0 };

  MatrixMath::normalizeVector(refDir);

  int width = ebsdReader->getXDimension();
  int height = ebsdReader->getYDimension();
  int total = width *height;
  DataArray<uint8_t>::Pointer rgbArray = DataArray<uint8_t>::CreateArray(total, 3, "Tiff Data");
<<<<<<< HEAD
  rgbArray->SetNumberOfComponents(3);
=======
>>>>>>> c79ebe60
  // Splat 0xFF across all the data
  ::memset(rgbArray->GetPointer(0), 255, total*3);
    float* e0 = NULL;
  float* e1 = NULL;
  float* e2 = NULL;
  if (ext.compare(Ebsd::Ang::FileExt) == 0)
  {
    e0 = reinterpret_cast<float*>(ebsdReader->getPointerByName("Phi1"));
    e1 = reinterpret_cast<float*>(ebsdReader->getPointerByName("Phi"));
    e2 = reinterpret_cast<float*>(ebsdReader->getPointerByName("Phi2"));
  }
  else if (ext.compare(Ebsd::Ctf::FileExt) == 0)
  {
    e0 = reinterpret_cast<float*>(ebsdReader->getPointerByName(Ebsd::Ctf::Euler1));
    e1 = reinterpret_cast<float*>(ebsdReader->getPointerByName(Ebsd::Ctf::Euler2));
    e2 = reinterpret_cast<float*>(ebsdReader->getPointerByName(Ebsd::Ctf::Euler3));
  }

  if (NULL == e0 || NULL == e1 || NULL == e2)
  {
    std::cout << "One of the Euler Angle Arrays was NULL. " << std::endl;
    return EXIT_FAILURE;
  }
  for (int i = 0; i < total; ++i) {
    uint8_t* rgb = rgbArray->GetPointer(i*3);
    EbsdColoring::GenerateCubicIPFColor(e0[i], e1[i], e2[i],
                                  refDir[0], refDir[1], refDir[2],
                                  rgb, hkl, degToRads);
  }


  std::stringstream ss;
  ss << "IPF Color Map: Reference Direction: " << refDir[0] << refDir[1] << refDir[2];
  err = writeColorTiff(imageFile, rgbArray, width, height, ss.str(), orientation);
  if (err < 0)
  {
    std::cout << "Error writing tiff file" << std::endl;
  }
#if 0
  {
    ss.str("");
    ss << "Euler 0 Scaled from 0 to 255";
    std::string gName = MXAFileInfo::fileNameWithOutExtension(imageFile);
    gName = MXAFileInfo::parentPath(imageFile) + MXAFileInfo::Separator + gName + std::string("_Euler0.tiff");
    grayScaleEulers(e0, width, height, gName, ss.str(), orientation);
  }

{
    ss.str("");
    ss << "Euler 1 Scaled from 0 to 255";
    std::string gName = MXAFileInfo::fileNameWithOutExtension(imageFile);
    gName = MXAFileInfo::parentPath(imageFile) + MXAFileInfo::Separator + gName + std::string("_Euler1.tiff");
    grayScaleEulers(e1, width, height, gName, ss.str(), orientation);
  }

  {
    ss.str("");
    ss << "Euler 2 Scaled from 0 to 255";
    std::string gName = MXAFileInfo::fileNameWithOutExtension(imageFile);
    gName = MXAFileInfo::parentPath(imageFile) + MXAFileInfo::Separator + gName + std::string("_Euler2.tiff");
    grayScaleEulers(e2, width, height, gName, ss.str(), orientation);
  }
#endif
  std::cout << "Generation complete" << std::endl;
  return err;
}


<|MERGE_RESOLUTION|>--- conflicted
+++ resolved
@@ -159,10 +159,9 @@
   float delta = maxEuler - minEuler;
 
   DataArray<uint8_t>::Pointer rgbArray = DataArray<uint8_t>::CreateArray(total, 3, "Tiff Data");
-<<<<<<< HEAD
+
   rgbArray->SetNumberOfComponents(3);
-=======
->>>>>>> c79ebe60
+
   // Splat 0xFF across all the data
   ::memset(rgbArray->GetPointer(0), 255, total*3);
   uint8_t* rgb = rgbArray->GetPointer(0);
@@ -238,10 +237,9 @@
   int height = ebsdReader->getYDimension();
   int total = width *height;
   DataArray<uint8_t>::Pointer rgbArray = DataArray<uint8_t>::CreateArray(total, 3, "Tiff Data");
-<<<<<<< HEAD
+
   rgbArray->SetNumberOfComponents(3);
-=======
->>>>>>> c79ebe60
+
   // Splat 0xFF across all the data
   ::memset(rgbArray->GetPointer(0), 255, total*3);
     float* e0 = NULL;
