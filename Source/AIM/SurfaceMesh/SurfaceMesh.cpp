///////////////////////////////////////////////////////////////////////////////
//
//  Copyright (c) 2009, Michael A. Jackson. BlueQuartz Software
//  Copyright (c) 2009, Michael Groeber, US Air Force Research Laboratory
//  All rights reserved.
//  BSD License: http://www.opensource.org/licenses/bsd-license.html
//
// This code was partly written under US Air Force Contract FA8650-07-D-5800
//
///////////////////////////////////////////////////////////////////////////////

#include "SurfaceMesh.h"

#include <MXA/Common/LogTime.h>
#include <MXA/Utilities/MXAFileSystemPath.h>


#ifdef AIM_USE_QT
#define CHECK_FOR_CANCELED(AClass)\
  if (this->m_Cancel) { \
  QString msg = #AClass; \
  msg += " was Canceled"; \
  emit updateMessage(msg);\
  emit updateProgress(0);\
  return;}

#else
#define CHECK_FOR_CANCELED(AClass)\
  ;
#endif



#if AIM_USE_QT

// -----------------------------------------------------------------------------
//
// -----------------------------------------------------------------------------
SurfaceMesh::Pointer SurfaceMesh::New( QObject* parent)
{
  Pointer sharedPtr(new SurfaceMesh(parent));
  return sharedPtr;
}
#endif

// -----------------------------------------------------------------------------
//
// -----------------------------------------------------------------------------
SurfaceMesh::SurfaceMesh(
#if AIM_USE_QT
QObject* parent
#endif
) :
#if AIM_USE_QT
QThread(parent),
#endif
m_InputDirectory("."),
m_InputFile(""),
m_OutputDirectory(""),
m_SmoothMesh(false),
m_SmoothIterations(0),
m_SmoothFileOutputIncrement(0),
m_SmoothLockQuadPoints(false),
m_ErrorCondition(0)
#if AIM_USE_QT
,
m_Cancel(false)
#endif
{
}

// -----------------------------------------------------------------------------
//
// -----------------------------------------------------------------------------
SurfaceMesh::~SurfaceMesh()
{
}

#if AIM_USE_QT
// -----------------------------------------------------------------------------
//
// -----------------------------------------------------------------------------
void SurfaceMesh::run()
{
  compute();
  m = SurfaceMeshFunc::NullPointer();  // Clean up the memory
}
#endif

// -----------------------------------------------------------------------------
//
// -----------------------------------------------------------------------------
void SurfaceMesh::compute()
{
  CHECK_FOR_CANCELED(Surface Meshing)
  progressMessage(AIM_STRING("Running Surface Meshing"), 0 );

  std::string  NodesRawFile = m_OutputDirectory + MXAFileSystemPath::Separator + AIM::Representation::NodesRawFile;
  std::string  NodesFile = m_OutputDirectory + MXAFileSystemPath::Separator + AIM::Representation::NodesFile;
  std::string  TrianglesFile = m_OutputDirectory + MXAFileSystemPath::Separator + AIM::Representation::TrianglesFile;
  std::string  EdgesFile = m_OutputDirectory + MXAFileSystemPath::Separator + AIM::Representation::EdgesFile;
  std::string  EdgesFileIndex = m_OutputDirectory + MXAFileSystemPath::Separator + AIM::Representation::EdgesFileIndex;
  std::string  TrianglesFileIndex = m_OutputDirectory + MXAFileSystemPath::Separator + AIM::Representation::TrianglesFileIndex;
  std::string  VisualizationFile = m_OutputDirectory + MXAFileSystemPath::Separator + AIM::Representation::VisualizationFile;

  m = SurfaceMeshFunc::New();
  int err = 0;
<<<<<<< HEAD
  m_ZDim = m->initialize_micro(m_InputFile);
  if (m_ZDim < 1)
  {
    progressMessage(AIM_STRING("Error reading vtk file"), 100);
    return;
  }
=======
  m_ZDim = m->initialize_micro(m_InputFile, -1);
>>>>>>> f02bd123


  int cNodeID = 0;
  int cEdgeID = 0;
  int fEdgeID = 0;
  int cTriID = 0;
  int nFEdge = 0; // number of edges on the square...
  int nTriangle = 0; // number of triangles...
  int nEdge = 0; // number of triangles...
  int nnEdge = 0; // number of triangles...
  int npTriangle = 0; // number of triangles...
  int ncTriangle = 0; // number of triangles...
  int nNodes = 0; // number of total nodes used...
  int edgeTable_2d[20][8] = {
	{ -1, -1, -1, -1, -1, -1, -1, -1},
	{ -1, -1, -1, -1, -1, -1, -1, -1},
	{ -1, -1, -1, -1, -1, -1, -1, -1},
	{ 0, 1, -1, -1, -1, -1, -1, -1},
	{ -1, -1, -1, -1, -1, -1, -1, -1},
	{ 0, 2, -1, -1, -1, -1, -1, -1},
	{ 1, 2, -1, -1, -1, -1, -1, -1},
	{ 0, 4, 2, 4, 1, 4, -1, -1},
	{ -1, -1, -1, -1, -1, -1, -1, -1},
	{ 3, 0, -1, -1, -1, -1, -1, -1},
	{ 3, 1, -1, -1, -1, -1, -1, -1},
	{ 3, 4, 0, 4, 1, 4, -1, -1},
	{ 2, 3, -1, -1, -1, -1, -1, -1},
	{ 3, 4, 0, 4, 2, 4, -1, -1},
	{ 3, 4, 1, 4, 2, 4, -1, -1},
	{ 3, 0, 1, 2, -1, -1, -1, -1},
	{ 0, 1, 2, 3, -1, -1, -1, -1},
	{ 0, 1, 2, 3, -1, -1, -1, -1},
	{ 3, 0, 1, 2, -1, -1, -1, -1},
	{ 3, 4, 1, 4, 0, 4, 2, 4}
	};

	int nsTable_2d[20][8] = {
	  {-1, -1, -1, -1, -1, -1, -1, -1},
	  {-1, -1, -1, -1, -1, -1, -1, -1},
	  {-1, -1, -1, -1, -1, -1, -1, -1},
	  {1, 0, -1, -1, -1, -1, -1, -1},
	  {-1, -1, -1, -1, -1, -1, -1, -1 },
	  {1, 0, -1, -1, -1, -1, -1, -1, },
	  {2, 1, -1, -1, -1, -1, -1, -1},
	  {1, 0, 3, 2, 2, 1, -1, -1},
	  {-1, -1, -1, -1, -1, -1, -1, -1},
	  {0, 3, -1, -1, -1, -1, -1, -1},
	  {0, 3, -1, -1, -1, -1, -1, -1},
	  {0, 3, 1, 0, 2, 1, -1, -1},
	  {3, 2, -1, -1, -1, -1, -1, -1},
	  {0, 3, 1, 0, 3, 2, -1, -1},
	  {0, 3, 2, 1, 3, 2, -1, -1},
	  {0, 3, 2, 1, -1, -1, -1, -1},
	  {1, 0, 3, 2, -1, -1, -1, -1},
	  {1, 0, 3, 2, -1, -1, -1, -1},
	  {0, 3, 2, 1, -1, -1, -1, -1},
	  {0, 3, 2, 1, 1,  0, 3, 2 }
	};

  for (int i = 0; i < (m_ZDim - 1); i++)
  {

    progressMessage(AIM_STRING("Marching Cubes Between Layers "), (i*90/m_ZDim) );

    // initialize neighbors, possible nodes and squares of marching cubes of each layer...
	m_ZDim = m->initialize_micro(m_InputFile, i);
    m->get_neighbor_list(i);
    m->initialize_nodes(i);
    m->initialize_squares(i);

    // find face edges of each square of marching cubes in each layer...
    nEdge = m->get_number_Edges(i);
    m->get_nodes_Edges(edgeTable_2d, nsTable_2d, i, nEdge);

    // find triangles and arrange the spins across each triangle...
    nTriangle = m->get_number_triangles();

    if (nTriangle > 0)
    {
      m->get_triangles(nTriangle);
      m->arrange_grainnames(nTriangle, i);
    }

    // assign new, cumulative node id...
    nNodes = m->assign_nodeID(cNodeID, i);

    // Output nodes and triangles...
    m->get_output_nodes(i, cNodeID, NodesFile);
    m->get_output_triangles(nTriangle, TrianglesFile, i, cTriID);
    cNodeID = nNodes;
    cTriID = cTriID + nTriangle;
  }

  progressMessage(AIM_STRING("Writing Surface Mesh Visualization "), 90 );
  m->create_vtk(nNodes, cTriID, VisualizationFile, NodesFile, TrianglesFile);

/*  if (m_SmoothMesh == true)
  {
    //TODO: Run the smoothing algorithm
    CHECK_FOR_CANCELED(Surface Meshing)
    progressMessage(AIM_STRING("Smoothing Surface Meshing"), 70 );
    int lockquads = 0;
    if (m_SmoothLockQuadPoints) { lockquads = 1; }
    m_ErrorCondition = SmoothGrain3D(AIM::Representation::NodesFile,
                                     AIM::Representation::TrianglesFile,
                                      m_OutputDirectory,
                                      m_SmoothIterations,
                                      m_SmoothFileOutputIncrement,
                                      lockquads);

  }
*/
  progressMessage(AIM_STRING("Surface Meshing Complete"), 100 );
}

// -----------------------------------------------------------------------------
//
// -----------------------------------------------------------------------------
void SurfaceMesh::progressMessage(AIM_STRING message, int progress)
{
#ifdef AIM_USE_QT
  emit updateMessage(QString(message));
  emit updateProgress(progress);
  //  std::cout << message.toStdString() << std::endl;
#else
  std::cout << logTime() << progress << "% - " << message << std::endl;
#endif
}

#ifdef AIM_USE_QT
// -----------------------------------------------------------------------------
//
// -----------------------------------------------------------------------------
void SurfaceMesh::on_CancelWorker()
{
  // std::cout << "SurfaceMesh::cancelWorker()" << std::endl;
  this->m_Cancel = true;
}
#endif
<|MERGE_RESOLUTION|>--- conflicted
+++ resolved
@@ -12,8 +12,9 @@
 #include "SurfaceMesh.h"
 
 #include <MXA/Common/LogTime.h>
-#include <MXA/Utilities/MXAFileSystemPath.h>
-
+#include <MXA/Utilities/MXADir.h>
+#include <MXA/Utilities/MXAFileInfo.h>
+#include "AIM/Common/VTKFileUtils.h"
 
 #ifdef AIM_USE_QT
 #define CHECK_FOR_CANCELED(AClass)\
@@ -95,38 +96,57 @@
   CHECK_FOR_CANCELED(Surface Meshing)
   progressMessage(AIM_STRING("Running Surface Meshing"), 0 );
 
-  std::string  NodesRawFile = m_OutputDirectory + MXAFileSystemPath::Separator + AIM::Representation::NodesRawFile;
-  std::string  NodesFile = m_OutputDirectory + MXAFileSystemPath::Separator + AIM::Representation::NodesFile;
-  std::string  TrianglesFile = m_OutputDirectory + MXAFileSystemPath::Separator + AIM::Representation::TrianglesFile;
-  std::string  EdgesFile = m_OutputDirectory + MXAFileSystemPath::Separator + AIM::Representation::EdgesFile;
-  std::string  EdgesFileIndex = m_OutputDirectory + MXAFileSystemPath::Separator + AIM::Representation::EdgesFileIndex;
-  std::string  TrianglesFileIndex = m_OutputDirectory + MXAFileSystemPath::Separator + AIM::Representation::TrianglesFileIndex;
-  std::string  VisualizationFile = m_OutputDirectory + MXAFileSystemPath::Separator + AIM::Representation::VisualizationFile;
+  std::string  NodesRawFile = m_OutputDirectory + MXADir::Separator + AIM::Representation::NodesRawFile;
+  std::string  NodesFile = m_OutputDirectory + MXADir::Separator + AIM::Representation::NodesFile;
+  std::string  TrianglesFile = m_OutputDirectory + MXADir::Separator + AIM::Representation::TrianglesFile;
+  std::string  EdgesFile = m_OutputDirectory + MXADir::Separator + AIM::Representation::EdgesFile;
+  std::string  EdgesFileIndex = m_OutputDirectory + MXADir::Separator + AIM::Representation::EdgesFileIndex;
+  std::string  TrianglesFileIndex = m_OutputDirectory + MXADir::Separator + AIM::Representation::TrianglesFileIndex;
+  std::string  VisualizationFile = m_OutputDirectory + MXADir::Separator + AIM::Representation::VisualizationFile;
+
+  // Create the output directory if needed
+  if (MXADir::exists(m_OutputDirectory) == false)
+  {
+    if (MXADir::mkdir(m_OutputDirectory, true) == false)
+    {
+#ifdef AIM_USE_QT
+    this->m_Cancel = true;
+#endif
+    this->m_ErrorCondition = 1;
+    CHECK_FOR_CANCELED(Surface Meshing)
+    progressMessage(AIM_STRING("Could not create output directory."), 100 );
+    return;
+    }
+  }
 
   m = SurfaceMeshFunc::New();
   int err = 0;
-<<<<<<< HEAD
-  m_ZDim = m->initialize_micro(m_InputFile);
-  if (m_ZDim < 1)
-  {
-    progressMessage(AIM_STRING("Error reading vtk file"), 100);
+
+//  m_ZDim = m->initialize_micro(m_InputFile, -1);
+  VTKFileUtils vtkReader;
+  err = vtkReader.readHeader(m.get(), m_InputFile);
+  if (err < 0)
+  {
+#ifdef AIM_USE_QT
+    this->m_Cancel = true;
+#endif
+    this->m_ErrorCondition = 1;
+    CHECK_FOR_CANCELED(Surface Meshing)
+    progressMessage(AIM_STRING("Error Opening Input file to Surface Meshing"), 100 );
     return;
   }
-=======
-  m_ZDim = m->initialize_micro(m_InputFile, -1);
->>>>>>> f02bd123
-
+  m_ZDim = m->zDim;
 
   int cNodeID = 0;
-  int cEdgeID = 0;
-  int fEdgeID = 0;
+//  int cEdgeID = 0;
+//  int fEdgeID = 0;
   int cTriID = 0;
-  int nFEdge = 0; // number of edges on the square...
+//  int nFEdge = 0; // number of edges on the square...
   int nTriangle = 0; // number of triangles...
   int nEdge = 0; // number of triangles...
-  int nnEdge = 0; // number of triangles...
-  int npTriangle = 0; // number of triangles...
-  int ncTriangle = 0; // number of triangles...
+//  int nnEdge = 0; // number of triangles...
+//  int npTriangle = 0; // number of triangles...
+//  int ncTriangle = 0; // number of triangles...
   int nNodes = 0; // number of total nodes used...
   int edgeTable_2d[20][8] = {
 	{ -1, -1, -1, -1, -1, -1, -1, -1},
@@ -174,13 +194,39 @@
 	  {0, 3, 2, 1, 1,  0, 3, 2 }
 	};
 
-  for (int i = 0; i < (m_ZDim - 1); i++)
-  {
-
-    progressMessage(AIM_STRING("Marching Cubes Between Layers "), (i*90/m_ZDim) );
-
-    // initialize neighbors, possible nodes and squares of marching cubes of each layer...
-	m_ZDim = m->initialize_micro(m_InputFile, i);
+	// Read the first slice (0) into memory
+	err = vtkReader.readFirstZSlice( m.get() );
+  if (err < 0)
+  {
+#ifdef AIM_USE_QT
+    this->m_Cancel = true;
+#endif
+    this->m_ErrorCondition = 1;
+    CHECK_FOR_CANCELED(Surface Meshing)
+    progressMessage(AIM_STRING("Error Reading Input file to Surface Meshing"), 100 );
+    return;
+  }
+
+  std::stringstream ss;
+  // We already read the first slice so start at Slice = 1
+  for (int i = 1; i < m_ZDim; i++)
+  {
+    ss.str("");
+    ss << "Marching Cubes Between Layers " << (i-1) << " and " << i;
+    progressMessage(AIM_STRING(ss.str().c_str()), (i*90/m_ZDim) );
+//    progressMessage(AIM_STRING("Marching Cubes Between Layers "), i );
+    err = vtkReader.readNextZSlice( m.get() );
+    if (err < 0)
+    {
+#ifdef AIM_USE_QT
+    this->m_Cancel = true;
+#endif
+      this->m_ErrorCondition = 1;
+      CHECK_FOR_CANCELED(Surface Meshing)
+      progressMessage(AIM_STRING("Error Reading Input file to Surface Meshing"), 100 );
+      return;
+    }
+
     m->get_neighbor_list(i);
     m->initialize_nodes(i);
     m->initialize_squares(i);
@@ -206,9 +252,23 @@
     m->get_output_triangles(nTriangle, TrianglesFile, i, cTriID);
     cNodeID = nNodes;
     cTriID = cTriID + nTriangle;
-  }
-
-  progressMessage(AIM_STRING("Writing Surface Mesh Visualization "), 90 );
+
+    // Copy the second slice data into the first slice area
+    for (int n = 1; n <= m->NSP; n++)
+    {
+      m->point[n] = m->point[n + m->NSP];
+    }
+  }
+
+#ifdef AIM_USE_QT
+  QString msg("Writing Surface Mesh File: ");
+  msg.append(QString::fromStdString(VisualizationFile));
+#else
+  std::string msg("Writing Surface Mesh File: ");
+  msg.append(VisualizationFile);
+#endif
+
+  progressMessage(msg, 90 );
   m->create_vtk(nNodes, cTriID, VisualizationFile, NodesFile, TrianglesFile);
 
 /*  if (m_SmoothMesh == true)
