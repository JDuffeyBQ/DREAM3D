--- conflicted
+++ resolved
@@ -489,24 +489,13 @@
 {
   double degtorad = m_pi / 180.0;
   double denom;
-<<<<<<< HEAD
-=======
   double n1 = miso1;
   double n2 = miso2;
   double n3 = miso3;
->>>>>>> 173ac5b9
 
   w = w * degtorad;
-  denom = (miso1 * miso1) + (miso2 * miso2) + (miso3 * miso3);
+  denom = (n1 * n1) + (n2 * n2) + (n3 * n3);
   denom = pow(denom, 0.5);
-<<<<<<< HEAD
-  miso1 = miso1 / denom;
-  miso2 = miso2 / denom;
-  miso3 = miso3 / denom;
-  miso1 = miso1 * pow(((3.0 / 4.0) * (w - sin(w))), (1.0 / 3.0));
-  miso2 = miso2 * pow(((3.0 / 4.0) * (w - sin(w))), (1.0 / 3.0));
-  miso3 = miso3 * pow(((3.0 / 4.0) * (w - sin(w))), (1.0 / 3.0));
-=======
   n1 = n1 / denom;
   n2 = n2 / denom;
   n3 = n3 / denom;
@@ -516,7 +505,6 @@
   miso1 = n1;
   miso2 = n2;
   miso3 = n3;
->>>>>>> 173ac5b9
 }
 
 
