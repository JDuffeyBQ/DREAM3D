--- conflicted
+++ resolved
@@ -116,52 +116,29 @@
   {
     nElements = 18*18*18;
   }
-<<<<<<< HEAD
-  initializer = (1.0/double(nElements));
-  actualodf = new double [nElements];
-  ::memset(actualodf, initializer, nElements*sizeof(double) );
-  simodf = new double [nElements];
-  ::memset(simodf, 0.0, nElements*sizeof(double) );
-  actualmdf = new double [nElements];
-  ::memset(actualmdf, initializer, nElements*sizeof(double) );
-  simmdf = new double [nElements];
-  ::memset(simmdf, 0.0, nElements*sizeof(double) );
-=======
 
   double initValue = 1.0/(double)(nElements);
   actualodf = new double [nElements];
   GG_INIT_DOUBLE_ARRAY(actualodf, initValue, nElements);
-
   simodf = new double [nElements];
-  GG_INIT_DOUBLE_ARRAY(simodf, initValue, nElements);
+  GG_INIT_DOUBLE_ARRAY(simodf, 0.0, nElements);
   actualmdf = new double [nElements];
   GG_INIT_DOUBLE_ARRAY(actualmdf, initValue, nElements);
   simmdf = new double [nElements];
-  GG_INIT_DOUBLE_ARRAY(simmdf, initValue, nElements);
->>>>>>> 0b0c11cf
+  GG_INIT_DOUBLE_ARRAY(simmdf, 0.0, nElements);
 
   nElements = 18*18*18;
-  initializer = (1.0/double(nElements));
+  initValue = (1.0/double(nElements));
   axisodf = new double [nElements];
-<<<<<<< HEAD
-  ::memset(axisodf, initializer, nElements*sizeof(double) );
-=======
   GG_INIT_DOUBLE_ARRAY(axisodf, initValue, nElements);
->>>>>>> 0b0c11cf
   precipaxisodf = new double [nElements];
-  GG_INIT_DOUBLE_ARRAY(axisodf, 0.0, nElements);
+  GG_INIT_DOUBLE_ARRAY(precipaxisodf, initValue, nElements);
   nElements = 10;
-  initializer = (1.0/double(nElements));
+  initValue = (1.0/double(nElements));
   actualmicrotex = new double [nElements];
-<<<<<<< HEAD
-  ::memset(actualmicrotex, initializer, nElements*sizeof(double) );
-  simmicrotex = new double [nElements];
-  ::memset(simmicrotex, 0.0, nElements*sizeof(double) );
-=======
-  GG_INIT_DOUBLE_ARRAY(axisodf, 0.0, nElements);
+  GG_INIT_DOUBLE_ARRAY(axisodf, initValue, nElements);
   simmicrotex = new double [nElements];
   GG_INIT_DOUBLE_ARRAY(axisodf, 0.0, nElements);
->>>>>>> 0b0c11cf
 }
 void GrainGeneratorFunc::initialize2()
 {
@@ -2360,43 +2337,49 @@
 
 void GrainGeneratorFunc::matchCrystallography(const std::string &ErrorFile, H5ReconStatsWriter::Pointer h5io)
 {
-<<<<<<< HEAD
-	ofstream outFile;
-    outFile.open(ErrorFile.c_str());
-	double deltaerror = 1.0;
-	int iterations = 0;
-	double currentodferror = 0;
-	double currentmdferror = 0;
-	double degtorad = m_pi/180.0;
-	double w;
-	double denom = 0;
-	double n1,n2,n3;
-	double q1[5], q2[5], qref[5];
-	int good = 0;
-	int selectedgrain, selectedgrain1, selectedgrain2;
-	double totaldensity = 0;
-	int badtrycount = 0;
-	double s,c,s1,c1,s2,c2;
-	int phi1, PHI, phi2;
-	int curodfbin;
-	double miso1, miso2, miso3;
-	double g1ea1, g1ea2, g1ea3, g2ea1, g2ea2, g2ea3;
-	double hmag, angle;
-	double chooseh1, chooseh2, chooseh3;
-	double chooser1, chooser2, chooser3;
-	double chooseea1, chooseea2, chooseea3;
-	double sum, diff;
-	int cureuler1bin, cureuler2bin, cureuler3bin;
-	int g1euler1bin, g1euler2bin, g1euler3bin;
-	int g2euler1bin, g2euler2bin, g2euler3bin;
-	int curmiso1, curmiso2, curmiso3, neighsurfarea;
-	int curmisobin, newmisobin;
-	int g1odfbin, g2odfbin;
-	int numbins = 0;
-	vector<int>* nlist;
-	vector<double>* misolist;
-	vector<double>* neighborsurfarealist;
-	double dim1, dim2, dim3;
+  ofstream outFile;
+  outFile.open(ErrorFile.c_str());
+  double deltaerror = 1.0;
+  int iterations = 0;
+  double currentodferror = 0;
+  double currentmdferror = 0;
+  double degtorad = m_pi / 180.0;
+  double w = std::numeric_limits<double >::max();
+  //	double axis[3];
+  double denom = 0;
+  double n1 = std::numeric_limits<double >::max(), n2 = std::numeric_limits<double >::max(), n3 = std::numeric_limits<double >::max();
+  double q1[5], q2[5], qref[5];
+  int good = 0;
+  int selectedgrain, selectedgrain1, selectedgrain2;
+  double totaldensity = 0;
+  int badtrycount = 0;
+  double s = std::numeric_limits<double >::max(), c = std::numeric_limits<double >::max(), s1 = std::numeric_limits<double >::max(), c1 = std::numeric_limits<
+      double >::max(), s2 = std::numeric_limits<double >::max(), c2 = std::numeric_limits<double >::max();
+  int phi1 = std::numeric_limits<int >::max(), PHI = std::numeric_limits<int >::max(), phi2 = std::numeric_limits<int >::max();
+  int curodfbin = std::numeric_limits<int >::max();
+  double miso1 = std::numeric_limits<double >::max(), miso2 = std::numeric_limits<double >::max(), miso3 = std::numeric_limits<double >::max();
+  //	double random;
+  double g1ea1 = std::numeric_limits<double >::max(), g1ea2 = std::numeric_limits<double >::max(), g1ea3 = std::numeric_limits<double >::max(), g2ea1 =
+      std::numeric_limits<double >::max(), g2ea2 = std::numeric_limits<double >::max(), g2ea3 = std::numeric_limits<double >::max();
+  //	double curea1, curea2, curea3;
+  double hmag = std::numeric_limits<double >::max(), angle = std::numeric_limits<double >::max();
+  double chooseh1 = std::numeric_limits<double >::max(), chooseh2 = std::numeric_limits<double >::max(), chooseh3 = std::numeric_limits<double >::max();
+  double chooser1 = std::numeric_limits<double >::max(), chooser2 = std::numeric_limits<double >::max(), chooser3 = std::numeric_limits<double >::max();
+  double chooseea1 = std::numeric_limits<double >::max(), chooseea2 = std::numeric_limits<double >::max(), chooseea3 = std::numeric_limits<double >::max();
+  double sum = std::numeric_limits<double >::max(), diff = std::numeric_limits<double >::max();
+  int cureuler1bin = std::numeric_limits<int >::max(), cureuler2bin = std::numeric_limits<int >::max(), cureuler3bin = std::numeric_limits<int >::max();
+  int g1euler1bin = std::numeric_limits<int >::max(), g1euler2bin = std::numeric_limits<int >::max(), g1euler3bin = std::numeric_limits<int >::max();
+  int g2euler1bin = std::numeric_limits<int >::max(), g2euler2bin = std::numeric_limits<int >::max(), g2euler3bin = std::numeric_limits<int >::max();
+  //	int miso1bin, miso2bin, miso3bin;
+  int curmiso1 = std::numeric_limits<int >::max(), curmiso2 = std::numeric_limits<int >::max(), curmiso3 = std::numeric_limits<int >::max(), neighsurfarea =
+      std::numeric_limits<int >::max();
+  int curmisobin = std::numeric_limits<int >::max(), newmisobin = std::numeric_limits<int >::max();
+  int g1odfbin = std::numeric_limits<int >::max(), g2odfbin = std::numeric_limits<int >::max();
+  int numbins = 0;
+  vector<int >* nlist;
+  vector<double >* misolist;
+  vector<double >* neighborsurfarealist;
+  double dim1 = std::numeric_limits<double >::max(), dim2 = std::numeric_limits<double >::max(), dim3 = std::numeric_limits<double >::max();
 	if(crystruct == AIM::Reconstruction::Cubic)
 	{
 	  dim1 = pow((0.75*((m_pi/4.0)-sin((m_pi/4.0)))),(1.0/3.0));
@@ -3065,743 +3048,6 @@
 	int err;
 	err = h5io->writeODFData(crystruct, simodf, totalvol);
 	err = h5io->writeMisorientationBinsData(simmdf, numbins);
-=======
-  ofstream outFile;
-  outFile.open(ErrorFile.c_str());
-  double deltaerror = 1.0;
-  int iterations = 0;
-  double currentodferror = 0;
-  double currentmdferror = 0;
-  double degtorad = m_pi / 180.0;
-  double w = std::numeric_limits<double >::max();
-  //	double axis[3];
-  double denom = 0;
-  double n1 = std::numeric_limits<double >::max(), n2 = std::numeric_limits<double >::max(), n3 = std::numeric_limits<double >::max();
-  double q1[5], q2[5], qref[5];
-  int good = 0;
-  int selectedgrain, selectedgrain1, selectedgrain2;
-  double totaldensity = 0;
-  int badtrycount = 0;
-  double s = std::numeric_limits<double >::max(), c = std::numeric_limits<double >::max(), s1 = std::numeric_limits<double >::max(), c1 = std::numeric_limits<
-      double >::max(), s2 = std::numeric_limits<double >::max(), c2 = std::numeric_limits<double >::max();
-  int phi1 = std::numeric_limits<int >::max(), PHI = std::numeric_limits<int >::max(), phi2 = std::numeric_limits<int >::max();
-  int curodfbin = std::numeric_limits<int >::max();
-  double miso1 = std::numeric_limits<double >::max(), miso2 = std::numeric_limits<double >::max(), miso3 = std::numeric_limits<double >::max();
-  //	double random;
-  double g1ea1 = std::numeric_limits<double >::max(), g1ea2 = std::numeric_limits<double >::max(), g1ea3 = std::numeric_limits<double >::max(), g2ea1 =
-      std::numeric_limits<double >::max(), g2ea2 = std::numeric_limits<double >::max(), g2ea3 = std::numeric_limits<double >::max();
-  //	double curea1, curea2, curea3;
-  double hmag = std::numeric_limits<double >::max(), angle = std::numeric_limits<double >::max();
-  double chooseh1 = std::numeric_limits<double >::max(), chooseh2 = std::numeric_limits<double >::max(), chooseh3 = std::numeric_limits<double >::max();
-  double chooser1 = std::numeric_limits<double >::max(), chooser2 = std::numeric_limits<double >::max(), chooser3 = std::numeric_limits<double >::max();
-  double chooseea1 = std::numeric_limits<double >::max(), chooseea2 = std::numeric_limits<double >::max(), chooseea3 = std::numeric_limits<double >::max();
-  double sum = std::numeric_limits<double >::max(), diff = std::numeric_limits<double >::max();
-  int cureuler1bin = std::numeric_limits<int >::max(), cureuler2bin = std::numeric_limits<int >::max(), cureuler3bin = std::numeric_limits<int >::max();
-  int g1euler1bin = std::numeric_limits<int >::max(), g1euler2bin = std::numeric_limits<int >::max(), g1euler3bin = std::numeric_limits<int >::max();
-  int g2euler1bin = std::numeric_limits<int >::max(), g2euler2bin = std::numeric_limits<int >::max(), g2euler3bin = std::numeric_limits<int >::max();
-  //	int miso1bin, miso2bin, miso3bin;
-  int curmiso1 = std::numeric_limits<int >::max(), curmiso2 = std::numeric_limits<int >::max(), curmiso3 = std::numeric_limits<int >::max(), neighsurfarea =
-      std::numeric_limits<int >::max();
-  int curmisobin = std::numeric_limits<int >::max(), newmisobin = std::numeric_limits<int >::max();
-  int g1odfbin = std::numeric_limits<int >::max(), g2odfbin = std::numeric_limits<int >::max();
-  int numbins = 0;
-  vector<int >* nlist;
-  vector<double >* misolist;
-  vector<double >* neighborsurfarealist;
-  double dim1 = std::numeric_limits<double >::max(), dim2 = std::numeric_limits<double >::max(), dim3 = std::numeric_limits<double >::max();
-  if (crystruct == AIM::Reconstruction::Cubic)
-  {
-    dim1 = pow((0.75 * ((m_pi / 4.0) - sin((m_pi / 4.0)))), (1.0 / 3.0));
-    dim2 = pow((0.75 * ((m_pi / 4.0) - sin((m_pi / 4.0)))), (1.0 / 3.0));
-    dim3 = pow((0.75 * ((m_pi / 4.0) - sin((m_pi / 4.0)))), (1.0 / 3.0));
-    numbins = 36 * 36 * 12;
-  }
-  if (crystruct == AIM::Reconstruction::Hexagonal)
-  {
-    dim1 = pow((0.75 * ((m_pi / 2.0) - sin((m_pi / 2.0)))), (1.0 / 3.0));
-    dim2 = pow((0.75 * ((m_pi / 2.0) - sin((m_pi / 2.0)))), (1.0 / 3.0));
-    dim3 = pow((0.75 * ((m_pi / 6.0) - sin((m_pi / 6.0)))), (1.0 / 3.0));
-    numbins = 18 * 18 * 18;
-  }
-  qref[1] = sin(0.5 * 0.0) * cos(0.5 * (0.0 - 0.0));
-  qref[2] = sin(0.5 * 0.0) * sin(0.5 * (0.0 - 0.0));
-  qref[3] = cos(0.5 * 0.0) * sin(0.5 * (0.0 + 0.0));
-  qref[4] = cos(0.5 * 0.0) * cos(0.5 * (0.0 + 0.0));
-  rg.RandomInit((static_cast<unsigned int > (time(NULL))));
-  while (badtrycount < 5000 && iterations < 10000)
-  {
-    currentodferror = 0;
-    currentmdferror = 0;
-    for (int i = 0; i < numbins; i++)
-    {
-      currentodferror = currentodferror + ((actualodf[i] - simodf[i]) * (actualodf[i] - simodf[i]));
-    }
-    for (int i = 0; i < (numbins); i++)
-    {
-      currentmdferror = currentmdferror + ((actualmdf[i] - simmdf[i]) * (actualmdf[i] - simmdf[i]));
-    }
-    if (iterations % 100 == 0) outFile << iterations << "	" << currentodferror << "	" << currentmdferror << endl;
-    iterations++;
-    badtrycount++;
-    double random = rg.Random();
-    if (random < 0.5)
-    {
-      good = 0;
-      while (good == 0)
-      {
-        selectedgrain = int(rg.Random() * numgrains);
-        if (selectedgrain == 0) selectedgrain = 1;
-        if (selectedgrain == numgrains) selectedgrain = numgrains - 1;
-        if (grains[selectedgrain].surfacegrain >= 0) good = 1;
-      }
-      q1[1] = grains[selectedgrain].avg_quat[1];
-      q1[2] = grains[selectedgrain].avg_quat[2];
-      q1[3] = grains[selectedgrain].avg_quat[3];
-      q1[4] = grains[selectedgrain].avg_quat[4];
-      if (crystruct == AIM::Reconstruction::Hexagonal)
-      {
-        w = MisorientationCalculations::getMisoQuatHexagonal(q1, qref, n1, n2, n3);
-        w = w * degtorad;
-        denom = (n1 * n1) + (n2 * n2) + (n3 * n3);
-        denom = pow(denom, 0.5);
-        n1 = n1 / denom;
-        n2 = n2 / denom;
-        n3 = n3 / denom;
-        n1 = n1 * pow(((3.0 / 4.0) * (w - sin(w))), (1.0 / 3.0));
-        n2 = n2 * pow(((3.0 / 4.0) * (w - sin(w))), (1.0 / 3.0));
-        n3 = n3 * pow(((3.0 / 4.0) * (w - sin(w))), (1.0 / 3.0));
-        cureuler1bin = int(n1 * 36.0 / dim1);
-        cureuler2bin = int(n2 * 36.0 / dim2);
-        cureuler3bin = int(n3 * 12.0 / dim3);
-        if (cureuler1bin >= 36) cureuler1bin = 35;
-        if (cureuler2bin >= 36) cureuler2bin = 35;
-        if (cureuler3bin >= 12) cureuler3bin = 11;
-        curodfbin = (cureuler3bin * 36 * 36) + (cureuler2bin * 36) + (cureuler1bin);
-      }
-      else if (crystruct == AIM::Reconstruction::Cubic)
-      {
-        w = MisorientationCalculations::getMisoQuatCubic(q1, qref, n1, n2, n3);
-        w = w * degtorad;
-        denom = (n1 * n1) + (n2 * n2) + (n3 * n3);
-        denom = pow(denom, 0.5);
-        n1 = n1 / denom;
-        n2 = n2 / denom;
-        n3 = n3 / denom;
-        n1 = n1 * pow(((3.0 / 4.0) * (w - sin(w))), (1.0 / 3.0));
-        n2 = n2 * pow(((3.0 / 4.0) * (w - sin(w))), (1.0 / 3.0));
-        n3 = n3 * pow(((3.0 / 4.0) * (w - sin(w))), (1.0 / 3.0));
-        cureuler1bin = int(n1 * 18.0 / dim1);
-        cureuler2bin = int(n2 * 18.0 / dim2);
-        cureuler3bin = int(n3 * 18.0 / dim3);
-        if (cureuler1bin >= 18) cureuler1bin = 17;
-        if (cureuler2bin >= 18) cureuler2bin = 17;
-        if (cureuler3bin >= 18) cureuler3bin = 17;
-        curodfbin = (cureuler3bin * 18 * 18) + (cureuler2bin * 18) + (cureuler1bin);
-      }
-      random = rg.Random();
-      int choose = 0;
-      totaldensity = 0;
-      for (int i = 0; i < numbins; i++)
-      {
-        double density = actualodf[i];
-        totaldensity = totaldensity + density;
-        if (random >= totaldensity) choose = i;
-      }
-      if (crystruct == AIM::Reconstruction::Hexagonal)
-      {
-        phi1 = choose % 36;
-        PHI = (choose / 36) % 36;
-        phi2 = choose / (36 * 36);
-      }
-      else if (crystruct == AIM::Reconstruction::Cubic)
-      {
-        phi1 = choose % 18;
-        PHI = (choose / 18) % 18;
-        phi2 = choose / (18 * 18);
-      }
-      random = rg.Random();
-      chooseh1 = (dim1 * phi1) + (dim1 * random);
-      random = rg.Random();
-      chooseh2 = (dim2 * PHI) + (dim2 * random);
-      random = rg.Random();
-      chooseh3 = (dim3 * phi2) + (dim3 * random);
-      hmag = pow((chooseh1 * chooseh1 + chooseh2 * chooseh2 + chooseh3 * chooseh3), 0.5);
-      angle = pow((8.25 * hmag * hmag * hmag), (1.0 / 3.0));
-      chooser1 = tan(angle / 2.0) * (chooseh1 / hmag);
-      chooser2 = tan(angle / 2.0) * (chooseh2 / hmag);
-      chooser3 = tan(angle / 2.0) * (chooseh3 / hmag);
-      sum = atan(chooser3);
-      diff = atan(chooser2 / chooser1);
-      chooseea1 = sum + diff;
-      chooseea2 = 2. * atan(chooser1 * cos(sum) / cos(diff));
-      chooseea3 = sum - diff;
-      s = sin(0.5 * chooseea2);
-      c = cos(0.5 * chooseea2);
-      s1 = sin(0.5 * (chooseea1 - chooseea3));
-      c1 = cos(0.5 * (chooseea1 - chooseea3));
-      s2 = sin(0.5 * (chooseea1 + chooseea3));
-      c2 = cos(0.5 * (chooseea1 + chooseea3));
-      q1[1] = s * c1;
-      q1[2] = s * s1;
-      q1[3] = c * s2;
-      q1[4] = c * c2;
-      double odfchange = ((actualodf[choose] - simodf[choose]) * (actualodf[choose] - simodf[choose])) - ((actualodf[choose] - (simodf[choose]
-          + (double(grains[selectedgrain].numvoxels) * resx * resy * resz / totalvol))) * (actualodf[choose] - (simodf[choose]
-          + (double(grains[selectedgrain].numvoxels) * resx * resy * resz / totalvol))));
-      odfchange = odfchange + (((actualodf[curodfbin] - simodf[curodfbin]) * (actualodf[curodfbin] - simodf[curodfbin])) - ((actualodf[curodfbin]
-          - (simodf[curodfbin] - (double(grains[selectedgrain].numvoxels) * resx * resy * resz / totalvol))) * (actualodf[curodfbin] - (simodf[curodfbin]
-          - (double(grains[selectedgrain].numvoxels) * resx * resy * resz / totalvol)))));
-      nlist = grains[selectedgrain].neighborlist;
-      misolist = grains[selectedgrain].misorientationlist;
-      neighborsurfarealist = grains[selectedgrain].neighborsurfarealist;
-      double mdfchange = 0;
-      for (size_t j = 0; j < nlist->size(); j++)
-      {
-        int neighbor = nlist->at(j);
-        curmiso1 = misolist->at(3 * j);
-        curmiso2 = misolist->at(3 * j + 1);
-        curmiso3 = misolist->at(3 * j + 2);
-        neighsurfarea = neighborsurfarealist->at(j);
-        if (crystruct == AIM::Reconstruction::Cubic)
-        {
-          curmisobin = MisorientationCalculations::getMisoBinCubic(curmiso1, curmiso2, curmiso3);
-        }
-        else if (crystruct == AIM::Reconstruction::Hexagonal)
-        {
-          curmisobin = MisorientationCalculations::getMisoBinHexagonal(curmiso1, curmiso2, curmiso3);
-        }
-        q2[1] = grains[neighbor].avg_quat[1];
-        q2[2] = grains[neighbor].avg_quat[2];
-        q2[3] = grains[neighbor].avg_quat[3];
-        q2[4] = grains[neighbor].avg_quat[4];
-        if (crystruct == AIM::Reconstruction::Hexagonal)
-        {
-          w = MisorientationCalculations::getMisoQuatHexagonal(q1, q2, n1, n2, n3);
-          w = w * degtorad;
-          denom = (n1 * n1) + (n2 * n2) + (n3 * n3);
-          denom = pow(denom, 0.5);
-          n1 = n1 / denom;
-          n2 = n2 / denom;
-          n3 = n3 / denom;
-          miso1 = n1 * pow(((3.0 / 4.0) * (w - sin(w))), (1.0 / 3.0));
-          miso2 = n2 * pow(((3.0 / 4.0) * (w - sin(w))), (1.0 / 3.0));
-          miso3 = n3 * pow(((3.0 / 4.0) * (w - sin(w))), (1.0 / 3.0));
-          newmisobin = MisorientationCalculations::getMisoBinCubic(miso1, miso2, miso3);
-        }
-        else if (crystruct == AIM::Reconstruction::Cubic)
-        {
-          w = MisorientationCalculations::getMisoQuatCubic(q1, q2, n1, n2, n3);
-          w = w * degtorad;
-          denom = (n1 * n1) + (n2 * n2) + (n3 * n3);
-          denom = pow(denom, 0.5);
-          n1 = n1 / denom;
-          n2 = n2 / denom;
-          n3 = n3 / denom;
-          miso1 = n1 * pow(((3.0 / 4.0) * (w - sin(w))), (1.0 / 3.0));
-          miso2 = n2 * pow(((3.0 / 4.0) * (w - sin(w))), (1.0 / 3.0));
-          miso3 = n3 * pow(((3.0 / 4.0) * (w - sin(w))), (1.0 / 3.0));
-          newmisobin = MisorientationCalculations::getMisoBinHexagonal(miso1, miso2, miso3);
-        }
-        mdfchange = mdfchange
-            + (((actualmdf[curmisobin] - simmdf[curmisobin]) * (actualmdf[curmisobin] - simmdf[curmisobin])) - ((actualmdf[curmisobin] - (simmdf[curmisobin]
-                - (neighsurfarea / totalsurfacearea))) * (actualmdf[curmisobin] - (simmdf[curmisobin] - (neighsurfarea / totalsurfacearea)))));
-        mdfchange = mdfchange
-            + (((actualmdf[newmisobin] - simmdf[newmisobin]) * (actualmdf[newmisobin] - simmdf[newmisobin])) - ((actualmdf[newmisobin] - (simmdf[newmisobin]
-                + (neighsurfarea / totalsurfacearea))) * (actualmdf[newmisobin] - (simmdf[newmisobin] + (neighsurfarea / totalsurfacearea)))));
-      }
-      deltaerror = 1.0 * odfchange + 1.0 * mdfchange;
-      if (deltaerror > 0)
-      {
-        badtrycount = 0;
-        grains[selectedgrain].euler1 = chooseea1;
-        grains[selectedgrain].euler2 = chooseea2;
-        grains[selectedgrain].euler3 = chooseea3;
-        grains[selectedgrain].avg_quat[1] = q1[1];
-        grains[selectedgrain].avg_quat[2] = q1[2];
-        grains[selectedgrain].avg_quat[3] = q1[3];
-        grains[selectedgrain].avg_quat[4] = q1[4];
-        simodf[choose] = simodf[choose] + (double(grains[selectedgrain].numvoxels) * resx * resy * resz / totalvol);
-        simodf[curodfbin] = simodf[curodfbin] - (double(grains[selectedgrain].numvoxels) * resx * resy * resz / totalvol);
-        for (size_t j = 0; j < nlist->size(); j++)
-        {
-          int neighbor = nlist->at(j);
-          curmiso1 = misolist->at(3 * j);
-          curmiso2 = misolist->at(3 * j + 1);
-          curmiso3 = misolist->at(3 * j + 2);
-          neighsurfarea = neighborsurfarealist->at(j);
-          if (crystruct == AIM::Reconstruction::Cubic)
-          {
-            curmisobin = MisorientationCalculations::getMisoBinCubic(curmiso1, curmiso2, curmiso3);
-          }
-          if (crystruct == AIM::Reconstruction::Hexagonal)
-          {
-            curmisobin = MisorientationCalculations::getMisoBinHexagonal(curmiso1, curmiso2, curmiso3);
-          }
-          q2[1] = grains[neighbor].avg_quat[1];
-          q2[2] = grains[neighbor].avg_quat[2];
-          q2[3] = grains[neighbor].avg_quat[3];
-          q2[4] = grains[neighbor].avg_quat[4];
-          if (crystruct == AIM::Reconstruction::Hexagonal)
-          {
-            w = MisorientationCalculations::getMisoQuatHexagonal(q1, q2, n1, n2, n3);
-            w = w * degtorad;
-            denom = (n1 * n1) + (n2 * n2) + (n3 * n3);
-            denom = pow(denom, 0.5);
-            n1 = n1 / denom;
-            n2 = n2 / denom;
-            n3 = n3 / denom;
-            miso1 = n1 * pow(((3.0 / 4.0) * (w - sin(w))), (1.0 / 3.0));
-            miso2 = n2 * pow(((3.0 / 4.0) * (w - sin(w))), (1.0 / 3.0));
-            miso3 = n3 * pow(((3.0 / 4.0) * (w - sin(w))), (1.0 / 3.0));
-            newmisobin = MisorientationCalculations::getMisoBinCubic(miso1, miso2, miso3);
-          }
-          else if (crystruct == AIM::Reconstruction::Cubic)
-          {
-            w = MisorientationCalculations::getMisoQuatCubic(q1, q2, n1, n2, n3);
-            w = w * degtorad;
-            denom = (n1 * n1) + (n2 * n2) + (n3 * n3);
-            denom = pow(denom, 0.5);
-            n1 = n1 / denom;
-            n2 = n2 / denom;
-            n3 = n3 / denom;
-            miso1 = n1 * pow(((3.0 / 4.0) * (w - sin(w))), (1.0 / 3.0));
-            miso2 = n2 * pow(((3.0 / 4.0) * (w - sin(w))), (1.0 / 3.0));
-            miso3 = n3 * pow(((3.0 / 4.0) * (w - sin(w))), (1.0 / 3.0));
-            newmisobin = MisorientationCalculations::getMisoBinHexagonal(miso1, miso2, miso3);
-          }
-          misolist->at(3 * j) = miso1;
-          misolist->at(3 * j + 1) = miso2;
-          misolist->at(3 * j + 2) = miso3;
-          simmdf[curmisobin] = simmdf[curmisobin] - (neighsurfarea / totalsurfacearea);
-          simmdf[newmisobin] = simmdf[newmisobin] + (neighsurfarea / totalsurfacearea);
-        }
-      }
-    }
-    if (random > 0.5)
-    {
-      good = 0;
-      while (good == 0)
-      {
-        selectedgrain1 = int(rg.Random() * numgrains);
-        if (selectedgrain1 == 0) selectedgrain1 = 1;
-        if (selectedgrain1 == numgrains) selectedgrain1 = numgrains - 1;
-        selectedgrain2 = int(rg.Random() * numgrains);
-        if (selectedgrain2 == 0) selectedgrain2 = 1;
-        if (selectedgrain2 == numgrains) selectedgrain2 = numgrains - 1;
-        if (grains[selectedgrain1].surfacegrain == 0 && grains[selectedgrain2].surfacegrain == 0) good = 1;
-      }
-      g1ea1 = grains[selectedgrain1].euler1;
-      g1ea2 = grains[selectedgrain1].euler2;
-      g1ea3 = grains[selectedgrain1].euler3;
-      g2ea1 = grains[selectedgrain2].euler1;
-      g2ea2 = grains[selectedgrain2].euler2;
-      g2ea3 = grains[selectedgrain2].euler3;
-      q1[1] = grains[selectedgrain1].avg_quat[1];
-      q1[2] = grains[selectedgrain1].avg_quat[2];
-      q1[3] = grains[selectedgrain1].avg_quat[3];
-      q1[4] = grains[selectedgrain1].avg_quat[4];
-      if (crystruct == AIM::Reconstruction::Hexagonal)
-      {
-        w = MisorientationCalculations::getMisoQuatHexagonal(q1, qref, n1, n2, n3);
-        w = w * degtorad;
-        denom = (n1 * n1) + (n2 * n2) + (n3 * n3);
-        denom = pow(denom, 0.5);
-        n1 = n1 / denom;
-        n2 = n2 / denom;
-        n3 = n3 / denom;
-        n1 = n1 * pow(((3.0 / 4.0) * (w - sin(w))), (1.0 / 3.0));
-        n2 = n2 * pow(((3.0 / 4.0) * (w - sin(w))), (1.0 / 3.0));
-        n3 = n3 * pow(((3.0 / 4.0) * (w - sin(w))), (1.0 / 3.0));
-        g1euler1bin = int(n1 * 36.0 / dim1);
-        g1euler2bin = int(n2 * 36.0 / dim2);
-        g1euler3bin = int(n3 * 12.0 / dim3);
-        if (g1euler1bin >= 36) g1euler1bin = 35;
-        if (g1euler2bin >= 36) g1euler2bin = 35;
-        if (g1euler3bin >= 12) g1euler3bin = 11;
-        g1odfbin = (g1euler3bin * 36 * 36) + (g1euler2bin * 36) + (g1euler1bin);
-      }
-      else if (crystruct == AIM::Reconstruction::Cubic)
-      {
-        w = MisorientationCalculations::getMisoQuatCubic(q1, qref, n1, n2, n3);
-        w = w * degtorad;
-        denom = (n1 * n1) + (n2 * n2) + (n3 * n3);
-        denom = pow(denom, 0.5);
-        n1 = n1 / denom;
-        n2 = n2 / denom;
-        n3 = n3 / denom;
-        n1 = n1 * pow(((3.0 / 4.0) * (w - sin(w))), (1.0 / 3.0));
-        n2 = n2 * pow(((3.0 / 4.0) * (w - sin(w))), (1.0 / 3.0));
-        n3 = n3 * pow(((3.0 / 4.0) * (w - sin(w))), (1.0 / 3.0));
-        g1euler1bin = int(n1 * 18.0 / dim1);
-        g1euler2bin = int(n2 * 18.0 / dim2);
-        g1euler3bin = int(n3 * 18.0 / dim3);
-        if (g1euler1bin >= 18) g1euler1bin = 17;
-        if (g1euler2bin >= 18) g1euler2bin = 17;
-        if (g1euler3bin >= 18) g1euler3bin = 17;
-        g1odfbin = (g1euler3bin * 18 * 18) + (g1euler2bin * 18) + (g1euler1bin);
-      }
-      q1[1] = grains[selectedgrain2].avg_quat[1];
-      q1[2] = grains[selectedgrain2].avg_quat[2];
-      q1[3] = grains[selectedgrain2].avg_quat[3];
-      q1[4] = grains[selectedgrain2].avg_quat[4];
-      if (crystruct == AIM::Reconstruction::Hexagonal)
-      {
-        w = MisorientationCalculations::getMisoQuatHexagonal(q1, qref, n1, n2, n3);
-        w = w * degtorad;
-        denom = (n1 * n1) + (n2 * n2) + (n3 * n3);
-        denom = pow(denom, 0.5);
-        n1 = n1 / denom;
-        n2 = n2 / denom;
-        n3 = n3 / denom;
-        n1 = n1 * pow(((3.0 / 4.0) * (w - sin(w))), (1.0 / 3.0));
-        n2 = n2 * pow(((3.0 / 4.0) * (w - sin(w))), (1.0 / 3.0));
-        n3 = n3 * pow(((3.0 / 4.0) * (w - sin(w))), (1.0 / 3.0));
-        g2euler1bin = int(n1 * 36.0 / dim1);
-        g2euler2bin = int(n2 * 36.0 / dim2);
-        g2euler3bin = int(n3 * 12.0 / dim3);
-        if (g2euler1bin >= 36) g2euler1bin = 35;
-        if (g2euler2bin >= 36) g2euler2bin = 35;
-        if (g2euler3bin >= 12) g2euler3bin = 11;
-        g2odfbin = (g2euler3bin * 36 * 36) + (g2euler2bin * 36) + (g2euler1bin);
-      }
-      else if (crystruct == AIM::Reconstruction::Cubic)
-      {
-        w = MisorientationCalculations::getMisoQuatCubic(q1, qref, n1, n2, n3);
-        w = w * degtorad;
-        denom = (n1 * n1) + (n2 * n2) + (n3 * n3);
-        denom = pow(denom, 0.5);
-        n1 = n1 / denom;
-        n2 = n2 / denom;
-        n3 = n3 / denom;
-        n1 = n1 * pow(((3.0 / 4.0) * (w - sin(w))), (1.0 / 3.0));
-        n2 = n2 * pow(((3.0 / 4.0) * (w - sin(w))), (1.0 / 3.0));
-        n3 = n3 * pow(((3.0 / 4.0) * (w - sin(w))), (1.0 / 3.0));
-        g2euler1bin = int(n1 * 18.0 / dim1);
-        g2euler2bin = int(n2 * 18.0 / dim2);
-        g2euler3bin = int(n3 * 18.0 / dim3);
-        if (g2euler1bin >= 18) g2euler1bin = 17;
-        if (g2euler2bin >= 18) g2euler2bin = 17;
-        if (g2euler3bin >= 18) g2euler3bin = 17;
-        g2odfbin = (g2euler3bin * 18 * 18) + (g2euler2bin * 18) + (g2euler1bin);
-      }
-      double random = rg.Random();
-      double odfchange = ((actualodf[g1odfbin] - simodf[g1odfbin]) * (actualodf[g1odfbin] - simodf[g1odfbin])) - ((actualodf[g1odfbin] - (simodf[g1odfbin]
-          - (double(grains[selectedgrain1].numvoxels) * resx * resy * resz / totalvol) + (double(grains[selectedgrain2].numvoxels) * resx * resy * resz
-          / totalvol))) * (actualodf[g1odfbin] - (simodf[g1odfbin] - (double(grains[selectedgrain1].numvoxels) * resx * resy * resz / totalvol)
-          + (double(grains[selectedgrain2].numvoxels) * resx * resy * resz / totalvol))));
-      odfchange = odfchange + (((actualodf[g2odfbin] - simodf[g2odfbin]) * (actualodf[g2odfbin] - simodf[g2odfbin])) - ((actualodf[g2odfbin]
-          - (simodf[g2odfbin] - (double(grains[selectedgrain2].numvoxels) * resx * resy * resz / totalvol) + (double(grains[selectedgrain1].numvoxels) * resx
-              * resy * resz / totalvol))) * (actualodf[g2odfbin] - (simodf[g2odfbin] - (double(grains[selectedgrain2].numvoxels) * resx * resy * resz
-          / totalvol) + (double(grains[selectedgrain1].numvoxels) * resx * resy * resz / totalvol)))));
-      nlist = grains[selectedgrain1].neighborlist;
-      misolist = grains[selectedgrain1].misorientationlist;
-      neighborsurfarealist = grains[selectedgrain1].neighborsurfarealist;
-      double mdfchange = 0;
-      s = sin(0.5 * g2ea2);
-      c = cos(0.5 * g2ea2);
-      s1 = sin(0.5 * (g2ea1 - g2ea3));
-      c1 = cos(0.5 * (g2ea1 - g2ea3));
-      s2 = sin(0.5 * (g2ea1 + g2ea3));
-      c2 = cos(0.5 * (g2ea1 + g2ea3));
-      q1[1] = s * c1;
-      q1[2] = s * s1;
-      q1[3] = c * s2;
-      q1[4] = c * c2;
-      for (size_t j = 0; j < nlist->size(); j++)
-      {
-        int neighbor = nlist->at(j);
-        if (neighbor != selectedgrain2)
-        {
-          curmiso1 = misolist->at(3 * j);
-          curmiso2 = misolist->at(3 * j + 1);
-          curmiso3 = misolist->at(3 * j + 2);
-          neighsurfarea = neighborsurfarealist->at(j);
-          if (crystruct == AIM::Reconstruction::Cubic)
-          {
-            curmisobin = MisorientationCalculations::getMisoBinCubic(curmiso1, curmiso2, curmiso3);
-          }
-          else if (crystruct == AIM::Reconstruction::Hexagonal)
-          {
-            curmisobin = MisorientationCalculations::getMisoBinHexagonal(curmiso1, curmiso2, curmiso3);
-          }
-          q2[1] = grains[neighbor].avg_quat[1];
-          q2[2] = grains[neighbor].avg_quat[2];
-          q2[3] = grains[neighbor].avg_quat[3];
-          q2[4] = grains[neighbor].avg_quat[4];
-          if (crystruct == AIM::Reconstruction::Hexagonal)
-          {
-            w = MisorientationCalculations::getMisoQuatHexagonal(q1, q2, n1, n2, n3);
-            w = w * degtorad;
-            denom = (n1 * n1) + (n2 * n2) + (n3 * n3);
-            denom = pow(denom, 0.5);
-            n1 = n1 / denom;
-            n2 = n2 / denom;
-            n3 = n3 / denom;
-            miso1 = n1 * pow(((3.0 / 4.0) * (w - sin(w))), (1.0 / 3.0));
-            miso2 = n2 * pow(((3.0 / 4.0) * (w - sin(w))), (1.0 / 3.0));
-            miso3 = n3 * pow(((3.0 / 4.0) * (w - sin(w))), (1.0 / 3.0));
-            newmisobin = MisorientationCalculations::getMisoBinCubic(miso1, miso2, miso3);
-          }
-          else if (crystruct == AIM::Reconstruction::Cubic)
-          {
-            w = MisorientationCalculations::getMisoQuatCubic(q1, q2, n1, n2, n3);
-            w = w * degtorad;
-            denom = (n1 * n1) + (n2 * n2) + (n3 * n3);
-            denom = pow(denom, 0.5);
-            n1 = n1 / denom;
-            n2 = n2 / denom;
-            n3 = n3 / denom;
-            miso1 = n1 * pow(((3.0 / 4.0) * (w - sin(w))), (1.0 / 3.0));
-            miso2 = n2 * pow(((3.0 / 4.0) * (w - sin(w))), (1.0 / 3.0));
-            miso3 = n3 * pow(((3.0 / 4.0) * (w - sin(w))), (1.0 / 3.0));
-            newmisobin = MisorientationCalculations::getMisoBinHexagonal(miso1, miso2, miso3);
-          }
-          mdfchange = mdfchange + (((actualmdf[curmisobin] - simmdf[curmisobin]) * (actualmdf[curmisobin] - simmdf[curmisobin])) - ((actualmdf[curmisobin]
-              - (simmdf[curmisobin] - (neighsurfarea / totalsurfacearea)))
-              * (actualmdf[curmisobin] - (simmdf[curmisobin] - (neighsurfarea / totalsurfacearea)))));
-          mdfchange = mdfchange + (((actualmdf[newmisobin] - simmdf[newmisobin]) * (actualmdf[newmisobin] - simmdf[newmisobin])) - ((actualmdf[newmisobin]
-              - (simmdf[newmisobin] + (neighsurfarea / totalsurfacearea)))
-              * (actualmdf[newmisobin] - (simmdf[newmisobin] + (neighsurfarea / totalsurfacearea)))));
-        }
-      }
-      nlist = grains[selectedgrain2].neighborlist;
-      misolist = grains[selectedgrain2].misorientationlist;
-      neighborsurfarealist = grains[selectedgrain2].neighborsurfarealist;
-      s = sin(0.5 * g1ea2);
-      c = cos(0.5 * g1ea2);
-      s1 = sin(0.5 * (g1ea1 - g1ea3));
-      c1 = cos(0.5 * (g1ea1 - g1ea3));
-      s2 = sin(0.5 * (g1ea1 + g1ea3));
-      c2 = cos(0.5 * (g1ea1 + g1ea3));
-      q1[1] = s * c1;
-      q1[2] = s * s1;
-      q1[3] = c * s2;
-      q1[4] = c * c2;
-      for (size_t j = 0; j < nlist->size(); j++)
-      {
-        int neighbor = nlist->at(j);
-        if (neighbor != selectedgrain1)
-        {
-          curmiso1 = misolist->at(3 * j);
-          curmiso2 = misolist->at(3 * j + 1);
-          curmiso3 = misolist->at(3 * j + 2);
-          neighsurfarea = neighborsurfarealist->at(j);
-          if (crystruct == AIM::Reconstruction::Cubic)
-          {
-            curmisobin = MisorientationCalculations::getMisoBinCubic(curmiso1, curmiso2, curmiso3);
-          }
-          else if (crystruct == AIM::Reconstruction::Hexagonal)
-          {
-            curmisobin = MisorientationCalculations::getMisoBinHexagonal(curmiso1, curmiso2, curmiso3);
-          }
-          q2[1] = grains[neighbor].avg_quat[1];
-          q2[2] = grains[neighbor].avg_quat[2];
-          q2[3] = grains[neighbor].avg_quat[3];
-          q2[4] = grains[neighbor].avg_quat[4];
-          if (crystruct == AIM::Reconstruction::Hexagonal)
-          {
-            w = MisorientationCalculations::getMisoQuatHexagonal(q1, q2, n1, n2, n3);
-            w = w * degtorad;
-            denom = (n1 * n1) + (n2 * n2) + (n3 * n3);
-            denom = pow(denom, 0.5);
-            n1 = n1 / denom;
-            n2 = n2 / denom;
-            n3 = n3 / denom;
-            miso1 = n1 * pow(((3.0 / 4.0) * (w - sin(w))), (1.0 / 3.0));
-            miso2 = n2 * pow(((3.0 / 4.0) * (w - sin(w))), (1.0 / 3.0));
-            miso3 = n3 * pow(((3.0 / 4.0) * (w - sin(w))), (1.0 / 3.0));
-            newmisobin = MisorientationCalculations::getMisoBinCubic(miso1, miso2, miso3);
-          }
-          else if (crystruct == AIM::Reconstruction::Cubic)
-          {
-            w = MisorientationCalculations::getMisoQuatCubic(q1, q2, n1, n2, n3);
-            w = w * degtorad;
-            denom = (n1 * n1) + (n2 * n2) + (n3 * n3);
-            denom = pow(denom, 0.5);
-            n1 = n1 / denom;
-            n2 = n2 / denom;
-            n3 = n3 / denom;
-            miso1 = n1 * pow(((3.0 / 4.0) * (w - sin(w))), (1.0 / 3.0));
-            miso2 = n2 * pow(((3.0 / 4.0) * (w - sin(w))), (1.0 / 3.0));
-            miso3 = n3 * pow(((3.0 / 4.0) * (w - sin(w))), (1.0 / 3.0));
-            newmisobin = MisorientationCalculations::getMisoBinHexagonal(miso1, miso2, miso3);
-          }
-          mdfchange = mdfchange + (((actualmdf[curmisobin] - simmdf[curmisobin]) * (actualmdf[curmisobin] - simmdf[curmisobin])) - ((actualmdf[curmisobin]
-              - (simmdf[curmisobin] - (neighsurfarea / totalsurfacearea)))
-              * (actualmdf[curmisobin] - (simmdf[curmisobin] - (neighsurfarea / totalsurfacearea)))));
-          mdfchange = mdfchange + (((actualmdf[newmisobin] - simmdf[newmisobin]) * (actualmdf[newmisobin] - simmdf[newmisobin])) - ((actualmdf[newmisobin]
-              - (simmdf[newmisobin] + (neighsurfarea / totalsurfacearea)))
-              * (actualmdf[newmisobin] - (simmdf[newmisobin] + (neighsurfarea / totalsurfacearea)))));
-        }
-      }
-      deltaerror = 1.0 * odfchange + 1.0 * mdfchange;
-      if (deltaerror > 0)
-      {
-        badtrycount = 0;
-        grains[selectedgrain1].euler1 = g2ea1;
-        grains[selectedgrain1].euler2 = g2ea2;
-        grains[selectedgrain1].euler3 = g2ea3;
-        grains[selectedgrain2].euler1 = g1ea1;
-        grains[selectedgrain2].euler2 = g1ea2;
-        grains[selectedgrain2].euler3 = g1ea3;
-        simodf[g1odfbin] = simodf[g1odfbin] + (double(grains[selectedgrain2].numvoxels) * resx * resy * resz / totalvol)
-            - (double(grains[selectedgrain1].numvoxels) * resx * resy * resz / totalvol);
-        simodf[g2odfbin] = simodf[g2odfbin] + (double(grains[selectedgrain1].numvoxels) * resx * resy * resz / totalvol)
-            - (double(grains[selectedgrain2].numvoxels) * resx * resy * resz / totalvol);
-        nlist = grains[selectedgrain1].neighborlist;
-        misolist = grains[selectedgrain1].misorientationlist;
-        neighborsurfarealist = grains[selectedgrain1].neighborsurfarealist;
-        s = sin(0.5 * g2ea2);
-        c = cos(0.5 * g2ea2);
-        s1 = sin(0.5 * (g2ea1 - g2ea3));
-        c1 = cos(0.5 * (g2ea1 - g2ea3));
-        s2 = sin(0.5 * (g2ea1 + g2ea3));
-        c2 = cos(0.5 * (g2ea1 + g2ea3));
-        q1[1] = s * c1;
-        q1[2] = s * s1;
-        q1[3] = c * s2;
-        q1[4] = c * c2;
-        grains[selectedgrain1].avg_quat[1] = q1[1];
-        grains[selectedgrain1].avg_quat[2] = q1[2];
-        grains[selectedgrain1].avg_quat[3] = q1[3];
-        grains[selectedgrain1].avg_quat[4] = q1[4];
-        for (size_t j = 0; j < nlist->size(); j++)
-        {
-          int neighbor = nlist->at(j);
-          if (neighbor != selectedgrain2)
-          {
-            curmiso1 = misolist->at(3 * j);
-            curmiso2 = misolist->at(3 * j + 1);
-            curmiso3 = misolist->at(3 * j + 2);
-            neighsurfarea = neighborsurfarealist->at(j);
-            if (crystruct == AIM::Reconstruction::Cubic)
-            {
-              curmisobin = MisorientationCalculations::getMisoBinCubic(curmiso1, curmiso2, curmiso3);
-            }
-            if (crystruct == AIM::Reconstruction::Hexagonal)
-            {
-              curmisobin = MisorientationCalculations::getMisoBinHexagonal(curmiso1, curmiso2, curmiso3);
-            }
-            q2[1] = grains[neighbor].avg_quat[1];
-            q2[2] = grains[neighbor].avg_quat[2];
-            q2[3] = grains[neighbor].avg_quat[3];
-            q2[4] = grains[neighbor].avg_quat[4];
-            if (crystruct == AIM::Reconstruction::Hexagonal)
-            {
-              w = MisorientationCalculations::getMisoQuatHexagonal(q1, q2, n1, n2, n3);
-              w = w * degtorad;
-              denom = (n1 * n1) + (n2 * n2) + (n3 * n3);
-              denom = pow(denom, 0.5);
-              n1 = n1 / denom;
-              n2 = n2 / denom;
-              n3 = n3 / denom;
-              miso1 = n1 * pow(((3.0 / 4.0) * (w - sin(w))), (1.0 / 3.0));
-              miso2 = n2 * pow(((3.0 / 4.0) * (w - sin(w))), (1.0 / 3.0));
-              miso3 = n3 * pow(((3.0 / 4.0) * (w - sin(w))), (1.0 / 3.0));
-              newmisobin = MisorientationCalculations::getMisoBinCubic(miso1, miso2, miso3);
-            }
-            if (crystruct == AIM::Reconstruction::Cubic)
-            {
-              w = MisorientationCalculations::getMisoQuatCubic(q1, q2, n1, n2, n3);
-              w = w * degtorad;
-              denom = (n1 * n1) + (n2 * n2) + (n3 * n3);
-              denom = pow(denom, 0.5);
-              n1 = n1 / denom;
-              n2 = n2 / denom;
-              n3 = n3 / denom;
-              miso1 = n1 * pow(((3.0 / 4.0) * (w - sin(w))), (1.0 / 3.0));
-              miso2 = n2 * pow(((3.0 / 4.0) * (w - sin(w))), (1.0 / 3.0));
-              miso3 = n3 * pow(((3.0 / 4.0) * (w - sin(w))), (1.0 / 3.0));
-              newmisobin = MisorientationCalculations::getMisoBinHexagonal(miso1, miso2, miso3);
-            }
-            misolist->at(3 * j) = miso1;
-            misolist->at(3 * j + 1) = miso2;
-            misolist->at(3 * j + 2) = miso3;
-            simmdf[curmisobin] = simmdf[curmisobin] - (neighsurfarea / totalsurfacearea);
-            simmdf[newmisobin] = simmdf[newmisobin] + (neighsurfarea / totalsurfacearea);
-          }
-        }
-        nlist = grains[selectedgrain2].neighborlist;
-        misolist = grains[selectedgrain2].misorientationlist;
-        neighborsurfarealist = grains[selectedgrain2].neighborsurfarealist;
-        s = sin(0.5 * g1ea2);
-        c = cos(0.5 * g1ea2);
-        s1 = sin(0.5 * (g1ea1 - g1ea3));
-        c1 = cos(0.5 * (g1ea1 - g1ea3));
-        s2 = sin(0.5 * (g1ea1 + g1ea3));
-        c2 = cos(0.5 * (g1ea1 + g1ea3));
-        q1[1] = s * c1;
-        q1[2] = s * s1;
-        q1[3] = c * s2;
-        q1[4] = c * c2;
-        grains[selectedgrain2].avg_quat[1] = q1[1];
-        grains[selectedgrain2].avg_quat[2] = q1[2];
-        grains[selectedgrain2].avg_quat[3] = q1[3];
-        grains[selectedgrain2].avg_quat[4] = q1[4];
-        for (size_t j = 0; j < nlist->size(); j++)
-        {
-          int neighbor = nlist->at(j);
-          if (neighbor != selectedgrain1)
-          {
-            curmiso1 = misolist->at(3 * j);
-            curmiso2 = misolist->at(3 * j + 1);
-            curmiso3 = misolist->at(3 * j + 2);
-            neighsurfarea = neighborsurfarealist->at(j);
-            if (crystruct == AIM::Reconstruction::Cubic)
-            {
-              curmisobin = MisorientationCalculations::getMisoBinCubic(curmiso1, curmiso2, curmiso3);
-            }
-            if (crystruct == AIM::Reconstruction::Hexagonal)
-            {
-              curmisobin = MisorientationCalculations::getMisoBinHexagonal(curmiso1, curmiso2, curmiso3);
-            }
-            q2[1] = grains[neighbor].avg_quat[1];
-            q2[2] = grains[neighbor].avg_quat[2];
-            q2[3] = grains[neighbor].avg_quat[3];
-            q2[4] = grains[neighbor].avg_quat[4];
-            if (crystruct == AIM::Reconstruction::Hexagonal)
-            {
-              w = MisorientationCalculations::getMisoQuatHexagonal(q1, q2, n1, n2, n3);
-              w = w * degtorad;
-              denom = (n1 * n1) + (n2 * n2) + (n3 * n3);
-              denom = pow(denom, 0.5);
-              n1 = n1 / denom;
-              n2 = n2 / denom;
-              n3 = n3 / denom;
-              miso1 = n1 * pow(((3.0 / 4.0) * (w - sin(w))), (1.0 / 3.0));
-              miso2 = n2 * pow(((3.0 / 4.0) * (w - sin(w))), (1.0 / 3.0));
-              miso3 = n3 * pow(((3.0 / 4.0) * (w - sin(w))), (1.0 / 3.0));
-              newmisobin = MisorientationCalculations::getMisoBinCubic(miso1, miso2, miso3);
-            }
-            if (crystruct == AIM::Reconstruction::Cubic)
-            {
-              w = MisorientationCalculations::getMisoQuatCubic(q1, q2, n1, n2, n3);
-              w = w * degtorad;
-              denom = (n1 * n1) + (n2 * n2) + (n3 * n3);
-              denom = pow(denom, 0.5);
-              n1 = n1 / denom;
-              n2 = n2 / denom;
-              n3 = n3 / denom;
-              miso1 = n1 * pow(((3.0 / 4.0) * (w - sin(w))), (1.0 / 3.0));
-              miso2 = n2 * pow(((3.0 / 4.0) * (w - sin(w))), (1.0 / 3.0));
-              miso3 = n3 * pow(((3.0 / 4.0) * (w - sin(w))), (1.0 / 3.0));
-              newmisobin = MisorientationCalculations::getMisoBinHexagonal(miso1, miso2, miso3);
-            }
-            misolist->at(3 * j) = miso1;
-            misolist->at(3 * j + 1) = miso2;
-            misolist->at(3 * j + 2) = miso3;
-            simmdf[curmisobin] = simmdf[curmisobin] - (neighsurfarea / totalsurfacearea);
-            simmdf[newmisobin] = simmdf[newmisobin] + (neighsurfarea / totalsurfacearea);
-          }
-        }
-      }
-    }
-  }
-  outFile.close();
-  int err;
-  err = h5io->writeODFData(crystruct, simodf, totalvol);
-  err = h5io->writeMisorientationBinsData(simmdf, 18 * 18 * 18);
->>>>>>> 0b0c11cf
 }
 void  GrainGeneratorFunc::measure_misorientations ()
 {
