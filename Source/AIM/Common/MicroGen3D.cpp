--- conflicted
+++ resolved
@@ -239,13 +239,8 @@
       grains[graincount].numvoxels = size;
       totalsize = totalsize+size;
       graincount++;
-<<<<<<< HEAD
       voxelslist.clear();
       voxelslist.resize(initialVoxelsListSize);
-=======
-	  voxelslist.clear();
-	  voxelslist.resize(initialVoxelsListSize);
->>>>>>> 9809137b
     }
   }
   numgrains = graincount;
@@ -460,9 +455,9 @@
         int gnum = voxels[j].grainname;
         if(gnum == i)
         {
-		    x = i%xpoints;
-		    y = (i/xpoints)%ypoints;
-		    z = i/(xpoints*ypoints);
+		    x = j%xpoints;
+		    y = (j/xpoints)%ypoints;
+		    z = j/(xpoints*ypoints);
 //          int first = voxels[j].grainname;
           if(x > 0)
           {
@@ -1054,9 +1049,9 @@
       int gnum = voxels[j].grainname;
       if(gnum == i)
       {
-	    x = i%xpoints;
-	    y = (i/xpoints)%ypoints;
-	    z = i/(xpoints*ypoints);
+	    x = j%xpoints;
+	    y = (j/xpoints)%ypoints;
+	    z = j/(xpoints*ypoints);
 //        int first = voxels[j].grainname;
         if(x > 0)
         {
