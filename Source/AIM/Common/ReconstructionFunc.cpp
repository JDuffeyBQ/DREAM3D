///////////////////////////////////////////////////////////////////////////////
//
//  Copyright (c) 2009, Michael A. Jackson. BlueQuartz Software
//  Copyright (c) 2009, Michael Groeber, US Air Force Research Laboratory
//  All rights reserved.
//  BSD License: http://www.opensource.org/licenses/bsd-license.html
//
// This code was partly written under US Air Force Contract FA8650-07-D-5800
//
///////////////////////////////////////////////////////////////////////////////

#include "ReconstructionFunc.h"

#include <stdio.h>

#include <iomanip>
#include <iostream>
#include <string>
#include <sstream>

#include "MXA/Utilities/MXADir.h"
#include "AIM/ANG/AngReader.h"
#include "AIM/Common/Constants.h"
#include "AIM/Common/OIMColoring.hpp"

#if 0
// -i C:\Users\GroebeMA\Desktop\NewFolder --outputDir C:\Users\GroebeMA\Desktop\NewFolder -f Slice_ --angMaxSlice 400 -s 1 -e 30 -z 0.25 -t -g 10 -c 0.1 -o 5.0 -x 2
#endif


const static double m_pi = 3.1415926535897;
const static double m_OnePointThree = 1.33333333333;
const double threesixty_over_pi = 360.0/m_pi;
const double sqrt_two = pow(2.0, 0.5);

const double acos_neg_one = acos(-1);
const double acos_pos_one = acos(1);
const double sin_wmin_neg_1_over_2 = sin(acos_neg_one/2.0);
const double sin_wmin_pos_1_over_2 = sin(acos_pos_one/2.0);


// -----------------------------------------------------------------------------
//
// -----------------------------------------------------------------------------

using namespace std;

ReconstructionFunc::ReconstructionFunc() :
  voxels(NULL),
  m_Grains(NULL),
  eulerodf(NULL),
  axisodf(NULL)
{

}

ReconstructionFunc::~ReconstructionFunc()
{

  delete [] voxels;
  m_Grains.clear();
  delete [] graincenters;
  delete [] grainmoments;
  delete [] eulerodf;
  delete [] axisodf;

}

// -----------------------------------------------------------------------------
//
// -----------------------------------------------------------------------------
void ReconstructionFunc::initialize(int nX, int nY, int nZ,
                                    double xRes, double yRes, double zRes,
                                    bool v_mergetwinsoption, bool v_mergecoloniesoption,
                                    int v_minallowedgrainsize, double v_minseedconfidence,
                                    double v_downsamplefactor, double v_minseedimagequality,
                                    double v_misorientationtolerance,
                                    AIM::Reconstruction::CrystalStructure v_crystruct,
                                    int v_alignmeth, bool v_alreadyformed)
{

  mergetwinsoption = (v_mergetwinsoption == true) ? 1 : 0;
  mergecoloniesoption = (v_mergecoloniesoption == true) ? 1 : 0;
  minallowedgrainsize = v_minallowedgrainsize;
  minseedconfidence = v_minseedconfidence;
  downsamplefactor = v_downsamplefactor;
  minseedimagequality = v_minseedimagequality;
  misorientationtolerance = v_misorientationtolerance;
  crystruct = v_crystruct;
  alignmeth = v_alignmeth;
  alreadyformed = (v_alreadyformed == true) ? 1 : 0;

  totalpoints = -1;
  xpoints = nX;
  ypoints = nY;
  zpoints = nZ;
  resx = xRes;
  resy = yRes;
  resz = zRes;

  sizex = (xpoints - 1 ) * resx;
  sizey = (ypoints - 1 ) * resy;
  sizez = (zpoints - 1 ) * resz;

  totalpoints = xpoints * ypoints * zpoints;

  m_Grains.resize(100, Grain());
  voxels = new Voxel[totalpoints];
  if(crystruct == AIM::Reconstruction::Hexagonal) eulerodf = new Bin[36*36*12];
  if(crystruct == AIM::Reconstruction::Cubic) eulerodf = new Bin[18*18*18];
  axisodf = new Bin[18*18*18];
}

// -----------------------------------------------------------------------------
//
// -----------------------------------------------------------------------------
//void ReconstructionFunc::loadSlices(AbstractAngDataLoader::Pointer dataLoader)
//{
//	for(int i=0;i<zpoints;i++)
//	{
//	  dataLoader->loadData(voxels, xpoints, ypoints, zpoints, i);
//	}
//}

// -----------------------------------------------------------------------------
//
// -----------------------------------------------------------------------------
void ReconstructionFunc::cleanup_data()
{
	double bestneighborconfidence;
	int bestneighbor;
	double confidence;
	int x, y, z;
	int neighpoint;
	int good = 0;
	int count = 1;
	int neighbors[6];
	neighbors[0] = -(xpoints*ypoints);
	neighbors[1] = -xpoints;
	neighbors[2] = -1;
	neighbors[3] = 1;
	neighbors[4] = xpoints;
	neighbors[5] = (xpoints*ypoints);
	while(count != 0)
	{
	    count = 0;
	    for(int i = 0; i < (xpoints*ypoints*zpoints); i++)
	    {
		  if(voxels[i].grainname == -1 && voxels[i].confidence < minseedconfidence)
	      {
		    x = i%xpoints;
			y = (i/xpoints)%ypoints;
		    z = i/(xpoints*ypoints);
			bestneighborconfidence = minseedconfidence;
			for(int j=0;j<6;j++)
			{
				good = 1;
				neighpoint = i+neighbors[j];
			    if(j == 0 && z == 0) good = 0;
			    if(j == 5 && z == (zpoints-1)) good = 0;
			    if(j == 1 && y == 0) good = 0;
			    if(j == 4 && y == (ypoints-1)) good = 0;
			    if(j == 2 && x == 0) good = 0;
			    if(j == 3 && x == (xpoints-1)) good = 0;
				if(good == 1)
		        {
					confidence = voxels[neighpoint].confidence;
					if(confidence > bestneighborconfidence)
					{
						count++;
						bestneighborconfidence = confidence;
						bestneighbor = neighpoint;
					}
				}
		     }
	         if(bestneighborconfidence > minseedconfidence)
	         {
	           voxels[i].neighbor = bestneighbor;
	         }
	      }
	    }
	    for(int j = 0; j < (xpoints*ypoints*zpoints); j++)
	    {
			bestneighbor = voxels[j].neighbor;
			if(bestneighbor >= 0 && voxels[j].confidence < minseedconfidence)
	        {
				voxels[j].euler1 = voxels[bestneighbor].euler1;
				voxels[j].euler2 = voxels[bestneighbor].euler2;
				voxels[j].euler3 = voxels[bestneighbor].euler3;
				voxels[j].confidence = voxels[bestneighbor].confidence;
				voxels[j].imagequality = voxels[bestneighbor].imagequality;
				voxels[j].quat[0] = voxels[bestneighbor].quat[0];
				voxels[j].quat[1] = voxels[bestneighbor].quat[1];
				voxels[j].quat[2] = voxels[bestneighbor].quat[2];
				voxels[j].quat[3] = voxels[bestneighbor].quat[3];
				voxels[j].quat[4] = voxels[bestneighbor].quat[4];
				voxels[j].neighbor = -1;
	        }
	    }
	}
}
void ReconstructionFunc::find_border()
{
  int neighbors[6];
  neighbors[0] = -(xpoints * ypoints);
  neighbors[1] = -xpoints;
  neighbors[2] = -1;
  neighbors[3] = 1;
  neighbors[4] = xpoints;
  neighbors[5] = (xpoints * ypoints);
  double w, n1, n2, n3;
  double q1[5];
  double q2[5];
  int seed = 0;
  int size = 0;
  int good = 0;
  int count = 0, goodcount = 0;
  int currentpoint = 0;
  int neighbor = 0;
  int keepgoing = 1;
  int col, row, plane;
  int initialVoxelsListSize = 10000;
  std::vector<int> voxelslist(initialVoxelsListSize, -1);
  if(alignmeth == 3)
  {
	  for(int iter=0;iter<(xpoints*ypoints*zpoints);iter++)
	  {
		voxels[iter].grainname = 0;
	  }
  }
  for(int j = 0; j < (xpoints*ypoints*zpoints); j++)
  {
<<<<<<< HEAD
    count = 0;
    goodcount = 0;
//    if (voxels[j].imagequality > minseedimagequality && voxels[j].imagequality2 > 15000)
    if (voxels[j].imagequality > minseedimagequality)
=======
    if (voxels[j].imagequality > minseedimagequality )
>>>>>>> be6817a2
	{
	    count = 0;
	    goodcount = 0;
		col = j%xpoints;
		row = (j/xpoints)%ypoints;
		plane = j/(xpoints*ypoints);
		for(int i = 0; i < 6; i++)
		{
			good = 1;
			neighbor = j+neighbors[i];
			if (i == 0 && plane == 0) good = 0;
			if (i == 5 && plane == (zpoints - 1)) good = 0;
			if (i == 1 && row == 0) good = 0;
			if (i == 4 && row == (ypoints - 1)) good = 0;
			if (i == 2 && col == 0) good = 0;
			if (i == 3 && col == (xpoints - 1)) good = 0;
			if(good == 1)
			{
				count++;
				if (voxels[neighbor].imagequality > minseedimagequality) goodcount++;
			}
		}
    }
	if(goodcount == count && goodcount > 0)
	{
      voxels[j].grainname = -1;
      voxelslist[size] = j;
      size++;
      if (size >= voxelslist.size()) voxelslist.resize(size + initialVoxelsListSize, -1);
	}
  }
  for(int j = 0; j < size; j++)
  {
	currentpoint = voxelslist[j];
	col = currentpoint%xpoints;
	row = (currentpoint/xpoints)%ypoints;
	plane = currentpoint/(xpoints*ypoints);
    q1[0] = 0;
    q1[1] = voxels[currentpoint].quat[1];
    q1[2] = voxels[currentpoint].quat[2];
    q1[3] = voxels[currentpoint].quat[3];
    q1[4] = voxels[currentpoint].quat[4];
    for(int i = 1; i < 6; i++)
    {
	  good = 1;
	  neighbor = currentpoint+neighbors[i];
      if (i == 0 && plane == 0) good = 0;
      if (i == 5 && plane == (zpoints - 1)) good = 0;
      if (i == 1 && row == 0) good = 0;
      if (i == 4 && row == (ypoints - 1)) good = 0;
      if (i == 2 && col == 0) good = 0;
      if (i == 3 && col == (xpoints - 1)) good = 0;
	  if(good == 1 && voxels[neighbor].grainname == 0)
      {
         q2[0] = 0;
         q2[1] = voxels[neighbor].quat[1];
         q2[2] = voxels[neighbor].quat[2];
         q2[3] = voxels[neighbor].quat[3];
         q2[4] = voxels[neighbor].quat[4];

	   if(crystruct == AIM::Reconstruction::Hexagonal) w = getmisoquathexagonal(misorientationtolerance,q1,q2,n1,n2,n3);
	   if(crystruct == AIM::Reconstruction::Cubic) w = getmisoquatcubic(misorientationtolerance,q1,q2,n1,n2,n3);
         if (w < misorientationtolerance)
         {
             voxels[neighbor].grainname = -2;
//             voxelslist[size] = neighbor;
//             size++;
//             if (size >= voxelslist.size()) voxelslist.resize(size + initialVoxelsListSize, -1);
         }
      }
    }
  }
  voxelslist.clear();
}

void ReconstructionFunc::align_sections(const std::string &filename)
{

  ofstream outFile;
  outFile.open(filename.c_str());
  double disorientation = 0;
  double mindisorientation = 100000000;
  double **mutualinfo12;
  double *mutualinfo1;
  double *mutualinfo2;
  int graincount1, graincount2;
  int xshift = 0;
  int yshift = 0;
  int tempxshift = 0;
  int tempyshift = 0;
  int count = 0;
  int step = 0;
  int slice = 0;
  int nsteps = 0;
  int xspot,yspot;
  double w;
  double n1,n2,n3;
  double q1[5];
  double q2[5];
  double refci,curci,refiq,curiq;
  double refxcentroid, refycentroid;
  double curxcentroid, curycentroid;
  int refgnum, curgnum;
  int refposition=0;
  int curposition=0;
//  int curposition1=0;
//  int curposition2=0;
//  int alternatetempposition;
//  int halfshift=0;
  int position;
  int tempposition;


  shifts = new int *[zpoints];
  for(int a=0;a<zpoints;a++)
  {
	shifts[a] = new int [2];
	for(int b=0;b<2;b++)
	{
		shifts[a][b] = 0;
	}
  }
  if(alignmeth == 1)
  {
    refxcentroid = 0;
    refycentroid = 0;
	count = 0;
	slice = (zpoints-1);
	for(int l=0;l<ypoints;l++)
	{
		for(int m=0;m<xpoints;m++)
		{
			refposition = ((slice)*xpoints*ypoints)+(l*xpoints)+m;
			refxcentroid = refxcentroid + (((resx*m)+(resx/2.0))*voxels[refposition].grainname);
			refycentroid = refycentroid + (((resy*l)+(resy/2.0))*voxels[refposition].grainname);
			count = count + voxels[refposition].grainname;
		}
	}
	refxcentroid = refxcentroid/double(count);
	refycentroid = refycentroid/double(count);
  }
  for(int iter=1;iter<zpoints;iter++)
  {
	  outFile << endl;
	  outFile << endl;
	  mindisorientation = 100000000;
	  slice = (zpoints-1)-iter;
	  if(alignmeth == 3)
	  {
		  graincount1 = graincounts[slice];
		  graincount2 = graincounts[slice+1];
		  mutualinfo12 = new double *[graincount1];
		  mutualinfo1 = new double [graincount1];
		  mutualinfo2 = new double [graincount2];
		  for(int a=0;a<graincount1;a++)
		  {
			mutualinfo1[a] = 0;
			mutualinfo12[a] = new double [graincount2];
			for(int b=0;b<graincount2;b++)
			{
				mutualinfo12[a][b] = 0;
				mutualinfo2[b] = 0;
			}
		  }
	  }
	  tempxshift = 0;
	  tempyshift = 0;
	  if(alignmeth == 1)
	  {
		curxcentroid = 0;
		curycentroid = 0;
		count = 0;
		slice = (zpoints-1)-iter;
		for(int l=0;l<ypoints;l++)
		{
			for(int m=0;m<xpoints;m++)
			{
				curposition = ((slice)*xpoints*ypoints)+(l*xpoints)+m;
				curxcentroid = curxcentroid + (((resx*m)+(resx/2.0))*voxels[curposition].grainname);
				curycentroid = curycentroid + (((resy*l)+(resy/2.0))*voxels[curposition].grainname);
				count = count + voxels[curposition].grainname;
			}
		}
		curxcentroid = curxcentroid/double(count);
		curycentroid = curycentroid/double(count);
	  }
	  if(alignmeth >= 2)
	  {
		  for(int a=0;a<2;a++)
		  {
			  if(a == 0) step = 3, nsteps = 3;
			  if(a == 1) step = 1, nsteps = 3;
			  for(int j=-nsteps;j<(nsteps+1);j++)
			  {
				outFile << endl;
				for(int k=-nsteps;k<(nsteps+1);k++)
				{
					disorientation = 0;
					count = 0;
					for(int l=0;l<ypoints;l++)
					{
						for(int m=0;m<xpoints;m++)
						{
							count++;
							if((l+(j*step)+tempyshift) >= 0 && (l+(j*step)+tempyshift) < ypoints && (m+(k*step)+tempxshift) >= 0 && (m+(k*step)+tempxshift) < xpoints)
							{
								refposition = ((slice+1)*xpoints*ypoints)+(l*xpoints)+m;
								curposition = (slice*xpoints*ypoints)+((l+(j*step)+tempyshift)*xpoints)+(m+(k*step)+tempxshift);
								refci = voxels[refposition].confidence;
								curci = voxels[curposition].confidence;
								refiq = voxels[refposition].imagequality;
								curiq = voxels[curposition].imagequality;
								refgnum = voxels[refposition].grainname;
								curgnum = voxels[curposition].grainname;
								if(alignmeth == 3)
								{
									if(curgnum >= 0 && refgnum >= 0)
									{
										mutualinfo12[curgnum][refgnum]++;
										mutualinfo1[curgnum]++;
										mutualinfo2[refgnum]++;
									}
								}
								if(alignmeth == 2)
								{
									if(refiq > minseedimagequality && curiq > minseedimagequality)
									{
										q1[1] = voxels[refposition].quat[1];
										q1[2] = voxels[refposition].quat[2];
										q1[3] = voxels[refposition].quat[3];
										q1[4] = voxels[refposition].quat[4];
										q2[1] = voxels[curposition].quat[1];
										q2[2] = voxels[curposition].quat[2];
										q2[3] = voxels[curposition].quat[3];
										q2[4] = voxels[curposition].quat[4];
										if(crystruct == AIM::Reconstruction::Hexagonal) w = getmisoquathexagonal(misorientationtolerance,q1,q2,n1,n2,n3);
										if(crystruct == AIM::Reconstruction::Cubic) w = getmisoquatcubic(misorientationtolerance,q1,q2,n1,n2,n3);
										if(w > misorientationtolerance) disorientation++;
									}
									if(refiq < minseedimagequality && curiq > minseedimagequality) disorientation++;
									if(refiq > minseedimagequality && curiq < minseedimagequality) disorientation++;
								}
							}
							else
							{
								if(alignmeth == 3)
								{
									mutualinfo12[0][0]++;
									mutualinfo1[0]++;
									mutualinfo2[0]++;
								}
								if(alignmeth == 2) disorientation = disorientation;
							}
						}
					}
					if(alignmeth == 3)
					{
						double ha = 0;
						double hb = 0;
						double hab = 0;
						for(int b=0;b<graincount1;b++)
						{
							mutualinfo1[b] = mutualinfo1[b]/double(count);
							if(mutualinfo1[b] != 0) ha = ha + mutualinfo1[b]*log(mutualinfo1[b]);
						}
						for(int c=0;c<graincount2;c++)
						{
							mutualinfo2[c] = mutualinfo2[c]/double(count);
							if(mutualinfo2[c] != 0) hb = hb + mutualinfo2[c]*log(mutualinfo2[c]);
						}
						for(int b=0;b<graincount1;b++)
						{
							for(int c=0;c<graincount2;c++)
							{
								mutualinfo12[b][c] = mutualinfo12[b][c]/double(count);
								if(mutualinfo12[b][c] != 0) hab = hab + mutualinfo12[b][c]*log(mutualinfo12[b][c]);
								double value = 0;
								if(mutualinfo1[b] > 0 && mutualinfo2[c] > 0) value = (mutualinfo12[b][c]/(mutualinfo1[b]*mutualinfo2[c]));
								if(value != 0) disorientation = disorientation + (mutualinfo12[b][c]*log(value));
							}
						}
						for(int b=0;b<graincount1;b++)
						{
							for(int c=0;c<graincount2;c++)
							{
								mutualinfo12[b][c]=0;
								mutualinfo1[b]=0;
								mutualinfo2[c]=0;
							}
						}
				//		double disorientation2 = ha + hb - hab;
						disorientation = 1.0/disorientation;
					}
					outFile << disorientation << "	";
					if(disorientation < mindisorientation)
					{
						xshift = (k*step)+tempxshift;
						yshift = (j*step)+tempyshift;
						mindisorientation = disorientation;
					}
				}
			 }
			 tempxshift = xshift;
			 tempyshift = yshift;
		  }
		  shifts[iter][0] = shifts[iter-1][0] + xshift;
		  shifts[iter][1] = shifts[iter-1][1] + yshift;
	  }
	  if(alignmeth == 1)
	  {
		xshift = int(((curxcentroid-refxcentroid)/resx)+0.5);
		yshift = int(((curycentroid-refycentroid)/resy)+0.5);
	    shifts[iter][0] = xshift;
	    shifts[iter][1] = yshift;
	  }
  }
  for(int iter=1;iter<zpoints;iter++)
  {
	  slice = (zpoints-1)-iter;
	  for(int l=0;l<ypoints;l++)
	  {
		for(int m=0;m<xpoints;m++)
		{
			if(shifts[iter][1] >= 0) yspot = l;
			if(shifts[iter][0] >= 0) xspot = m;
			if(shifts[iter][1] < 0) yspot = ypoints-1-l;
			if(shifts[iter][0] < 0) xspot = xpoints-1-m;
			position = (slice*xpoints*ypoints)+(yspot*xpoints)+xspot;
			tempposition = (slice*xpoints*ypoints)+((yspot+shifts[iter][1])*xpoints)+(xspot+shifts[iter][0]);
			if((yspot+shifts[iter][1]) >= 0 && (yspot+shifts[iter][1]) <= ypoints-1 && (xspot+shifts[iter][0]) >= 0 && (xspot+shifts[iter][0]) <= xpoints-1)
			{
				voxels[position].euler1 = voxels[tempposition].euler1;
				voxels[position].euler2 = voxels[tempposition].euler2;
				voxels[position].euler3 = voxels[tempposition].euler3;
				voxels[position].quat[0] = voxels[tempposition].quat[0];
				voxels[position].quat[1] = voxels[tempposition].quat[1];
				voxels[position].quat[2] = voxels[tempposition].quat[2];
				voxels[position].quat[3] = voxels[tempposition].quat[3];
				voxels[position].quat[4] = voxels[tempposition].quat[4];
				voxels[position].confidence = voxels[tempposition].confidence;
				voxels[position].imagequality = voxels[tempposition].imagequality;
				voxels[position].grainname = voxels[tempposition].grainname;
			}
			if((yspot+shifts[iter][1]) < 0 || (yspot+shifts[iter][1]) > ypoints-1 || (xspot+shifts[iter][0]) < 0 || (xspot+shifts[iter][0]) > xpoints-1)
			{
				voxels[position].euler1 = 0.0;
				voxels[position].euler2 = 0.0;
				voxels[position].euler3 = 0.0;
				voxels[position].quat[0] = 0.0;
				voxels[position].quat[1] = 0.0;
				voxels[position].quat[2] = 0.0;
				voxels[position].quat[3] = 0.0;
				voxels[position].quat[4] = 1.0;
				voxels[position].confidence = 0.0;
				voxels[position].imagequality = 0.0;
				voxels[position].grainname = 0;
			}
		}
	  }
  }
  outFile.close();
}
void  ReconstructionFunc::form_grains_sections()
{
  int point = 0;
  int noseeds = 0;
  int graincount = 1;
  graincounts = new int[zpoints];
  int neighbor;
  // int currentpoint;
  double q1[5];
  double q2[5];
  double qs[5];
  double w, w2;
  double n1;
  double n2;
  double n3;
  int seed = -1;
  int randx = 0;
  int randy = 0;
  int good = 0;
  int x, y, z;
  int col, row;
  size_t size = 0;
  size_t initialVoxelsListSize = 1000;
  std::vector<int> voxelslist(initialVoxelsListSize, -1);
  int neighbors[8];
  neighbors[0] = -xpoints-1;
  neighbors[1] = -xpoints;
  neighbors[2] = -xpoints+1;
  neighbors[3] = -1;
  neighbors[4] = 1;
  neighbors[5] = xpoints-1;
  neighbors[6] = xpoints;
  neighbors[7] = xpoints+1;
  rg.RandomInit((static_cast<unsigned int>(time(NULL))));
  for(int slice=0;slice<zpoints;slice++)
  {
	  graincount = 1;
	  noseeds = 0;
	  while(noseeds == 0)
	  {
		seed = -1;
		randx = int(double(rg.Random())*double(xpoints));
		randy = int(double(rg.Random())*double(ypoints));
		for(int j = 0; j < ypoints; ++j)
		{
			for(int i = 0; i < xpoints; ++i)
			{
			  x = randx+i;
			  y = randy+j;
			  z = slice;
			  if(x > xpoints-1) x = x-xpoints;
			  if(y > ypoints-1) y = y-ypoints;
			  point = (z*xpoints*ypoints)+(y*xpoints)+x;
			  double confidence = voxels[point].confidence;
			  double imagequality = voxels[point].imagequality;
			//  int grainname = voxels[point].grainname;
			  if(confidence > minseedconfidence && imagequality > minseedimagequality && voxels[point].grainname == -1)
			  {
				seed = point;
			  }
			  if(seed > -1) {break;}
			}
			if(seed > -1) {break;}
		}
		if(seed == -1) { noseeds = 1; }
		if(seed >= 0)
		{
		  size = 0;
		  voxels[seed].grainname = graincount;
		  voxelslist[size] = seed;
		  size++;
		  qs[0] = 0;
		  qs[1] = voxels[seed].quat[1];
		  qs[2] = voxels[seed].quat[2];
		  qs[3] = voxels[seed].quat[3];
		  qs[4] = voxels[seed].quat[4];
		  for(size_t j = 0; j < size; ++j)
		  {
			int currentpoint = voxelslist[j];
			col = currentpoint%xpoints;
			row = (currentpoint/xpoints)%ypoints;
			q1[0] = 0;
			q1[1] = voxels[currentpoint].quat[1];
			q1[2] = voxels[currentpoint].quat[2];
			q1[3] = voxels[currentpoint].quat[3];
			q1[4] = voxels[currentpoint].quat[4];
			for(int i = 0; i < 8; i++)
			{
			  good = 1;
			  neighbor = currentpoint+neighbors[i];
			  if((i == 0 || i == 1 || i == 2) && row == 0) good = 0;
			  if((i == 5 || i == 6 || i == 7) && row == (ypoints-1)) good = 0;
			  if((i == 0 || i == 3 || i == 5) && col == 0) good = 0;
			  if((i == 2 || i == 4 || i == 7) && col == (xpoints-1)) good = 0;
			  if(good == 1 && voxels[neighbor].grainname <= 0)
			  {
				q2[0] = 0;
				q2[1] = voxels[neighbor].quat[1];
				q2[2] = voxels[neighbor].quat[2];
				q2[3] = voxels[neighbor].quat[3];
				q2[4] = voxels[neighbor].quat[4];
				if(crystruct == AIM::Reconstruction::Hexagonal) w = getmisoquathexagonal(misorientationtolerance,q1,q2,n1,n2,n3);
				if(crystruct == AIM::Reconstruction::Cubic) w = getmisoquatcubic(misorientationtolerance,q1,q2,n1,n2,n3);
				if(crystruct == AIM::Reconstruction::Hexagonal) w2 = getmisoquathexagonal(misorientationtolerance,qs,q2,n1,n2,n3);
				if(crystruct == AIM::Reconstruction::Cubic) w2 = getmisoquatcubic(misorientationtolerance,qs,q2,n1,n2,n3);
				if(w < misorientationtolerance)
//	            if(w < misorientationtolerance && w2 < 15)
				{
				  voxels[neighbor].grainname = graincount;
				  voxelslist[size] = neighbor;
				  size++;
				  if (size >= voxelslist.size()) voxelslist.resize(size+initialVoxelsListSize,-1);
				}
			  }
			}
		  }
		  voxelslist.erase(std::remove(voxelslist.begin(),voxelslist.end(),-1),voxelslist.end());
		  graincount++;
		  voxelslist.clear();
		  voxelslist.resize(initialVoxelsListSize,-1);
		}
	  }
	  graincounts[slice] = graincount;
  }
}

int  ReconstructionFunc::form_grains()
{
  int point = 0;
  int totalsize = 0;
  int toosmallsize = 0;
  int noseeds = 0;
  //  int checked = 1;
  size_t graincount = 1;
  // int currentpoint;
  int neighbor;
  double q1[5];
  double q2[5];
  double w;
  //double w2;
  double n1;
  double n2;
  double n3;
  int seed = -1;
  int randx = 0;
  int randy = 0;
  int randz = 0;
  int good = 0;
  int x, y, z;
  int col, row, plane;
  size_t size = 0;
  size_t initialVoxelsListSize = 1000;
  std::vector<int > voxelslist(initialVoxelsListSize, -1);
  int neighbors[6];
  neighbors[0] = -(xpoints * ypoints);
  neighbors[1] = -xpoints;
  neighbors[2] = -1;
  neighbors[3] = 1;
  neighbors[4] = xpoints;
  neighbors[5] = (xpoints * ypoints);
  rg.RandomInit((static_cast<unsigned int > (time(NULL))));
  while (noseeds == 0)
  {
    seed = -1;
    randx = int(double(rg.Random()) * double(xpoints));
    randy = int(double(rg.Random()) * double(ypoints));
    randz = int(double(rg.Random()) * double(zpoints));
    for (int k = 0; k < zpoints; ++k)
    {
      for (int j = 0; j < ypoints; ++j)
      {
        for (int i = 0; i < xpoints; ++i)
        {
          x = randx + i;
          y = randy + j;
          z = randz + k;
          if (x > xpoints - 1) x = x - xpoints;
          if (y > ypoints - 1) y = y - ypoints;
          if (z > zpoints - 1) z = z - zpoints;
          point = (z * xpoints * ypoints) + (y * xpoints) + x;
          if (voxels[point].confidence > minseedconfidence && voxels[point].imagequality > minseedimagequality && voxels[point].grainname == -1)
          {
            seed = point;
          }
          if (seed > -1) break;
        }
        if (seed > -1) break;
      }
      if (seed > -1) break;
    }
    if (seed == -1)
    {
      noseeds = 1;
    }
    if (seed >= 0)
    {
      size = 0;
      voxels[seed].grainname = graincount;
      voxelslist[size] = seed;
      size++;
      for (size_t j = 0; j < size; ++j)
      {
        int currentpoint = voxelslist[j];
        col = currentpoint % xpoints;
        row = (currentpoint / xpoints) % ypoints;
        plane = currentpoint / (xpoints * ypoints);
        q1[0] = 0;
        q1[1] = voxels[currentpoint].quat[1];
        q1[2] = voxels[currentpoint].quat[2];
        q1[3] = voxels[currentpoint].quat[3];
        q1[4] = voxels[currentpoint].quat[4];
        for (int i = 0; i < 6; i++)
        {
          good = 1;
          neighbor = currentpoint + neighbors[i];
          if (i == 0 && plane == 0) good = 0;
          if (i == 5 && plane == (zpoints - 1)) good = 0;
          if (i == 1 && row == 0) good = 0;
          if (i == 4 && row == (ypoints - 1)) good = 0;
          if (i == 2 && col == 0) good = 0;
          if (i == 3 && col == (xpoints - 1)) good = 0;
          if (good == 1 && voxels[neighbor].grainname == -1)
          {
            q2[0] = 0;
            q2[1] = voxels[neighbor].quat[1];
            q2[2] = voxels[neighbor].quat[2];
            q2[3] = voxels[neighbor].quat[3];
            q2[4] = voxels[neighbor].quat[4];
            if (crystruct == AIM::Reconstruction::Hexagonal) w = getmisoquathexagonal(misorientationtolerance, q1, q2, n1, n2, n3);
            if (crystruct == AIM::Reconstruction::Cubic) w = getmisoquatcubic(misorientationtolerance, q1, q2, n1, n2, n3);
            if (w < misorientationtolerance)
            {
              voxels[neighbor].grainname = graincount;
              voxelslist[size] = neighbor;
              size++;
              if (size >= voxelslist.size()) voxelslist.resize(size + initialVoxelsListSize, -1);
            }
          }
        }
      }
      voxelslist.erase(std::remove(voxelslist.begin(), voxelslist.end(), -1), voxelslist.end());
      size = voxelslist.size();
      if (size >= minallowedgrainsize)
      {
        graincount++;
        voxelslist.clear();
        voxelslist.resize(initialVoxelsListSize, -1);
      }
      if (size < minallowedgrainsize)
      {
        for (int b = 0; b < size; b++)
        {
          int index = voxelslist[b];
          voxels[index].grainname = -2;
        }
        voxelslist.clear();
        voxelslist.resize(initialVoxelsListSize, -1);
      }
    }
  }
  m_Grains.resize(graincount);
  return graincount;
}

void  ReconstructionFunc::assign_badpoints()
{
  vector<int> neighs;
  vector<int> remove;
//  int checked = 1;
  int count = 1;
//  int size = 0;
  int good = 1;
  double x, y, z;
//  int point;
  int neighpoint;
//  int col, row, plane;
  int neighbors[6];
  std::vector<int> n(numgrains+1);
//  vector<int>* vlist;
  neighbors[0] = -xpoints*ypoints;
  neighbors[1] = -xpoints;
  neighbors[2] = -1;
  neighbors[3] = 1;
  neighbors[4] = xpoints;
  neighbors[5] = xpoints*ypoints;
  while(count != 0)
  {
    count = 0;
    for(int i = 0; i < (xpoints*ypoints*zpoints); i++)
    {
      int grainname = voxels[i].grainname;
      if(grainname <= -1)
      {
		count++;
		voxels[i].unassigned = 1;
        for(int c = 1; c < numgrains; c++)
        {
          n[c] = 0;
        }
	    x = i%xpoints;
		y = (i/xpoints)%ypoints;
	    z = i/(xpoints*ypoints);
		for(int j=0;j<6;j++)
		{
			good = 1;
			neighpoint = i+neighbors[j];
		    if(j == 0 && z == 0) good = 0;
		    if(j == 5 && z == (zpoints-1)) good = 0;
		    if(j == 1 && y == 0) good = 0;
		    if(j == 4 && y == (ypoints-1)) good = 0;
		    if(j == 2 && x == 0) good = 0;
		    if(j == 3 && x == (xpoints-1)) good = 0;
			if(good == 1)
	        {
				int grain = voxels[neighpoint].grainname;
				if(grain >= 0)
				{
					neighs.push_back(grain);
				}
			}
        }
        int current = 0;
        int most = 0;
        int curgrain = 0;
        int size = int(neighs.size());
        for(int k=0;k<size;k++)
        {
          int neighbor = neighs[k];
          n[neighbor]++;
          current = n[neighbor];
          if(current > most)
          {
            most = current;
            curgrain = neighbor;
          }
        }
        if(size > 0)
        {
          voxels[i].neighbor = curgrain;
          neighs.clear();
        }
      }
    }
    for(int j = 0; j < (xpoints*ypoints*zpoints); j++)
    {
      int grainname = voxels[j].grainname;
      int neighbor = voxels[j].neighbor;
      if(grainname <= -1 && neighbor >= 0)
      {
        voxels[j].grainname = neighbor;
      }
    }
  }
}
void  ReconstructionFunc::merge_containedgrains()
{
  int containedmerged = 1;
  vector<int> nlistgood;
  for(int i = 0; i < (xpoints*ypoints*zpoints); i++)
  {
    int grainname = voxels[i].grainname;
    int numneighbors = m_Grains[grainname].numneighbors;
    if(numneighbors == 1)
    {
      vector<int>* neighborlist = m_Grains[grainname].neighborlist;
      int neighbor = neighborlist->at(0);
      voxels[i].grainname = neighbor;
	  voxels[i].unassigned = 1;
      m_Grains[grainname].gotcontainedmerged = containedmerged;
    }
  }
  for(int j = 1; j < numgrains; j++)
  {
    if(m_Grains[j].gotcontainedmerged != 1)
    {
      vector<int>* neighborlist = m_Grains[j].neighborlist;
      int size = 0;
      if (NULL != neighborlist ) { size = neighborlist->size(); }
      for(int k=0;k<size;k++)
      {
        int firstneighbor = neighborlist->at(k);
        int gotcontainedmerged = m_Grains[firstneighbor].gotcontainedmerged;
        if(gotcontainedmerged != 1) nlistgood.push_back(firstneighbor);
      }
      int neighcount = int(nlistgood.size());
      m_Grains[j].numneighbors = neighcount;
      if (m_Grains[j].neighborlist == NULL) { m_Grains[j].neighborlist = new std::vector<int>(nlistgood.size() ); }
      m_Grains[j].neighborlist->swap(nlistgood);
      nlistgood.clear();
    }
  }
}

int  ReconstructionFunc::renumber_grains()
{
  int graincount = 1;
  for (int i = 1; i < numgrains; i++)
  {
    int gotcontainedmerged = m_Grains[i].gotcontainedmerged;
    if (gotcontainedmerged != 1)
    {
      m_Grains[i].newgrainname = graincount;
      int onedge = m_Grains[i].surfacegrain;
      m_Grains[graincount].surfacegrain = onedge;
      graincount++;
    }
  }
  for (int j = 0; j < (xpoints * ypoints * zpoints); j++)
  {
    int grainname = voxels[j].grainname;
    if (grainname >= 1)
    {
      int newgrainname = m_Grains[grainname].newgrainname;
      voxels[j].grainname = newgrainname;
    }
  }
  return graincount;
}

int ReconstructionFunc::define_subgrains()
{
  size_t initialVoxelsListSize = 1000;
  std::vector<int > voxelslist;
  voxelslist.resize(initialVoxelsListSize, -1);
  vector<int >* vlist;
  size_t size = 0;
  int neighbors[6];
  neighbors[0] = -(xpoints * ypoints);
  neighbors[1] = -xpoints;
  neighbors[2] = -1;
  neighbors[3] = 1;
  neighbors[4] = xpoints;
  neighbors[5] = (xpoints * ypoints);
  int good = 0, keepgoing = 1;
  int index, neighbor, nucleus, name;
  int col, row, plane;
  int newnumgrains = numgrains;
  double minw = 10000.0;
  double q1[5], q2[5];
  double w, n1, n2, n3;
  for (int j = 0; j < (xpoints * ypoints * zpoints); j++)
  {
	  voxels[j].alreadychecked = 0;
  }
  for (int i = 1; i < numgrains; i++)
  {
    if (NULL == m_Grains[i].voxellist)
    {
      m_Grains[i].voxellist = new std::vector<int>;
    }
    vlist = m_Grains[i].voxellist;
    nucleus = m_Grains[i].nucleus;
    size = 0;
    voxelslist[size] = nucleus;
    voxels[nucleus].grainname = i;
    voxels[nucleus].alreadychecked = 1;
    size++;
    for (size_t j = 0; j < size; j++)
    {
      index = voxelslist[j];
      col = index % xpoints;
      row = (index / xpoints) % ypoints;
      plane = index / (xpoints * ypoints);
      for (int k = 0; k < 6; k++)
      {
        good = 1;
        neighbor = index + neighbors[k];
        if (k == 0 && plane == 0) good = 0;
        if (k == 5 && plane == (zpoints - 1)) good = 0;
        if (k == 1 && row == 0) good = 0;
        if (k == 4 && row == (ypoints - 1)) good = 0;
        if (k == 2 && col == 0) good = 0;
        if (k == 3 && col == (xpoints - 1)) good = 0;
        if (good == 1 && voxels[neighbor].alreadychecked == 0 && voxels[neighbor].grainname == i)
        {
          if (voxels[neighbor].kernelmisorientation <= (misorientationtolerance/2.0))
          {
            voxels[neighbor].grainname = i;
            voxelslist[size] = neighbor;
            voxels[neighbor].alreadychecked = 1;
            size++;
            if (size >= voxelslist.size())
            {
              voxelslist.resize(size + initialVoxelsListSize, -1);
            }
          }
        }
      }
    }
    voxelslist.clear();
    voxelslist.resize(initialVoxelsListSize, -1);
    keepgoing = 1;
    while (keepgoing > 0)
    {
      keepgoing = 0;
      for (size_t j = 0; j < vlist->size(); j++)
      {
        index = vlist->at(j);
        if (voxels[index].kernelmisorientation <= (misorientationtolerance/2.0) && voxels[index].alreadychecked == 0)
        {
          keepgoing++;
          size = 0;
          voxelslist[size] = index;
          voxels[index].grainname = newnumgrains;
          voxels[index].alreadychecked = 1;
          size++;
          for (size_t k = 0; k < size; k++)
          {
            index = voxelslist[k];
            col = index % xpoints;
            row = (index / xpoints) % ypoints;
            plane = index / (xpoints * ypoints);
            for (int l = 0; l < 6; l++)
            {
              good = 1;
              neighbor = index + neighbors[l];
              if (l == 0 && plane == 0) good = 0;
              if (l == 5 && plane == (zpoints - 1)) good = 0;
              if (l == 1 && row == 0) good = 0;
              if (l == 4 && row == (ypoints - 1)) good = 0;
              if (l == 2 && col == 0) good = 0;
              if (l == 3 && col == (xpoints - 1)) good = 0;
              if (good == 1 && voxels[neighbor].alreadychecked == 0 && voxels[neighbor].grainname == i)
              {
                if (voxels[neighbor].kernelmisorientation <= (misorientationtolerance/2.0))
                {
                  voxelslist[size] = neighbor;
                  voxels[neighbor].grainname = newnumgrains;
                  voxels[neighbor].alreadychecked = 1;
                  size++;
                  if (size >= voxelslist.size())
                  {
                    voxelslist.resize(size + initialVoxelsListSize, -1);
                  }
                }
              }
            }
          }
          voxelslist.clear();
          voxelslist.resize(initialVoxelsListSize, -1);
          newnumgrains++;
        }
      }
    }
  }
  keepgoing = 1;
  while (keepgoing > 0)
  {
    keepgoing = 0;
    for (int j = 0; j < (xpoints * ypoints * zpoints); j++)
    {
      minw = 100000.0;
      if (voxels[j].grainname == 0) voxels[j].alreadychecked = 1;
      if (voxels[j].alreadychecked == 0 && voxels[j].grainname >= 0)
      {
        col = j % xpoints;
        row = (j / xpoints) % ypoints;
        plane = j / (xpoints * ypoints);
        q1[0] = 0;
        q1[1] = voxels[j].quat[1];
        q1[2] = voxels[j].quat[2];
        q1[3] = voxels[j].quat[3];
        q1[4] = voxels[j].quat[4];
        for (int k = 0; k < 6; k++)
        {
          good = 1;
          neighbor = j + neighbors[k];
          if (k == 0 && plane == 0) good = 0;
          if (k == 5 && plane == (zpoints - 1)) good = 0;
          if (k == 1 && row == 0) good = 0;
          if (k == 4 && row == (ypoints - 1)) good = 0;
          if (k == 2 && col == 0) good = 0;
          if (k == 3 && col == (xpoints - 1)) good = 0;
          if (good == 1 && voxels[neighbor].alreadychecked == 1 && voxels[neighbor].grainname >= 0)
          {
            q2[0] = 0;
            q2[1] = voxels[neighbor].quat[1];
            q2[2] = voxels[neighbor].quat[2];
            q2[3] = voxels[neighbor].quat[3];
            q2[4] = voxels[neighbor].quat[4];
            if (crystruct == AIM::Reconstruction::Hexagonal) w = getmisoquathexagonal(misorientationtolerance, q1, q2, n1, n2, n3);
            if (crystruct == AIM::Reconstruction::Cubic) w = getmisoquatcubic(misorientationtolerance, q1, q2, n1, n2, n3);
            if (w < minw) name = voxels[neighbor].grainname, minw = w;
          }
          if (minw < misorientationtolerance)
          {
            voxels[j].grainname = name;
            voxels[j].alreadychecked = 1;
            keepgoing++;
          }
        }
      }
    }
  }
  m_Grains.clear();
  m_Grains.resize(newnumgrains);
  return newnumgrains;
}
int ReconstructionFunc::reburn_grains()
{
    size_t initialVoxelsListSize = 1000;
    std::vector<int> voxelslist;
	voxelslist.resize(initialVoxelsListSize, -1);
	size_t size = 0;
	int graincount = 1;
	int neighbors[26];
	int good = 0;
	//int currentpoint = 0;
	int neighbor = 0;
	int col, row, plane;
	int newvoxelcount=0;
	int mincol, maxcol, minrow, maxrow, minplane, maxplane;
	int gnum;
	int point;
	mincol = xpoints;
	minrow = ypoints;
	minplane = zpoints;
	maxcol = 0;
	maxrow = 0;
	maxplane = 0;
/*	for(int k = 0; k < zpoints; ++k)
	{
		for(int j = 0; j < ypoints; ++j)
		{
			for(int i = 0; i < xpoints; ++i)
			{
				point = (k*xpoints*ypoints)+(j*xpoints)+i;
				if(voxels[point].grainname > 0)
				{
					col = i;
					row = j;
					plane = k;
					if(col < mincol) mincol = col;
					if(col > maxcol) maxcol = col;
					if(row < minrow) minrow = row;
					if(row > maxrow) maxrow = row;
					if(plane < minplane) minplane = plane;
					if(plane > maxplane) maxplane = plane;
				}
			}
		 }
	}
	newvoxelcount = 0;
	int newxpoints = (maxcol-mincol)+1;
	int newypoints = (maxrow-minrow)+1;
	int newzpoints = (maxplane-minplane)+1;
	sizex = (maxcol-mincol)*resx;
	sizey = (maxrow-minrow)*resy;
	sizez = (maxplane-minplane)*resz;
	if(newxpoints != xpoints || newypoints != ypoints || newzpoints != zpoints)
	{
		voxelstemp = new Voxel[(newxpoints*newypoints*newzpoints)];
		for(int k = minplane; k < maxplane+1; ++k)
		{
			for(int j = minrow; j < maxrow+1; ++j)
			{
				for(int i = mincol; i < maxcol+1; ++i)
				{
					point = (k*xpoints*ypoints)+(j*xpoints)+i;
					if(voxels[point].grainname == 0)
					{
//						voxels[point].grainname = -1;
						voxels[point].neighbor = -1;
						voxels[point].unassigned = 1;
					}
					voxelstemp[newvoxelcount] = voxels[point];
					newvoxelcount++;
				}
			}
		}
		delete [] voxels;
		xpoints = newxpoints;
		ypoints = newypoints;
		zpoints = newzpoints;
		totalpoints = (xpoints*ypoints*zpoints);
		voxels = new Voxel[totalpoints];
		for(int i=0;i<totalpoints;i++)
		{
			voxels[i] = voxelstemp[i];
		}
		delete [] voxelstemp;
	}
	assign_badpoints();
*/	neighbors[0] = -(xpoints*ypoints)-xpoints-1;
	neighbors[1] = -(xpoints*ypoints)-xpoints;
	neighbors[2] = -(xpoints*ypoints)-xpoints+1;
	neighbors[3] = -(xpoints*ypoints)-1;
	neighbors[4] = -(xpoints*ypoints);
	neighbors[5] = -(xpoints*ypoints)+1;
	neighbors[6] = -(xpoints*ypoints)+xpoints-1;
	neighbors[7] = -(xpoints*ypoints)+xpoints;
	neighbors[8] = -(xpoints*ypoints)+xpoints+1;
	neighbors[9] = -xpoints-1;
	neighbors[10] = -xpoints;
	neighbors[11] = -xpoints+1;
	neighbors[12] = -1;
	neighbors[13] = 1;
	neighbors[14] = xpoints-1;
	neighbors[15] = xpoints;
	neighbors[16] = xpoints+1;
	neighbors[17] = (xpoints*ypoints)-xpoints-1;
	neighbors[18] = (xpoints*ypoints)-xpoints;
	neighbors[19] = (xpoints*ypoints)-xpoints+1;
	neighbors[20] = (xpoints*ypoints)-1;
	neighbors[21] = (xpoints*ypoints);
	neighbors[22] = (xpoints*ypoints)+1;
	neighbors[23] = (xpoints*ypoints)+xpoints-1;
	neighbors[24] = (xpoints*ypoints)+xpoints;
	neighbors[25] = (xpoints*ypoints)+xpoints+1;
	for(int i=0;i<(xpoints*ypoints*zpoints);i++)
	{
		voxels[i].alreadychecked = 0;
		gnum = voxels[i].grainname;
		if(gnum > 0 && m_Grains[gnum].kernelmisorientation > voxels[i].kernelmisorientation)
		{
			m_Grains[gnum].active = 1;
			m_Grains[gnum].nucleus = i;
			m_Grains[gnum].kernelmisorientation = voxels[i].kernelmisorientation;
		}
	}
	for(int i=1;i<numgrains;i++)
	{
		size = 0;
		int nucleus = m_Grains[i].nucleus;
		voxelslist[size] = nucleus;
		voxels[nucleus].alreadychecked = 1;
		voxels[nucleus].grainname = graincount;
		size++;
		for(size_t j=0;j<size;j++)
		{
			int currentpoint = voxelslist[j];
			col = currentpoint%xpoints;
			row = (currentpoint/xpoints)%ypoints;
			plane = currentpoint/(xpoints*ypoints);
			for(int k=0;k<26;k++)
			{
			   good = 1;
			   neighbor = currentpoint+neighbors[k];
			   if(k < 9 && plane == 0) good = 0;
			   if(k > 16 && plane == (zpoints-1)) good = 0;
			   if((k == 0 || k == 1 || k == 2 || k == 9 || k == 10 || k == 11 || k == 17 || k == 18 || k == 19) && row == 0) good = 0;
			   if((k == 6 || k == 7 || k == 8 || k == 14 || k == 15 || k == 16 || k == 23 || k == 24 || k == 25) && row == (ypoints-1)) good = 0;
			   if((k == 0 || k == 3 || k == 6 || k == 9 || k == 12 || k == 14 || k == 17 || k == 20 || k == 23) && col == 0) good = 0;
			   if((k == 2 || k == 5 || k == 8 || k == 11 || k == 13 || k == 16 || k == 19 || k == 22 || k == 25) && col == (xpoints-1)) good = 0;
			   if(good == 1 && voxels[neighbor].alreadychecked == 0)
			   {
					int grainname = voxels[neighbor].grainname;
					if(grainname == i)
					{
						voxelslist[size] = neighbor;
						voxels[neighbor].alreadychecked = 1;
						voxels[neighbor].grainname = graincount;
						size++;
						if (size >= voxelslist.size())
						{
							voxelslist.resize(size+initialVoxelsListSize,-1);
						}
					}
			   }
			}
		}
		voxelslist.erase(std::remove(voxelslist.begin(),voxelslist.end(),-1),voxelslist.end());
		if(m_Grains[graincount].voxellist == NULL)
		{
			m_Grains[graincount].voxellist = new std::vector<int>(voxelslist.size());
		}
		m_Grains[graincount].nucleus = m_Grains[i].nucleus;
		m_Grains[graincount].numvoxels = voxelslist.size();
		m_Grains[graincount].voxellist->swap(voxelslist);
		voxelslist.clear();
		voxelslist.resize(initialVoxelsListSize,-1);
		graincount++;
	}
	return graincount;
}
void  ReconstructionFunc::find_kernels()
{
  double q1[5];
  double q2[5];
  int numVoxel;                 // number of voxels in the grain...
//  int index;
  int gnum;
  int good = 0;
  int neighbor;
  int col, row, plane;
  double w, totalmisorientation;
  double n1,n2,n3;
  m_Grains[0].averagemisorientation = 0.0;
  int steps = 1;
  for(int i=0;i<(xpoints*ypoints*zpoints);i++)
  {
	  if(voxels[i].grainname > 0 && voxels[i].unassigned != 1)
	  {
		totalmisorientation = 0.0;
		numVoxel = 0;
	    q1[1] = voxels[i].quat[1];
	    q1[2] = voxels[i].quat[2];
	    q1[3] = voxels[i].quat[3];
	    q1[4] = voxels[i].quat[4];
		col = i%xpoints;
		row = (i/xpoints)%ypoints;
		plane = i/(xpoints*ypoints);
		for(int j=-steps;j<steps+1;j++)
	    {
		    for(int k=-steps;k<steps+1;k++)
			{
			    for(int l=-steps;l<steps+1;l++)
			    {
				  good = 1;
				  neighbor = i+(j*xpoints*ypoints)+(k*xpoints)+(l);
			      if(plane+j < 0) good = 0;
			      if(plane+j > zpoints-1) good = 0;
			      if(row+k < 0) good = 0;
			      if(row+k > ypoints-1) good = 0;
			      if(col+l < 0) good = 0;
			      if(col+l > xpoints-1) good = 0;
				  if(good == 1 && voxels[i].grainname == voxels[neighbor].grainname && voxels[neighbor].unassigned != 1)
				  {
					  numVoxel++;
				      q2[1] = voxels[neighbor].quat[1];
					  q2[2] = voxels[neighbor].quat[2];
					  q2[3] = voxels[neighbor].quat[3];
					  q2[4] = voxels[neighbor].quat[4];
					  if(crystruct == AIM::Reconstruction::Hexagonal) w = getmisoquathexagonal(misorientationtolerance,q1,q2,n1,n2,n3);
					  if(crystruct == AIM::Reconstruction::Cubic) w = getmisoquatcubic(misorientationtolerance,q1,q2,n1,n2,n3);
					  totalmisorientation = totalmisorientation + w;
				  }
				}
			}
		}
		voxels[i].kernelmisorientation = totalmisorientation/(float)numVoxel;
	  }
	  if(voxels[i].grainname == 0 || voxels[i].unassigned == 1)
	  {
		  voxels[i].kernelmisorientation = 0;
	  }
  }
}
void  ReconstructionFunc::homogenize_grains()
{
  int i, j, ii, jj, kk, p, pp;
//  int sign1, sign2, sign3, sign4; // If the value is 1, it's positive; -1, negative; 0, 0.000...
  float qT[5]; // Temporary quaternions...
  float qN[5]; // Member quaternions inside a grain...
  float qC[5]; // Center quaternions inside that grain...
  float qSum[5]; // Sum of quaternions inside a cloud...
  double q1[5];
  double q2[5];
  int numsymm=0;
  int numVoxel;                 // number of voxels in the grain...
  int nucleus; //, nucl_site, nucl_spin;
//  int index;
//  int nid, nspin;
//  int atSurf;
//  int coin;
  int size_threshold;
  double maxdisorientation = 0;
  size_threshold = 100;          // Gonna pick inside pixel as a nucleus...
  float q4Temp;
  float max, min;
  int maxid, minid, sign;
  float dist2; // square distance between quaternions...
  double diff, sum, tmp, wmin;
//  double g1ea1good, g1ea2good, g1ea3good, g2ea1good, g2ea2good, g2ea3good;
//  double q1tot=0, q2tot=0, q3tot=0, q4tot=0;
  double n1,n2,n3;
  m_Grains[0].euler1 = 12.566;
  m_Grains[0].euler2 = 12.566;
  m_Grains[0].euler3 = 12.566;
  m_Grains[0].averagemisorientation = 0.0;
  if(crystruct == AIM::Reconstruction::Hexagonal)
  {
	numsymm = 12;
	quat_symm = new double *[numsymm];
	for(i=0;i<numsymm;i++)
	{
		quat_symm[i] = new double [5];
		for(j=0;j<5;j++)
		{
			quat_symm[i][j] = AIM::Quaternions::quat_symmhex[i][j];
		}
	}
  }
  if(crystruct == AIM::Reconstruction::Cubic)
  {
	numsymm = 24;
	quat_symm = new double *[numsymm];
	for(i=0;i<numsymm;i++)
	{
		quat_symm[i] = new double [5];
		for(j=0;j<5;j++)
		{
			quat_symm[i][j] = AIM::Quaternions::quat_symmcubic[i][j];
		}
	}
  }
  for(int i = 1; i < numgrains; i++)
  {
	numVoxel = 0;
    qSum[0] = 0.0;
    qSum[1] = 0.0;
    qSum[2] = 0.0;
    qSum[3] = 0.0;
    qSum[4] = 0.0;
	nucleus = m_Grains[i].nucleus;
    qC[1] = voxels[nucleus].quat[1];
    qC[2] = voxels[nucleus].quat[2];
    qC[3] = voxels[nucleus].quat[3];
    qC[4] = voxels[nucleus].quat[4];
    // Selecting quaternions with largest absolute valued (4th component)...
    max = 0.0;
    maxid = -1;
    for(ii=0; ii<numsymm; ii++)
	{
      qT[4] = quat_symm[ii][4]*qC[4] - quat_symm[ii][1]*qC[1] - quat_symm[ii][2]*qC[2] - quat_symm[ii][3]*qC[3];
      q4Temp = (float)fabs((double)qT[4]);
      if(q4Temp>max)
	  {
		  max = q4Temp;
		  maxid = ii;
      }
	  else
	  {
		max = max;
		maxid = maxid;
      }
    }
    qT[1] = quat_symm[maxid][1]*qC[4] + quat_symm[maxid][4]*qC[1] - quat_symm[maxid][2]*qC[3] + quat_symm[maxid][3]*qC[2];
    qT[2] = quat_symm[maxid][2]*qC[4] + quat_symm[maxid][4]*qC[2] - quat_symm[maxid][3]*qC[1] + quat_symm[maxid][1]*qC[3];
    qT[3] = quat_symm[maxid][3]*qC[4] + quat_symm[maxid][4]*qC[3] - quat_symm[maxid][1]*qC[2] + quat_symm[maxid][2]*qC[1];
    qT[4] = quat_symm[maxid][4]*qC[4] - quat_symm[maxid][1]*qC[1] - quat_symm[maxid][2]*qC[2] - quat_symm[maxid][3]*qC[3];
    if(qT[4]<0.0)
	{         // Change the sign so that 4th component is positive...
      qT[1] = (-1.0)*qT[1];
      qT[2] = (-1.0)*qT[2];
      qT[3] = (-1.0)*qT[3];
      qT[4] = (-1.0)*qT[4];
    }
    // Now begins to calculate the avg. orientation...
    if (NULL == m_Grains[i].voxellist)
    {
      m_Grains[i].voxellist = new std::vector<int>;
    }
	vector<int>* voxellist = m_Grains[i].voxellist;
	int size = voxellist->size();
	for(jj=0; jj<size; jj++)
	{
		int index = voxellist->at(jj);
		if(voxels[index].unassigned >= 0)
		{
		  numVoxel++;
		  for(pp=1; pp<5; pp++)
		  {
			qC[pp] = voxels[index].quat[pp];
		  }
		  min = 10.0;
		  minid = -1;
		  sign = 1;
		  for(kk=0; kk<numsymm; kk++)
		  {
			 qN[1] = quat_symm[kk][1]*qC[4] + quat_symm[kk][4]*qC[1] - quat_symm[kk][2]*qC[3] + quat_symm[kk][3]*qC[2];
			 qN[2] = quat_symm[kk][2]*qC[4] + quat_symm[kk][4]*qC[2] - quat_symm[kk][3]*qC[1] + quat_symm[kk][1]*qC[3];
			 qN[3] = quat_symm[kk][3]*qC[4] + quat_symm[kk][4]*qC[3] - quat_symm[kk][1]*qC[2] + quat_symm[kk][2]*qC[1];
			 qN[4] = quat_symm[kk][4]*qC[4] - quat_symm[kk][1]*qC[1] - quat_symm[kk][2]*qC[2] - quat_symm[kk][3]*qC[3];
			 dist2 = 2.0 * ( 1 -( qT[4]*qN[4] + qT[1]*qN[1] + qT[2]*qN[2] + qT[3]*qN[3] ) );
			 if(dist2<0.0)
			 {
			   dist2 = 0.0;
			 }
			 if(dist2<min)
			 {
			   min = dist2;
			   minid = kk;
			   sign = 1;
			 }
			 else
			 {
			   min = min;
			   minid = minid;
			   sign = sign;
			 }
			 dist2 = 2.0 * ( 1 + ( qT[4]*qN[4] + qT[1]*qN[1] + qT[2]*qN[2] + qT[3]*qN[3] ) );
			 if(dist2<0.0)
			 {
			   dist2 = 0.0;
			 }
			 if(dist2<min)
			 {
			   min = dist2;
			   minid = kk;
			   sign = -1;
			 }
			 else
			 {
			   min = min;
			   minid = minid;
			   sign = sign;
			 }
		   }
		   qN[1] = quat_symm[minid][1]*qC[4] + quat_symm[minid][4]*qC[1] - quat_symm[minid][2]*qC[3] + quat_symm[minid][3]*qC[2];
		   qN[2] = quat_symm[minid][2]*qC[4] + quat_symm[minid][4]*qC[2] - quat_symm[minid][3]*qC[1] + quat_symm[minid][1]*qC[3];
		   qN[3] = quat_symm[minid][3]*qC[4] + quat_symm[minid][4]*qC[3] - quat_symm[minid][1]*qC[2] + quat_symm[minid][2]*qC[1];
		   qN[4] = quat_symm[minid][4]*qC[4] - quat_symm[minid][1]*qC[1] - quat_symm[minid][2]*qC[2] - quat_symm[minid][3]*qC[3];
		   if(sign==-1)
		   {
			 qN[1] = (-1.0)*qN[1];
			 qN[2] = (-1.0)*qN[2];
			 qN[3] = (-1.0)*qN[3];
			 qN[4] = (-1.0)*qN[4];
		   }
		   for(p=0; p<5; p++)
		   {
		     voxels[index].quat[p] = qN[p];
			 qSum[p] = qSum[p] + qN[p];
		   }
		}
    }
	for(int s=1; s<5; s++)
	{
		m_Grains[i].avg_quat[s] = qSum[s]/(float)numVoxel;
    }
	double q1tot = m_Grains[i].avg_quat[1];
	double q2tot = m_Grains[i].avg_quat[2];
	double q3tot = m_Grains[i].avg_quat[3];
	double q4tot = m_Grains[i].avg_quat[4];
	double normalizer = (q1tot*q1tot)+(q2tot*q2tot)+(q3tot*q3tot)+(q4tot*q4tot);
	normalizer = pow(normalizer,0.5);
	q1tot = q1tot/normalizer;
	q2tot = q2tot/normalizer;
	q3tot = q3tot/normalizer;
	q4tot = q4tot/normalizer;
	m_Grains[i].avg_quat[1] = q1tot;
	m_Grains[i].avg_quat[2] = q2tot;
	m_Grains[i].avg_quat[3] = q3tot;
	m_Grains[i].avg_quat[4] = q4tot;
	diff=atan2(q2tot,q1tot);
	sum=atan2(q3tot,q4tot);
	double ea1good=(diff+sum);
	double ea3good=(sum-diff);
	tmp=(q3tot*q3tot)+(q4tot*q4tot);
	tmp = pow(tmp,0.5);
	if(tmp > 1.0) tmp=1.0;
	double ea2good=2*acos(tmp);
    m_Grains[i].euler1 = ea1good;
    m_Grains[i].euler2 = ea2good;
    m_Grains[i].euler3 = ea3good;
    double avgmiso = 0;
	double averageiq;
    double avgmisoorig = 0;
    double totalcount = 0;
    q1[1] = voxels[nucleus].quat[1];
    q1[2] = voxels[nucleus].quat[2];
    q1[3] = voxels[nucleus].quat[3];
    q1[4] = voxels[nucleus].quat[4];
	for(jj=0; jj<size; jj++)
	{
		int index = voxellist->at(jj);
		if(voxels[index].unassigned == 0)
		{
		   avgmisoorig = avgmisoorig+voxels[index].misorientation;
		   averageiq = averageiq+voxels[index].imagequality;
//		   double angcur = 1000000;
		   q2[1] = voxels[index].quat[1];
		   q2[2] = voxels[index].quat[2];
		   q2[3] = voxels[index].quat[3];
		   q2[4] = voxels[index].quat[4];
	       if(crystruct == AIM::Reconstruction::Hexagonal) wmin = getmisoquathexagonal(misorientationtolerance,q1,q2,n1,n2,n3);
		   if(crystruct == AIM::Reconstruction::Cubic) wmin = getmisoquatcubic(misorientationtolerance,q1,q2,n1,n2,n3);
	       voxels[index].misorientation = wmin;
		   avgmiso = avgmiso + wmin;
		   totalcount++;
		   if(wmin > maxdisorientation) maxdisorientation = wmin;
        }
		if(voxels[index].unassigned == 1)
		{
			voxels[index].misorientation = 0;
		}
    }
    avgmiso = avgmiso/totalcount;
    averageiq = averageiq/totalcount;
    avgmisoorig = avgmisoorig/totalcount;
	m_Grains[i].averagemisorientation = avgmiso;
	m_Grains[i].averageimagequality = averageiq;
  }
/*  string filename = "orientations.vtk";
  ofstream outFile;
  outFile.open(filename.c_str());
  outFile << "# vtk DataFile Version 2.0" << endl;
  outFile << "data set from FFT2dx_GB" << endl;
  outFile << "ASCII" << endl;
  outFile << "DATASET UNSTRUCTURED_GRID" << endl;
  outFile << endl;
  outFile << "POINTS " << (xpoints*ypoints*zpoints)+numgrains-1 << " float" << endl;
  for(int i=0;i<(xpoints*ypoints*zpoints)+numgrains-1;i++)
  {
	if(i < (xpoints*ypoints*zpoints))
	{
		double x = voxels[i].quat[1];
		double y = voxels[i].quat[2];
		double z = voxels[i].quat[3];
		outFile << x <<	"	" << y << "	" << z << endl;
	}
	if(i >= (xpoints*ypoints*zpoints))
	{
		double ea1 = grains[i-(xpoints*ypoints*zpoints)+1].euler1;
		double ea2 = grains[i-(xpoints*ypoints*zpoints)+1].euler2;
		double ea3 = grains[i-(xpoints*ypoints*zpoints)+1].euler3;
        double s=sin(0.5*ea2);
	    double c=cos(0.5*ea2);
        double s1=sin(0.5*(ea1-ea3));
		double c1=cos(0.5*(ea1-ea3));
		double s2=sin(0.5*(ea1+ea3));
	    double c2=cos(0.5*(ea1+ea3));
		double q1 = s*c1;
		double q2 = s*s1;
		double q3 = c*s2;
		double q4 = c*c2;
		outFile << q1 << "	" << q2 << "	" << q3 << endl;
	}
  }
  outFile << "CELLS " << (xpoints*ypoints*zpoints)+numgrains-1 << " " << (xpoints*ypoints*zpoints)*2+(numgrains-1)*2 << endl;
  for(int i=0;i<(xpoints*ypoints*zpoints)+numgrains-1;i++)
  {
    outFile << "1 " << i << endl;
  }
  outFile << "CELL_TYPES " << (xpoints*ypoints*zpoints)+numgrains-1 << endl;
  for(int i=0;i<(xpoints*ypoints*zpoints)+numgrains-1;i++)
  {
    outFile << "1" << endl;
  }
  outFile << "CELL_DATA " << (xpoints*ypoints*zpoints)+numgrains-1 << endl;
  outFile << "SCALARS GrainID int 1" << endl;
  outFile << "LOOKUP_TABLE default" << endl;
  for(int i=0;i<(xpoints*ypoints*zpoints)+numgrains-1;i++)
  {
	if(i < (xpoints*ypoints*zpoints))
	{
		int gnum = voxels[i].grainname;
		outFile << gnum << endl;
	}
	if(i >= (xpoints*ypoints*zpoints))
	{
		outFile << -(i-(xpoints*ypoints*zpoints)+1) << endl;
	}
  }
  outFile.close();*/
}
int  ReconstructionFunc::load_data(string readname)
{
  ifstream inputFile;
  inputFile.open(readname.c_str());
  double s, c, s1, c1, s2, c2;
  double q1, q2, q3, q4;
  int gnum, phase;
  double ea1, ea2, ea3;
  int x, y, z;
  double stress, strain, weight;
  string dummy;
  numgrains = 0;
  int active = 1;
  size_t vnum;
  int vListSize = 1000;
  for(int i = 0; i < 1; i++)
  {
	inputFile >> xpoints >> ypoints >> zpoints;
	inputFile >> resx >> resy >> resz;
  }
  delete [] voxels;
  voxels = new Voxel[(xpoints*ypoints*zpoints)];
  for(int i = 0; i < (xpoints*ypoints*zpoints); i++)
  {
    inputFile >> ea1 >> ea2 >> ea3 >> weight >> strain >> stress >> x >> y >> z >> gnum >> phase;
	ea1 = ea1*3.1415926535897/180.0;
	ea2 = ea2*3.1415926535897/180.0;
	ea3 = ea3*3.1415926535897/180.0;
    voxels[i].grainname = gnum;
	voxels[i].euler1 = ea1;
	voxels[i].euler2 = ea2;
	voxels[i].euler3 = ea3;
    s=sin(0.5*ea2);
    c=cos(0.5*ea2);
    s1=sin(0.5*(ea1-ea3));
	c1=cos(0.5*(ea1-ea3));
	s2=sin(0.5*(ea1+ea3));
    c2=cos(0.5*(ea1+ea3));
	q1 = s*c1;
	q2 = s*s1;
	q3 = c*s2;
	q4 = c*c2;
	voxels[i].quat[0] = 0;
	voxels[i].quat[1] = q1;
	voxels[i].quat[2] = q2;
	voxels[i].quat[3] = q3;
	voxels[i].quat[4] = q4;
	if(gnum > numgrains)
	{
		numgrains = gnum;
		m_Grains.resize(numgrains+1);
	}
 	vnum = m_Grains[gnum].numvoxels;
  if (m_Grains[gnum].voxellist == NULL)
  {
    m_Grains[gnum].voxellist = new std::vector<int>(vListSize,-1);
  }
	if(vnum >= m_Grains[gnum].voxellist->size())
	{
		m_Grains[gnum].voxellist->resize(m_Grains[gnum].voxellist->size()+vListSize,-1);
	}
	m_Grains[gnum].voxellist->at(vnum) = i;
	vnum++;
	m_Grains[gnum].numvoxels = vnum;
  }
  numgrains = numgrains+1;
  for(int i=1;i<numgrains;i++)
  {
	if(m_Grains[i].numvoxels > 0)
	{
		m_Grains[i].voxellist->erase(std::remove(m_Grains[i].voxellist->begin(),m_Grains[i].voxellist->end(),-1),m_Grains[i].voxellist->end());
		int numvoxels = int(m_Grains[i].voxellist->size());
		m_Grains[i].numvoxels = numvoxels;
		m_Grains[i].nucleus = m_Grains[i].voxellist->at(0);
		m_Grains[i].active = active;
	}
  }
  inputFile.close();
return numgrains;
}
void  ReconstructionFunc::merge_twins ()
{
  int twinmerged = 1;
  double angcur = 180;
  vector<int> twinlist;
  double w;
  double n1,n2,n3;
  double q1[5];
  double q2[5];
  for(int i = 1; i < numgrains; i++)
  {
    if(m_Grains[i].twinnewnumber == -1)
    {
      twinlist.push_back(i);
      int tsize = int(twinlist.size());
      for(int m=0;m<tsize;m++)
      {
        tsize = int(twinlist.size());
        int firstgrain = twinlist[m];
        vector<int>* nlist = m_Grains[firstgrain].neighborlist;
        int size = int(nlist->size());
        for(int l=0;l<size;l++)
        {
          angcur = 180;
          int twin = 0;
          int neigh = nlist->at(l);
		  if(neigh != i && m_Grains[neigh].twinnewnumber == -1)
          {
			q1[1] = m_Grains[firstgrain].avg_quat[1];
			q1[2] = m_Grains[firstgrain].avg_quat[2];
			q1[3] = m_Grains[firstgrain].avg_quat[3];
			q1[4] = m_Grains[firstgrain].avg_quat[4];
			q2[1] = m_Grains[neigh].avg_quat[1];
			q2[2] = m_Grains[neigh].avg_quat[2];
			q2[3] = m_Grains[neigh].avg_quat[3];
			q2[4] = m_Grains[neigh].avg_quat[4];
	        double s=sin(0.5*1.86141);
		    double c=cos(0.5*1.86141);
			double s1=sin(0.5*(2.39796-1.23277));
			double c1=cos(0.5*(2.39796-1.23277));
			double s2=sin(0.5*(2.39796+1.23277));
		    double c2=cos(0.5*(2.39796+1.23277));
			q1[1] = s*c1;
			q1[2] = s*s1;
			q1[3] = c*s2;
			q1[4] = c*c2;
	        s=sin(0.5*0.78007);
		    c=cos(0.5*0.78007);
			s1=sin(0.5*(1.76807-1.4174));
			c1=cos(0.5*(1.76807-1.4174));
			s2=sin(0.5*(1.76807+1.4174));
		    c2=cos(0.5*(1.76807+1.4174));
			q2[1] = s*c1;
			q2[2] = s*s1;
			q2[3] = c*s2;
			q2[4] = c*c2;
		    if(crystruct == AIM::Reconstruction::Hexagonal) w = getmisoquathexagonal(misorientationtolerance,q1,q2,n1,n2,n3);
			if(crystruct == AIM::Reconstruction::Cubic) w = getmisoquatcubic(misorientationtolerance,q1,q2,n1,n2,n3);
			w = w*(m_pi/180.0);
            double tanhalfang = tan(w/2.0);
            double rodvect1 = tanhalfang*n1;
            double rodvect2 = tanhalfang*n2;
            double rodvect3 = tanhalfang*n3;
            double vecttol = 0.03;
            double rodvectdiff11 = fabs(fabs(rodvect1)-(1.0/3.0));
            double rodvectdiff12 = fabs(fabs(rodvect2)-(1.0/3.0));
            double rodvectdiff13 = fabs(fabs(rodvect3)-(1.0/3.0));
            double rodvectdiff21 = fabs(fabs(rodvect1)-0.2);
            double rodvectdiff22 = fabs(fabs(rodvect2)-0.2);
            double rodvectdiff23 = fabs(fabs(rodvect3)-0.2);
            double rodvectdiff31 = fabs(fabs(rodvect1)-0.25);
            double rodvectdiff32 = fabs(fabs(rodvect2)-0.25);
            double rodvectdiff33 = fabs(fabs(rodvect3)-0.25);
            if(rodvectdiff11 < vecttol && rodvectdiff12 < vecttol && rodvectdiff13 < vecttol) twin = 1;
            if(rodvectdiff11 < vecttol && fabs(rodvect2) < vecttol && fabs(rodvect3) < vecttol) twin = 1;
            if(rodvectdiff12 < vecttol && fabs(rodvect1) < vecttol && fabs(rodvect3) < vecttol) twin = 1;
            if(rodvectdiff13 < vecttol && fabs(rodvect1) < vecttol && fabs(rodvect2) < vecttol) twin = 1;
            if(rodvectdiff11 < vecttol && rodvectdiff12 < vecttol && fabs(rodvect3) < vecttol) twin = 1;
            if(rodvectdiff11 < vecttol && rodvectdiff13 < vecttol && fabs(rodvect2) < vecttol) twin = 1;
            if(rodvectdiff12 < vecttol && rodvectdiff13 < vecttol && fabs(rodvect1) < vecttol) twin = 1;
            if(rodvectdiff21 < vecttol && rodvectdiff22 < vecttol && rodvectdiff23 < vecttol) twin = 1;
            if(rodvectdiff31 < vecttol && rodvectdiff32 < vecttol && fabs(rodvect3) < vecttol) twin = 1;
            if(rodvectdiff31 < vecttol && rodvectdiff33 < vecttol && fabs(rodvect2) < vecttol) twin = 1;
            if(rodvectdiff32 < vecttol && rodvectdiff33 < vecttol && fabs(rodvect1) < vecttol) twin = 1;
			if(w < angcur)
            {
              angcur = w;
            }
            if(twin == 1)
            {
              m_Grains[neigh].gottwinmerged = twinmerged;
              m_Grains[neigh].twinnewnumber = i;
              twinlist.push_back(neigh);
            }
          }
        }
      }
    }
    twinlist.clear();
  }
  for(int k = 0; k < (xpoints*ypoints*zpoints); k++)
  {
    int grainname = voxels[k].grainname;
    int gottwinmerged = m_Grains[grainname].gottwinmerged;
    if(gottwinmerged == 1)
    {
      int twinnewnumber = m_Grains[grainname].twinnewnumber;
      voxels[k].grainname = twinnewnumber;
    }
  }
}

void  ReconstructionFunc::merge_colonies ()
{
  int colonymerged = 1;
  double angcur = 180;
  vector<int> colonylist;
  double w;
  double n1,n2,n3;
  double q1[5];
  double q2[5];
  for(int i = 1; i < numgrains; i++)
  {
    if(m_Grains[i].colonynewnumber != -1)
    {
      colonylist.push_back(i);
      int csize = int(colonylist.size());
      for(int m=0;m<csize;m++)
      {
        csize = int(colonylist.size());
        int firstgrain = colonylist[m];
        vector<int>* nlist = m_Grains[firstgrain].neighborlist;
        int size = int(nlist->size());
        for(int l=0;l<size;l++)
        {
          angcur = 180;
          int colony = 0;
          int neigh = nlist->at(l);
          if(neigh != i && m_Grains[neigh].colonynewnumber != -1)
          {
			q1[1] = m_Grains[firstgrain].avg_quat[1];
			q1[2] = m_Grains[firstgrain].avg_quat[2];
			q1[3] = m_Grains[firstgrain].avg_quat[3];
			q1[4] = m_Grains[firstgrain].avg_quat[4];
			q2[1] = m_Grains[neigh].avg_quat[1];
			q2[2] = m_Grains[neigh].avg_quat[2];
			q2[3] = m_Grains[neigh].avg_quat[3];
			q2[4] = m_Grains[neigh].avg_quat[4];
		    if(crystruct == AIM::Reconstruction::Hexagonal) w = getmisoquathexagonal(misorientationtolerance,q1,q2,n1,n2,n3);
			if(crystruct == AIM::Reconstruction::Cubic) w = getmisoquatcubic(misorientationtolerance,q1,q2,n1,n2,n3);
            double tanhalfang = tan((w*m_pi/180.0)/2.0);
            double rodvect1 = tanhalfang*n1;
            double rodvect2 = tanhalfang*n2;
            double rodvect3 = tanhalfang*n3;
            double vecttol = 0.03;
            if(fabs(rodvect1) < vecttol && fabs(rodvect2) < vecttol && fabs(fabs(rodvect3)-0.0919) < vecttol) colony = 1;
            if(fabs(fabs(rodvect1)-0.289) < vecttol && fabs(fabs(rodvect2)-0.5) < vecttol && fabs(rodvect3) < vecttol) colony = 1;
            if(fabs(fabs(rodvect1)-0.57735) < vecttol && fabs(rodvect2) < vecttol && fabs(rodvect3) < vecttol) colony = 1;
            if(fabs(fabs(rodvect1)-0.33) < vecttol && fabs(fabs(rodvect2)-0.473) < vecttol && fabs(fabs(rodvect3)-0.093) < vecttol) colony = 1;
            if(fabs(fabs(rodvect1)-0.577) < vecttol && fabs(fabs(rodvect2)-0.053) < vecttol && fabs(fabs(rodvect3)-0.093) < vecttol) colony = 1;
            if(fabs(fabs(rodvect1)-0.293) < vecttol && fabs(fabs(rodvect2)-0.508) < vecttol && fabs(fabs(rodvect3)-0.188) < vecttol) colony = 1;
            if(fabs(fabs(rodvect1)-0.5866) < vecttol && fabs(rodvect2) < vecttol && fabs(fabs(rodvect3)-0.188) < vecttol) colony = 1;
            if(fabs(fabs(rodvect1)-0.5769) < vecttol && fabs(fabs(rodvect2)-0.8168) < vecttol && fabs(rodvect3) < vecttol) colony = 1;
            if(fabs(fabs(rodvect1)-0.9958) < vecttol && fabs(fabs(rodvect2)-0.0912) < vecttol && fabs(rodvect3) < vecttol) colony = 1;
            if(w < angcur)
            {
              angcur = w;
            }
            if(colony == 1)
            {
              m_Grains[neigh].gotcolonymerged = colonymerged;
              m_Grains[neigh].colonynewnumber = i;
              colonylist.push_back(neigh);
            }
          }
        }
      }
    }
    colonylist.clear();
  }
  for(int k = 0; k < (xpoints*ypoints*zpoints); k++)
  {
    int grainname = voxels[k].grainname;
    int gotcolonymerged = m_Grains[grainname].gotcolonymerged;
    if(gotcolonymerged == 1)
    {
      int colonynewnumber = m_Grains[grainname].colonynewnumber;
      voxels[k].grainname = colonynewnumber;
    }
  }
}

void  ReconstructionFunc::characterize_twins()
{
  for(int i=0;i<numgrains;i++)
  {

  }
}

void  ReconstructionFunc::characterize_colonies()
{
  for(int i=0;i<numgrains;i++)
  {

  }
}

int  ReconstructionFunc::renumber_grains3()
{
  int graincount = 1;
  std::vector<int> newnames(numgrains);
  for(int i = 1; i < numgrains; i++)
  {
    int gottwinmerged = m_Grains[i].gottwinmerged;
    if(gottwinmerged != 1)
    {
	  newnames[i] = graincount;
      double ea1good = m_Grains[i].euler1;
      double ea2good = m_Grains[i].euler2;
      double ea3good = m_Grains[i].euler3;
      int size = m_Grains[i].numvoxels;
      int numneighbors = m_Grains[i].numneighbors;
      vector<int>* nlist = m_Grains[i].neighborlist;
      m_Grains[graincount].numvoxels = size;
      m_Grains[graincount].numneighbors = numneighbors;
      if (m_Grains[graincount].neighborlist == NULL)
      {
        m_Grains[graincount].neighborlist = new std::vector<int>(numneighbors);
      }
      if (NULL != nlist)
	  {
        m_Grains[graincount].neighborlist->swap(*nlist);
      }
      m_Grains[graincount].euler1 = ea1good;
      m_Grains[graincount].euler2 = ea2good;
      m_Grains[graincount].euler3 = ea3good;
      graincount++;
    }
  }
  for(int j = 0; j < (xpoints*ypoints*zpoints); j++)
  {
    int grainname = voxels[j].grainname;
    if(grainname >= 1)
	{
		int newgrainname = newnames[grainname];
		voxels[j].grainname = newgrainname;
	}
  }
  return graincount;
}
void  ReconstructionFunc::find_neighbors()
{
  int neighbors[6];
  neighbors[0] = -(xpoints*ypoints);
  neighbors[1] = -xpoints;
  neighbors[2] = -1;
  neighbors[3] = 1;
  neighbors[4] = xpoints;
  neighbors[5] = (xpoints*ypoints);
  double column, row, plane;
  double x, y, z;
  double xn, yn, zn;
  double xdist, ydist, zdist;
  int grain;
  int nnum;
  int onsurf = 0;
  double dist, vol, rad;
//  double totdist;
  int good = 0;
  int neighbor = 0;
  totalsurfacearea=0;
  int surfacegrain = 1;
  int nListSize = 1000;
  std::vector<int> nlist(nListSize, -1);
  std::vector<double> nsalist(nListSize, -1);
  for(int i=0;i<numgrains;i++)
  {
    int numneighs = int(nlist.size());
	m_Grains[i].numneighbors = 0;
    m_Grains[i].neighborlist = new std::vector<int>(numneighs);
    m_Grains[i].neighborlist->swap(nlist);
    m_Grains[i].neighborsurfarealist = new std::vector<double>(numneighs);
    m_Grains[i].neighborsurfarealist->swap(nsalist);
	m_Grains[i].neighbordistfunc.resize(4,0);
  }
  for(int j = 0; j < (xpoints*ypoints*zpoints); j++)
  {
    onsurf = 0;
    grain = voxels[j].grainname;
	if(grain > 0)
	{
		column = j%xpoints;
		row = (j/xpoints)%ypoints;
		plane = j/(xpoints*ypoints);
		if((column == 0 || column == (xpoints-1) || row == 0 || row == (ypoints-1) || plane == 0 || plane == (zpoints-1)) && zpoints != 1) m_Grains[grain].surfacegrain = surfacegrain;
		if((column == 0 || column == (xpoints-1) || row == 0 || row == (ypoints-1)) && zpoints == 1) m_Grains[grain].surfacegrain = surfacegrain;
        for(int k=0;k<6;k++)
        {
		  good = 1;
		  neighbor = j+neighbors[k];
          if(k == 0 && plane == 0) good = 0;
          if(k == 5 && plane == (zpoints-1)) good = 0;
          if(k == 1 && row == 0) good = 0;
          if(k == 4 && row == (ypoints-1)) good = 0;
          if(k == 2 && column == 0) good = 0;
          if(k == 3 && column == (xpoints-1)) good = 0;
		  if(good == 1 && voxels[neighbor].grainname != grain && voxels[neighbor].grainname >= 0)
          {
			  onsurf++;
			  nnum = m_Grains[grain].numneighbors;
			  vector<int>* nlist = m_Grains[grain].neighborlist;
			  if (nnum >= (0.9*nlist->size()))
			  {
				 nlist->resize(nnum + nListSize);
			  }
			  nlist->at(nnum) = voxels[neighbor].grainname;
			  nnum++;
			  m_Grains[grain].numneighbors = nnum;
			  voxels[j].nearestneighbor = voxels[neighbor].grainname;
		  }
		}
	}
	voxels[j].surfacevoxel = onsurf;
	if(onsurf > 0) voxels[j].nearestneighbordistance = 0, voxels[j].neighbor = j;
	if(onsurf == 0) voxels[j].nearestneighbordistance = -1, voxels[j].nearestneighbor = -1;
  }
  vector<int>* nlistcopy;
  for(int i=1;i<numgrains;i++)
  {
	vector<int>* nlist = m_Grains[i].neighborlist;
	vector<double>* nsalist = m_Grains[i].neighborsurfarealist;
	vector<int>::iterator newend;
	sort(nlist->begin(),nlist->end());
	nlistcopy = nlist;
    newend = unique(nlist->begin(),nlist->end());
    nlist->erase(newend,nlist->end());
	nlist->erase(std::remove(nlist->begin(),nlist->end(),-1),nlist->end());
//	nlist->erase(std::remove(nlist->begin(),nlist->end(),0),nlist->end());
	int numneighs = int(nlist->size());
	for(int j=0;j<numneighs;j++)
	{
		int neigh = nlist->at(j);
		int number = std::count(nlistcopy->begin(),nlistcopy->end(),neigh);
		double area = number*resx*resx;
		nsalist->at(j) = area;
		if(m_Grains[i].surfacegrain == 0 && (neigh > i || m_Grains[neigh].surfacegrain == 1))
		{
			totalsurfacearea = totalsurfacearea + area;
		}
	}
    m_Grains[i].numneighbors = numneighs;
    m_Grains[i].neighborlist = new std::vector<int>(numneighs);
    m_Grains[i].neighborlist = nlist;
    m_Grains[i].neighborsurfarealist = new std::vector<double>(numneighs);
    m_Grains[i].neighborsurfarealist = nsalist;
  }
  if(m_Grains[1].equivdiameter != 0)
  {
	  for(int i=1;i<numgrains;i++)
	  {
		x = m_Grains[i].centroidx;
		y = m_Grains[i].centroidy;
		z = m_Grains[i].centroidz;
		rad = m_Grains[i].equivdiameter/2.0;
		for(int j=1;j<numgrains;j++)
		{
			xn = m_Grains[j].centroidx;
			yn = m_Grains[j].centroidy;
			zn = m_Grains[j].centroidz;
			xdist = fabs(x-xn);
			ydist = fabs(y-yn);
			zdist = fabs(z-zn);
			dist = (xdist*xdist)+(ydist*ydist)+(zdist*zdist);
			dist = pow(dist,0.5);
			dist = int(dist/rad);
			if(dist < 4)
			{
				m_Grains[i].neighbordistfunc[dist]++;
			}
		}
	  }
  }
}
void  ReconstructionFunc::find_centroids()
{
//  int count = 0;
  int onedge = 0;
  maxdiameter=0;
  mindiameter=100000;
  double x, y, z;
  double radcubed;
  double diameter;
  graincenters = new double *[numgrains];
  for(int i = 0; i < numgrains; i++)
  {
    graincenters[i] = new double [5];
	for(int j=0;j<5;j++)
	{
		graincenters[i][j]=0;
	}
  }
  for(int j = 0; j < (xpoints*ypoints*zpoints); j++)
  {
	    onedge = 0;
        int gnum = voxels[j].grainname;
        graincenters[gnum][0]++;
        x = find_xcoord(j);
        y = find_ycoord(j);
        z = find_zcoord(j);
	    int col = j%xpoints;
	    int row = (j/xpoints)%ypoints;
		int plane = j/(xpoints*ypoints);
        if(col <= 0) onedge = 1;
        if(col >= xpoints-1) onedge = 1;
        if(row <= 0) onedge = 1;
        if(row >= ypoints-1) onedge = 1;
		if(plane <= 0) onedge = 1;
		if(plane >= zpoints-1) onedge = 1;
        graincenters[gnum][1] = graincenters[gnum][1] + x;
        graincenters[gnum][2] = graincenters[gnum][2] + y;
        graincenters[gnum][3] = graincenters[gnum][3] + z;
		if(onedge == 1) graincenters[gnum][4] = 1;
  }
  for(int i=1;i<numgrains;i++)
  {
    graincenters[i][1] = graincenters[i][1]/graincenters[i][0];
    graincenters[i][2] = graincenters[i][2]/graincenters[i][0];
    graincenters[i][3] = graincenters[i][3]/graincenters[i][0];
    m_Grains[i].centroidx = graincenters[i][1];
    m_Grains[i].centroidy = graincenters[i][2];
    m_Grains[i].centroidz = graincenters[i][3];
    m_Grains[i].numvoxels = graincenters[i][0];
	m_Grains[i].volume = (graincenters[i][0]*resx*resy*resz);
    m_Grains[i].surfacegrain = graincenters[i][4];
	radcubed = (0.75*m_Grains[i].volume)/m_pi;
	diameter = (2*pow(radcubed,0.3333333333));
	m_Grains[i].equivdiameter = diameter;
	if(int(diameter) > maxdiameter)
	{
		maxdiameter = int(diameter);
	}
	if(diameter < mindiameter) mindiameter = diameter;
  }
}
void  ReconstructionFunc::find_centroids2D()
{
//  int count = 0;
  int onedge = 0;
  maxdiameter=0;
  mindiameter=100000;
  double x, y, z;
  double radsquared;
  double diameter;
  graincenters = new double *[numgrains];
  for(int i = 0; i < numgrains; i++)
  {
    graincenters[i] = new double [5];
	for(int j=0;j<4;j++)
	{
		graincenters[i][j]=0;
	}
  }
  for(int j = 0; j < (xpoints*ypoints*zpoints); j++)
  {
	    onedge = 0;
        int gnum = voxels[j].grainname;
        graincenters[gnum][0]++;
        x = find_xcoord(j);
        y = find_ycoord(j);
	    int col = j%xpoints;
	    int row = (j/xpoints)%ypoints;
        if(col <= 0) onedge = 1;
        if(col >= xpoints-1) onedge = 1;
        if(row <= 0) onedge = 1;
        if(row >= ypoints-1) onedge = 1;
        graincenters[gnum][1] = graincenters[gnum][1] + x;
        graincenters[gnum][2] = graincenters[gnum][2] + y;
		if(onedge == 1) graincenters[gnum][3] = 1;
  }
  for(int i=1;i<numgrains;i++)
  {
    graincenters[i][1] = graincenters[i][1]/graincenters[i][0];
    graincenters[i][2] = graincenters[i][2]/graincenters[i][0];
    m_Grains[i].centroidx = graincenters[i][1];
    m_Grains[i].centroidy = graincenters[i][2];
    m_Grains[i].numvoxels = graincenters[i][0];
	m_Grains[i].volume = (graincenters[i][0]*resx*resy);
    m_Grains[i].surfacegrain = graincenters[i][3];
	radsquared = m_Grains[i].volume/m_pi;
	diameter = (2*pow(radsquared,0.5));
	m_Grains[i].equivdiameter = diameter;
	if(int(diameter) > maxdiameter)
	{
		maxdiameter = int(diameter);
	}
	if(diameter < mindiameter) mindiameter = diameter;
  }
}
void  ReconstructionFunc::find_euclidean_map()
{
  int nearestneighbordistance = 0;
//  int checked = 1;
  int count = 1;
  int good = 1;
  double x, y, z;
  int neighpoint;
  int neighbors[6];
  neighbors[0] = -xpoints*ypoints;
  neighbors[1] = -xpoints;
  neighbors[2] = -1;
  neighbors[3] = 1;
  neighbors[4] = xpoints;
  neighbors[5] = xpoints*ypoints;
  for(int a=0;a<(xpoints*ypoints*zpoints);a++)
  {
	  if(voxels[a].surfacevoxel == 0)
	  {
		voxels[a].neighbor = -1;
		voxels[a].nearestneighbor = -1;
		voxels[a].nearestneighbordistance = -1;
	  }
  }
  while(count != 0)
  {
    count = 0;
	nearestneighbordistance++;
	for(int i = 0; i < (xpoints*ypoints*zpoints); i++)
	{
	  int nearestneighbor = voxels[i].nearestneighbor;
      if(nearestneighbor == -1)
      {
	    x = i%xpoints;
		y = (i/xpoints)%ypoints;
	    z = i/(xpoints*ypoints);
		for(int j=0;j<6;j++)
		{
			good = 1;
			neighpoint = i+neighbors[j];
		    if(j == 0 && z == 0) good = 0;
		    if(j == 5 && z == (zpoints-1)) good = 0;
		    if(j == 1 && y == 0) good = 0;
		    if(j == 4 && y == (ypoints-1)) good = 0;
		    if(j == 2 && x == 0) good = 0;
		    if(j == 3 && x == (xpoints-1)) good = 0;
			if(good == 1)
	        {
		        count++;
			    int nearestneighbor = voxels[neighpoint].nearestneighbor;
			    int nearestneighbordistance = voxels[neighpoint].nearestneighbordistance;
			    if(nearestneighbordistance != -1)
				{
					voxels[i].nearestneighbor = nearestneighbor;
					voxels[i].neighbor = voxels[neighpoint].neighbor;
				}
			}
		}
	  }
	}
    for(int j = 0; j < (xpoints*ypoints*zpoints); j++)
    {
      if(voxels[j].neighbor != -1)
      {
		  voxels[j].nearestneighbordistance = nearestneighbordistance;
      }
    }
  }
  double x1,x2,y1,y2,z1,z2;
  double dist;
  for(int j = 0; j < (xpoints*ypoints*zpoints); j++)
  {
	  int nearestneighbor = voxels[j].neighbor;
	  x1 = find_xcoord(j);
	  y1 = find_ycoord(j);
	  z1 = find_zcoord(j);
	  x2 = find_xcoord(nearestneighbor);
	  y2 = find_ycoord(nearestneighbor);
	  z2 = find_zcoord(nearestneighbor);
	  dist = ((x1-x2)*(x1-x2))+((y1-y2)*(y1-y2))+((z1-z2)*(z1-z2));
	  dist = pow(dist,0.5);
	  if(dist > 30)
	  {
	//	int stop = 0;
	  }
	  voxels[j].nearestneighbordistance = dist;
  }
}
void  ReconstructionFunc::find_moments ()
{
//  int count = 0;
  double u200=0;
  double u020=0;
  double u002=0;
  double u110=0;
  double u011=0;
  double u101=0;
  grainmoments = new double *[numgrains];
  for(int i = 0; i < numgrains; i++)
  {
	grainmoments[i] = new double [6];
	for(int j=0;j<6;j++)
	{
		grainmoments[i][j] = 0;
	}
  }
  for(int j = 0; j < (xpoints*ypoints*zpoints); j++)
  {
	  u200=0;
	  u020=0;
	  u002=0;
	  u110=0;
	  u011=0;
	  u101=0;
      int gnum = voxels[j].grainname;
      double x = find_xcoord(j);
      double y = find_ycoord(j);
      double z = find_zcoord(j);
      double x1 = x+(resx/2);
      double x2 = x-(resx/2);
      double y1 = y+(resy/2);
      double y2 = y-(resy/2);
      double z1 = z+(resz/2);
      double z2 = z-(resz/2);
      double xdist1 = (x1-graincenters[gnum][1]);
      double ydist1 = (y1-graincenters[gnum][2]);
      double zdist1 = (z1-graincenters[gnum][3]);
      double xdist2 = (x1-graincenters[gnum][1]);
      double ydist2 = (y1-graincenters[gnum][2]);
      double zdist2 = (z2-graincenters[gnum][3]);
      double xdist3 = (x1-graincenters[gnum][1]);
      double ydist3 = (y2-graincenters[gnum][2]);
      double zdist3 = (z1-graincenters[gnum][3]);
      double xdist4 = (x1-graincenters[gnum][1]);
      double ydist4 = (y2-graincenters[gnum][2]);
      double zdist4 = (z2-graincenters[gnum][3]);
      double xdist5 = (x2-graincenters[gnum][1]);
      double ydist5 = (y1-graincenters[gnum][2]);
      double zdist5 = (z1-graincenters[gnum][3]);
      double xdist6 = (x2-graincenters[gnum][1]);
      double ydist6 = (y1-graincenters[gnum][2]);
      double zdist6 = (z2-graincenters[gnum][3]);
      double xdist7 = (x2-graincenters[gnum][1]);
      double ydist7 = (y2-graincenters[gnum][2]);
      double zdist7 = (z1-graincenters[gnum][3]);
      double xdist8 = (x2-graincenters[gnum][1]);
      double ydist8 = (y2-graincenters[gnum][2]);
      double zdist8 = (z2-graincenters[gnum][3]);
      u200 = u200 + ((ydist1)*(ydist1))+((zdist1)*(zdist1)) + ((ydist2)*(ydist2))+((zdist2)*(zdist2)) + ((ydist3)*(ydist3))+((zdist3)*(zdist3)) + ((ydist4)*(ydist4))+((zdist4)*(zdist4)) + ((ydist5)*(ydist5))+((zdist5)*(zdist5)) + ((ydist6)*(ydist6))+((zdist6)*(zdist6)) + ((ydist7)*(ydist7))+((zdist7)*(zdist7)) + ((ydist8)*(ydist8))+((zdist8)*(zdist8));
      u020 = u020 + ((xdist1)*(xdist1))+((zdist1)*(zdist1)) + ((xdist2)*(xdist2))+((zdist2)*(zdist2)) + ((xdist3)*(xdist3))+((zdist3)*(zdist3)) + ((xdist4)*(xdist4))+((zdist4)*(zdist4)) + ((xdist5)*(xdist5))+((zdist5)*(zdist5)) + ((xdist6)*(xdist6))+((zdist6)*(zdist6)) + ((xdist7)*(xdist7))+((zdist7)*(zdist7)) + ((xdist8)*(xdist8))+((zdist8)*(zdist8));
      u002 = u002 + ((xdist1)*(xdist1))+((ydist1)*(ydist1)) + ((xdist2)*(xdist2))+((ydist2)*(ydist2)) + ((xdist3)*(xdist3))+((ydist3)*(ydist3)) + ((xdist4)*(xdist4))+((ydist4)*(ydist4)) + ((xdist5)*(xdist5))+((ydist5)*(ydist5)) + ((xdist6)*(xdist6))+((ydist6)*(ydist6)) + ((xdist7)*(xdist7))+((ydist7)*(ydist7)) + ((xdist8)*(xdist8))+((ydist8)*(ydist8));
      u110 = u110 + ((xdist1)*(ydist1)) + ((xdist2)*(ydist2)) + ((xdist3)*(ydist3)) + ((xdist4)*(ydist4)) + ((xdist5)*(ydist5)) + ((xdist6)*(ydist6)) + ((xdist7)*(ydist7)) + ((xdist8)*(ydist8));
      u011 = u011 + ((ydist1)*(zdist1)) + ((ydist2)*(zdist2)) + ((ydist3)*(zdist3)) + ((ydist4)*(zdist4)) + ((ydist5)*(zdist5)) + ((ydist6)*(zdist6)) + ((ydist7)*(zdist7)) + ((ydist8)*(zdist8));
      u101 = u101 + ((xdist1)*(zdist1)) + ((xdist2)*(zdist2)) + ((xdist3)*(zdist3)) + ((xdist4)*(zdist4)) + ((xdist5)*(zdist5)) + ((xdist6)*(zdist6)) + ((xdist7)*(zdist7)) + ((xdist8)*(zdist8));
	  grainmoments[gnum][0] = grainmoments[gnum][0] + u200;
	  grainmoments[gnum][1] = grainmoments[gnum][1] + u020;
	  grainmoments[gnum][2] = grainmoments[gnum][2] + u002;
	  grainmoments[gnum][3] = grainmoments[gnum][3] + u110;
	  grainmoments[gnum][4] = grainmoments[gnum][4] + u011;
	  grainmoments[gnum][5] = grainmoments[gnum][5] + u101;
  }
  for(int i=1;i<numgrains;i++)
  {
	grainmoments[i][0] = grainmoments[i][0]*(resx/2.0)*(resy/2.0)*(resz/2.0);
	grainmoments[i][1] = grainmoments[i][1]*(resx/2.0)*(resy/2.0)*(resz/2.0);
	grainmoments[i][2] = grainmoments[i][2]*(resx/2.0)*(resy/2.0)*(resz/2.0);
	grainmoments[i][3] = grainmoments[i][3]*(resx/2.0)*(resy/2.0)*(resz/2.0);
	grainmoments[i][4] = grainmoments[i][4]*(resx/2.0)*(resy/2.0)*(resz/2.0);
	grainmoments[i][5] = grainmoments[i][5]*(resx/2.0)*(resy/2.0)*(resz/2.0);
	double o3 = (grainmoments[i][0]*grainmoments[i][1]*grainmoments[i][2])+(2.0*grainmoments[i][3]*grainmoments[i][5]*grainmoments[i][4])-(grainmoments[i][0]*grainmoments[i][4]*grainmoments[i][4])-(grainmoments[i][1]*grainmoments[i][5]*grainmoments[i][5])-(grainmoments[i][2]*grainmoments[i][3]*grainmoments[i][3]);
	double vol5 = m_Grains[i].volume;
	vol5 = pow(vol5,5);
	double omega3 = vol5/o3;
	m_Grains[i].Ixx = grainmoments[i][0];
	m_Grains[i].Iyy = grainmoments[i][1];
	m_Grains[i].Izz = grainmoments[i][2];
	m_Grains[i].Ixy = -grainmoments[i][3];
	m_Grains[i].Iyz = -grainmoments[i][4];
	m_Grains[i].Ixz = -grainmoments[i][5];
	m_Grains[i].omega3 = omega3;
  }
}
void  ReconstructionFunc::find_axes ()
{
  for (int i = 1; i < numgrains; i++)
  {
    double Ixx = m_Grains[i].Ixx;
    double Iyy = m_Grains[i].Iyy;
    double Izz = m_Grains[i].Izz;
    double Ixy = m_Grains[i].Ixy;
    double Iyz = m_Grains[i].Iyz;
    double Ixz = m_Grains[i].Ixz;
    double a = 1;
    double b = -Ixx-Iyy-Izz;
    double c = ((Ixx*Izz)+(Ixx*Iyy)+(Iyy*Izz)-(Ixz*Ixz)-(Ixy*Ixy)-(Iyz*Iyz));
    double d = ((Ixz*Iyy*Ixz)+(Ixy*Izz*Ixy)+(Iyz*Ixx*Iyz)-(Ixx*Iyy*Izz)-(Ixy*Iyz*Ixz)-(Ixy*Iyz*Ixz));
    double f = ((3*c/a)-((b/a)*(b/a)))/3;
    double g = ((2*(b/a)*(b/a)*(b/a))-(9*b*c/(a*a))+(27*(d/a)))/27;
    double h = (g*g/4)+(f*f*f/27);
    double rsquare = (g*g/4)-h;
    double r = pow(rsquare,0.5);
    double theta = 0;
    if(r == 0)
    {
      theta = 0;
    }
    if(r != 0)
    {
      theta = acos(-g/(2*r));
    }
    double r1 = 2*pow(r,0.33333333333)*cos(theta/3)-(b/(3*a));
    double r2 = -pow(r,0.33333333333)*(cos(theta/3)-(1.7320508*sin(theta/3)))-(b/(3*a));
    double r3 = -pow(r,0.33333333333)*(cos(theta/3)+(1.7320508*sin(theta/3)))-(b/(3*a));
	m_Grains[i].radius1 = r1;
	m_Grains[i].radius2 = r2;
	m_Grains[i].radius3 = r3;
  }
}
void  ReconstructionFunc::find_vectors ()
{
  for(int i = 1; i < numgrains; i++)
  {
 //   int size = grains[i].numvoxels;
    double Ixx = m_Grains[i].Ixx;
    double Iyy = m_Grains[i].Iyy;
    double Izz = m_Grains[i].Izz;
    double Ixy = m_Grains[i].Ixy;
    double Iyz = m_Grains[i].Iyz;
    double Ixz = m_Grains[i].Ixz;
	double radius1 = m_Grains[i].radius1;
	double radius2 = m_Grains[i].radius2;
	double radius3 = m_Grains[i].radius3;
    double m[3][3];
    double e[3][1];
    double uber[3][3];
    double bmat[3][1];
    double vect[3][3];
    m[0][0] = Ixx;
    m[0][1] = Ixy;
    m[0][2] = Ixz;
    m[1][0] = Ixy;
    m[1][1] = Iyy;
    m[1][2] = Iyz;
    m[2][0] = Ixz;
    m[2][1] = Iyz;
    m[2][2] = Izz;
    e[0][0] = radius1;
    e[1][0] = radius2;
    e[2][0] = radius3;
    bmat[0][0] = 0.0000001;
    bmat[1][0] = 0.0000001;
    bmat[2][0] = 0.0000001;
    for(int j = 0; j < 3; j++)
    {
        uber[0][0] = Ixx-e[j][0];
        uber[0][1] = Ixy;
        uber[0][2] = Ixz;
        uber[1][0] = Ixy;
        uber[1][1] = Iyy-e[j][0];
        uber[1][2] = Iyz;
        uber[2][0] = Ixz;
        uber[2][1] = Iyz;
        uber[2][2] = Izz-e[j][0];
        double **uberelim;
        double **uberbelim;
        uberelim = new double *[3];
        uberbelim = new double *[3];
        for(int d = 0; d < 3; d++)
        {
          uberelim[d] = new double [3];
          uberbelim[d] = new double [1];
        }
        int elimcount = 0;
        int elimcount1 = 0;
        double q = 0;
        double sum = 0;
        double c = 0;
        for(int a = 0; a < 3; a++)
        {
          elimcount1 = 0;
          for(int b = 0; b < 3; b++)
          {
            uberelim[elimcount][elimcount1] = uber[a][b];
            elimcount1++;
          }
          uberbelim[elimcount][0] = bmat[a][0];
          elimcount++;
        }
        for(int k = 0; k < elimcount-1; k++)
        {
          for(int l = k+1; l < elimcount; l++)
          {
            c = uberelim[l][k]/uberelim[k][k];
            for(int m = k+1; m < elimcount; m++)
            {
              uberelim[l][m] = uberelim[l][m] - c*uberelim[k][m];
            }
            uberbelim[l][0] = uberbelim[l][0] - c*uberbelim[k][0];
          }
        }
        uberbelim[elimcount-1][0] = uberbelim[elimcount-1][0]/uberelim[elimcount-1][elimcount-1];
        for(int l = 1; l < elimcount; l++)
        {
          int m = (elimcount-1)-l;
          sum = 0;
          for(int n = m+1; n < elimcount; n++)
          {
            sum = sum + (uberelim[m][n]*uberbelim[n][0]);
          }
          uberbelim[m][0] = (uberbelim[m][0]-sum)/uberelim[m][m];
        }
        for(int p = 0; p < elimcount; p++)
        {
          q = uberbelim[p][0];
          vect[j][p] = q;
        }
    }
    double n1x = vect[0][0];
    double n1y = vect[0][1];
    double n1z = vect[0][2];
    double n2x = vect[1][0];
    double n2y = vect[1][1];
    double n2z = vect[1][2];
    double n3x = vect[2][0];
    double n3y = vect[2][1];
    double n3z = vect[2][2];
	double norm1 = pow(((n1x*n1x)+(n1y*n1y)+(n1z*n1z)),0.5);
	double norm2 = pow(((n2x*n2x)+(n2y*n2y)+(n2z*n2z)),0.5);
	double norm3 = pow(((n3x*n3x)+(n3y*n3y)+(n3z*n3z)),0.5);
	if(m_Grains[i].surfacegrain == 0)
	{
		n1x = n1x/norm1;
		n1y = n1y/norm1;
		n1z = n1z/norm1;
		n2x = n2x/norm2;
		n2y = n2y/norm2;
		n2z = n2z/norm2;
		n3x = n3x/norm3;
		n3y = n3y/norm3;
		n3z = n3z/norm3;
		for(int k = 0; k < 4; k++)
		{
			double o[3][3];
			double ga[3][3];
			double m1[3][3];
			if (k == 0)
			{
			  o[0][0] = 1.0; o[0][1] = 0.0; o[0][2] = 0.0;
			  o[1][0] = 0.0; o[1][1] = 1.0; o[1][2] = 0.0;
			  o[2][0] = 0.0; o[2][1] = 0.0; o[2][2] = 1.0;
			}
			else if (k == 1)
			{
			  o[0][0] = -1.0; o[0][1] = 0.0; o[0][2] = 0.0;
			  o[1][0] = 0.0; o[1][1] = 1.0; o[1][2] = 0.0;
			  o[2][0] = 0.0; o[2][1] = 0.0; o[2][2] = -1.0;
			}
			else if (k == 2)
			{
			  o[0][0] = 1.0; o[0][1] = 0.0; o[0][2] = 0.0;
			  o[1][0] = 0.0; o[1][1] = -1.0; o[1][2] = 0.0;
			  o[2][0] = 0.0; o[2][1] = 0.0; o[2][2] = -1.0;
			}
			else if (k == 3)
			{
			  o[0][0] = -1.0; o[0][1] = 0.0; o[0][2] = 0.0;
			  o[1][0] = 0.0; o[1][1] = -1.0; o[1][2] = 0.0;
			  o[2][0] = 0.0; o[2][1] = 0.0; o[2][2] = 1.0;
			}
			ga[0][0] = n1x;
			ga[0][1] = n2x;
			ga[0][2] = n3x;
			ga[1][0] = n1y;
			ga[1][1] = n2y;
			ga[1][2] = n3y;
			ga[2][0] = n1z;
			ga[2][1] = n2z;
			ga[2][2] = n3z;
			m1[0][0] = o[0][0]*ga[0][0] + o[0][1]*ga[1][0] + o[0][2]*ga[2][0];
			m1[0][1] = o[0][0]*ga[0][1] + o[0][1]*ga[1][1] + o[0][2]*ga[2][1];
			m1[0][2] = o[0][0]*ga[0][2] + o[0][1]*ga[1][2] + o[0][2]*ga[2][2];
			m1[1][0] = o[1][0]*ga[0][0] + o[1][1]*ga[1][0] + o[1][2]*ga[2][0];
			m1[1][1] = o[1][0]*ga[0][1] + o[1][1]*ga[1][1] + o[1][2]*ga[2][1];
			m1[1][2] = o[1][0]*ga[0][2] + o[1][1]*ga[1][2] + o[1][2]*ga[2][2];
			m1[2][0] = o[2][0]*ga[0][0] + o[2][1]*ga[1][0] + o[2][2]*ga[2][0];
			m1[2][1] = o[2][0]*ga[0][1] + o[2][1]*ga[1][1] + o[2][2]*ga[2][1];
			m1[2][2] = o[2][0]*ga[0][2] + o[2][1]*ga[1][2] + o[2][2]*ga[2][2];
			double ea2 = acos(m1[2][2]);
			double cosine3 = (m1[1][2]/sin(ea2));
			double sine3 = (m1[0][2]/sin(ea2));
			double cosine1 = (-m1[2][1]/sin(ea2));
			double sine1 = (m1[2][0]/sin(ea2));
			double ea3 = acos(cosine3);
			double ea1 = acos(cosine1);
			if(sine3 < 0) ea3 = (2*m_pi)-ea3;
			if(sine1 < 0) ea1 = (2*m_pi)-ea1;
			int ea1bin = int(ea1/(m_pi/18));
			int ea2bin = int(ea2/(m_pi/18));
			int ea3bin = int(ea3/(m_pi/18));
			int bin=0;
			if(ea1 >= 0.0 && ea2 >= 0.0 && ea3 >= 0.0 && ea1 <= (m_pi) && ea2 <= (m_pi) && ea3 <= (m_pi))
			{
				m_Grains[i].axiseuler1 = ea1;
				m_Grains[i].axiseuler2 = ea2;
				m_Grains[i].axiseuler3 = ea3;
				bin = (ea3bin*18*18)+(ea2bin*18)+(ea1bin);
				axisodf[bin].density = axisodf[bin].density+1;
				totalaxes = totalaxes+1;
			}
		}
    }
  }
}
void  ReconstructionFunc::find_moments2D()
{
//  int count = 0;
  double u200=0;
  double u020=0;
  double u110=0;
  grainmoments = new double *[numgrains];
  for(int i = 0; i < numgrains; i++)
  {
	grainmoments[i] = new double [3];
	for(int j=0;j<3;j++)
	{
		grainmoments[i][j] = 0;
	}
  }
  for(int j = 0; j < (xpoints*ypoints*zpoints); j++)
  {
	  u200=0;
	  u020=0;
	  u110=0;
      int gnum = voxels[j].grainname;
      double x = find_xcoord(j);
      double y = find_ycoord(j);
      double x1 = x+(resx/2);
      double x2 = x-(resx/2);
      double y1 = y+(resy/2);
      double y2 = y-(resy/2);
      double xdist1 = (x1-graincenters[gnum][1]);
      double ydist1 = (y1-graincenters[gnum][2]);
      double xdist2 = (x1-graincenters[gnum][1]);
      double ydist2 = (y2-graincenters[gnum][2]);
      double xdist3 = (x2-graincenters[gnum][1]);
      double ydist3 = (y1-graincenters[gnum][2]);
      double xdist4 = (x2-graincenters[gnum][1]);
      double ydist4 = (y2-graincenters[gnum][2]);
      u200 = u200 + ((ydist1)*(ydist1)) + ((ydist2)*(ydist2)) + ((ydist3)*(ydist3)) + ((ydist4)*(ydist4));
      u020 = u020 + ((xdist1)*(xdist1)) + ((xdist2)*(xdist2)) + ((xdist3)*(xdist3)) + ((xdist4)*(xdist4));
      u110 = u110 + ((xdist1)*(ydist1)) + ((xdist2)*(ydist2)) + ((xdist3)*(ydist3)) + ((xdist4)*(ydist4));
	  grainmoments[gnum][0] = grainmoments[gnum][0] + u200;
	  grainmoments[gnum][1] = grainmoments[gnum][1] + u020;
	  grainmoments[gnum][2] = grainmoments[gnum][2] + u110;
  }
  for(int i=1;i<numgrains;i++)
  {
	grainmoments[i][0] = grainmoments[i][0]*(resx/2.0)*(resy/2.0);
	grainmoments[i][1] = grainmoments[i][1]*(resx/2.0)*(resy/2.0);
	grainmoments[i][2] = grainmoments[i][2]*(resx/2.0)*(resy/2.0);
//	double o3 = (grainmoments[i][0]*grainmoments[i][1]*grainmoments[i][2])+(2.0*grainmoments[i][3]*grainmoments[i][5]*grainmoments[i][4])-(grainmoments[i][0]*grainmoments[i][4]*grainmoments[i][4])-(grainmoments[i][1]*grainmoments[i][5]*grainmoments[i][5])-(grainmoments[i][2]*grainmoments[i][3]*grainmoments[i][3]);
//	double vol5 = m_Grains[i].volume;
//	vol5 = pow(vol5,5);
//	double omega3 = vol5/o3;
	m_Grains[i].Ixx = grainmoments[i][0];
	m_Grains[i].Iyy = grainmoments[i][1];
	m_Grains[i].Ixy = -grainmoments[i][2];
//	m_Grains[i].omega3 = omega3;
  }
}
void  ReconstructionFunc::find_axes2D()
{
  for (int i = 1; i < numgrains; i++)
  {
    double Ixx = m_Grains[i].Ixx;
    double Iyy = m_Grains[i].Iyy;
    double Ixy = m_Grains[i].Ixy;
    double r1 = (Ixx+Iyy)/2.0 + sqrt(((Ixx+Iyy)*(Ixx+Iyy))/4.0+(Ixy*Ixy-Ixx*Iyy));
    double r2 = (Ixx+Iyy)/2.0 - sqrt(((Ixx+Iyy)*(Ixx+Iyy))/4.0+(Ixy*Ixy-Ixx*Iyy));
	double preterm = 4/3.1415926535897;
	preterm = pow(preterm,0.25);
	double postterm1 = r1*r1*r1/r2;
	double postterm2 = r2*r2*r2/r1;
	postterm1 = pow(postterm1,0.125);
	postterm2 = pow(postterm2,0.125);
	r1 = preterm*postterm1;
	r2 = preterm*postterm2;
	m_Grains[i].radius1 = r1;
	m_Grains[i].radius2 = r2;
  }
}
void  ReconstructionFunc::find_vectors2D()
{
  for(int i = 1; i < numgrains; i++)
  {
 //   int size = grains[i].numvoxels;
    double Ixx = m_Grains[i].Ixx;
    double Iyy = m_Grains[i].Iyy;
    double Ixy = m_Grains[i].Ixy;
    double I1 = (Ixx+Iyy)/2.0 + sqrt(((Ixx+Iyy)*(Ixx+Iyy))/4.0+(Ixy*Ixy-Ixx*Iyy));
    double I2 = (Ixx+Iyy)/2.0 - sqrt(((Ixx+Iyy)*(Ixx+Iyy))/4.0+(Ixy*Ixy-Ixx*Iyy));
	double n1x = (Ixx-I1)/Ixy;
	double n1y = 1;
	double n2x = (Ixx-I2)/Ixy;
	double n2y = 1;
	double norm1 = pow((n1x*n1x+n1y*n1y),0.5);
	double norm2 = pow((n2x*n2x+n2y*n2y),0.5);
	n1x = n1x/norm1;
	n1y = n1y/norm1;
	n2x = n2x/norm2;
	n2y = n2y/norm2;
	double cosine1 = n1x;
	double ea1 = acos(cosine1);
	if(ea1 > m_pi) ea1 = ea1-m_pi;
	int ea1bin = int(ea1/(m_pi/18));
	int bin=0;
	if(ea1 >= 0.0 && ea1 < (m_pi))
	{
		m_Grains[i].axiseuler1 = ea1;
		bin = ea1bin;
		axisodf[bin].density = axisodf[bin].density+1;
		totalaxes = totalaxes+1;
	}
  }
}
void  ReconstructionFunc::find_eulerodf ()
{
	totalvol = 0;
	double a = sqrt(3.0)/2.0;
	double Oc[3][3];
	double Os[3][3];
	double ga[3][3];
	double m1[3][3];
	double m2[3][3];
	for(int i=1;i<numgrains;i++)
	{
		if(m_Grains[i].surfacegrain == 0)
		{
			double vol = m_Grains[i].volume;
			double ea1good = m_Grains[i].euler1;
			double ea2good = m_Grains[i].euler2;
			double ea3good = m_Grains[i].euler3;
			if(crystruct == AIM::Reconstruction::Hexagonal)
			{
				for(int k = 0; k < 12; k++)
				{
					if (k == 0)
					{
						Oc[0][0] = 1.0; Oc[0][1] = 0.0; Oc[0][2] = 0.0;
						Oc[1][0] = 0.0; Oc[1][1] = 1.0; Oc[1][2] = 0.0;
						Oc[2][0] = 0.0; Oc[2][1] = 0.0; Oc[2][2] = 1.0;
					}
					else if (k == 1)
					{
						Oc[0][0] = -0.5; Oc[0][1] = a; Oc[0][2] =  0.0;
						Oc[1][0] = -a; Oc[1][1] = -0.5; Oc[1][2] = 0.0;
						Oc[2][0] = 0.0; Oc[2][1] = 0.0; Oc[2][2] = 1.0;
					}
					else if (k == 2)
					{
						Oc[0][0] = -0.5; Oc[0][1] =  -a; Oc[0][2] =  0.0;
						Oc[1][0] = a; Oc[1][1] = -0.5; Oc[1][2] =  0.0;
						Oc[2][0] = 0.0; Oc[2][1] =  0.0; Oc[2][2] = 1.0;
					}
					else if (k == 3)
					{
						Oc[0][0] = 0.5; Oc[0][1] =  a; Oc[0][2] = 0.0;
						Oc[1][0] = -a; Oc[1][1] =  0.5; Oc[1][2] = 0.0;
						Oc[2][0] = 0.0; Oc[2][1] = 0.0; Oc[2][2] = 1.0;
					}
					else if (k == 4)
					{
						Oc[0][0] = -1.0; Oc[0][1] = 0.0; Oc[0][2] = 0.0;
						Oc[1][0] = 0.0; Oc[1][1] = -1.0; Oc[1][2] =  0.0;
						Oc[2][0] = 0.0; Oc[2][1] = 0.0; Oc[2][2] =  1.0;
					}
					else if (k == 5)
					{
						Oc[0][0] =  0.5; Oc[0][1] = -a; Oc[0][2] = 0.0;
						Oc[1][0] =  a; Oc[1][1] = 0.5; Oc[1][2] = 0.0;
						Oc[2][0] = 0.0; Oc[2][1] = 0.0; Oc[2][2] = 1.0;
					}
					else if (k == 6)
					{
						Oc[0][0] = -0.5; Oc[0][1] = -a; Oc[0][2] =  0.0;
						Oc[1][0] =  -a; Oc[1][1] = 0.5; Oc[1][2] =  0.0;
						Oc[2][0] =  0.0; Oc[2][1] = 0.0; Oc[2][2] = -1.0;
					}
					else if (k == 7)
					{
						Oc[0][0] = 1.0; Oc[0][1] =  0.0; Oc[0][2] = 0.0;
						Oc[1][0] =  0.0; Oc[1][1] = -1.0; Oc[1][2] = 0.0;
						Oc[2][0] =  0.0; Oc[2][1] =  0.0; Oc[2][2] = -1.0;
					}
					else if (k == 8)
					{
						Oc[0][0] =  -0.5; Oc[0][1] = a; Oc[0][2] = 0.0;
						Oc[1][0] = a; Oc[1][1] = 0.5; Oc[1][2] = 0.0;
						Oc[2][0] =  0.0; Oc[2][1] = 0.0; Oc[2][2] = -1.0;
					}
					else if (k == 9)
					{
						Oc[0][0] = 0.5; Oc[0][1] = a; Oc[0][2] = 0.0;
						Oc[1][0] = a; Oc[1][1] =  -0.5; Oc[1][2] = 0.0;
						Oc[2][0] = 0.0; Oc[2][1] =  0.0; Oc[2][2] = -1.0;
					}
					else if (k == 10)
					{
						Oc[0][0] =  -1.0; Oc[0][1] = 0.0; Oc[0][2] = 0.0;
						Oc[1][0] =  0.0; Oc[1][1] =  1.0; Oc[1][2] = 0.0;
						Oc[2][0] = 0.0; Oc[2][1] =  0.0; Oc[2][2] = -1.0;
					}
					else
					{
						Oc[0][0] =  0.5; Oc[0][1] =  -a; Oc[0][2] = 0.0;
						Oc[1][0] = -a; Oc[1][1] =  -0.5; Oc[1][2] = 0.0;
						Oc[2][0] =  0.0; Oc[2][1] = 0.0; Oc[2][2] = -1.0;
					}
					ga[0][0] = cos(ea1good)*cos(ea3good)-sin(ea1good)*sin(ea3good)*cos(ea2good);
					ga[0][1] = sin(ea1good)*cos(ea3good)+cos(ea1good)*sin(ea3good)*cos(ea2good);
					ga[0][2] = sin(ea3good)*sin(ea2good);
					ga[1][0] = -cos(ea1good)*sin(ea3good)-sin(ea1good)*cos(ea3good)*cos(ea2good);
					ga[1][1] = -sin(ea1good)*sin(ea3good)+cos(ea1good)*cos(ea3good)*cos(ea2good);
					ga[1][2] =  cos(ea3good)*sin(ea2good);
					ga[2][0] =  sin(ea1good)*sin(ea2good);
					ga[2][1] = -cos(ea1good)*sin(ea2good);
					ga[2][2] =  cos(ea2good);
					m1[0][0] = Oc[0][0]*ga[0][0] + Oc[0][1]*ga[1][0] + Oc[0][2]*ga[2][0];
					m1[0][1] = Oc[0][0]*ga[0][1] + Oc[0][1]*ga[1][1] + Oc[0][2]*ga[2][1];
					m1[0][2] = Oc[0][0]*ga[0][2] + Oc[0][1]*ga[1][2] + Oc[0][2]*ga[2][2];
					m1[1][0] = Oc[1][0]*ga[0][0] + Oc[1][1]*ga[1][0] + Oc[1][2]*ga[2][0];
					m1[1][1] = Oc[1][0]*ga[0][1] + Oc[1][1]*ga[1][1] + Oc[1][2]*ga[2][1];
					m1[1][2] = Oc[1][0]*ga[0][2] + Oc[1][1]*ga[1][2] + Oc[1][2]*ga[2][2];
					m1[2][0] = Oc[2][0]*ga[0][0] + Oc[2][1]*ga[1][0] + Oc[2][2]*ga[2][0];
					m1[2][1] = Oc[2][0]*ga[0][1] + Oc[2][1]*ga[1][1] + Oc[2][2]*ga[2][1];
					m1[2][2] = Oc[2][0]*ga[0][2] + Oc[2][1]*ga[1][2] + Oc[2][2]*ga[2][2];
					for(int l=0;l<4;l++)
					{
						if (l == 0)
						{
						  Os[0][0] = 1.0; Os[0][1] = 0.0; Os[0][2] = 0.0;
						  Os[1][0] = 0.0; Os[1][1] = 1.0; Os[1][2] = 0.0;
						  Os[2][0] = 0.0; Os[2][1] = 0.0; Os[2][2] = 1.0;
						}
						else if (l == 1)
						{
						  Os[0][0] = -1.0; Os[0][1] = 0.0; Os[0][2] = 0.0;
						  Os[1][0] = 0.0; Os[1][1] = 1.0; Os[1][2] = 0.0;
						  Os[2][0] = 0.0; Os[2][1] = 0.0; Os[2][2] = -1.0;
						}
						else if (l == 2)
						{
						  Os[0][0] = 1.0; Os[0][1] = 0.0; Os[0][2] = 0.0;
						  Os[1][0] = 0.0; Os[1][1] = -1.0; Os[1][2] = 0.0;
						  Os[2][0] = 0.0; Os[2][1] = 0.0; Os[2][2] = -1.0;
						}
						else if (l == 3)
						{
						  Os[0][0] = -1.0; Os[0][1] = 0.0; Os[0][2] = 0.0;
						  Os[1][0] = 0.0; Os[1][1] = -1.0; Os[1][2] = 0.0;
						  Os[2][0] = 0.0; Os[2][1] = 0.0; Os[2][2] = 1.0;
						}
						m2[0][0] = Os[0][0]*m1[0][0] + Os[1][0]*m1[0][1] + Os[2][0]*m1[0][2];
						m2[0][1] = Os[0][1]*m1[0][0] + Os[1][1]*m1[0][1] + Os[2][1]*m1[0][2];
						m2[0][2] = Os[0][2]*m1[0][0] + Os[1][2]*m1[0][1] + Os[2][2]*m1[0][2];
						m2[1][0] = Os[0][0]*m1[1][0] + Os[1][0]*m1[1][1] + Os[2][0]*m1[1][2];
						m2[1][1] = Os[0][1]*m1[1][0] + Os[1][1]*m1[1][1] + Os[2][1]*m1[1][2];
						m2[1][2] = Os[0][2]*m1[1][0] + Os[1][2]*m1[1][1] + Os[2][2]*m1[1][2];
						m2[2][0] = Os[0][0]*m1[2][0] + Os[1][0]*m1[2][1] + Os[2][0]*m1[2][2];
						m2[2][1] = Os[0][1]*m1[2][0] + Os[1][1]*m1[2][1] + Os[2][1]*m1[2][2];
						m2[2][2] = Os[0][2]*m1[2][0] + Os[1][2]*m1[2][1] + Os[2][2]*m1[2][2];
						double ea2 = acos(m2[2][2]);
						double cosine3 = (m2[1][2]/sin(ea2));
						double sine3 = (m2[0][2]/sin(ea2));
						double cosine1 = (-m2[2][1]/sin(ea2));
						double sine1 = (m2[2][0]/sin(ea2));
						double ea3 = acos(cosine3);
						double ea1 = acos(cosine1);
						if(sine3 < 0) ea3 = (2*m_pi)-ea3;
						if(sine1 < 0) ea1 = (2*m_pi)-ea1;
						int ea1bin = int(ea1/(m_pi/36));
						int ea2bin = int(ea2/(m_pi/36));
						int ea3bin = int(ea3/(m_pi/36));
						int bin=0;
						if(ea1 >= 0.0 && ea2 >= 0.0 && ea3 >= 0.0 && ea1 <= (m_pi) && ea2 <= (m_pi) && ea3 <= (m_pi/3.0))
						{
						  bin = (ea3bin*36*36)+(ea2bin*36)+(ea1bin);
						  eulerodf[bin].density = eulerodf[bin].density+vol;
						  totalvol = totalvol + vol;
						}
					}
				}
			}
			if(crystruct == AIM::Reconstruction::Cubic)
			{
				for(int k = 0; k < 24; k++)
				{
					if (k == 0)
					{
					  Oc[0][0] = 1.0; Oc[0][1] = 0.0; Oc[0][2] = 0.0;
					  Oc[1][0] = 0.0; Oc[1][1] = 1.0; Oc[1][2] = 0.0;
					  Oc[2][0] = 0.0; Oc[2][1] = 0.0; Oc[2][2] = 1.0;
					}
					else if (k == 1)
					{
					  Oc[0][0] = 1.0; Oc[0][1] = 0.0; Oc[0][2] =  0.0;
					  Oc[1][0] = 0.0; Oc[1][1] = 0.0; Oc[1][2] = -1.0;
					  Oc[2][0] = 0.0; Oc[2][1] = 1.0; Oc[2][2] =  0.0;
					}
					else if (k == 2)
					{
					  Oc[0][0] = 1.0; Oc[0][1] =  0.0; Oc[0][2] =  0.0;
					  Oc[1][0] = 0.0; Oc[1][1] = -1.0; Oc[1][2] =  0.0;
					  Oc[2][0] = 0.0; Oc[2][1] =  0.0; Oc[2][2] = -1.0;
					}
					else if (k == 3)
					{
					  Oc[0][0] = 1.0; Oc[0][1] =  0.0; Oc[0][2] = 0.0;
					  Oc[1][0] = 0.0; Oc[1][1] =  0.0; Oc[1][2] = 1.0;
					  Oc[2][0] = 0.0; Oc[2][1] = -1.0; Oc[2][2] = 0.0;
					}
					else if (k == 4)
					{
					  Oc[0][0] = 0.0; Oc[0][1] = 0.0; Oc[0][2] = -1.0;
					  Oc[1][0] = 0.0; Oc[1][1] = 1.0; Oc[1][2] =  0.0;
					  Oc[2][0] = 1.0; Oc[2][1] = 0.0; Oc[2][2] =  0.0;
					}
					else if (k == 5)
					{
					  Oc[0][0] =  0.0; Oc[0][1] = 0.0; Oc[0][2] = 1.0;
					  Oc[1][0] =  0.0; Oc[1][1] = 1.0; Oc[1][2] = 0.0;
					  Oc[2][0] = -1.0; Oc[2][1] = 0.0; Oc[2][2] = 0.0;
					}
					else if (k == 6)
					{
					  Oc[0][0] = -1.0; Oc[0][1] = 0.0; Oc[0][2] =  0.0;
					  Oc[1][0] =  0.0; Oc[1][1] = 1.0; Oc[1][2] =  0.0;
					  Oc[2][0] =  0.0; Oc[2][1] = 0.0; Oc[2][2] = -1.0;
					}
					else if (k == 7)
					{
					  Oc[0][0] = -1.0; Oc[0][1] =  0.0; Oc[0][2] = 0.0;
					  Oc[1][0] =  0.0; Oc[1][1] = -1.0; Oc[1][2] = 0.0;
					  Oc[2][0] =  0.0; Oc[2][1] =  0.0; Oc[2][2] = 1.0;
					}
					else if (k == 8)
					{
					  Oc[0][0] =  0.0; Oc[0][1] = 1.0; Oc[0][2] = 0.0;
					  Oc[1][0] = -1.0; Oc[1][1] = 0.0; Oc[1][2] = 0.0;
					  Oc[2][0] =  0.0; Oc[2][1] = 0.0; Oc[2][2] = 1.0;
					}
					else if (k == 9)
					{
					  Oc[0][0] = 0.0; Oc[0][1] = -1.0; Oc[0][2] = 0.0;
					  Oc[1][0] = 1.0; Oc[1][1] =  0.0; Oc[1][2] = 0.0;
					  Oc[2][0] = 0.0; Oc[2][1] =  0.0; Oc[2][2] = 1.0;
					}
					else if (k == 10)
					{
					  Oc[0][0] =  0.0; Oc[0][1] = -1.0; Oc[0][2] = 0.0;
					  Oc[1][0] =  0.0; Oc[1][1] =  0.0; Oc[1][2] = 1.0;
					  Oc[2][0] = -1.0; Oc[2][1] =  0.0; Oc[2][2] = 0.0;
					}
					else if (k == 11)
					{
					  Oc[0][0] =  0.0; Oc[0][1] =  0.0; Oc[0][2] = 1.0;
					  Oc[1][0] = -1.0; Oc[1][1] =  0.0; Oc[1][2] = 0.0;
					  Oc[2][0] =  0.0; Oc[2][1] = -1.0; Oc[2][2] = 0.0;
					}
					else if (k == 12)
					{
					  Oc[0][0] = 0.0; Oc[0][1] = -1.0; Oc[0][2] =  0.0;
					  Oc[1][0] = 0.0; Oc[1][1] =  0.0; Oc[1][2] = -1.0;
					  Oc[2][0] = 1.0; Oc[2][1] =  0.0; Oc[2][2] =  0.0;
					}
					else if (k == 13)
					{
					  Oc[0][0] = 0.0; Oc[0][1] =  0.0; Oc[0][2] = -1.0;
					  Oc[1][0] = 1.0; Oc[1][1] =  0.0; Oc[1][2] =  0.0;
					  Oc[2][0] = 0.0; Oc[2][1] = -1.0; Oc[2][2] =  0.0;
					}
					else if (k == 14)
					{
					  Oc[0][0] =  0.0; Oc[0][1] = 1.0; Oc[0][2] =  0.0;
					  Oc[1][0] =  0.0; Oc[1][1] = 0.0; Oc[1][2] = -1.0;
					  Oc[2][0] = -1.0; Oc[2][1] = 0.0; Oc[2][2] =  0.0;
					}
					else if (k == 15)
					{
					  Oc[0][0] =  0.0; Oc[0][1] = 0.0; Oc[0][2] = -1.0;
					  Oc[1][0] = -1.0; Oc[1][1] = 0.0; Oc[1][2] =  0.0;
					  Oc[2][0] =  0.0; Oc[2][1] = 1.0; Oc[2][2] =  0.0;
					}
					else if (k == 16)
					{
					  Oc[0][0] = 0.0; Oc[0][1] = 1.0; Oc[0][2] = 0.0;
					  Oc[1][0] = 0.0; Oc[1][1] = 0.0; Oc[1][2] = 1.0;
					  Oc[2][0] = 1.0; Oc[2][1] = 0.0; Oc[2][2] = 0.0;
					}
					else if (k == 17)
					{
					  Oc[0][0] = 0.0; Oc[0][1] = 0.0; Oc[0][2] = 1.0;
					  Oc[1][0] = 1.0; Oc[1][1] = 0.0; Oc[1][2] = 0.0;
					  Oc[2][0] = 0.0; Oc[2][1] = 1.0; Oc[2][2] = 0.0;
					}
					else if (k == 18)
					{
					  Oc[0][0] = 0.0; Oc[0][1] = 1.0; Oc[0][2] =  0.0;
					  Oc[1][0] = 1.0; Oc[1][1] = 0.0; Oc[1][2] =  0.0;
					  Oc[2][0] = 0.0; Oc[2][1] = 0.0; Oc[2][2] = -1.0;
					}
					else if (k == 19)
					{
					  Oc[0][0] = -1.0; Oc[0][1] = 0.0; Oc[0][2] = 0.0;
					  Oc[1][0] =  0.0; Oc[1][1] = 0.0; Oc[1][2] = 1.0;
					  Oc[2][0] =  0.0; Oc[2][1] = 1.0; Oc[2][2] = 0.0;
					}
					else if (k == 20)
					{
					  Oc[0][0] = 0.0; Oc[0][1] =  0.0; Oc[0][2] = 1.0;
					  Oc[1][0] = 0.0; Oc[1][1] = -1.0; Oc[1][2] = 0.0;
					  Oc[2][0] = 1.0; Oc[2][1] =  0.0; Oc[2][2] = 0.0;
					}
					else if (k == 21)
					{
					  Oc[0][0] = -1.0; Oc[0][1] =  0.0; Oc[0][2] =  0.0;
					  Oc[1][0] =  0.0; Oc[1][1] =  0.0; Oc[1][2] = -1.0;
					  Oc[2][0] =  0.0; Oc[2][1] = -1.0; Oc[2][2] =  0.0;
					}
					else if (k == 22)
					{
					  Oc[0][0] =  0.0; Oc[0][1] =  0.0; Oc[0][2] = -1.0;
					  Oc[1][0] =  0.0; Oc[1][1] = -1.0; Oc[1][2] =  0.0;
					  Oc[2][0] = -1.0; Oc[2][1] =  0.0; Oc[2][2] =  0.0;
					}
					else if (k == 23)
					{
					  Oc[0][0] =  0.0; Oc[0][1] = -1.0; Oc[0][2] =  0.0;
					  Oc[1][0] = -1.0; Oc[1][1] =  0.0; Oc[1][2] =  0.0;
					  Oc[2][0] =  0.0; Oc[2][1] =  0.0; Oc[2][2] = -1.0;
					}
					ga[0][0] = cos(ea1good)*cos(ea3good)-sin(ea1good)*sin(ea3good)*cos(ea2good);
					ga[0][1] = sin(ea1good)*cos(ea3good)+cos(ea1good)*sin(ea3good)*cos(ea2good);
					ga[0][2] = sin(ea3good)*sin(ea2good);
					ga[1][0] = -cos(ea1good)*sin(ea3good)-sin(ea1good)*cos(ea3good)*cos(ea2good);
					ga[1][1] = -sin(ea1good)*sin(ea3good)+cos(ea1good)*cos(ea3good)*cos(ea2good);
					ga[1][2] =  cos(ea3good)*sin(ea2good);
					ga[2][0] =  sin(ea1good)*sin(ea2good);
					ga[2][1] = -cos(ea1good)*sin(ea2good);
					ga[2][2] =  cos(ea2good);
					m1[0][0] = Oc[0][0]*ga[0][0] + Oc[0][1]*ga[1][0] + Oc[0][2]*ga[2][0];
					m1[0][1] = Oc[0][0]*ga[0][1] + Oc[0][1]*ga[1][1] + Oc[0][2]*ga[2][1];
					m1[0][2] = Oc[0][0]*ga[0][2] + Oc[0][1]*ga[1][2] + Oc[0][2]*ga[2][2];
					m1[1][0] = Oc[1][0]*ga[0][0] + Oc[1][1]*ga[1][0] + Oc[1][2]*ga[2][0];
					m1[1][1] = Oc[1][0]*ga[0][1] + Oc[1][1]*ga[1][1] + Oc[1][2]*ga[2][1];
					m1[1][2] = Oc[1][0]*ga[0][2] + Oc[1][1]*ga[1][2] + Oc[1][2]*ga[2][2];
					m1[2][0] = Oc[2][0]*ga[0][0] + Oc[2][1]*ga[1][0] + Oc[2][2]*ga[2][0];
					m1[2][1] = Oc[2][0]*ga[0][1] + Oc[2][1]*ga[1][1] + Oc[2][2]*ga[2][1];
					m1[2][2] = Oc[2][0]*ga[0][2] + Oc[2][1]*ga[1][2] + Oc[2][2]*ga[2][2];
					for(int l=0;l<4;l++)
					{
						if (l == 0)
						{
						  Os[0][0] = 1.0; Os[0][1] = 0.0; Os[0][2] = 0.0;
						  Os[1][0] = 0.0; Os[1][1] = 1.0; Os[1][2] = 0.0;
						  Os[2][0] = 0.0; Os[2][1] = 0.0; Os[2][2] = 1.0;
						}
						else if (l == 1)
						{
						  Os[0][0] = -1.0; Os[0][1] = 0.0; Os[0][2] = 0.0;
						  Os[1][0] = 0.0; Os[1][1] = 1.0; Os[1][2] = 0.0;
						  Os[2][0] = 0.0; Os[2][1] = 0.0; Os[2][2] = -1.0;
						}
						else if (l == 2)
						{
						  Os[0][0] = 1.0; Os[0][1] = 0.0; Os[0][2] = 0.0;
						  Os[1][0] = 0.0; Os[1][1] = -1.0; Os[1][2] = 0.0;
						  Os[2][0] = 0.0; Os[2][1] = 0.0; Os[2][2] = -1.0;
						}
						else if (l == 3)
						{
						  Os[0][0] = -1.0; Os[0][1] = 0.0; Os[0][2] = 0.0;
						  Os[1][0] = 0.0; Os[1][1] = -1.0; Os[1][2] = 0.0;
						  Os[2][0] = 0.0; Os[2][1] = 0.0; Os[2][2] = 1.0;
						}
						m2[0][0] = Os[0][0]*m1[0][0] + Os[1][0]*m1[0][1] + Os[2][0]*m1[0][2];
						m2[0][1] = Os[0][1]*m1[0][0] + Os[1][1]*m1[0][1] + Os[2][1]*m1[0][2];
						m2[0][2] = Os[0][2]*m1[0][0] + Os[1][2]*m1[0][1] + Os[2][2]*m1[0][2];
						m2[1][0] = Os[0][0]*m1[1][0] + Os[1][0]*m1[1][1] + Os[2][0]*m1[1][2];
						m2[1][1] = Os[0][1]*m1[1][0] + Os[1][1]*m1[1][1] + Os[2][1]*m1[1][2];
						m2[1][2] = Os[0][2]*m1[1][0] + Os[1][2]*m1[1][1] + Os[2][2]*m1[1][2];
						m2[2][0] = Os[0][0]*m1[2][0] + Os[1][0]*m1[2][1] + Os[2][0]*m1[2][2];
						m2[2][1] = Os[0][1]*m1[2][0] + Os[1][1]*m1[2][1] + Os[2][1]*m1[2][2];
						m2[2][2] = Os[0][2]*m1[2][0] + Os[1][2]*m1[2][1] + Os[2][2]*m1[2][2];
						double ea2 = acos(m2[2][2]);
						double cosine3 = (m2[1][2]/sin(ea2));
						double sine3 = (m2[0][2]/sin(ea2));
						double cosine1 = (-m2[2][1]/sin(ea2));
						double sine1 = (m2[2][0]/sin(ea2));
						double ea3 = acos(cosine3);
						double ea1 = acos(cosine1);
						if(sine3 < 0) ea3 = (2*m_pi)-ea3;
						if(sine1 < 0) ea1 = (2*m_pi)-ea1;
						int ea1bin = int(ea1/(m_pi/36));
						int ea2bin = int(ea2/(m_pi/36));
						int ea3bin = int(ea3/(m_pi/36));
						int bin=0;
						if(ea1 >= 0.0 && ea2 >= 0.0 && ea3 >= 0.0 && ea1 <= (m_pi/2.0) && ea2 <= (m_pi/2.0) && ea3 <= (m_pi/2.0))
						{
						  bin = (ea3bin*18*18)+(ea2bin*18)+(ea1bin);
						  eulerodf[bin].density = eulerodf[bin].density+vol;
						  totalvol = totalvol + vol;
						}
					}
				}
			}
		}
	}
}
void  ReconstructionFunc::measure_misorientations ()
{
  size_t initialsize = 10;
  vector<double> misolist(initialsize,-1);
  double n1;
  double n2;
  double n3;
  double w;
  double q1[5];
  double q2[5];
  for (int i = 1; i < numgrains; i++)
  {
    vector<int>* nlist = m_Grains[i].neighborlist;
	q1[1] = m_Grains[i].avg_quat[1];
	q1[2] = m_Grains[i].avg_quat[2];
	q1[3] = m_Grains[i].avg_quat[3];
	q1[4] = m_Grains[i].avg_quat[4];
    int size = 0;
    if (NULL != nlist) { size = nlist->size(); }
	misolist.resize(size,-1);
    for(int j=0;j<size;j++)
    {
      int nname = nlist->at(j);
	  q2[1] = m_Grains[nname].avg_quat[1];
	  q2[2] = m_Grains[nname].avg_quat[2];
	  q2[3] = m_Grains[nname].avg_quat[3];
	  q2[4] = m_Grains[nname].avg_quat[4];
      if(crystruct == AIM::Reconstruction::Hexagonal) w = getmisoquathexagonal(misorientationtolerance,q1,q2,n1,n2,n3);
      if(crystruct == AIM::Reconstruction::Cubic) w = getmisoquatcubic(misorientationtolerance,q1,q2,n1,n2,n3);
      misolist[j] = w;
    }
	m_Grains[i].misorientationlist = new std::vector<double>(misolist.size() );
	m_Grains[i].misorientationlist->swap(misolist);
    misolist.clear();
  }
}


double ReconstructionFunc::getmisoquatcubic(double misorientationtolerance,double q1[5],double q2[5],double &n1,double &n2,double &n3)
{
  double wmin=9999999.0; //,na,nb,nc;
  double qc[4];
  double qco[4];
  double sin_wmin_over_2 = 0.0;

  qc[0]=-q1[1]*q2[4]+q1[4]*q2[1]-q1[2]*q2[3]+q1[3]*q2[2];
  qc[1]=-q1[2]*q2[4]+q1[4]*q2[2]-q1[3]*q2[1]+q1[1]*q2[3];
  qc[2]=-q1[3]*q2[4]+q1[4]*q2[3]-q1[1]*q2[2]+q1[2]*q2[1];
  qc[3]=-q1[4]*q2[4]-q1[1]*q2[1]-q1[2]*q2[2]-q1[3]*q2[3];
  qc[0]=fabs(qc[0]);
  qc[1]=fabs(qc[1]);
  qc[2]=fabs(qc[2]);
  qc[3]=fabs(qc[3]);
  for(int i=0;i<4;i++)
  {
    qco[i]=100000;
    for(int j=0;j<4;j++)
    {
      if((qc[j] < qco[i] && i == 0) || (qc[j] < qco[i] && qc[j] > qco[i-1]))
      {
        qco[i] = qc[j];
      }
    }
  }
  wmin = qco[3];
  if (((qco[2] + qco[3]) / (sqrt_two)) > wmin)
  {
    wmin = ((qco[2] + qco[3]) / (sqrt_two));
  }
  if (((qco[0] + qco[1] + qco[2] + qco[3]) / 2) > wmin)
  {
    wmin = ((qco[0] + qco[1] + qco[2] + qco[3]) / 2);
  }
  if (wmin < -1.0)
  {
  //  wmin = -1.0;
    wmin = acos_neg_one;
    sin_wmin_over_2 = sin_wmin_neg_1_over_2;
  }
  else if (wmin > 1.0)
  {
 //   wmin = 1.0;
    wmin = acos_pos_one;
    sin_wmin_over_2 = sin_wmin_pos_1_over_2;
  }
  else
  {
    wmin = acos(wmin);
    sin_wmin_over_2 = sin(wmin / 2.0);
  }

  n1 = qco[0] / sin_wmin_over_2;
  n2 = qco[1] / sin_wmin_over_2;
  n3 = qco[2] / sin_wmin_over_2;
  wmin = (threesixty_over_pi) * wmin;
  return wmin;
}

double ReconstructionFunc::getmisoquathexagonal(double misorientationtolerance,double q1[5],double q2[5],double &n1,double &n2,double &n3)
{
  double wmin=9999999; //,na,nb,nc;
  double w=0;
  double n1min, n2min, n3min;
  double qr[4];
  double qc[4];
//  double qco[4];
//  q2[0]=-q2[0];
//  q2[1]=-q2[1];
//  q2[2]=-q2[2];
//  q2[3]=q2[3];
//  qr[0]=q1[0]*q2[3]+q1[3]*q2[0]-q1[1]*q2[2]+q1[2]*q2[1];
//  qr[1]=q1[1]*q2[3]+q1[3]*q2[1]-q1[2]*q2[0]+q1[0]*q2[2];
//  qr[2]=q1[2]*q2[3]+q1[3]*q2[2]-q1[0]*q2[1]+q1[1]*q2[0];
//  qr[3]=q1[3]*q2[3]-q1[0]*q2[0]-q1[1]*q2[1]-q1[2]*q2[2];
  qr[0]=-q1[1]*q2[4]+q1[4]*q2[1]-q1[2]*q2[3]+q1[3]*q2[2];
  qr[1]=-q1[2]*q2[4]+q1[4]*q2[2]-q1[3]*q2[1]+q1[1]*q2[3];
  qr[2]=-q1[3]*q2[4]+q1[4]*q2[3]-q1[1]*q2[2]+q1[2]*q2[1];
  qr[3]=-q1[4]*q2[4]-q1[1]*q2[1]-q1[2]*q2[2]-q1[3]*q2[3];
  for(int i=0;i<12;i++)
  {
    AIM::Quaternions::Hex_MultiplyByUnitQuaterion(qr, i, qc);
//	  qc[0]=quat_symmhex[i][1]*qr[3]+quat_symmhex[i][4]*qr[0]-quat_symmhex[i][2]*qr[2]+quat_symmhex[i][3]*qr[1];
//	  qc[1]=quat_symmhex[i][2]*qr[3]+quat_symmhex[i][4]*qr[1]-quat_symmhex[i][3]*qr[0]+quat_symmhex[i][1]*qr[2];
//	  qc[2]=quat_symmhex[i][3]*qr[3]+quat_symmhex[i][4]*qr[2]-quat_symmhex[i][1]*qr[1]+quat_symmhex[i][2]*qr[0];
//	  qc[3]=quat_symmhex[i][4]*qr[3]-quat_symmhex[i][1]*qr[0]-quat_symmhex[i][2]*qr[1]-quat_symmhex[i][3]*qr[2];
	  if(qc[3] < -1) qc[3] = -1;
	  if(qc[3] > 1) qc[3] = 1;
	  w = acos(qc[3]);
	  w = 2*w;
	  n1 = qc[0]/sin(w/2.0);
	  n2 = qc[1]/sin(w/2.0);
	  n3 = qc[2]/sin(w/2.0);
	  if(w > m_pi) w = (2*m_pi)-w;
	  if(w < wmin)
	  {
		  wmin = w;
		  n1min = n1;
		  n2min = n2;
		  n3min = n3;
	  }
  }
  wmin = (180.0/m_pi)*wmin;
  return wmin;
}

// -----------------------------------------------------------------------------
//
// -----------------------------------------------------------------------------
void  ReconstructionFunc::find_colors()
{
  double red, green, blue;
  double theta, phi;
  unsigned char rgb[3] = {0, 0, 0};
  double RefDirection[3] = {0.0, 0.0, 1.0};
  for (int i = 1; i < numgrains; i++)
  {
    double g1ea1 = m_Grains[i].euler1;
    double g1ea2 = m_Grains[i].euler2;
    double g1ea3 = m_Grains[i].euler3;

    double q1[4];
    double qc[4];
    double p[3];
    double d[3];
    // Create a Unit Quaterion based on the Euler Angles
    q1[0] = sin((g1ea2 / 2.0)) * cos(((g1ea1 - g1ea3) / 2.0));
    q1[1] = sin((g1ea2 / 2.0)) * sin(((g1ea1 - g1ea3) / 2.0));
    q1[2] = cos((g1ea2 / 2.0)) * sin(((g1ea1 + g1ea3) / 2.0));
    q1[3] = cos((g1ea2 / 2.0)) * cos(((g1ea1 + g1ea3) / 2.0));
    if (crystruct == AIM::Reconstruction::Cubic)
    {
      OIMColoring::GenerateIPFColor(g1ea1, g1ea2, g1ea3, RefDirection[0], RefDirection[1], RefDirection[2], rgb);

      m_Grains[i].red = static_cast<double>(rgb[0]/255.0);
      m_Grains[i].green = static_cast<double>(rgb[1]/255.0);;
      m_Grains[i].blue = static_cast<double>(rgb[2]/255.0);;
    }

    if (crystruct == AIM::Reconstruction::Hexagonal)
    {
      red = 1.0 / 3.0;
      green = 1.0 / 3.0;
      blue = 1.0 / 3.0;
      OIMColoring::CalculateHexIPFColor(q1, red, green, blue);
      m_Grains[i].red = red/255.0;
      m_Grains[i].green = green/255.0;
      m_Grains[i].blue = blue/255.0;
    }
  }
}
void  ReconstructionFunc::find_convexities()
{
//  double convexity = 1;
  for(int i = 1; i < numgrains; i++)
  {
    int size = m_Grains[i].numvoxels;
    if(size > 1)
    {
      double insidecount = 0;
      int vol = m_Grains[i].numvoxels;
      double voxvol = vol*resx*resy*resz;
      double xc = m_Grains[i].centroidx;
      double yc = m_Grains[i].centroidy;
      double zc = m_Grains[i].centroidz;
	  double phi1 = m_Grains[i].axiseuler1;
	  double PHI = m_Grains[i].axiseuler2;
	  double phi2 = m_Grains[i].axiseuler3;
	  double ga[3][3];
	  ga[0][0] = cos(phi1)*cos(phi2)-sin(phi1)*sin(phi2)*cos(PHI);
	  ga[0][1] = sin(phi1)*cos(phi2)+cos(phi1)*sin(phi2)*cos(PHI);
	  ga[0][2] = sin(phi2)*sin(PHI);
	  ga[1][0] = -cos(phi1)*sin(phi2)-sin(phi1)*cos(phi2)*cos(PHI);
	  ga[1][1] = -sin(phi1)*sin(phi2)+cos(phi1)*cos(phi2)*cos(PHI);
	  ga[1][2] =  cos(phi2)*sin(PHI);
	  ga[2][0] =  sin(phi1)*sin(PHI);
	  ga[2][1] = -cos(phi1)*sin(PHI);
	  ga[2][2] =  cos(PHI);
      double rad1x = ga[0][0];
      double rad1y = ga[1][0];
      double rad1z = ga[2][0];
      double rad2x = ga[0][1];
      double rad2y = ga[1][1];
      double rad2z = ga[2][1];
      double rad3x = ga[0][2];
      double rad3y = ga[1][2];
      double rad3z = ga[2][2];
      double mag1 = (rad1x*rad1x)+(rad1y*rad1y)+(rad1z*rad1z);
      mag1 = pow(mag1,0.5);
      double mag2 = (rad2x*rad2x)+(rad2y*rad2y)+(rad2z*rad2z);
      mag2 = pow(mag2,0.5);
      double mag3 = (rad3x*rad3x)+(rad3y*rad3y)+(rad3z*rad3z);
      mag3 = pow(mag3,0.5);
      rad1x = rad1x/mag1;
      rad1y = rad1y/mag1;
      rad1z = rad1z/mag1;
      rad2x = rad2x/mag2;
      rad2y = rad2y/mag2;
      rad2z = rad2z/mag2;
      rad3x = rad3x/mag3;
      rad3y = rad3y/mag3;
      rad3z = rad3z/mag3;
      double I1 = m_Grains[i].radius1;
      double I2 = m_Grains[i].radius2;
      double I3 = m_Grains[i].radius3;
      I1 = (15*I1)/(4*m_pi);
      I2 = (15*I2)/(4*m_pi);
      I3 = (15*I3)/(4*m_pi);
      double A = (I1+I2-I3)/2;
      double B = (I1+I3-I2)/2;
      double C = (I2+I3-I1)/2;
      double a = (A*A*A*A)/(B*C);
      a = pow(a,0.1);
      double b = B/A;
      b = pow(b,0.5)*a;
      double c = A/(a*a*a*b);
      double bovera = b/a;
      double covera = c/a;
      double rad_1 = voxvol/(m_OnePointThree * m_pi * bovera * covera );
      //double rad_1 = voxvol/(m_OnePointThree*m_pi*bovera*covera);
      rad_1 = pow(rad_1,0.3333333);
      double rad_2 = rad_1*bovera;
      double rad_3 = rad_1*covera;
      if (NULL == m_Grains[i].voxellist)
      {
        m_Grains[i].voxellist = new std::vector<int>;
      }
	  vector<int>* voxellist = m_Grains[i].voxellist;
	  int size = voxellist->size();
	  for(int j=0;j<size;j++)
	  {
		  int point = voxellist->at(j);
          double x = find_xcoord(point);
	      double y = find_ycoord(point);
	      double z = find_zcoord(point);
          double axis[3][3];
          double diff[3][1];
          double axiselim[3][3];
          double diffelim[3][1];
          double constmat[3][1];
          axis[0][0] = rad1x;
          axis[0][1] = rad2x;
          axis[0][2] = rad3x;
          axis[1][0] = rad1y;
          axis[1][1] = rad2y;
          axis[1][2] = rad3y;
          axis[2][0] = rad1z;
          axis[2][1] = rad2z;
          axis[2][2] = rad3z;
          diff[0][0] = x-xc;
          diff[1][0] = y-yc;
          diff[2][0] = z-zc;
          int elimcount = 0;
          int elimcount1 = 0;
          double q = 0;
          double sum = 0;
          double c = 0;
          for(int a = 0; a < 3; a++)
          {
            elimcount1 = 0;
            for(int b = 0; b < 3; b++)
            {
              axiselim[elimcount][elimcount1] = axis[a][b];
              if(axiselim[elimcount][elimcount1] == 0)
              {
                axiselim[elimcount][elimcount1] = 0.000001;
              }
              elimcount1++;
            }
            diffelim[elimcount][0] = diff[a][0];
            elimcount++;
          }
          for(int k = 0; k < elimcount-1; k++)
          {
            for(int l = k+1; l < elimcount; l++)
            {
              c = axiselim[l][k]/axiselim[k][k];
              for(int m = k+1; m < elimcount; m++)
              {
                axiselim[l][m] = axiselim[l][m] - c*axiselim[k][m];
              }
              diffelim[l][0] = diffelim[l][0] - c*diffelim[k][0];
            }
          }
          diffelim[elimcount-1][0] = diffelim[elimcount-1][0]/axiselim[elimcount-1][elimcount-1];
          for(int l = 1; l < elimcount; l++)
          {
            int m = (elimcount-1)-l;
            sum = 0;
            for(int n = m+1; n < elimcount; n++)
            {
              sum = sum + (axiselim[m][n]*diffelim[n][0]);
            }
            diffelim[m][0] = (diffelim[m][0]-sum)/axiselim[m][m];
          }
          for(int p = 0; p < elimcount; p++)
          {
            q = diffelim[p][0];
            constmat[p][0] = q;
          }
          double inside = 1-(((constmat[0][0])/rad_3)*((constmat[0][0])/rad_3))-(((constmat[1][0])/rad_2)*((constmat[1][0])/rad_2))-(((constmat[2][0])/rad_1)*((constmat[2][0])/rad_1));
          if(inside >= 0)
          {
            insidecount++;
          }
      }
      double convex = insidecount/size;
      m_Grains[i].convexity = convex;
    }
    if(size == 1)
    {
      double convex = 1;
      m_Grains[i].convexity = convex;
    }
  }
}
void ReconstructionFunc::find_schmids()
{
  double schmid=0;
  double loadx,loady,loadz;
  double theta1,theta2,theta3,theta4;
  double lambda1,lambda2,lambda3,lambda4,lambda5,lambda6;
  double schmid1,schmid2,schmid3,schmid4,schmid5,schmid6,schmid7,schmid8,schmid9,schmid10,schmid11,schmid12;
  for(int i=1;i<numgrains;i++)
  {
	    double g1ea1 = m_Grains[i].euler1;
	    double g1ea2 = m_Grains[i].euler2;
	    double g1ea3 = m_Grains[i].euler3;
	    double q1[4];
	 //   double p[3];
		q1[0]=sin((g1ea2/2.0))*cos(((g1ea1-g1ea3)/2.0));
		q1[1]=sin((g1ea2/2.0))*sin(((g1ea1-g1ea3)/2.0));
		q1[2]=cos((g1ea2/2.0))*sin(((g1ea1+g1ea3)/2.0));
		q1[3]=cos((g1ea2/2.0))*cos(((g1ea1+g1ea3)/2.0));
	    loadx = (2*q1[0]*q1[2]+2*q1[1]*q1[3])*1;
		loady = (2*q1[1]*q1[2]+2*q1[0]*q1[3])*1;
		loadz = (1-2*q1[0]*q1[0]-2*q1[1]*q1[1])*1;
		double mag = loadx*loadx+loady*loady+loadz*loadz;
		mag = pow(mag,0.5);
		theta1 = (loadx+loady+loadz)/(mag*1.732);
		theta1 = fabs(theta1);
		theta2 = (loadx+loady-loadz)/(mag*1.732);
		theta2 = fabs(theta2);
		theta3 = (loadx-loady+loadz)/(mag*1.732);
		theta3 = fabs(theta3);
		theta4 = (-loadx+loady+loadz)/(mag*1.732);
		theta4 = fabs(theta4);
		lambda1 = (loadx+loady)/(mag*1.414);
		lambda1 = fabs(lambda1);
		lambda2 = (loadx+loadz)/(mag*1.414);
		lambda2 = fabs(lambda2);
		lambda3 = (loadx-loady)/(mag*1.414);
		lambda3 = fabs(lambda3);
		lambda4 = (loadx-loadz)/(mag*1.414);
		lambda4 = fabs(lambda4);
		lambda5 = (loady+loadz)/(mag*1.414);
		lambda5 = fabs(lambda5);
		lambda6 = (loady-loadz)/(mag*1.414);
		lambda6 = fabs(lambda6);
		schmid1 = theta1*lambda6;
		schmid2 = theta1*lambda4;
		schmid3 = theta1*lambda3;
		schmid4 = theta2*lambda3;
		schmid5 = theta2*lambda2;
		schmid6 = theta2*lambda5;
		schmid7 = theta3*lambda1;
		schmid8 = theta3*lambda5;
		schmid9 = theta3*lambda4;
		schmid10 = theta4*lambda1;
		schmid11 = theta4*lambda2;
		schmid12 = theta4*lambda6;
		schmid = schmid1;
		if(schmid2 > schmid) schmid = schmid2;
		if(schmid3 > schmid) schmid = schmid3;
		if(schmid4 > schmid) schmid = schmid4;
		if(schmid5 > schmid) schmid = schmid5;
		if(schmid6 > schmid) schmid = schmid6;
		if(schmid7 > schmid) schmid = schmid7;
		if(schmid8 > schmid) schmid = schmid8;
		if(schmid9 > schmid) schmid = schmid9;
		if(schmid10 > schmid) schmid = schmid10;
		if(schmid11 > schmid) schmid = schmid11;
		if(schmid12 > schmid) schmid = schmid12;
		m_Grains[i].schmidfactor = schmid;
  }
}


#if AIM_HDF5_SUPPORT
void ReconstructionFunc::volume_stats(H5ReconStatsWriter::Pointer h5io)
#else
void ReconstructionFunc::volume_stats(const std::string &statsfile,
                                      const std::string &misorientationFile,
                                      const std::string &microBinsFile)
#endif
{
  double actualgrains = 0;
  double misocount = 0;
  double avgvol = 0;
  double avglnvol = 0;
  double avgbovera = 0;
  double avgcovera = 0;
  double avgcoverb = 0;
  double avgdiam = 0;
  double avglogdiam = 0;
  double avgdiam2 = 0;
  double avgschmid = 0;
  double avgomega3 = 0;
  double neighcount = 0;
  double maxvol = 0;
  double maxdiam = 0;
  double maxlogdiam = 0;
  double maxbovera = 0;
  double maxcovera = 0;
  double maxcoverb = 0;
  double maxschmid = 0;
  double maxomega3 = 0;
  vector<int > neighdistfunc;
  neighborhood.resize(maxdiameter + 1);
  svbovera.resize(maxdiameter + 1);
  svcovera.resize(maxdiameter + 1);
  svcoverb.resize(maxdiameter + 1);
  svschmid.resize(maxdiameter + 1);
  svomega3.resize(maxdiameter + 1);
  for (int temp = 0; temp < (maxdiameter + 1); temp++)
  {
    neighborhood[temp].resize(9, 0);
    svbovera[temp].resize(5, 0);
    svcovera[temp].resize(5, 0);
    svcoverb[temp].resize(5, 0);
    svschmid[temp].resize(5, 0);
    svomega3[temp].resize(5, 0);
  }
  for (int i = 1; i < numgrains; i++)
  {
    int onedge = m_Grains[i].surfacegrain;
    if (onedge == 0)
    {
      actualgrains++;
      int vol = m_Grains[i].numvoxels;
      double voxvol = vol * resx * resy * resz;
      double logvol = log(voxvol);
      double diam = m_Grains[i].equivdiameter;
      int diamint = int(diam);
      double logdiam = log(diam);
      double I1 = m_Grains[i].radius1;
      double I2 = m_Grains[i].radius2;
      double I3 = m_Grains[i].radius3;
      I1 = (15 * I1) / (4 * m_pi);
      I2 = (15 * I2) / (4 * m_pi);
      I3 = (15 * I3) / (4 * m_pi);
      double A = (I1 + I2 - I3) / 2;
      double B = (I1 + I3 - I2) / 2;
      double C = (I2 + I3 - I1) / 2;
      double a = (A * A * A * A) / (B * C);
      a = pow(a, 0.1);
      double b = B / A;
      b = pow(b, 0.5) * a;
      double c = A / (a * a * a * b);
      double bovera = b / a;
      double covera = c / a;
      double coverb = c / b;
      double schmid = m_Grains[i].schmidfactor;
      double omega3 = m_Grains[i].omega3;
      neighdistfunc = m_Grains[i].neighbordistfunc;
      avgvol = avgvol + voxvol;
      avglnvol = avglnvol + logvol;
      avgbovera = avgbovera + bovera;
      avgcovera = avgcovera + covera;
      avgcoverb = avgcoverb + coverb;
      avgdiam = avgdiam + diam;
      avglogdiam = avglogdiam + logdiam;
      avgschmid = avgschmid + schmid;
      avgomega3 = avgomega3 + omega3;
      neighborhood[diamint][0]++;
      svbovera[diamint][0]++;
      svcovera[diamint][0]++;
      svcoverb[diamint][0]++;
      svschmid[diamint][0]++;
      svomega3[diamint][0]++;
      svbovera[diamint][1] = svbovera[diamint][1] + bovera;
      svcovera[diamint][1] = svcovera[diamint][1] + covera;
      svcoverb[diamint][1] = svcoverb[diamint][1] + coverb;
      svschmid[diamint][1] = svschmid[diamint][1] + schmid;
      svomega3[diamint][1] = svomega3[diamint][1] + omega3;
      int size = 0;
      size = neighdistfunc.size();
      neighborhood[diamint][0]++;
      for (int k = 0; k < size; k++)
      {
        int nnum = neighdistfunc[k];
        neighborhood[diamint][((2 * k) + 1)] = neighborhood[diamint][((2 * k) + 1)] + nnum;
      }
      if (voxvol > maxvol) maxvol = voxvol;
      if (bovera > maxbovera) maxbovera = bovera;
      if (covera > maxcovera) maxcovera = covera;
      if (coverb > maxcoverb) maxcoverb = coverb;
      if (diam > maxdiam) maxdiam = diam;
      if (logdiam > maxlogdiam) maxlogdiam = logdiam;
      if (schmid > maxschmid) maxschmid = schmid;
      if (omega3 > maxomega3) maxomega3 = omega3;
    }
  }
  int maxdiamint = int(maxdiam);
  for (int temp3 = 0; temp3 < (maxdiamint + 1); temp3++)
  {
    if (svbovera[temp3][0] != 0)
    {
      neighborhood[temp3][1] = neighborhood[temp3][1] / neighborhood[temp3][0];
      neighborhood[temp3][3] = neighborhood[temp3][3] / neighborhood[temp3][0];
      neighborhood[temp3][5] = neighborhood[temp3][5] / neighborhood[temp3][0];
      neighborhood[temp3][7] = neighborhood[temp3][7] / neighborhood[temp3][0];
      svbovera[temp3][1] = svbovera[temp3][1] / svbovera[temp3][0];
      svcovera[temp3][1] = svcovera[temp3][1] / svcovera[temp3][0];
      svcoverb[temp3][1] = svcoverb[temp3][1] / svcoverb[temp3][0];
      svschmid[temp3][1] = svschmid[temp3][1] / svschmid[temp3][0];
      svomega3[temp3][1] = svomega3[temp3][1] / svomega3[temp3][0];
    }
  }
  avgvol = avgvol / actualgrains;
  avglnvol = avglnvol / actualgrains;
  avgbovera = avgbovera / actualgrains;
  avgcovera = avgcovera / actualgrains;
  avgcoverb = avgcoverb / actualgrains;
  avgdiam = avgdiam / actualgrains;
  avglogdiam = avglogdiam / actualgrains;
  avgdiam2 = avgdiam2 / neighcount;
  avgschmid = avgschmid / actualgrains;
  avgomega3 = avgomega3 / actualgrains;
  maxvol = maxvol / avgvol;
  double misobin[36];
  double microbin[10];
  for (int e = 0; e < 36; e++)
  {
    misobin[e] = 0;
    if (e < 10) microbin[e] = 0;
  }
  double sdvol = 0;
  double sdlnvol = 0;
  double sdbovera = 0;
  double sdcovera = 0;
  double sdcoverb = 0;
  double sddiam = 0;
  double sdlogdiam = 0;
  double sddiam2 = 0;
  double sdschmid = 0;
  double sdomega3 = 0;
  for (int j = 1; j < numgrains; j++)
  {
    int onedge = m_Grains[j].surfacegrain;
    if (onedge == 0)
    {
      int vol = m_Grains[j].numvoxels;
      double voxvol = vol * resx * resy * resz;
      double logvol = log(voxvol);
      double rad_3 = 0.75 * (1 / m_pi) * voxvol;
      double diam = 2 * pow(rad_3, 0.333333333);
      int diamint = int(diam);
      double logdiam = log(diam);
      double I1 = m_Grains[j].radius1;
      double I2 = m_Grains[j].radius2;
      double I3 = m_Grains[j].radius3;
      I1 = (15 * I1) / (4 * m_pi);
      I2 = (15 * I2) / (4 * m_pi);
      I3 = (15 * I3) / (4 * m_pi);
      double A = (I1 + I2 - I3) / 2;
      double B = (I1 + I3 - I2) / 2;
      double C = (I2 + I3 - I1) / 2;
      double a = (A * A * A * A) / (B * C);
      a = pow(a, 0.1);
      double b = B / A;
      b = pow(b, 0.5) * a;
      double c = A / (a * a * a * b);
      double bovera = b / a;
      double covera = c / a;
      double coverb = c / b;
      double schmid = m_Grains[j].schmidfactor;
      double omega3 = m_Grains[j].omega3;
      neighdistfunc = m_Grains[j].neighbordistfunc;
      sdvol = sdvol + ((voxvol - avgvol) * (voxvol - avgvol));
      sdlnvol = sdlnvol + ((logvol - avglnvol) * (logvol - avglnvol));
      sdbovera = sdbovera + ((bovera - avgbovera) * (bovera - avgbovera));
      sdcovera = sdcovera + ((covera - avgcovera) * (covera - avgcovera));
      sdcoverb = sdcoverb + ((coverb - avgcoverb) * (coverb - avgcoverb));
      sddiam = sddiam + ((diam - avgdiam) * (diam - avgdiam));
      sdlogdiam = sdlogdiam + ((logdiam - avglogdiam) * (logdiam - avglogdiam));
      sdschmid = sdschmid + ((schmid - avgschmid) * (schmid - avgschmid));
      sdomega3 = sdomega3 + ((omega3 - avgomega3) * (omega3 - avgomega3));
      svbovera[diamint][2] = svbovera[diamint][2] + ((bovera - svbovera[diamint][1]) * (bovera - svbovera[diamint][1]));
      svcovera[diamint][2] = svcovera[diamint][2] + ((covera - svcovera[diamint][1]) * (covera - svcovera[diamint][1]));
      svcoverb[diamint][2] = svcoverb[diamint][2] + ((coverb - svcoverb[diamint][1]) * (coverb - svcoverb[diamint][1]));
      svschmid[diamint][2] = svschmid[diamint][2] + ((schmid - svschmid[diamint][1]) * (schmid - svschmid[diamint][1]));
      svomega3[diamint][2] = svomega3[diamint][2] + ((omega3 - svomega3[diamint][1]) * (omega3 - svomega3[diamint][1]));
      int size = 0;
      size = neighdistfunc.size();
      for (int k = 0; k < size; k++)
      {
        int nnum = neighdistfunc[k];
        neighborhood[diamint][((2 * k) + 2)] = neighborhood[diamint][((2 * k) + 2)] + ((neighborhood[diamint][((2 * k) + 1)] - nnum)
            * (neighborhood[diamint][((2 * k) + 1)] - nnum));
      }
    }
  }
  for (int temp4 = 0; temp4 < (maxdiamint + 1); temp4++)
  {
    if (svbovera[temp4][0] != 0)
    {
      neighborhood[temp4][2] = neighborhood[temp4][2] / neighborhood[temp4][0];
      neighborhood[temp4][4] = neighborhood[temp4][4] / neighborhood[temp4][0];
      neighborhood[temp4][6] = neighborhood[temp4][6] / neighborhood[temp4][0];
      neighborhood[temp4][8] = neighborhood[temp4][8] / neighborhood[temp4][0];
      svbovera[temp4][2] = svbovera[temp4][2] / svbovera[temp4][0];
      svcovera[temp4][2] = svcovera[temp4][2] / svcovera[temp4][0];
      svcoverb[temp4][2] = svcoverb[temp4][2] / svcoverb[temp4][0];
      svschmid[temp4][2] = svschmid[temp4][2] / svschmid[temp4][0];
      svomega3[temp4][2] = svomega3[temp4][2] / svomega3[temp4][0];
      svbovera[temp4][3] = svbovera[temp4][1] * (((svbovera[temp4][1] * (1 - svbovera[temp4][1])) / svbovera[temp4][2]) - 1);
      svbovera[temp4][4] = (1 - svbovera[temp4][1]) * (((svbovera[temp4][1] * (1 - svbovera[temp4][1])) / svbovera[temp4][2]) - 1);
      svcovera[temp4][3] = svcovera[temp4][1] * (((svcovera[temp4][1] * (1 - svcovera[temp4][1])) / svcovera[temp4][2]) - 1);
      svcovera[temp4][4] = (1 - svcovera[temp4][1]) * (((svcovera[temp4][1] * (1 - svcovera[temp4][1])) / svcovera[temp4][2]) - 1);
      svcoverb[temp4][3] = svcoverb[temp4][1] * (((svcoverb[temp4][1] * (1 - svcoverb[temp4][1])) / svcoverb[temp4][2]) - 1);
      svcoverb[temp4][4] = (1 - svcoverb[temp4][1]) * (((svcoverb[temp4][1] * (1 - svcoverb[temp4][1])) / svcoverb[temp4][2]) - 1);
      svomega3[temp4][3] = svomega3[temp4][1] * (((svomega3[temp4][1] * (1 - svomega3[temp4][1])) / svomega3[temp4][2]) - 1);
      svomega3[temp4][4] = (1 - svomega3[temp4][1]) * (((svomega3[temp4][1] * (1 - svomega3[temp4][1])) / svomega3[temp4][2]) - 1);
      neighborhood[temp4][2] = pow(neighborhood[temp4][2], 0.5);
      neighborhood[temp4][4] = pow(neighborhood[temp4][4], 0.5);
      neighborhood[temp4][6] = pow(neighborhood[temp4][6], 0.5);
      neighborhood[temp4][8] = pow(neighborhood[temp4][8], 0.5);
      svbovera[temp4][2] = pow(svbovera[temp4][2], 0.5);
      svcovera[temp4][2] = pow(svcovera[temp4][2], 0.5);
      svcoverb[temp4][2] = pow(svcoverb[temp4][2], 0.5);
      svschmid[temp4][2] = pow(svschmid[temp4][2], 0.5);
      svomega3[temp4][2] = pow(svomega3[temp4][2], 0.5);
    }
  }
  sdvol = sdvol / actualgrains;
  sdlnvol = sdlnvol / actualgrains;
  sdbovera = sdbovera / actualgrains;
  sdcovera = sdcovera / actualgrains;
  sdcoverb = sdcoverb / actualgrains;
  sddiam = sddiam / actualgrains;
  sdlogdiam = sdlogdiam / actualgrains;
  sddiam2 = sddiam2 / neighcount;
  sdschmid = sdschmid / actualgrains;
  sdomega3 = sdomega3 / actualgrains;
  //  double volvar = sdvol;
  //  double vollnvar = sdlnvol;
  double boveravar = sdbovera;
  double coveravar = sdcovera;
  double coverbvar = sdcoverb;
  //  double diamvar = sddiam;
  //  double logdiamvar = sdlogdiam;
  //  double diamvar2 = sddiam2;
  double schmidvar = sdschmid;
  double omega3var = sdomega3;
  //  double pbovera = avgbovera*(((avgbovera*(1-avgbovera))/boveravar)-1);
  //  double qbovera = (1-avgbovera)*(((avgbovera*(1-avgbovera))/boveravar)-1);
  //  double pcovera = avgcovera*(((avgcovera*(1-avgcovera))/coveravar)-1);
  //  double qcovera = (1-avgcovera)*(((avgcovera*(1-avgcovera))/coveravar)-1);
  //  double pcoverb = avgcoverb*(((avgcoverb*(1-avgcoverb))/coverbvar)-1);
  //  double qcoverb = (1-avgcoverb)*(((avgcoverb*(1-avgcoverb))/coverbvar)-1);
  sdvol = pow(sdvol, 0.5);
  sdlnvol = pow(sdlnvol, 0.5);
  sdbovera = pow(sdbovera, 0.5);
  sdcovera = pow(sdcovera, 0.5);
  sdcoverb = pow(sdcoverb, 0.5);
  sddiam = pow(sddiam, 0.5);
  sdlogdiam = pow(sdlogdiam, 0.5);
  sddiam2 = pow(sddiam2, 0.5);
  sdschmid = pow(sdschmid, 0.5);
  sdomega3 = pow(sdomega3, 0.5);
  double svboveracr = 0;
  double svcoveracr = 0;
  double svcoverbcr = 0;
  double svschmidcr = 0;
  double svomega3cr = 0;
  for (int temp5 = 0; temp5 < (maxdiamint + 1); temp5++)
  {
    svboveracr = svboveracr + (svbovera[temp5][0] * ((svbovera[temp5][1] - avgbovera) * (svbovera[temp5][1] - avgbovera)));
    svcoveracr = svcoveracr + (svcovera[temp5][0] * ((svcovera[temp5][1] - avgcovera) * (svcovera[temp5][1] - avgcovera)));
    svcoverbcr = svcoverbcr + (svcoverb[temp5][0] * ((svcoverb[temp5][1] - avgcoverb) * (svcoverb[temp5][1] - avgcoverb)));
    svschmidcr = svschmidcr + (svschmid[temp5][0] * ((svschmid[temp5][1] - avgschmid) * (svschmid[temp5][1] - avgschmid)));
    svomega3cr = svomega3cr + (svomega3[temp5][0] * ((svomega3[temp5][1] - avgomega3) * (svomega3[temp5][1] - avgomega3)));
  }
  svboveracr = svboveracr / (actualgrains * boveravar);
  svcoveracr = svcoveracr / (actualgrains * coveravar);
  svcoverbcr = svcoverbcr / (actualgrains * coverbvar);
  svschmidcr = svschmidcr / (actualgrains * schmidvar);
  svomega3cr = svomega3cr / (actualgrains * omega3var);
  for (int l = 1; l < numgrains; l++)
  {
    if (m_Grains[l].surfacegrain == 0)
    {
      double microcount = 0;
      vector<int >* nlist = m_Grains[l].neighborlist;
      vector<double >* misolist = m_Grains[l].misorientationlist;
      vector<double >* neighborsurfarealist = m_Grains[l].neighborsurfarealist;
      int size = int(misolist->size());
      for (int k = 0; k < size; k++)
      {
        int neigh = nlist->at(k);
        double firstmiso = misolist->at(k);
        double firstnsa = neighborsurfarealist->at(k);
        int misocur = int(firstmiso / 5.0);
        if (misocur == 36) misocur = 35;
        if (firstmiso < 15) microcount++;
        if (neigh > l || m_Grains[neigh].surfacegrain == 1)
        {
          misobin[misocur] = misobin[misocur] + (firstnsa / totalsurfacearea);
          misocount++;
        }
      }
      if (size != 0)
      {
        microcount = microcount / size;
      }
      else
      {
        microcount = 0;
      }
      int microcur = int(microcount / 0.1);
      if (microcur == 10) microcur = 9;
      microbin[microcur]++;
    }
  }
  // double orand[15][2];
  double delta = m_pi / 18;
  double texindex = 0;
  double texstrength = 0;
  int bin = 0;
  for (int iter51 = 0; iter51 < 18; iter51++)
  {
    for (int iter52 = 0; iter52 < 18; iter52++)
    {
      for (int iter53 = 0; iter53 < 18; iter53++)
      {
        double f = 0;
        bin = (iter51 * 18 * 18) + (iter52 * 18) + (iter53);
        if (iter52 == 0)
        {
          f = (m_pi * m_pi / 4) * (double(eulerodf[bin].density / totalvol) / ((delta) * (delta) * cos(double((iter52 * delta) + (delta / 2)))));
        }
        if (iter52 == 18)
        {
          f = (m_pi * m_pi / 4) * (double(eulerodf[bin].density / totalvol) / ((delta) * (delta) * cos(double((iter52 * delta) - (delta / 2)))));
        }
        if (iter52 != 0 && iter52 != 18)
        {
          f = (m_pi * m_pi / 4) * (double(eulerodf[bin].density / totalvol) / ((delta) * (delta) * (cos(double((iter52 * delta) - (delta / 2)))
              - cos(double((iter52 * delta) + (delta / 2))))));
        }
        texindex = texindex + (f * f);
      }
    }
    texindex = texindex / (18 * 18 * 18);
    texstrength = pow(texindex, 0.5);
  }

#if AIM_HDF5_SUPPORT
  h5io->writeStatsData(maxdiameter, mindiameter,
                       avglogdiam, sdlogdiam, actualgrains,
                       neighborhood, svbovera, svcovera, svcoverb,
                       svschmid, svomega3);
  h5io->writeMisorientationBinsData(misobin, 36);
  h5io->writeMicroTextureData(microbin, 10, actualgrains);

#else


  ofstream outFile;
  outFile.open(statsfile.c_str());
  outFile << "STATS" << endl;
  outFile << "Grain_Diameter_Info" << endl;
  outFile << (maxdiameter - mindiameter) + 1 << " " << maxdiameter << " " << mindiameter << endl;
  outFile << "Grain_Size_Distribution" << endl;
  outFile << avglogdiam << " " << sdlogdiam << "	" << actualgrains << endl;
  outFile << "Grain_SizeVBoverA_Distributions" << endl;
  for (int temp7 = mindiameter; temp7 < (maxdiameter) + 1; temp7++)
  {
    outFile << temp7 << " " << svbovera[temp7][3] << " " << svbovera[temp7][4] << "	" << svbovera[temp7][0] << endl;
  }
  outFile << "Grain_SizeVCoverA_Distributions" << endl;
  for (int temp7 = mindiameter; temp7 < (maxdiameter) + 1; temp7++)
  {
    outFile << temp7 << " " << svcovera[temp7][3] << "  " << svcovera[temp7][4] << "	" << svcovera[temp7][0] << endl;
  }
  outFile << "Grain_SizeVCoverB_Distributions" << endl;
  for (int temp7 = mindiameter; temp7 < (maxdiameter) + 1; temp7++)
  {
    outFile << temp7 << " " << svcoverb[temp7][3] << "  " << svcoverb[temp7][4] << "	" << svcoverb[temp7][0] << endl;
  }
  outFile << "Grain_SizeVNeighbors_Distributions" << endl;
  for (int temp7 = mindiameter; temp7 < (maxdiameter) + 1; temp7++)
  {
    outFile << temp7 << " " << neighborhood[temp7][1] << " " << neighborhood[temp7][2] << "	" << neighborhood[temp7][3] << " " << neighborhood[temp7][4] << "	"
        << neighborhood[temp7][5] << " " << neighborhood[temp7][6] << "	" << neighborhood[temp7][7] << " " << neighborhood[temp7][8] << "	"
        << neighborhood[temp7][0] << endl;
  }
  outFile << "Grain_SizeVOmega3_Distributions" << endl;
  for (int temp7 = mindiameter; temp7 < (maxdiameter) + 1; temp7++)
  {
    outFile << temp7 << " " << svomega3[temp7][3] << " " << svomega3[temp7][4] << "	" << svomega3[temp7][0] << endl;
  }
  outFile.close();


  ofstream outFile7;
  outFile7.open(misorientationFile.c_str());
  for (int i = 0; i < 36; i++)
  {
    outFile7 << misobin[i] << endl;
  }
  outFile7.close();

  ofstream outFile8;
  outFile8.open(microBinsFile.c_str());
  for (int i = 0; i < 10; i++)
  {
    outFile8 << (microbin[i] / actualgrains) << endl;
  }
  outFile8.close();
#endif

}


#if AIM_HDF5_SUPPORT
void ReconstructionFunc::volume_stats2D(H5ReconStatsWriter::Pointer h5io)
#else
void ReconstructionFunc::volume_stats2D(const std::string &writename1,
                                        const std::string &writename2,
                                        const std::string &writename3)
#endif
{
#if AIM_HDF5_SUPPORT
  const std::string writename1("tmp/writename1.txt");
  const std::string writename2("tmp/writename2.txt");
  const std::string writename3("tmp/writename3.txt");
#endif
  double actualgrains = 0;
  double misocount = 0;
  double avgvol = 0;
  double avglnvol = 0;
  double avgbovera = 0;
  double avgcovera = 0;
  double avgcoverb = 0;
  double avgdiam = 0;
  double avglogdiam = 0;
  double avgdiam2 = 0;
  double avgschmid = 0;
  double avgomega3 = 0;
  double neighcount = 0;
  double maxvol = 0;
  double maxdiam = 0;
  double maxlogdiam = 0;
  double maxbovera = 0;
  double maxcovera = 0;
  double maxcoverb = 0;
  double maxschmid = 0;
  double maxomega3 = 0;
  vector<int> neighdistfunc;
  neighborhood.resize(maxdiameter+1);
  svbovera.resize(maxdiameter+1);
  svschmid.resize(maxdiameter+1);
  svomega3.resize(maxdiameter+1);
  for(int temp = 0; temp < (maxdiameter+1); temp++)
  {
	neighborhood[temp].resize(9,0);
    svbovera[temp].resize(5,0);
    svschmid[temp].resize(5,0);
    svomega3[temp].resize(5,0);
  }
  for(int i = 1; i < numgrains; i++)
  {
    int onedge = m_Grains[i].surfacegrain;
    if(onedge == 0)
    {
      actualgrains++;
      int vol = m_Grains[i].numvoxels;
      double voxvol = vol*resx*resy;
      double logvol = log(voxvol);
	  double diam = m_Grains[i].equivdiameter;
      int diamint = int(diam);
      double logdiam = log(diam);
      double rad1 = m_Grains[i].radius1;
      double rad2 = m_Grains[i].radius2;
	  double bovera = rad2/rad1;
      double schmid = m_Grains[i].schmidfactor;
//	  double omega3 = m_Grains[i].omega3;
      neighdistfunc = m_Grains[i].neighbordistfunc;
      avgvol = avgvol+voxvol;
      avglnvol = avglnvol+logvol;
      avgbovera = avgbovera+bovera;
      avgdiam = avgdiam + diam;
      avglogdiam = avglogdiam+logdiam;
      avgschmid = avgschmid+schmid;
//      avgomega3 = avgomega3+omega3;
      neighborhood[diamint][0]++;
      svbovera[diamint][0]++;
      svschmid[diamint][0]++;
      svomega3[diamint][0]++;
      svbovera[diamint][1] = svbovera[diamint][1] + bovera;
      svschmid[diamint][1] = svschmid[diamint][1] + schmid;
//      svomega3[diamint][1] = svomega3[diamint][1] + omega3;
      int size = 0;
      size = neighdistfunc.size();
	  neighborhood[diamint][0]++;
      for(int k=0;k<size;k++)
      {
        int nnum = neighdistfunc[k];
		neighborhood[diamint][((2*k)+1)] = neighborhood[diamint][((2*k)+1)] + nnum;
	  }
      if(voxvol > maxvol) maxvol = voxvol;
      if(bovera > maxbovera) maxbovera = bovera;
      if(diam > maxdiam) maxdiam = diam;
      if(logdiam > maxlogdiam) maxlogdiam = logdiam;
      if(schmid > maxschmid) maxschmid = schmid;
//      if(omega3 > maxomega3) maxomega3 = omega3;
    }
  }
  int maxdiamint = int(maxdiam);
  for(int temp3 = 0; temp3 < (maxdiamint+1); temp3++)
  {
    if(svbovera[temp3][0] != 0)
    {
      neighborhood[temp3][1] = neighborhood[temp3][1]/neighborhood[temp3][0];
      neighborhood[temp3][3] = neighborhood[temp3][3]/neighborhood[temp3][0];
      neighborhood[temp3][5] = neighborhood[temp3][5]/neighborhood[temp3][0];
      neighborhood[temp3][7] = neighborhood[temp3][7]/neighborhood[temp3][0];
      svbovera[temp3][1] = svbovera[temp3][1]/svbovera[temp3][0];
      svschmid[temp3][1] = svschmid[temp3][1]/svschmid[temp3][0];
//      svomega3[temp3][1] = svomega3[temp3][1]/svomega3[temp3][0];
    }
  }
  avgvol = avgvol/actualgrains;
  avglnvol = avglnvol/actualgrains;
  avgbovera = avgbovera/actualgrains;
  avgdiam = avgdiam/actualgrains;
  avglogdiam = avglogdiam/actualgrains;
  avgdiam2 = avgdiam2/neighcount;
  avgschmid = avgschmid/actualgrains;
//  avgomega3 = avgomega3/actualgrains;
  maxvol = maxvol/avgvol;
  double misobin[36];
  double microbin[10];
  for(int e = 0; e < 36; e++)
  {
    misobin[e] = 0;
	if(e < 10) microbin[e] = 0;
  }
  double sdvol = 0;
  double sdlnvol = 0;
  double sdbovera = 0;
  double sddiam = 0;
  double sdlogdiam = 0;
  double sddiam2 = 0;
  double sdschmid = 0;
  double sdomega3 = 0;
  for(int j = 1; j < numgrains; j++)
  {
    int onedge = m_Grains[j].surfacegrain;
    if(onedge == 0)
    {
      int vol = m_Grains[j].numvoxels;
      double voxvol = vol*resx*resy*resz;
      double logvol = log(voxvol);
	  double diam = m_Grains[j].equivdiameter;
      int diamint = int(diam);
      double logdiam = log(diam);
      double rad1 = m_Grains[j].radius1;
      double rad2 = m_Grains[j].radius2;
	  double bovera = rad2/rad1;
      double schmid = m_Grains[j].schmidfactor;
//	  double omega3 = m_Grains[j].omega3;
      neighdistfunc = m_Grains[j].neighbordistfunc;
      sdvol = sdvol + ((voxvol-avgvol)*(voxvol-avgvol));
      sdlnvol = sdlnvol + ((logvol-avglnvol)*(logvol-avglnvol));
      sdbovera = sdbovera + ((bovera-avgbovera)*(bovera-avgbovera));
      sddiam = sddiam + ((diam-avgdiam)*(diam-avgdiam));
      sdlogdiam = sdlogdiam + ((logdiam-avglogdiam)*(logdiam-avglogdiam));
      sdschmid = sdschmid + ((schmid-avgschmid)*(schmid-avgschmid));
//      sdomega3 = sdomega3 + ((omega3-avgomega3)*(omega3-avgomega3));
      svbovera[diamint][2] = svbovera[diamint][2] + ((bovera-svbovera[diamint][1])*(bovera-svbovera[diamint][1]));
      svschmid[diamint][2] = svschmid[diamint][2] + ((schmid-svschmid[diamint][1])*(schmid-svschmid[diamint][1]));
//      svomega3[diamint][2] = svomega3[diamint][2] + ((omega3-svomega3[diamint][1])*(omega3-svomega3[diamint][1]));
      int size = 0;
      size = neighdistfunc.size();
      for(int k=0;k<size;k++)
      {
        int nnum = neighdistfunc[k];
		neighborhood[diamint][((2*k)+2)] = neighborhood[diamint][((2*k)+2)] + ((neighborhood[diamint][((2*k)+1)]-nnum)*(neighborhood[diamint][((2*k)+1)]-nnum));
	  }
    }
  }
  for(int temp4 = 0; temp4 < (maxdiamint+1); temp4++)
  {
    if(svbovera[temp4][0] != 0)
    {
      neighborhood[temp4][2] = neighborhood[temp4][2]/neighborhood[temp4][0];
      neighborhood[temp4][4] = neighborhood[temp4][4]/neighborhood[temp4][0];
      neighborhood[temp4][6] = neighborhood[temp4][6]/neighborhood[temp4][0];
      neighborhood[temp4][8] = neighborhood[temp4][8]/neighborhood[temp4][0];
      svbovera[temp4][2] = svbovera[temp4][2]/svbovera[temp4][0];
      svschmid[temp4][2] = svschmid[temp4][2]/svschmid[temp4][0];
//      svomega3[temp4][2] = svomega3[temp4][2]/svomega3[temp4][0];
      svbovera[temp4][3] = svbovera[temp4][1]*(((svbovera[temp4][1]*(1-svbovera[temp4][1]))/svbovera[temp4][2])-1);
      svbovera[temp4][4] = (1-svbovera[temp4][1])*(((svbovera[temp4][1]*(1-svbovera[temp4][1]))/svbovera[temp4][2])-1);
//      svomega3[temp4][3] = svomega3[temp4][1]*(((svomega3[temp4][1]*(1-svomega3[temp4][1]))/svomega3[temp4][2])-1);
//      svomega3[temp4][4] = (1-svomega3[temp4][1])*(((svomega3[temp4][1]*(1-svomega3[temp4][1]))/svomega3[temp4][2])-1);
      neighborhood[temp4][2] = pow(neighborhood[temp4][2],0.5);
      neighborhood[temp4][4] = pow(neighborhood[temp4][4],0.5);
      neighborhood[temp4][6] = pow(neighborhood[temp4][6],0.5);
      neighborhood[temp4][8] = pow(neighborhood[temp4][8],0.5);
      svbovera[temp4][2] = pow(svbovera[temp4][2],0.5);
      svschmid[temp4][2] = pow(svschmid[temp4][2],0.5);
//      svomega3[temp4][2] = pow(svomega3[temp4][2],0.5);
    }
  }
  sdvol = sdvol/actualgrains;
  sdlnvol = sdlnvol/actualgrains;
  sdbovera = sdbovera/actualgrains;
  sddiam = sddiam/actualgrains;
  sdlogdiam = sdlogdiam/actualgrains;
  sddiam2 = sddiam2/neighcount;
  sdschmid = sdschmid/actualgrains;
//  sdomega3 = sdomega3/actualgrains;
//  double volvar = sdvol;
//  double vollnvar = sdlnvol;
  double boveravar = sdbovera;
//  double diamvar = sddiam;
//  double logdiamvar = sdlogdiam;
//  double diamvar2 = sddiam2;
  double schmidvar = sdschmid;
  double omega3var = sdomega3;
//  double pbovera = avgbovera*(((avgbovera*(1-avgbovera))/boveravar)-1);
//  double qbovera = (1-avgbovera)*(((avgbovera*(1-avgbovera))/boveravar)-1);
//  double pcovera = avgcovera*(((avgcovera*(1-avgcovera))/coveravar)-1);
//  double qcovera = (1-avgcovera)*(((avgcovera*(1-avgcovera))/coveravar)-1);
//  double pcoverb = avgcoverb*(((avgcoverb*(1-avgcoverb))/coverbvar)-1);
//  double qcoverb = (1-avgcoverb)*(((avgcoverb*(1-avgcoverb))/coverbvar)-1);
  sdvol = pow(sdvol,0.5);
  sdlnvol = pow(sdlnvol,0.5);
  sdbovera = pow(sdbovera,0.5);
  sddiam = pow(sddiam,0.5);
  sdlogdiam = pow(sdlogdiam,0.5);
  sddiam2 = pow(sddiam2,0.5);
  sdschmid = pow(sdschmid,0.5);
//  sdomega3 = pow(sdomega3,0.5);
  double svboveracr = 0;
  double svschmidcr = 0;
//  double svomega3cr = 0;
  for(int temp5 = 0; temp5 < (maxdiamint+1); temp5++)
  {
    svboveracr = svboveracr + (svbovera[temp5][0]*((svbovera[temp5][1]-avgbovera)*(svbovera[temp5][1]-avgbovera)));
    svschmidcr = svschmidcr + (svschmid[temp5][0]*((svschmid[temp5][1]-avgschmid)*(svschmid[temp5][1]-avgschmid)));
//    svomega3cr = svomega3cr + (svomega3[temp5][0]*((svomega3[temp5][1]-avgomega3)*(svomega3[temp5][1]-avgomega3)));
  }
  svboveracr = svboveracr/(actualgrains*boveravar);
  svschmidcr = svschmidcr/(actualgrains*schmidvar);
//  svomega3cr = svomega3cr/(actualgrains*omega3var);
  for(int l = 1; l < numgrains; l++)
  {
	if(m_Grains[l].surfacegrain == 0)
    {
      double microcount = 0;
	  vector<int>* nlist = m_Grains[l].neighborlist;
      vector<double>* misolist = m_Grains[l].misorientationlist;
	  vector<double>* neighborsurfarealist = m_Grains[l].neighborsurfarealist;
      int size = int(misolist->size());
      for(int k=0;k<size;k++)
      {
        int neigh = nlist->at(k);
        double firstmiso = misolist->at(k);
        double firstnsa = neighborsurfarealist->at(k);
        int misocur = int(firstmiso/5.0);
        if(misocur == 36) misocur = 35;
	    if(firstmiso < 15) microcount++;
		if(neigh > l || m_Grains[neigh].surfacegrain == 1)
		{
	        misobin[misocur] = misobin[misocur] + (firstnsa/totalsurfacearea);
	        misocount++;
		}
      }
      if (size != 0 )
	  {
        microcount = microcount/size;
      }
      else
      {
        microcount = 0;
      }
      int microcur = int(microcount/0.1);
      if(microcur == 10) microcur = 9;
      microbin[microcur]++;
    }
  }
 // double orand[15][2];
  double delta = m_pi/18;
  double texindex = 0;
  double texstrength = 0;
  int bin = 0;
  for(int iter51 = 0; iter51 < 18; iter51++)
  {
    for(int iter52 = 0; iter52 < 18; iter52++)
    {
      for(int iter53 = 0; iter53 < 18; iter53++)
      {
        double f = 0;
		bin = (iter51*18*18)+(iter52*18)+(iter53);
        if(iter52 == 0)
        {
			f = (m_pi*m_pi/4)*(double(eulerodf[bin].density/totalvol)/((delta)*(delta)*cos(double((iter52*delta)+(delta/2)))));
        }
        if(iter52 == 18)
        {
			f = (m_pi*m_pi/4)*(double(eulerodf[bin].density/totalvol)/((delta)*(delta)*cos(double((iter52*delta)-(delta/2)))));
        }
        if(iter52 != 0 && iter52 != 18)
        {
			f = (m_pi*m_pi/4)*(double(eulerodf[bin].density/totalvol)/((delta)*(delta)*(cos(double((iter52*delta)-(delta/2)))-cos(double((iter52*delta)+(delta/2))))));
        }
        texindex = texindex + (f*f);
      }
    }
    texindex = texindex/(18*18*18);
    texstrength = pow(texindex,0.5);
  }
/*  double schmidvdis[10][25];
  double schmidvdis2[10][25];
  double disviq[25][50];
  double disvdist[25][50];
  for(int iter=0;iter<10;iter++)
  {
	for(int iter2=0;iter2<25;iter2++)
	{
		schmidvdis[iter][iter2] = 0;
		schmidvdis2[iter][iter2] = 0;
	}
  }
  for(int iter=0;iter<25;iter++)
  {
	for(int iter2=0;iter2<50;iter2++)
	{
		disviq[iter][iter2] = 0;
		disvdist[iter][iter2] = 0;
	}
  }
  for(int i=0;i<(xpoints*ypoints*zpoints);i++)
  {
	int gnum = voxels[i].grainname;
	int gnumnn = voxels[i].nearestneighbor;
	double schmid = grains[gnum].schmidfactor;
	double schmidnn = grains[gnumnn].schmidfactor;
	double disorientation = voxels[i].misorientation;
	double imagequality = voxels[i].imagequality;
	double distance = voxels[i].nearestneighbordistance;
	int schmidbin = int((schmid-0.25)/0.025);
	int schmidbinnn = int(((schmid/schmidnn)-0.5)/0.2);
	int iqbin = int((imagequality)/50);
	int distbin = int((distance)/0.2);
	if(schmidbin > 9) schmidbin = 9;
	if(schmidbinnn > 9) schmidbinnn = 9;
	if(iqbin > 49) iqbin = 49;
	if(distbin > 49) distbin = 49;
	int disbin = int(disorientation/1.0);
	if(disbin > 24) disbin = 24;
	if(gnum != 0 && schmidbin >= 0)
	{
		schmidvdis[schmidbin][disbin]++;
	}
	if(gnumnn != 0 && schmidbinnn >= 0)
	{
		schmidvdis2[schmidbinnn][disbin]++;
	}
	if(gnum != 0)
	{
		disviq[disbin][iqbin]++;
		disvdist[disbin][distbin]++;
	}
  }
  string filename = "Schmid Factor v Disorientation.txt";
  ofstream outFile2;
  outFile2.open(filename.c_str());
  for(int iter=0;iter<10;iter++)
  {
	for(int iter2=0;iter2<25;iter2++)
	{
		outFile2 << schmidvdis[iter][iter2] << "	";
	}
	outFile2 << endl;
  }
  outFile2 << endl;
  for(int iter=0;iter<10;iter++)
  {
	for(int iter2=0;iter2<25;iter2++)
	{
		outFile2 << schmidvdis2[iter][iter2] << "	";
	}
	outFile2 << endl;
  }
  outFile2 << endl;
  for(int iter=0;iter<25;iter++)
  {
	for(int iter2=0;iter2<50;iter2++)
	{
		outFile2 << disviq[iter][iter2] << "	";
	}
	outFile2 << endl;
  }
  outFile2 << endl;
  for(int iter=0;iter<25;iter++)
  {
	for(int iter2=0;iter2<50;iter2++)
	{
		outFile2 << disvdist[iter][iter2] << "	";
	}
	outFile2 << endl;
  }
  outFile2.close();
*/  ofstream outFile;
  outFile.open(writename1.c_str());
  outFile << "STATS" << endl;
  outFile << "Grain_Diameter_Info" << endl;
  outFile << (maxdiameter-mindiameter)+1 << " " << maxdiameter << " " << mindiameter << endl;
  outFile << "Grain_Size_Distribution" << endl;
  outFile << avglogdiam << " " << sdlogdiam << "	" << actualgrains << endl;
  outFile << "Grain_SizeVBoverA_Distributions" << endl;
  for(int temp7 = mindiameter; temp7 < (maxdiameter)+1; temp7++)
  {
	outFile << temp7 <<	" " << svbovera[temp7][3] << " " << svbovera[temp7][4] << "	" << svbovera[temp7][0] << endl;
  }
  outFile << "Grain_SizeVNeighbors_Distributions" << endl;
  for(int temp7 = mindiameter; temp7 < (maxdiameter)+1; temp7++)
  {
    outFile << temp7 << " " << neighborhood[temp7][1] << " " << neighborhood[temp7][2] << "	" << neighborhood[temp7][3] << " " << neighborhood[temp7][4] << "	" <<  neighborhood[temp7][5] << " " << neighborhood[temp7][6] << "	" <<  neighborhood[temp7][7] << " " << neighborhood[temp7][8] << "	" << neighborhood[temp7][0]  << endl;
  }
//  outFile << "Grain_SizeVOmega3_Distributions" << endl;
//  for(int temp7 = mindiameter; temp7 < (maxdiameter)+1; temp7++)
//  {
//    outFile << temp7 << " " << svomega3[temp7][3] << " " << svomega3[temp7][4] << "	" << svomega3[temp7][0]  << endl;
//  }
  outFile.close();
  ofstream outFile7;
  outFile7.open(writename2.c_str());
  for(int i = 0; i < 36; i++)
  {
    outFile7 << misobin[i] << endl;
  }
  outFile7.close();
  ofstream outFile8;
  outFile8.open(writename3.c_str());
  for(int i = 0; i < 10; i++)
  {
    outFile8 << (microbin[i]/actualgrains) << endl;
  }
  outFile8.close();
}

#define WRITE_VTK_GRAIN_HEADER()\
  fprintf(f, "# vtk DataFile Version 2.0\n");\
  fprintf(f, "data set from AIMReconstruction\n");\
  fprintf(f, "ASCII\n");\
  fprintf(f, "DATASET STRUCTURED_POINTS\n");\
  fprintf(f, "DIMENSIONS %d %d %d\n", xpoints, ypoints, zpoints);\
  fprintf(f, "ORIGIN 0.0 0.0 0.0\n");\
  fprintf(f, "SPACING %f %f %f\n", resx, resy, resz);\
  fprintf(f, "POINT_DATA %d\n\n", xpoints*ypoints*zpoints );\



#define WRITE_VTK_GRAIN_IDS()\
  fprintf(f, "SCALARS GrainID int  1\n");\
  fprintf(f, "LOOKUP_TABLE default\n");\
  for (size_t i = 0; i < total; i++) {\
    if(i%20 == 0 && i > 0) { fprintf(f, "\n"); }\
    fprintf(f, "%d ", voxels[i].grainname);\
  }\
  fprintf(f, "\n");\


#define WRITE_VTK_SCALARS_FROM_VOXEL(name, type, var)\
  fprintf(f, "SCALARS %s %s\n", #name, #type);\
  fprintf(f, "LOOKUP_TABLE default\n");\
  for (size_t i = 0; i < total; i++) {\
    if(i%20 == 0 && i > 0) { fprintf(f, "\n");}\
    fprintf(f, "%f ", voxels[i].var);\
  }\


#define WRITE_VTK_GRAIN_WITH_VOXEL_SCALAR_VALUE(name, var)\
int ReconstructionFunc::write##name##VizFile(const std::string &file)\
{\
  FILE* f = NULL;\
  f = fopen(file.c_str(), "w");\
  if (NULL == f) {return 1;}\
  WRITE_VTK_GRAIN_HEADER()\
  size_t total = xpoints*ypoints*zpoints;\
  WRITE_VTK_GRAIN_IDS()\
  WRITE_VTK_SCALARS_FROM_VOXEL(name, float, var)\
  fclose(f);\
  return 0;\
}


#define WRITE_VTK_GRAIN_WITH_GRAIN_SCALAR_VALUE(name, var)\
int ReconstructionFunc::write##name##VizFile(const std::string &file)\
{\
  FILE* f = NULL;\
  f = fopen(file.c_str(), "w");\
  if (NULL == f) {return 1;}\
  WRITE_VTK_GRAIN_HEADER()\
  size_t total = xpoints*ypoints*zpoints;\
  WRITE_VTK_GRAIN_IDS()\
  fprintf(f, "SCALARS SchmidFactor float\n");\
  fprintf(f, "LOOKUP_TABLE default\n");\
  for (size_t i = 0; i < total; i++) {\
    if(i%20 == 0 && i > 0) { fprintf(f, "\n");}\
    fprintf(f, "%f ", m_Grains[voxels[i].grainname].schmidfactor);\
  }\
  fclose(f);\
  return 0;\
}

// -----------------------------------------------------------------------------
//
// -----------------------------------------------------------------------------
WRITE_VTK_GRAIN_WITH_VOXEL_SCALAR_VALUE(Disorientation, kernelmisorientation);
WRITE_VTK_GRAIN_WITH_VOXEL_SCALAR_VALUE(ImageQuality, imagequality);
WRITE_VTK_GRAIN_WITH_GRAIN_SCALAR_VALUE(SchmidFactor, schmidfactor);

// -----------------------------------------------------------------------------
//
// -----------------------------------------------------------------------------
int ReconstructionFunc::writeVisualizationFile(const std::string &file)
{
  FILE* f = NULL;
  f = fopen(file.c_str(), "w");
  if (NULL == f) {return 1;}
  WRITE_VTK_GRAIN_HEADER()
  size_t total = xpoints*ypoints*zpoints;
  WRITE_VTK_GRAIN_IDS()

  WRITE_VTK_SCALARS_FROM_VOXEL(SurfaceVoxel, float, nearestneighbordistance)

  if (mergetwinsoption == 1)
  {
    fprintf(f, "SCALARS WasTwin int 1");
    fprintf(f, "LOOKUP_TABLE default\n");
    size_t grainname = 0;
    for (int i = 0; i < total; i++) {
      if(i%20 == 0 && i > 0) { fprintf(f, "\n");}
      grainname = voxels[i].grainname;
      fprintf(f, "%d ", m_Grains[grainname].gottwinmerged);
    }
  }

  fclose(f);
  return 0;
}

// -----------------------------------------------------------------------------
//
// -----------------------------------------------------------------------------
int ReconstructionFunc::writeIPFVizFile(const std::string &file)
{
  FILE* f = NULL;
  f = fopen(file.c_str(), "w");
  if (NULL == f) {return 1;}
  WRITE_VTK_GRAIN_HEADER()
  size_t total = xpoints*ypoints*zpoints;
  WRITE_VTK_GRAIN_IDS()

  fprintf(f, "COLOR_SCALARS colors 3\n");
  double red,green,blue;
  double q1[4];
  unsigned char rgb[3] = {0, 0, 0};
  double RefDirection[3] = {0.0, 0.0, 1.0};
  for (size_t i = 0; i < total; i++)
  {
    if(crystruct == AIM::Reconstruction::Cubic)
    {
      OIMColoring::GenerateIPFColor(voxels[i].euler1, voxels[i].euler2, voxels[i].euler3, RefDirection[0], RefDirection[1], RefDirection[2], rgb);
      red = static_cast<double>(double(rgb[0])/255.0);
      green = static_cast<double>(double(rgb[1])/255.0);
      blue = static_cast<double>(double(rgb[2])/255.0);
      //  calculateCubicIPFColor( q1, red, green, blue);
    }
    if(crystruct == AIM::Reconstruction::Hexagonal)
    {
      q1[0]=voxels[i].quat[1];
      q1[1]=voxels[i].quat[2];
      q1[2]=voxels[i].quat[3];
      q1[3]=voxels[i].quat[4];
      OIMColoring::CalculateHexIPFColor(q1, red, green, blue);
    }
    fprintf(f, "%f %f %f\n",red, green, blue);
  }


  fclose(f);
  return 0;
}
// -----------------------------------------------------------------------------
//
// -----------------------------------------------------------------------------
int  ReconstructionFunc::writeDownSampledVizFile(const std::string &file )
{
  FILE* f = NULL;
  f = fopen(file.c_str(), "w");
  if (NULL == f) {return 1;}
  int counter = 0;
  double x, y, z;
  double dsresx, dsresy, dsresz;
  int col, row, plane;
  int index;
  int dsxpoints = int(sizex / (resx * downsamplefactor));
  int dsypoints = int(sizey / (resy * downsamplefactor));
  int dszpoints = int(sizez / (resz * downsamplefactor));
  dsresx = resx * downsamplefactor;
  dsresy = resy * downsamplefactor;
  dsresz = resz * downsamplefactor;
  fprintf(f, "# vtk DataFile Version 2.0\n");
  fprintf(f, "Down Sampled from AIMReconstruction\n");
  fprintf(f, "ASCII\n");
  fprintf(f, "DATASET STRUCTURED_POINTS\n");
  fprintf(f, "DIMENSIONS %d %d %d\n", dsxpoints, dsypoints, dszpoints);
  fprintf(f, "ORIGIN 0.0 0.0 0.0\n");
  fprintf(f, "SPACING %f %f %f\n", dsresx, dsresy, dsresz);
  fprintf(f, "POINT_DATA %d\n\n", dsxpoints*dsypoints*dszpoints );
  fprintf(f, "SCALARS GrainID int  1\n");
  fprintf(f, "LOOKUP_TABLE default\n");
  for (int i = 0; i < dszpoints; i++)
  {
    for (int j = 0; j < dsypoints; j++)
    {
      for (int k = 0; k < dsxpoints; k++)
      {
        x = (k * dsresx) + (dsresx / 2.0);
        y = (j * dsresy) + (dsresy / 2.0);
        z = (i * dsresz) + (dsresz / 2.0);
        col = int(x / resx);
        row = int(y / resy);
        plane = int(z / resz);
        index = (plane * xpoints * ypoints) + (row * xpoints) + col;
        if(counter%20 == 0 && counter > 0) { fprintf(f, "\n"); }
        fprintf(f,"%d ", voxels[index].grainname);
        counter++;
      }
    }
  }

  fclose(f);
  return 0;
}


#if 0
// -----------------------------------------------------------------------------
//
// -----------------------------------------------------------------------------
void ReconstructionFunc::calculateCubicIPFColor(double q1[4],
    double &red, double &green, double &blue)
{
  double p[3];
  double d[3];
  double theta, phi;
  p[0] = (2 * q1[0] * q1[2] + 2 * q1[1] * q1[3]) * 1;
  p[1] = (2 * q1[1] * q1[2] + 2 * q1[0] * q1[3]) * 1;
  p[2] = (1 - 2 * q1[0] * q1[0] - 2 * q1[1] * q1[1]) * 1;
  double denom = p[0] * p[0] + p[1] * p[1] + p[2] * p[2];
  denom = pow(denom, 0.5);
  p[0] = fabs(p[0] / denom);
  p[1] = fabs(p[1] / denom);
  p[2] = fabs(p[2] / denom);
  int j, k, flag = 1;
  double temp;
  for (j = 0; (j < 3) && flag == 1; j++)
  {
    flag = 0;
    for (k = 0; k < 2; k++)
    {
      if (p[k + 1] < p[k])
      {
        temp = p[k];
        p[k] = p[k + 1];
        p[k + 1] = temp;
        flag = 1;
      }
    }

  }

  theta = (p[0] * 0) + (p[1] * -sqrt(2.0) / 2.0) + (p[2] * sqrt(2.0) / 2.0);
  if (theta > 1) theta = 1;

  if (theta < -1) theta = -1;

  theta = (180.0 / m_pi) * acos(theta);
  red = (90.0 - theta) / 45.0;
  d[0] = (p[1] * 1) - (p[2] * 0);
  d[1] = (p[2] * 0) - (p[0] * 1);
  d[2] = (p[0] * 0) - (p[1] * 0);
  if (d[0] != 0) d[0] = -(d[1] + d[2]) / d[0];

  if (d[0] == 0) d[0] = 0;

  d[1] = 1;
  d[2] = 1;
  double norm = pow(((d[0] * d[0]) + (d[1] * d[1]) + (d[2] * d[2])), 0.5);
  d[0] = d[0] / norm;
  d[1] = d[1] / norm;
  d[2] = d[2] / norm;
  phi = (d[0] * 0) + (d[1] * sqrt(2.0) / 2.0) + (d[2] * sqrt(2.0) / 2.0);
  if (phi > 1) phi = 1;

  if (phi < -1) phi = -1;

  phi = (180.0 / m_pi) * acos(phi);
  green = (1 - red) * ((35.26 - phi) / 35.26);
  blue = (1 - red) - green;
  double max = red;
  if (green > max) max = green;

  if (blue > max) max = blue;

  red = red / max;
  green = green / max;
  blue = blue / max;
  red = (0.75 * red) + 0.25;
  green = (0.75 * green) + 0.25;
  blue = (0.75 * blue) + 0.25;
}
#endif


// -----------------------------------------------------------------------------
//
// -----------------------------------------------------------------------------




void ReconstructionFunc::write_graindata(const std::string &graindataFile)
{
  vector<int>* nlist;
  vector<int> neighdistfunc;
  ofstream outFile;
  outFile.open(graindataFile.c_str());
  outFile << numgrains << endl;
  outFile << "Grain ID	Euler1	Euler2	Euler3	Equiv. Sphere Diameter	Grain Avg. Disorientation	Surface Grain	No. Neighbors	List of Neighbors ->" << endl;
  for(int i = 1; i < numgrains; i++)
  {
	double volume = m_Grains[i].volume;
	double radius = m_Grains[i].equivdiameter;
	int onsurface = m_Grains[i].surfacegrain;
	double avgmiso = m_Grains[i].averagemisorientation;
	nlist = m_Grains[i].neighborlist;
	neighdistfunc = m_Grains[i].neighbordistfunc;
	int nucleus = m_Grains[i].nucleus;
	outFile << i << "	" << voxels[nucleus].euler1 <<  "	" << voxels[nucleus].euler2 <<  "	" << voxels[nucleus].euler3 << "	" << radius << "	" << avgmiso << "	" << onsurface << "	";
//	for(int j=0;j<neighdistfunc.size();j++)
//	{
//		outFile << neighdistfunc[j] << "	";
//	}
	outFile << i << "	" << voxels[nucleus].euler1 <<  "	" << voxels[nucleus].euler2 <<  "	" << voxels[nucleus].euler3 << "	" << radius << "	" << avgmiso << "	" << onsurface << "	" << nlist->size() << "	";
	size_t stop = nlist->size();
	for(size_t j=0;j<stop;j++)
	{
		outFile << nlist->at(j) << "	";
	}
	outFile << endl;
  }
  outFile.close();

}

void ReconstructionFunc::write_grains(const std::string &outputdir)
{
  std::stringstream ss;
  ss.setf(std::ios::fixed);
  ss.fill('0');

  std::ofstream outFile;

  vector<int >* vlist = NULL;
  vector<int > plist(((xpoints + 1) * (ypoints + 1) * (zpoints + 1)), 0);
  int pcount = 0;
  int ocol, orow, oplane;
  int col, row, plane;
  int vid, pid;
  for (int i = 1; i < numgrains; i++)
  {
    ss.str("");
    ss << outputdir << MXADir::Separator << "Grain_" << std::setw(5) << i << ".vtk";

    outFile.open(ss.str().c_str(), std::ios::trunc);
    outFile << "# vtk DataFile Version 2.0" << endl;
    outFile << "data set from FFT2dx_GB" << endl;
    outFile << "ASCII" << endl;
    outFile << "DATASET UNSTRUCTURED_GRID" << endl;
    if (NULL == m_Grains[i].voxellist)
    {
      m_Grains[i].voxellist = new std::vector<int>;
    }
    vlist = m_Grains[i].voxellist;
    pcount = 0;
    for (std::vector<int>::size_type j = 0; j < vlist->size(); j++)
    {
      vid = vlist->at(j);
      ocol = vid % xpoints;
      orow = (vid / xpoints) % ypoints;
      oplane = vid / (xpoints * ypoints);
      for (int k = 0; k < 8; k++)
      {
        if (k == 0) col = ocol, row = orow, plane = oplane;
        if (k == 1) col = ocol + 1, row = orow, plane = oplane;
        if (k == 2) col = ocol, row = orow + 1, plane = oplane;
        if (k == 3) col = ocol + 1, row = orow + 1, plane = oplane;
        if (k == 4) col = ocol, row = orow, plane = oplane + 1;
        if (k == 5) col = ocol + 1, row = orow, plane = oplane + 1;
        if (k == 6) col = ocol, row = orow + 1, plane = oplane + 1;
        if (k == 7) col = ocol + 1, row = orow + 1, plane = oplane + 1;
        pid = (plane * (xpoints + 1) * (ypoints + 1)) + (row * (xpoints + 1)) + col;
        if (plist[pid] == 0)
        {
          plist[pid] = pcount;
          pcount++;
        }
      }
    }
    outFile << "POINTS " << pcount << " float" << endl;
    pcount = 0;
    plist.clear();
    plist.resize(((xpoints + 1) * (ypoints + 1) * (zpoints + 1)), 0);
    for (std::vector<int>::size_type j = 0; j < vlist->size(); j++)
    {
      vid = vlist->at(j);
      ocol = vid % xpoints;
      orow = (vid / xpoints) % ypoints;
      oplane = vid / (xpoints * ypoints);
      for (int k = 0; k < 8; k++)
      {
        if (k == 0) col = ocol, row = orow, plane = oplane;
        if (k == 1) col = ocol + 1, row = orow, plane = oplane;
        if (k == 2) col = ocol, row = orow + 1, plane = oplane;
        if (k == 3) col = ocol + 1, row = orow + 1, plane = oplane;
        if (k == 4) col = ocol, row = orow, plane = oplane + 1;
        if (k == 5) col = ocol + 1, row = orow, plane = oplane + 1;
        if (k == 6) col = ocol, row = orow + 1, plane = oplane + 1;
        if (k == 7) col = ocol + 1, row = orow + 1, plane = oplane + 1;
        pid = (plane * (xpoints + 1) * (ypoints + 1)) + (row * (xpoints + 1)) + col;
        if (plist[pid] == 0)
        {
          plist[pid] = pcount;
          pcount++;
          outFile << (col * resx) << "	" << (row * resy) << "	" << (plane * resz) << endl;
        }
      }
    }
    outFile << endl;
    outFile << "CELLS " << vlist->size() << " " << vlist->size() * 9 << endl;
    for (std::vector<int>::size_type j = 0; j < vlist->size(); j++)
    {
      vid = vlist->at(j);
      ocol = vid % xpoints;
      orow = (vid / xpoints) % ypoints;
      oplane = vid / (xpoints * ypoints);
      outFile << "8	";
      for (int k = 0; k < 8; k++)
      {
        if (k == 0) col = ocol, row = orow, plane = oplane;
        if (k == 1) col = ocol + 1, row = orow, plane = oplane;
        if (k == 2) col = ocol, row = orow + 1, plane = oplane;
        if (k == 3) col = ocol + 1, row = orow + 1, plane = oplane;
        if (k == 4) col = ocol, row = orow, plane = oplane + 1;
        if (k == 5) col = ocol + 1, row = orow, plane = oplane + 1;
        if (k == 6) col = ocol, row = orow + 1, plane = oplane + 1;
        if (k == 7) col = ocol + 1, row = orow + 1, plane = oplane + 1;
        pid = (plane * (xpoints + 1) * (ypoints + 1)) + (row * (xpoints + 1)) + col;
        outFile << plist[pid] << "	";
      }
      outFile << endl;
    }
    outFile << endl;
    outFile << "CELL_TYPES " << vlist->size() << endl;
    for (std::vector<int>::size_type j = 0; j < vlist->size(); j++)
    {
      outFile << "11" << endl;
    }
    outFile << endl;
    outFile << "CELL_DATA " << vlist->size() << endl;
    outFile << "SCALARS GrainID int" << endl;
    outFile << "LOOKUP_TABLE default" << endl;
    for (std::vector<int>::size_type j = 0; j < vlist->size(); j++)
    {
      vid = vlist->at(j);
      outFile << voxels[vid].grainname << endl;
    }
    outFile << endl;
    outFile << "SCALARS KernelAvgDisorientation float" << endl;
    outFile << "LOOKUP_TABLE default" << endl;
    for (std::vector<int>::size_type j = 0; j < vlist->size(); j++)
    {
      vid = vlist->at(j);
      outFile << voxels[vid].kernelmisorientation << endl;
    }
    outFile << endl;
    outFile << "SCALARS GrainAvgDisorientation float" << endl;
    outFile << "LOOKUP_TABLE default" << endl;
    for (std::vector<int>::size_type j = 0; j < vlist->size(); j++)
    {
      vid = vlist->at(j);
      outFile << voxels[vid].misorientation << endl;
    }
    outFile << endl;
    outFile << "SCALARS ImageQuality float" << endl;
    outFile << "LOOKUP_TABLE default" << endl;
    for (std::vector<int>::size_type j = 0; j < vlist->size(); j++)
    {
      vid = vlist->at(j);
      outFile << voxels[vid].imagequality << endl;
    }
    outFile << endl;
    outFile << "SCALARS SchmidFactor float" << endl;
    outFile << "LOOKUP_TABLE default" << endl;
    for (std::vector<int>::size_type j = 0; j < vlist->size(); j++)
    {
      outFile << m_Grains[i].schmidfactor << endl;
    }
    outFile.close();
    plist.clear();
    plist.resize(((xpoints + 1) * (ypoints + 1) * (zpoints + 1)), 0);
  }
}

// -----------------------------------------------------------------------------
//
// -----------------------------------------------------------------------------
void ReconstructionFunc::write_axisodf(const std::string &axisFile)
{
  ofstream outFile;
  outFile.open(axisFile.c_str());
  double density;
  for (int i = 0; i < (18 * 18 * 18); i++)
  {
    density = axisodf[i].density;
    outFile << double(density / totalaxes) << endl;
  }
  outFile.close();
}

// -----------------------------------------------------------------------------
//
// -----------------------------------------------------------------------------
void ReconstructionFunc::write_eulerodf(const std::string &eulerFile)
{
  ofstream outFile;
  outFile.open(eulerFile.c_str());
  double density;
  int numbins = 0;
  if (crystruct == AIM::Reconstruction::Hexagonal) numbins = 36 * 36 * 12;
  if (crystruct == AIM::Reconstruction::Cubic) numbins = 18 * 18 * 18;
  for (int i = 0; i < numbins; i++)
  {
    density = eulerodf[i].density;
    outFile << double(density / totalvol) << endl;
  }
  outFile.close();
}

double ReconstructionFunc::gamma(double x)
{
    int i,k,m;
    double ga,gr,r,z;


    static double g[] = {
        1.0,
        0.5772156649015329,
       -0.6558780715202538,
       -0.420026350340952e-1,
        0.1665386113822915,
       -0.421977345555443e-1,
       -0.9621971527877e-2,
        0.7218943246663e-2,
       -0.11651675918591e-2,
       -0.2152416741149e-3,
        0.1280502823882e-3,
       -0.201348547807e-4,
       -0.12504934821e-5,
        0.1133027232e-5,
       -0.2056338417e-6,
        0.6116095e-8,
        0.50020075e-8,
       -0.11812746e-8,
        0.1043427e-9,
        0.77823e-11,
       -0.36968e-11,
        0.51e-12,
       -0.206e-13,
       -0.54e-14,
        0.14e-14};

    if (x > 171.0) return 1e308;    // This value is an overflow flag.
    if (x == (int)x) {
        if (x > 0.0) {
            ga = 1.0;               // use factorial
            for (i=2;i<x;i++) {
               ga *= i;
            }
         }
         else
            ga = 1e308;
     }
     else {
        if (fabs(x) > 1.0) {
            z = fabs(x);
            m = (int)z;
            r = 1.0;
            for (k=1;k<=m;k++) {
                r *= (z-k);
            }
            z -= m;
        }
        else
            z = x;
        gr = g[24];
        for (k=23;k>=0;k--) {
            gr = gr*z+g[k];
        }
        ga = 1.0/(gr*z);
        if (fabs(x) > 1.0) {
            ga *= r;
            if (x < 0.0) {
                ga = -1 * m_pi/(x*ga*sin(m_pi*x));
            }
        }
    }
    return ga;
}


double ReconstructionFunc::find_xcoord(long index)
{
	double x = resx*double(index%xpoints);
	return x;
}
double ReconstructionFunc::find_ycoord(long index)
{
	double y = resy*double((index/xpoints)%ypoints);
	return y;
}
double ReconstructionFunc::find_zcoord(long index)
{
	double z = resz*double(index/(xpoints*ypoints));
	return z;
}<|MERGE_RESOLUTION|>--- conflicted
+++ resolved
@@ -230,14 +230,7 @@
   }
   for(int j = 0; j < (xpoints*ypoints*zpoints); j++)
   {
-<<<<<<< HEAD
-    count = 0;
-    goodcount = 0;
-//    if (voxels[j].imagequality > minseedimagequality && voxels[j].imagequality2 > 15000)
-    if (voxels[j].imagequality > minseedimagequality)
-=======
     if (voxels[j].imagequality > minseedimagequality )
->>>>>>> be6817a2
 	{
 	    count = 0;
 	    goodcount = 0;
