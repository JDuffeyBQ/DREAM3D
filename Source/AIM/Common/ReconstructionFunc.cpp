--- conflicted
+++ resolved
@@ -1185,13 +1185,9 @@
     int grainname = voxels[i].grainname;
     if (m_Grains[grainname]->numneighbors == 1)
     {
-<<<<<<< HEAD
 	  m_Grains[grainname].gotcontainedmerged = 1;
       voxels[i].grainname = m_Grains[grainname].neighborlist->at(0);
 	  m_Grains[m_Grains[grainname].neighborlist->at(0)].numvoxels++;
-=======
-      voxels[i].grainname = m_Grains[grainname]->neighborlist->at(0);
->>>>>>> 1a7daf00
       voxels[i].unassigned = 1;
     }
   }
@@ -1253,51 +1249,27 @@
   }
   for (int i = 1; i < numgrains; i++)
   {
-<<<<<<< HEAD
 	  if(m_Grains[i].nucleus != -1)
 	  {
-		  size = 0;
-		  int nucleus = m_Grains[i].nucleus;
-		  if(m_Grains[currentgrain].voxellist != NULL) { delete m_Grains[currentgrain].voxellist; }
-		  m_Grains[currentgrain].voxellist = new std::vector<int>(initialVoxelsListSize,-1);
-		  m_Grains[currentgrain].voxellist->at(size) = nucleus;
+	      size = 0;
+	      int nucleus = m_Grains[i]->nucleus;
+		  if(m_Grains[currentgrain]->voxellist == NULL) m_Grains[currentgrain]->voxellist = new std::vector<int>(initialVoxelsListSize,-1);
+		  else m_Grains[currentgrain]->voxellist->resize(initialVoxelsListSize,-1);
+		  m_Grains[currentgrain]->voxellist->at(size) = nucleus;
 		  voxels[nucleus].alreadychecked = 1;
 		  voxels[nucleus].grainname = currentgrain;
 		  size++;
 		  for (int k = 0; k < 5; k++)
 		  {
-			m_Grains[currentgrain].avg_quat[k] = 0.0;
+			m_Grains[currentgrain]->avg_quat[k] = 0.0;
 		  }
 		  for (size_t j = 0; j < size; j++)
 		  {
-			int currentpoint = m_Grains[currentgrain].voxellist->at(j);
+			int currentpoint = m_Grains[currentgrain]->voxellist->at(j);
 			col = currentpoint % xpoints;
 			row = (currentpoint / xpoints) % ypoints;
 			plane = currentpoint / (xpoints * ypoints);
 			if(voxels[currentpoint].unassigned == 0)
-=======
-      size = 0;
-      int nucleus = m_Grains[i]->nucleus;
-	  if(m_Grains[currentgrain]->voxellist == NULL) m_Grains[currentgrain]->voxellist = new std::vector<int>(initialVoxelsListSize,-1);
-	  else m_Grains[currentgrain]->voxellist->resize(initialVoxelsListSize,-1);
-	  m_Grains[currentgrain]->voxellist->at(size) = nucleus;
-      voxels[nucleus].alreadychecked = 1;
-      voxels[nucleus].grainname = currentgrain;
-      size++;
-	  for (int k = 0; k < 5; k++)
-	  {
-		m_Grains[currentgrain]->avg_quat[k] = 0.0;
-	  }
-      for (size_t j = 0; j < size; j++)
-      {
-        int currentpoint = m_Grains[currentgrain]->voxellist->at(j);
-        col = currentpoint % xpoints;
-        row = (currentpoint / xpoints) % ypoints;
-        plane = currentpoint / (xpoints * ypoints);
-		if(voxels[currentpoint].unassigned == 0)
-		{
-			for (int k = 0; k < 5; k++)
->>>>>>> 1a7daf00
 			{
 				for (int k = 0; k < 5; k++)
 				{
@@ -1314,7 +1286,6 @@
 			}
 			for (int k = 0; k < 26; k++)
 			{
-<<<<<<< HEAD
 			  good = 1;
 			  neighbor = currentpoint + neighbors[k];
 			  if (k < 9 && plane == 0) good = 0;
@@ -1328,60 +1299,23 @@
 				int grainname = voxels[neighbor].grainname;
 				if (grainname == i)
 				{
-				  m_Grains[currentgrain].voxellist->at(size) = neighbor;
+				  m_Grains[currentgrain]->voxellist->at(size) = neighbor;
 				  voxels[neighbor].alreadychecked = 1;
 				  voxels[neighbor].grainname = currentgrain;
 				  size++;
-				  if (size >= m_Grains[currentgrain].voxellist->size()) m_Grains[currentgrain].voxellist->resize(size + initialVoxelsListSize, -1);
+				  if (size >= m_Grains[currentgrain]->voxellist->size()) m_Grains[currentgrain]->voxellist->resize(size + initialVoxelsListSize, -1);
 				}
 			  }
 			}
 		  }
-		  m_Grains[currentgrain].voxellist->erase(std::remove(m_Grains[currentgrain].voxellist->begin(), m_Grains[currentgrain].voxellist->end(), -1), m_Grains[currentgrain].voxellist->end());
-		  m_Grains[currentgrain].active = 1;
-		  m_Grains[currentgrain].nucleus = nucleus;
-		  q1avg = m_Grains[currentgrain].avg_quat[1]/m_Grains[currentgrain].avg_quat[0];
-		  q2avg = m_Grains[currentgrain].avg_quat[2]/m_Grains[currentgrain].avg_quat[0];
-		  q3avg = m_Grains[currentgrain].avg_quat[3]/m_Grains[currentgrain].avg_quat[0];
-		  q4avg = m_Grains[currentgrain].avg_quat[4]/m_Grains[currentgrain].avg_quat[0];
-=======
-				voxels[currentpoint].quat[k] = q2[k];
-				m_Grains[currentgrain]->avg_quat[k] = m_Grains[currentgrain]->avg_quat[k] + voxels[currentpoint].quat[k];
-			}
-		}
-        for (int k = 0; k < 26; k++)
-        {
-          good = 1;
-          neighbor = currentpoint + neighbors[k];
-          if (k < 9 && plane == 0) good = 0;
-          if (k > 16 && plane == (zpoints - 1)) good = 0;
-          if ((k == 0 || k == 1 || k == 2 || k == 9 || k == 10 || k == 11 || k == 17 || k == 18 || k == 19) && row == 0) good = 0;
-          if ((k == 6 || k == 7 || k == 8 || k == 14 || k == 15 || k == 16 || k == 23 || k == 24 || k == 25) && row == (ypoints - 1)) good = 0;
-          if ((k == 0 || k == 3 || k == 6 || k == 9 || k == 12 || k == 14 || k == 17 || k == 20 || k == 23) && col == 0) good = 0;
-          if ((k == 2 || k == 5 || k == 8 || k == 11 || k == 13 || k == 16 || k == 19 || k == 22 || k == 25) && col == (xpoints - 1)) good = 0;
-          if (good == 1 && voxels[neighbor].alreadychecked == 0)
-          {
-            int grainname = voxels[neighbor].grainname;
-            if (grainname == i)
-            {
-              m_Grains[currentgrain]->voxellist->at(size) = neighbor;
-              voxels[neighbor].alreadychecked = 1;
-              voxels[neighbor].grainname = currentgrain;
-              size++;
-              if (size >= m_Grains[currentgrain]->voxellist->size()) m_Grains[currentgrain]->voxellist->resize(size + initialVoxelsListSize, -1);
-            }
-          }
-        }
-      }
-
-      m_Grains[currentgrain]->voxellist->erase(std::remove(m_Grains[currentgrain]->voxellist->begin(), m_Grains[currentgrain]->voxellist->end(), -1), m_Grains[currentgrain]->voxellist->end());
+
+		  m_Grains[currentgrain]->voxellist->erase(std::remove(m_Grains[currentgrain]->voxellist->begin(), m_Grains[currentgrain]->voxellist->end(), -1), m_Grains[currentgrain]->voxellist->end());
 		  m_Grains[currentgrain]->active = 1;
 		  m_Grains[currentgrain]->nucleus = nucleus;
 		  q1avg = m_Grains[currentgrain]->avg_quat[1]/m_Grains[currentgrain]->avg_quat[0];
 		  q2avg = m_Grains[currentgrain]->avg_quat[2]/m_Grains[currentgrain]->avg_quat[0];
 		  q3avg = m_Grains[currentgrain]->avg_quat[3]/m_Grains[currentgrain]->avg_quat[0];
 		  q4avg = m_Grains[currentgrain]->avg_quat[4]/m_Grains[currentgrain]->avg_quat[0];
->>>>>>> 1a7daf00
 		  diff=atan2(q2avg,q1avg);
 		  sum=atan2(q3avg,q4avg);
 		  ea1good=(diff+sum);
@@ -1390,20 +1324,16 @@
 		  tmp = pow(tmp,0.5);
 		  if(tmp > 1.0) tmp=1.0;
 		  ea2good=2*acos(tmp);
-<<<<<<< HEAD
-		  m_Grains[currentgrain].euler1 = ea1good;
-		  m_Grains[currentgrain].euler2 = ea2good;
-		  m_Grains[currentgrain].euler3 = ea3good;
-		  currentgrain++;
-	  }
-=======
 		  m_Grains[currentgrain]->euler1 = ea1good;
 		  m_Grains[currentgrain]->euler2 = ea2good;
 		  m_Grains[currentgrain]->euler3 = ea3good;
 		  currentgrain++;
+	  }
   }
   if (currentgrain <= m_Grains.size())
-  {  m_Grains.resize(currentgrain);}
+  {  
+	  m_Grains.resize(currentgrain);
+  }
   else
   {
     size_t oldSize = m_Grains.size();
@@ -1412,7 +1342,6 @@
     {
       m_Grains[g] = Grain::New();
     }
->>>>>>> 1a7daf00
   }
   numgrains = currentgrain;
   find_neighbors();
@@ -1579,12 +1508,8 @@
       voxelslist.erase(std::remove(voxelslist.begin(), voxelslist.end(), -1), voxelslist.end());
 	  if(voxelslist.size() >= minallowedgrainsize)
 	  {
-<<<<<<< HEAD
-		  m_Grains[currentgrain].active = 1;
-		  m_Grains[currentgrain].numvoxels = voxelslist.size();
-=======
 		  m_Grains[currentgrain]->active = 1;
->>>>>>> 1a7daf00
+		  m_Grains[currentgrain]->numvoxels = voxelslist.size();
 		  currentgrain++;
 		  voxelslist.clear();
 		  voxelslist.resize(initialVoxelsListSize,-1);
@@ -4085,20 +4010,12 @@
   outFile << "Grain ID	Euler1	Euler2	Euler3	Equiv. Diameter	Grain Avg. Disorientation	Surface Grain	Schmid Factor	No. Neighbors" << endl;
   for (int i = 1; i < numgrains; i++)
   {
-<<<<<<< HEAD
-    double diameter = m_Grains[i].equivdiameter;
-    int onsurface = m_Grains[i].surfacegrain;
-    double avgmiso = m_Grains[i].averagemisorientation;
-	double schmid = m_Grains[i].schmidfactor;
-    nlist = m_Grains[i].neighborlist;
-    int nucleus = m_Grains[i].nucleus;
-=======
     double diameter = m_Grains[i]->equivdiameter;
     int onsurface = m_Grains[i]->surfacegrain;
     double avgmiso = m_Grains[i]->averagemisorientation;
+    double schmid = m_Grains[i]->schmidfactor;
     nlist = m_Grains[i]->neighborlist;
     int nucleus = m_Grains[i]->nucleus;
->>>>>>> 1a7daf00
     outFile << i << "	" << voxels[nucleus].euler1 << "	" << voxels[nucleus].euler2 << "	" << voxels[nucleus].euler3 << "	" << diameter << "	" << avgmiso << "	"
         << onsurface << "	" << schmid << "	" << nlist->size() << "	";
     outFile << endl;
