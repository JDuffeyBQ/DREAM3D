///////////////////////////////////////////////////////////////////////////////
//
//  Copyright (c) 2009, Michael A. Jackson. BlueQuartz Software
//  Copyright (c) 2009, Michael Groeber, US Air Force Research Laboratory
//  All rights reserved.
//  BSD License: http://www.opensource.org/licenses/bsd-license.html
//
// This code was partly written under US Air Force Contract FA8650-07-D-5800
//
///////////////////////////////////////////////////////////////////////////////

#include "ReconstructionFunc.h"
#include <AIM/ANG/AngFileReader.h>

#if 0
// -i C:\Users\GroebeMA\Desktop\NewFolder --outputDir C:\Users\GroebeMA\Desktop\NewFolder -f Slice_ --angMaxSlice 400 -s 1 -e 30 -z 0.25 -t -g 10 -c 0.1 -o 5.0 -x 2
#endif


const static double m_pi = 3.1415926535897;
const static double m_OnePointThree = 1.33333333333;

#include <sstream>

// -----------------------------------------------------------------------------
//
// -----------------------------------------------------------------------------

using namespace std;

ReconstructionFunc::ReconstructionFunc() :
  voxels(NULL),
  grains(NULL),
  eulerodf(NULL),
  axisodf(NULL)
{

}

ReconstructionFunc::~ReconstructionFunc()
{

  delete [] voxels;
  delete [] grains;
  delete [] graincenters;
  delete [] grainmoments;
  delete [] eulerodf;
  delete [] axisodf;

}

// -----------------------------------------------------------------------------
//
// -----------------------------------------------------------------------------
void ReconstructionFunc::initialize(string angFName, int angSlices, double m_ZResolution, bool v_mergetwinsoption, 
				  bool v_mergecoloniesoption, int v_minallowedgrainsize, double v_minseedconfidence, 
				  double v_minseedimagequality, double v_misorientationtolerance, int v_crystruct, bool v_alreadyformed)
{

  mergetwinsoption = (v_mergetwinsoption == true) ? 1 : 0;
  mergecoloniesoption = (v_mergecoloniesoption == true) ? 1 : 0;
  minallowedgrainsize = v_minallowedgrainsize;
  minseedconfidence = v_minseedconfidence;
  minseedimagequality = v_minseedimagequality;
  misorientationtolerance = v_misorientationtolerance;
  crystruct = v_crystruct;
  alreadyformed = (v_alreadyformed == true) ? 1 : 0;

  AngFileReader::Pointer reader = AngFileReader::New();
  int err = reader->readFile(angFName);
  resx = reader->getXStep();
  resy = reader->getYStep();
  resz = m_ZResolution;
  xpoints = reader->getNumEvenCols();
  ypoints = reader->getNumRows();
  zpoints = angSlices;

  sizex = (xpoints - 1 ) * resx;
  sizey = (ypoints - 1 ) * resy;
  sizez = (zpoints - 1 ) * resz;

  totalpoints = xpoints * ypoints * zpoints;

  voxels = new Voxel[totalpoints];
  eulerodf = new Bin[18*18*18];
  axisodf = new Bin[18*18*18];
} 
void ReconstructionFunc::loadSlices()
{
	for(int i=0;i<zpoints;i++)
	{
	  m_angFileHelper->loadData(voxels, xpoints, ypoints, zpoints, i);
	}
}
void ReconstructionFunc::find_border()
{
  int neighborhood[6];
  neighborhood[0] = -1;
  neighborhood[1] = 1;
  neighborhood[2] = -xpoints;
  neighborhood[3] = xpoints;
  neighborhood[4] = -(xpoints*ypoints);
  neighborhood[5] = (xpoints*ypoints);
  int seed = -1;
  int point = 0;
  int size = 0;
  int checked = 1;
  size_t initialVoxelsListSize = 1000;
  std::vector<int> voxelslist(initialVoxelsListSize, -1);
  for(int k = 0; k < zpoints; ++k)
  {
     for(int j = 0; j < ypoints; ++j)
     {
        for(int i = 0; i < xpoints; ++i)
        {
		  point = (k*xpoints*ypoints)+(j*xpoints)+i;
          if(voxels[point].confidence < minseedconfidence || voxels[point].imagequality < minseedimagequality)
          {
            seed = point;
          }
          if(seed > -1) {break;}
        }
        if(seed > -1) {break;}
     }
     if(seed > -1) {break;}
  }
  if(seed >= 0)
  {
      size = 0;
      voxels[seed].alreadychecked = checked;
      voxels[seed].grainname = 0;
      voxelslist[size] = seed;
      size++;
      for(size_t j = 0; j < size; ++j)
      {
        int currentpoint = voxelslist[j];
        for(int i = 0; i < 6; i++)
        {
          int neighbor = currentpoint+neighborhood[i];
          if(neighbor >= 0 && neighbor < totalpoints && voxels[neighbor].alreadychecked == 0)
          {
	        if(voxels[neighbor].confidence < minseedconfidence || voxels[neighbor].imagequality < minseedimagequality)
            {
              voxels[neighbor].alreadychecked = checked;
              voxels[neighbor].grainname = 0;
              voxelslist[size] = neighbor;
              size++;
              if (size >= voxelslist.size() )
              {
                voxelslist.resize(size+initialVoxelsListSize,-1);
              }
            }
          }
        }
      }
  }
}
void ReconstructionFunc::align_sections(double quat_symmcubic[24][5],double quat_symmhex[12][5])
{
  double disorientation = 0;
  double mindisorientation = 100000;
  int xshift = 0;
  int yshift = 0;
  int tempxshift = 0;
  int tempyshift = 0;
  int count = 0;
  int step = 0;
  int nsteps = 0;
  int xspot,yspot;
  double w;
  double n1,n2,n3;
<<<<<<< HEAD
  for(int slice=1;slice<zpoints;slice++)
  {
	  for(int a=0;a<3;a++)
=======
  double q1[5];
  double q2[5];
  mindisorientation = 100000;
  xshift = 0;
  yshift = 0;
  tempxshift = 0;
  tempyshift = 0;
  for(int slice=1;slice<zpoints;slice++)
  {
	  mindisorientation = 100000;
	  tempxshift = 0;
	  tempyshift = 0;
	  for(int a=0;a<2;a++)
>>>>>>> 11809701
	  {
		 if(a == 0) step = 3, nsteps = 3;
		 if(a == 1) step = 1, nsteps = 5;
		 if(a == 2) step = 1, nsteps = 3;
		 for(int j=-nsteps;j<(nsteps+1);j++)
		 {
			for(int k=-nsteps;k<(nsteps+1);k++)
			{
				disorientation = 0;
				count = 0;
				for(int l=0;l<ypoints;l++)
				{
					for(int m=0;m<xpoints;m++)
					{
						int refposition = ((0)*xpoints*ypoints)+(l*xpoints)+m;
						int curposition = (slice*xpoints*ypoints)+((l+(j*step)+tempyshift)*xpoints)+(m+(k*step)+tempxshift);
						if((l+(j*step)+tempyshift) >= 0 && (l+(j*step)+tempyshift) < ypoints && (m+(k*step)+tempxshift) >= 0 && (m+(k*step)+tempxshift) < xpoints)
						{
							double refci = voxels[refposition].confidence;
							double curci = voxels[curposition].confidence;
							double refiq = voxels[refposition].imagequality;
							double curiq = voxels[curposition].imagequality;
							double refgnum = voxels[refposition].grainname;
							double curgnum = voxels[curposition].grainname;
							if(a < 2)
							{
								disorientation = disorientation + fabs(refiq-curiq);
//								disorientation = disorientation + fabs(refgnum-curgnum);
								count++;
							}
							if(a == 2)
							{
								if(refci > minseedconfidence && curci > minseedconfidence)
								{
									q1[1] = voxels[refposition].quat[1];
									q1[2] = voxels[refposition].quat[2];
									q1[3] = voxels[refposition].quat[3];
									q1[4] = voxels[refposition].quat[4];
									q2[1] = voxels[curposition].quat[1];
									q2[2] = voxels[curposition].quat[2];
									q2[3] = voxels[curposition].quat[3];
									q2[4] = voxels[curposition].quat[4];
									if(crystruct == 1) w = getmisoquathexagonal(quat_symmhex,misorientationtolerance,q1,q2,n1,n2,n3);
									if(crystruct == 2) w = getmisoquatcubic(misorientationtolerance,q1,q2,n1,n2,n3);
									if(w < misorientationtolerance) w = 0;
									if(w > misorientationtolerance) w = 1;
									disorientation = disorientation + w;
									count++;
								}
							}
						}
					}
				}
				disorientation = disorientation/double(count);
				if(disorientation < mindisorientation)
				{
					xshift = (k*step)+tempxshift;
					yshift = (j*step)+tempyshift;
					mindisorientation = disorientation;
				}
			}
		 }
		 tempxshift = xshift;
		 tempyshift = yshift;
	  }
	  for(int l=0;l<ypoints;l++)
	  {
		for(int m=0;m<xpoints;m++)
		{
			if(yshift >= 0) yspot = l;
			if(xshift >= 0) xspot = m;
			if(yshift < 0) yspot = ypoints-1-l;
			if(xshift < 0) xspot = xpoints-1-m;
			int position = (slice*xpoints*ypoints)+(yspot*xpoints)+xspot;
			int tempposition = ((slice*xpoints*ypoints)+(yspot+yshift)*xpoints)+(xspot+xshift);
			if((yspot+yshift) < 0) tempposition = tempposition + (ypoints*xpoints);
			if((yspot+yshift) > ypoints-1) tempposition = tempposition - (ypoints*xpoints);
			if((xspot+xshift) < 0) tempposition = tempposition + (xpoints);
			if((xspot+xshift) > xpoints-1) tempposition = tempposition - (xpoints);
			voxels[position].euler1 = voxels[tempposition].euler1; 
			voxels[position].euler2 = voxels[tempposition].euler2; 
			voxels[position].euler3 = voxels[tempposition].euler3; 
			voxels[position].quat[0] = voxels[tempposition].quat[0];
			voxels[position].quat[1] = voxels[tempposition].quat[1];
			voxels[position].quat[2] = voxels[tempposition].quat[2];
			voxels[position].quat[3] = voxels[tempposition].quat[3];
			voxels[position].quat[4] = voxels[tempposition].quat[4];
			voxels[position].confidence = voxels[tempposition].confidence; 
			voxels[position].imagequality = voxels[tempposition].imagequality; 
			voxels[position].alreadychecked = voxels[tempposition].alreadychecked; 
			voxels[position].grainname = voxels[tempposition].grainname; 
		}
	  }
  }
}
int  ReconstructionFunc::form_grains(double quat_symmcubic[24][5],double quat_symmhex[12][5])
{
  int point = 0;
  int totalsize = 0;
  int noseeds = 0;
  int checked = 1;
  int graincount = 1;
  double q1[5];
  double q2[5];
  double w;
  double n1;
  double n2;
  double n3;
  int seed = -1;
  int randx = 0;
  int randy = 0;
  int randz = 0;
  int x = 0;
  int y = 0;
  int z = 0;
  size_t size = 0;
  size_t initialVoxelsListSize = 1000;
  std::vector<int> voxelslist(initialVoxelsListSize, -1);
  size_t initialGrainSizeListSize = 1000;
  std::vector<int> grainsizelist(initialGrainSizeListSize, -1);
  size_t initialGrainNucleusListSize = 1000;
  std::vector<int> grainnucleuslist(initialGrainNucleusListSize, -1);
  int neighborhood[6];
  neighborhood[0] = -1;
  neighborhood[1] = 1;
  neighborhood[2] = -xpoints;
  neighborhood[3] = xpoints;
  neighborhood[4] = -(xpoints*ypoints);
  neighborhood[5] = (xpoints*ypoints);
  rg.RandomInit((static_cast<unsigned int>(time(NULL))));
  while(noseeds == 0)
  {
    seed = -1;
	randx = int(double(rg.Random())*double(xpoints));
	randy = int(double(rg.Random())*double(ypoints));
	randz = int(double(rg.Random())*double(zpoints));
    for(int k = 0; k < zpoints; ++k)
    {
      for(int j = 0; j < ypoints; ++j)
      {
        for(int i = 0; i < xpoints; ++i)
        {
		  x = randx+i;
		  y = randy+j;
		  z = randz+k;
		  if(x > xpoints-1) x = x-xpoints;
		  if(y > ypoints-1) y = y-ypoints;
		  if(z > zpoints-1) z = z-zpoints;
          point = (z*xpoints*ypoints)+(y*xpoints)+x;
          double confidence = voxels[point].confidence;
		  double imagequality = voxels[point].imagequality;
          if(confidence > minseedconfidence && imagequality > minseedimagequality && voxels[point].alreadychecked == 0)
          {
            seed = point;
          }
          if(seed > -1) {break;}
        }
        if(seed > -1) {break;}
      }
      if(seed > -1) {break;}
    }
    if(seed == -1) { noseeds = 1; }
    if(seed >= 0)
    {
      size = 0;
      voxels[seed].alreadychecked = checked;
      voxels[seed].grainname = graincount;
      voxelslist[size] = seed;
      size++;
      for(size_t j = 0; j < size; ++j)
      {
        int currentpoint = voxelslist[j];
		q1[0] = 0;
		q1[1] = voxels[currentpoint].quat[1];
		q1[2] = voxels[currentpoint].quat[2];
		q1[3] = voxels[currentpoint].quat[3];
		q1[4] = voxels[currentpoint].quat[4];
        for(int i = 0; i < 6; i++)
        {
          int neighbor = currentpoint+neighborhood[i];
		  if(neighbor >= 0 && neighbor < totalpoints && voxels[neighbor].alreadychecked == 0)
          {
			q2[0] = 0;
			q2[1] = voxels[neighbor].quat[1];
			q2[2] = voxels[neighbor].quat[2];
			q2[3] = voxels[neighbor].quat[3];
			q2[4] = voxels[neighbor].quat[4];
			if(crystruct == 1) w = getmisoquathexagonal(quat_symmhex,misorientationtolerance,q1,q2,n1,n2,n3);
		    if(crystruct == 2) w = getmisoquatcubic(misorientationtolerance,q1,q2,n1,n2,n3);
            if(w < misorientationtolerance)
            {
              voxels[neighbor].alreadychecked = checked;
              voxels[neighbor].grainname = graincount;
              voxelslist[size] = neighbor;
              size++;
			  q1[0] = 0;
			  q1[1] = voxels[seed].quat[1];
			  q1[2] = voxels[seed].quat[2];
			  q1[3] = voxels[seed].quat[3];
			  q1[4] = voxels[seed].quat[4];
			  if(crystruct == 1) w = getmisoquathexagonal(quat_symmhex,misorientationtolerance,q1,q2,n1,n2,n3);
		      if(crystruct == 2) w = getmisoquatcubic(misorientationtolerance,q1,q2,n1,n2,n3);
			  voxels[neighbor].misorientation = w;
			  if (size >= voxelslist.size() )
              {
                voxelslist.resize(size+initialVoxelsListSize,-1);
              }
            }
          }
        }
      }
	  voxelslist.erase(std::remove(voxelslist.begin(),voxelslist.end(),-1),voxelslist.end());
	  size = voxelslist.size();
	  if(size >= minallowedgrainsize)
	  {
		  grainnucleuslist[graincount] = seed;
	      grainsizelist[graincount] = size;
		  totalsize = totalsize+size;
	      graincount++;
		  if(graincount >= grainnucleuslist.size())
		  {
			  grainnucleuslist.resize(graincount+1000);
			  grainsizelist.resize(graincount+1000);
		  }
		  voxelslist.clear();
		  voxelslist.resize(initialVoxelsListSize,-1);
	  }
	  if(size < minallowedgrainsize)
	  {
		for(int b=0;b<size;b++)
		{
			int index = voxelslist[b];
			voxels[index].grainname = -1;
		}
		voxelslist.clear();
		voxelslist.resize(initialVoxelsListSize,-1);
	  }
    }
  }
  numgrains = graincount;
  grains = new Grain[numgrains];
  for(int a=0;a<numgrains;a++)
  {
	  grains[a].nucleus = grainnucleuslist[a];
	  grains[a].numvoxels = grainsizelist[a];
  }
  return graincount;
}

void  ReconstructionFunc::assign_badpoints()
{
  vector<int> neighs;
  vector<int> remove;
  int checked = 1;
  int count = 1;
  double x = 0;
  double y = 0;
  double z = 0;

  std::vector<int> n(numgrains+1);
  while(count != 0)
  {
    count = 0;
    for(int i = 0; i < (xpoints*ypoints*zpoints); i++)
    {
      int grainname = voxels[i].grainname;
      if(grainname == -1)
      {
		voxels[i].unassigned = 1;
        for(int c = 1; c < numgrains; c++)
        {
          n[c] = 0;
        }
	    x = i%xpoints;
		y = (i/xpoints)%ypoints;
	    z = i/(xpoints*ypoints);
        count++;
        if(x > 0)
        {
          int grain1 = voxels[i-1].grainname;
          if(grain1 >= 0)
          {
            neighs.push_back(grain1);
          }
        }
        if(x < xpoints-1)
        {
          int grain2 = voxels[i+1].grainname;
          if(grain2 >= 0)
          {
            neighs.push_back(grain2);
          }
        }
        if(y > 0)
        {
          int grain3 = voxels[i-(xpoints)].grainname;
          if(grain3 >= 0)
          {
            neighs.push_back(grain3);
          }
        }
        if(y < ypoints-1)
        {
          int grain4 = voxels[i+(xpoints)].grainname;
          if(grain4 >= 0)
          {
            neighs.push_back(grain4);
          }
        }
        if(z > 0)
        {
          int grain5 = voxels[i-(xpoints*ypoints)].grainname;
          if(grain5 >= 0)
          {
            neighs.push_back(grain5);
          }
        }
        if(z < zpoints-1)
        {
          int grain6 = voxels[i+(xpoints*ypoints)].grainname;
          if(grain6 >= 0)
          {
            neighs.push_back(grain6);
          }
        }
        int current = 0;
        int most = 0;
        int curgrain = 0;
        int size = int(neighs.size());
        for(int k=0;k<size;k++)
        {
          int neighbor = neighs[k];
          n[neighbor]++;
          current = n[neighbor];
          if(current > most)
          {
            most = current;
            curgrain = neighbor;
          }
        }
        if(size > 0)
        {
          int bordered = 1;
          voxels[i].neighbor = curgrain;
          neighs.clear();
        }
      }
    }
    for(int j = 0; j < (xpoints*ypoints*zpoints); j++)
    {
      int grainname = voxels[j].grainname;
      int neighbor = voxels[j].neighbor;
      if(grainname == -1 && neighbor != -1)
      {
        voxels[j].grainname = neighbor;
        voxels[j].alreadychecked = checked;
      }
    }
  }
}
void  ReconstructionFunc::merge_containedgrains()
{
  int containedmerged = 1;
  vector<int> nlistgood;
  for(int i = 0; i < (xpoints*ypoints*zpoints); i++)
  {
    int grainname = voxels[i].grainname;
    int numneighbors = grains[grainname].numneighbors;
    if(numneighbors == 1)
    {
      vector<int>* neighborlist = grains[grainname].neighborlist;
      int neighbor = neighborlist->at(0);
      voxels[i].grainname = neighbor;
	  voxels[i].unassigned = 1;
      grains[grainname].gotcontainedmerged = containedmerged;
    }
  }
  for(int j = 1; j < numgrains; j++)
  {
    if(grains[j].gotcontainedmerged != 1)
    {
      vector<int>* neighborlist = grains[j].neighborlist;
      int size = 0;
      if (NULL != neighborlist ) { size = neighborlist->size(); }
      for(int k=0;k<size;k++)
      {
        int firstneighbor = neighborlist->at(k);
        int gotcontainedmerged = grains[firstneighbor].gotcontainedmerged;
        if(gotcontainedmerged != 1) nlistgood.push_back(firstneighbor);
      }
      int neighcount = int(nlistgood.size());
      grains[j].numneighbors = neighcount;
      if (grains[j].neighborlist == NULL) { grains[j].neighborlist = new std::vector<int>(nlistgood.size() ); }
      grains[j].neighborlist->swap(nlistgood);
      nlistgood.clear();
    }
  }
}
int  ReconstructionFunc::renumber_grains2()
{
  int graincount = 1;
  for(int i=1;i<numgrains;i++)
  {
    int gotcontainedmerged = grains[i].gotcontainedmerged;
    if(gotcontainedmerged != 1)
    {
      grains[i].newgrainname = graincount;
      int size = grains[i].numvoxels;
      int numneighbors = grains[i].numneighbors;
      vector<int>* nlist = grains[i].neighborlist;
	  int nucleus = grains[i].nucleus;
      grains[graincount].numvoxels = size;
      grains[graincount].numneighbors = numneighbors;
	  grains[graincount].nucleus = nucleus;
      if (nlist != NULL)
	  {
		grains[graincount].neighborlist = new std::vector<int>(numneighbors);
        grains[graincount].neighborlist->swap(*nlist);
      }
      graincount++;
    }
  }
  for(int j=0;j<(xpoints*ypoints*zpoints);j++)
  {
    int grainname = voxels[j].grainname;
    if(grainname >= 1)
    {
      int newgrainname = grains[grainname].newgrainname;
      voxels[j].grainname = newgrainname;
    }
  }
  return graincount;
}
void ReconstructionFunc::reburn_grains()
{
    size_t initialVoxelsListSize = 1000;
    std::vector<int> voxelslist;
	voxelslist.resize(initialVoxelsListSize, -1);
	int size = 0;
    int neighborhood[6];
    neighborhood[0] = -1;
    neighborhood[1] = 1;
    neighborhood[2] = -xpoints;
    neighborhood[3] = xpoints;
    neighborhood[4] = -(xpoints*ypoints);
    neighborhood[5] = (xpoints*ypoints);
	for(int a=0;a<(xpoints*ypoints*zpoints);a++)
	{
		voxels[a].alreadychecked = 0;
	}
	for(int i=1;i<numgrains+1;i++)
	{
		size = 0;
		int nucleus = grains[i].nucleus;
        voxelslist[size] = nucleus;
		size++;
		voxels[nucleus].alreadychecked = 1;
        for(size_t j = 0; j < size; ++j)
        {
			int currentpoint = voxelslist[j];
			for(int k = 0; k < 6; k++)
			{
				int neighbor = currentpoint+neighborhood[k];
				if(neighbor >= 0 && neighbor < totalpoints && voxels[neighbor].alreadychecked == 0)
				{
					int grainname = voxels[neighbor].grainname;
					if(grainname == i)
					{
						voxels[neighbor].alreadychecked = 1;
						voxelslist[size] = neighbor;
						size++;
						if (size >= voxelslist.size())
						{
							voxelslist.resize(size+initialVoxelsListSize,-1);
						}
					}
				}

			}
		}
		voxelslist.erase(std::remove(voxelslist.begin(),voxelslist.end(),-1),voxelslist.end());
		if(grains[i].voxellist == NULL)
		{
			grains[i].voxellist = new std::vector<int>(voxelslist.size());
		}
		grains[i].voxellist->swap(voxelslist);
		voxelslist.clear();
		voxelslist.resize(initialVoxelsListSize,-1);
	}
}
void ReconstructionFunc::cleanup_data()
{
	double bestneighborconfidence = 0;
	int bestneighbor = 0;
	int neighborhood[6];
    neighborhood[0] = -1;
    neighborhood[1] = 1;
    neighborhood[2] = -xpoints;
    neighborhood[3] = xpoints;
    neighborhood[4] = -(xpoints*ypoints);
    neighborhood[5] = (xpoints*ypoints);
	for(int i=0;i<(xpoints*ypoints*zpoints);i++)
	{
		int grainname = voxels[i].grainname;
		if(grainname > 0)
		{
			double confidence = voxels[i].confidence;
			if(confidence < minseedconfidence)
			{
				bestneighbor = 0;
				bestneighborconfidence = minseedconfidence;
				for(int j=0;j<6;j++)
				{
					int neighbor = i+neighborhood[j];
					if(neighbor >= 0 && neighbor < totalpoints && voxels[neighbor].confidence > bestneighborconfidence)
					{
						bestneighbor = neighbor;
						bestneighborconfidence = voxels[neighbor].confidence;
					}
				}
				if(bestneighborconfidence > minseedconfidence)
				{
					voxels[i].euler1 = voxels[bestneighbor].euler1;
					voxels[i].euler2 = voxels[bestneighbor].euler2;
					voxels[i].euler3 = voxels[bestneighbor].euler3;
					voxels[i].confidence = voxels[bestneighbor].confidence;
					voxels[i].imagequality = voxels[bestneighbor].imagequality;
				}
			}
		}
	}
}
void  ReconstructionFunc::homogenize_grains(double quat_symmcubic[24][5],double quat_symmhex[12][5])
{  
  int i, j, k, ii, jj, kk, p, pp, s;
  int sign1, sign2, sign3, sign4; // If the value is 1, it's positive; -1, negative; 0, 0.000...
  float qT[5]; // Temporary quaternions...
  float qN[5]; // Member quaternions inside a grain...
  float qC[5]; // Center quaternions inside that grain...
  float qSum[5]; // Sum of quaternions inside a cloud...
  double q1[5];
  double q2[5];
  int numsymm=0;
  int numVoxel;                 // number of voxels in the grain...
  int nucleus, nucl_site, nucl_spin;
  int index;
  int nid, nspin;
  int atSurf;
  int coin;
  int size_threshold;
  size_threshold = 100;          // Gonna pick inside pixel as a nucleus...
  float q4Temp;
  float max, min;
  int maxid, minid, sign;
  float dist2; // square distance between quaternions...
  double diff, sum, tmp, wmin;
  double g1ea1good, g1ea2good, g1ea3good, g2ea1good, g2ea2good, g2ea3good;
  double q1tot=0, q2tot=0, q3tot=0, q4tot=0;
  double n1,n2,n3;
  double averagemiso;
  grains[0].euler1 = 12.566;
  grains[0].euler2 = 12.566;
  grains[0].euler3 = 12.566;
  grains[0].averagemisorientation = 0.0;
  if(crystruct == 1)
  {
	numsymm = 12;
	quat_symm = new double *[numsymm];
	for(i=0;i<numsymm;i++)
	{
		quat_symm[i] = new double [5];
		for(j=0;j<5;j++)
		{
			quat_symm[i][j] = quat_symmhex[i][j];
		}
	}
  }
  if(crystruct == 2)
  {
	numsymm = 24;
	quat_symm = new double *[numsymm];
	for(i=0;i<numsymm;i++)
	{
		quat_symm[i] = new double [5];
		for(j=0;j<5;j++)
		{
			quat_symm[i][j] = quat_symmcubic[i][j];
		}
	}
  }
  for(int i = 1; i < numgrains; i++)
  {
	averagemiso=0;
	numVoxel = 0;
    qSum[1] = 0.0;
    qSum[2] = 0.0;
    qSum[3] = 0.0;
    qSum[4] = 0.0;
	nucleus = grains[i].nucleus;
    qC[1] = voxels[nucleus].quat[1];
    qC[2] = voxels[nucleus].quat[2];
    qC[3] = voxels[nucleus].quat[3];
    qC[4] = voxels[nucleus].quat[4];
    // Selecting quaternions with largest absolute valued (4th component)...
    max = 0.0;
    maxid = -1;
    for(ii=0; ii<numsymm; ii++)
	{
      qT[4] = quat_symm[ii][4]*qC[4] - quat_symm[ii][1]*qC[1] - quat_symm[ii][2]*qC[2] - quat_symm[ii][3]*qC[3];
      q4Temp = (float)fabs((double)qT[4]);
      if(q4Temp>max)
	  {
		  max = q4Temp;
		  maxid = ii;
      }
	  else
	  {
		max = max;
		maxid = maxid;
      }
    }
    qT[1] = quat_symm[maxid][1]*qC[4] + quat_symm[maxid][4]*qC[1] - quat_symm[maxid][2]*qC[3] + quat_symm[maxid][3]*qC[2]; 
    qT[2] = quat_symm[maxid][2]*qC[4] + quat_symm[maxid][4]*qC[2] - quat_symm[maxid][3]*qC[1] + quat_symm[maxid][1]*qC[3]; 
    qT[3] = quat_symm[maxid][3]*qC[4] + quat_symm[maxid][4]*qC[3] - quat_symm[maxid][1]*qC[2] + quat_symm[maxid][2]*qC[1]; 
    qT[4] = quat_symm[maxid][4]*qC[4] - quat_symm[maxid][1]*qC[1] - quat_symm[maxid][2]*qC[2] - quat_symm[maxid][3]*qC[3];
    if(qT[4]<0.0)
	{         // Change the sign so that 4th component is positive...
      qT[1] = (-1.0)*qT[1];
      qT[2] = (-1.0)*qT[2];
      qT[3] = (-1.0)*qT[3];
      qT[4] = (-1.0)*qT[4];
    }
    // Now begins to calculate the avg. orientation...
	vector<int>* voxellist = grains[i].voxellist;
	int size = voxellist->size();
	for(jj=0; jj<size; jj++)
	{
		int index = voxellist->at(jj);
		if(voxels[index].unassigned == 0)
		{
		  numVoxel++;
		  for(pp=1; pp<5; pp++)
		  {
			qC[pp] = voxels[index].quat[pp];
		  }
		  min = 10.0;
		  minid = -1;
		  sign = 1;
		  for(kk=0; kk<numsymm; kk++)
		  {
			 qN[1] = quat_symm[kk][1]*qC[4] + quat_symm[kk][4]*qC[1] - quat_symm[kk][2]*qC[3] + quat_symm[kk][3]*qC[2]; 
			 qN[2] = quat_symm[kk][2]*qC[4] + quat_symm[kk][4]*qC[2] - quat_symm[kk][3]*qC[1] + quat_symm[kk][1]*qC[3]; 
			 qN[3] = quat_symm[kk][3]*qC[4] + quat_symm[kk][4]*qC[3] - quat_symm[kk][1]*qC[2] + quat_symm[kk][2]*qC[1]; 
			 qN[4] = quat_symm[kk][4]*qC[4] - quat_symm[kk][1]*qC[1] - quat_symm[kk][2]*qC[2] - quat_symm[kk][3]*qC[3];
			 dist2 = 2.0 * ( 1 -( qT[4]*qN[4] + qT[1]*qN[1] + qT[2]*qN[2] + qT[3]*qN[3] ) );
			 if(dist2<0.0)
			 {
			   dist2 = 0.0;
			 }
			 if(dist2<min)
			 {
			   min = dist2;
			   minid = kk;
			   sign = 1;
			 }
			 else
			 {
			   min = min;
			   minid = minid;
			   sign = sign;
			 }
			 dist2 = 2.0 * ( 1 + ( qT[4]*qN[4] + qT[1]*qN[1] + qT[2]*qN[2] + qT[3]*qN[3] ) );	
			 if(dist2<0.0)
			 {
			   dist2 = 0.0;
			 }
			 if(dist2<min)
			 {
			   min = dist2;
			   minid = kk;
			   sign = -1;
			 }
			 else
			 {
			   min = min;
			   minid = minid;
			   sign = sign;
			 }
		   }
		   qN[1] = quat_symm[minid][1]*qC[4] + quat_symm[minid][4]*qC[1] - quat_symm[minid][2]*qC[3] + quat_symm[minid][3]*qC[2]; 
		   qN[2] = quat_symm[minid][2]*qC[4] + quat_symm[minid][4]*qC[2] - quat_symm[minid][3]*qC[1] + quat_symm[minid][1]*qC[3]; 
		   qN[3] = quat_symm[minid][3]*qC[4] + quat_symm[minid][4]*qC[3] - quat_symm[minid][1]*qC[2] + quat_symm[minid][2]*qC[1]; 
		   qN[4] = quat_symm[minid][4]*qC[4] - quat_symm[minid][1]*qC[1] - quat_symm[minid][2]*qC[2] - quat_symm[minid][3]*qC[3];
		   if(sign==-1)
		   {
			 qN[1] = (-1.0)*qN[1];
			 qN[2] = (-1.0)*qN[2];
			 qN[3] = (-1.0)*qN[3];
			 qN[4] = (-1.0)*qN[4];
		   }
		   for(p=1; p<5; p++)
		   {
			 qSum[p] = qSum[p] + qN[p];
		   }
		}
    }
	for(int s=1; s<5; s++)
	{
		grains[i].avg_quat[s] = qSum[s]/(float)numVoxel;
    }
	double q1tot = grains[i].avg_quat[1];
	double q2tot = grains[i].avg_quat[2];
	double q3tot = grains[i].avg_quat[3];
	double q4tot = grains[i].avg_quat[4];
	double normalizer = (q1tot*q1tot)+(q2tot*q2tot)+(q3tot*q3tot)+(q4tot*q4tot);
	normalizer = pow(normalizer,0.5);
	q1tot = q1tot/normalizer;
	q2tot = q2tot/normalizer;
	q3tot = q3tot/normalizer;
	q4tot = q4tot/normalizer;
	grains[i].avg_quat[1] = q1tot;
	grains[i].avg_quat[2] = q2tot;
	grains[i].avg_quat[3] = q3tot;
	grains[i].avg_quat[4] = q4tot;
	diff=atan2(q2tot,q1tot);
	sum=atan2(q3tot,q4tot);
	double ea1good=(diff+sum);
	double ea3good=(sum-diff);
	tmp=(q3tot*q3tot)+(q4tot*q4tot);
	tmp = pow(tmp,0.5);
	if(tmp > 1.0) tmp=1.0;
	double ea2good=2*acos(tmp);
    grains[i].euler1 = ea1good;
    grains[i].euler2 = ea2good;
    grains[i].euler3 = ea3good;
    double avgmiso = 0;
    double avgmisoorig = 0;
    double totalcount = 0;
    q1[1] = grains[i].avg_quat[1];
    q1[2] = grains[i].avg_quat[2];
    q1[3] = grains[i].avg_quat[3];
    q1[4] = grains[i].avg_quat[4];
	for(jj=0; jj<size; jj++)
	{
		int index = voxellist->at(jj);
		if(voxels[index].unassigned == 0)
		{
		   avgmisoorig = avgmisoorig+voxels[index].misorientation;
	       double angcur = 1000000;
		   q2[1] = voxels[index].quat[1];
		   q2[2] = voxels[index].quat[2];
		   q2[3] = voxels[index].quat[3];
		   q2[4] = voxels[index].quat[4];
	       if(crystruct == 1) wmin = getmisoquathexagonal(quat_symmhex,misorientationtolerance,q1,q2,n1,n2,n3);
		   if(crystruct == 2) wmin = getmisoquatcubic(misorientationtolerance,q1,q2,n1,n2,n3);
	       voxels[index].misorientation = wmin;
		   if(wmin > 25)
		   {
				int stop = 0;
		   }
		   avgmiso = avgmiso + wmin;
		   totalcount++;
        }
		if(voxels[index].unassigned == 1)
		{
			voxels[index].misorientation = 0;
		}
    }
    avgmiso = avgmiso/totalcount;
    avgmisoorig = avgmisoorig/totalcount;
	grains[i].averagemisorientation = avgmiso;
  }
}
int  ReconstructionFunc::load_data(string readname)
{
  ifstream inputFile;
  inputFile.open(readname.c_str());
  int gnum;
  string dummy;
  numgrains = 0;
  int vnum;
  int vListSize = 1000;
  for(int i = 0; i < 12; i++)
  {
	getline(inputFile,dummy,'\n');
  }
  for(int i = 0; i < (xpoints*ypoints*zpoints); i++)
  {
    inputFile >> gnum;
	if(gnum == 7520)
	{
		int stop = 0;
	}
    voxels[i].grainname = gnum;
	vnum = grains[gnum].numvoxels;
    if (grains[gnum].voxellist == NULL)
    {
      grains[gnum].voxellist = new std::vector<int>(vListSize,-1);
    }
	vector<int>* vlist = grains[gnum].voxellist;
	if (vnum >= (vlist->size()/2))
	{
	   vlist->resize(vlist->size()+vListSize,-1);
	}
	vlist->at(vnum) = i;
	vnum++;
	grains[gnum].numvoxels = vnum;
	if(gnum > numgrains) numgrains = gnum;
  }
  numgrains = numgrains+1;
  for(int i=0;i<numgrains;i++)
  {
	if(grains[i].numvoxels > 0)
	{
		vector<int>* vlist = grains[i].voxellist;
		vlist->erase(std::remove(vlist->begin(),vlist->end(),-1),vlist->end());
		int numvoxels = int(vlist->size());
		grains[i].numvoxels = numvoxels;
		grains[i].voxellist = new std::vector<int>(numvoxels);
		grains[i].voxellist = vlist;
	}
  }
  inputFile.close();
return numgrains;
}
void  ReconstructionFunc::merge_twins (double quat_symmcubic[24][5],double quat_symmhex[12][5])
{
  int twinmerged = 1;
  int beenset = 1;
//  int mergedcount = 0;
  double angcur = 180;
  vector<int> twinlist;
  double w;
  double n1,n2,n3;
  double q1[5];
  double q2[5];
  for(int i = 1; i < numgrains; i++)
  {
//    if(grains[i].gotsizemerged != 1 && grains[i].gotcontainedmerged != 1 && grains[i].twinnewnumberbeenset != 1)
    if(grains[i].twinnewnumberbeenset != 1)
    {
      twinlist.push_back(i);
      int tsize = int(twinlist.size());
      for(int m=0;m<tsize;m++)
      {
        tsize = int(twinlist.size());
        int firstgrain = twinlist[m];
        vector<int>* nlist = grains[firstgrain].neighborlist;
        int size = int(nlist->size());
        for(int l=0;l<size;l++)
        {
          angcur = 180;
          int twin = 0;
          int neigh = nlist->at(l);
          if(neigh != i && grains[neigh].twinnewnumberbeenset != 1)
          {
			q1[1] = grains[firstgrain].avg_quat[1];
			q1[2] = grains[firstgrain].avg_quat[2];
			q1[3] = grains[firstgrain].avg_quat[3];
			q1[4] = grains[firstgrain].avg_quat[4];
			q2[1] = grains[neigh].avg_quat[1];
			q2[2] = grains[neigh].avg_quat[2];
			q2[3] = grains[neigh].avg_quat[3];
			q2[4] = grains[neigh].avg_quat[4];
		    if(crystruct == 1) w = getmisoquathexagonal(quat_symmhex,misorientationtolerance,q1,q2,n1,n2,n3);
			if(crystruct == 2) w = getmisoquatcubic(misorientationtolerance,q1,q2,n1,n2,n3);
            double tanhalfang = tan(w/2.0);
            double rodvect1 = tanhalfang*n1;
            double rodvect2 = tanhalfang*n2;
            double rodvect3 = tanhalfang*n3;
            double vecttol = 0.03;
            double rodvectdiff11 = fabs(fabs(rodvect1)-(1.0/3.0));
            double rodvectdiff12 = fabs(fabs(rodvect2)-(1.0/3.0));
            double rodvectdiff13 = fabs(fabs(rodvect3)-(1.0/3.0));
            double rodvectdiff21 = fabs(fabs(rodvect1)-0.2);
            double rodvectdiff22 = fabs(fabs(rodvect2)-0.2);
            double rodvectdiff23 = fabs(fabs(rodvect3)-0.2);
            double rodvectdiff31 = fabs(fabs(rodvect1)-0.25);
            double rodvectdiff32 = fabs(fabs(rodvect2)-0.25);
            double rodvectdiff33 = fabs(fabs(rodvect3)-0.25);
            if(rodvectdiff11 < vecttol && rodvectdiff12 < vecttol && rodvectdiff13 < vecttol) twin = 1;
            if(rodvectdiff11 < vecttol && fabs(rodvect2) < vecttol && fabs(rodvect3) < vecttol) twin = 1;
            if(rodvectdiff12 < vecttol && fabs(rodvect1) < vecttol && fabs(rodvect3) < vecttol) twin = 1;
            if(rodvectdiff13 < vecttol && fabs(rodvect1) < vecttol && fabs(rodvect2) < vecttol) twin = 1;
            if(rodvectdiff11 < vecttol && rodvectdiff12 < vecttol && fabs(rodvect3) < vecttol) twin = 1;
            if(rodvectdiff11 < vecttol && rodvectdiff13 < vecttol && fabs(rodvect2) < vecttol) twin = 1;
            if(rodvectdiff12 < vecttol && rodvectdiff13 < vecttol && fabs(rodvect1) < vecttol) twin = 1;
            if(rodvectdiff21 < vecttol && rodvectdiff22 < vecttol && rodvectdiff23 < vecttol) twin = 1;
            if(rodvectdiff31 < vecttol && rodvectdiff32 < vecttol && fabs(rodvect3) < vecttol) twin = 1;
            if(rodvectdiff31 < vecttol && rodvectdiff33 < vecttol && fabs(rodvect2) < vecttol) twin = 1;
            if(rodvectdiff32 < vecttol && rodvectdiff33 < vecttol && fabs(rodvect1) < vecttol) twin = 1;
			if(w < angcur)
            {
              angcur = w;
            }
            if(twin == 1)
            {
              grains[neigh].gottwinmerged = twinmerged;
              grains[neigh].twinnewnumberbeenset = beenset;
              grains[neigh].twinnewnumber = i;
              twinlist.push_back(neigh);
            }
          }
        }
      }
    }
    twinlist.clear();
  }
  for(int k = 0; k < (xpoints*ypoints*zpoints); k++)
  {
    int grainname = voxels[k].grainname;
    int gottwinmerged = grains[grainname].gottwinmerged;
    if(gottwinmerged == 1)
    {
      int twinnewnumber = grains[grainname].twinnewnumber;
      voxels[k].grainname = twinnewnumber;
    }
  }
}

void  ReconstructionFunc::merge_colonies (double quat_symmcubic[24][5],double quat_symmhex[12][5])
{
  int colonymerged = 1;
  int beenset = 1;
  double angcur = 180;
  vector<int> colonylist;
  double w;
  double n1,n2,n3;
  double q1[5];
  double q2[5];
  for(int i = 1; i < numgrains; i++)
  {
    if(grains[i].colonynewnumberbeenset != 1)
    {
      colonylist.push_back(i);
      int csize = int(colonylist.size());
      for(int m=0;m<csize;m++)
      {
        csize = int(colonylist.size());
        int firstgrain = colonylist[m];
        vector<int>* nlist = grains[firstgrain].neighborlist;
        int size = int(nlist->size());
        for(int l=0;l<size;l++)
        {
          angcur = 180;
          int colony = 0;
          int neigh = nlist->at(l);
          if(neigh != i && grains[neigh].colonynewnumberbeenset != 1)
          {
			q1[1] = grains[firstgrain].avg_quat[1];
			q1[2] = grains[firstgrain].avg_quat[2];
			q1[3] = grains[firstgrain].avg_quat[3];
			q1[4] = grains[firstgrain].avg_quat[4];
			q2[1] = grains[neigh].avg_quat[1];
			q2[2] = grains[neigh].avg_quat[2];
			q2[3] = grains[neigh].avg_quat[3];
			q2[4] = grains[neigh].avg_quat[4];
		    if(crystruct == 1) w = getmisoquathexagonal(quat_symmhex,misorientationtolerance,q1,q2,n1,n2,n3);
			if(crystruct == 2) w = getmisoquatcubic(misorientationtolerance,q1,q2,n1,n2,n3);
            double tanhalfang = tan((w*m_pi/180.0)/2.0);
            double rodvect1 = tanhalfang*n1;
            double rodvect2 = tanhalfang*n2;
            double rodvect3 = tanhalfang*n3;
            double vecttol = 0.03;
            if(fabs(rodvect1) < vecttol && fabs(rodvect2) < vecttol && fabs(fabs(rodvect3)-0.0919) < vecttol) colony = 1;
            if(fabs(fabs(rodvect1)-0.289) < vecttol && fabs(fabs(rodvect2)-0.5) < vecttol && fabs(rodvect3) < vecttol) colony = 1;
            if(fabs(fabs(rodvect1)-0.57735) < vecttol && fabs(rodvect2) < vecttol && fabs(rodvect3) < vecttol) colony = 1;
            if(fabs(fabs(rodvect1)-0.33) < vecttol && fabs(fabs(rodvect2)-0.473) < vecttol && fabs(fabs(rodvect3)-0.093) < vecttol) colony = 1;
            if(fabs(fabs(rodvect1)-0.577) < vecttol && fabs(fabs(rodvect2)-0.053) < vecttol && fabs(fabs(rodvect3)-0.093) < vecttol) colony = 1;
            if(fabs(fabs(rodvect1)-0.293) < vecttol && fabs(fabs(rodvect2)-0.508) < vecttol && fabs(fabs(rodvect3)-0.188) < vecttol) colony = 1;
            if(fabs(fabs(rodvect1)-0.5866) < vecttol && fabs(rodvect2) < vecttol && fabs(fabs(rodvect3)-0.188) < vecttol) colony = 1;
            if(fabs(fabs(rodvect1)-0.5769) < vecttol && fabs(fabs(rodvect2)-0.8168) < vecttol && fabs(rodvect3) < vecttol) colony = 1;
            if(fabs(fabs(rodvect1)-0.9958) < vecttol && fabs(fabs(rodvect2)-0.0912) < vecttol && fabs(rodvect3) < vecttol) colony = 1;
            if(w < angcur)
            {
              angcur = w;
            }
            if(colony == 1)
            {
              grains[neigh].gotcolonymerged = colonymerged;
              grains[neigh].colonynewnumberbeenset = beenset;
              grains[neigh].colonynewnumber = i;
              colonylist.push_back(neigh);
            }
          }
        }
      }
    }
    colonylist.clear();
  }
  for(int k = 0; k < (xpoints*ypoints*zpoints); k++)
  {
    int grainname = voxels[k].grainname;
    int gotcolonymerged = grains[grainname].gotcolonymerged;
    if(gotcolonymerged == 1)
    {
      int colonynewnumber = grains[grainname].colonynewnumber;
      voxels[k].grainname = colonynewnumber;
    }
  }
}

void  ReconstructionFunc::characterize_twins()
{
  for(int i=0;i<numgrains;i++)
  {

  }
}

void  ReconstructionFunc::characterize_colonies()
{
  for(int i=0;i<numgrains;i++)
  {

  }
}

int  ReconstructionFunc::renumber_grains3()
{
  int graincount = 1;
  std::vector<int> newnames(numgrains);
  for(int i = 1; i < numgrains; i++)
  {
    int gottwinmerged = grains[i].gottwinmerged;
    if(gottwinmerged != 1)
    {
	  newnames[i] = graincount;
      double ea1good = grains[i].euler1;
      double ea2good = grains[i].euler2;
      double ea3good = grains[i].euler3;
      int size = grains[i].numvoxels;
      int numneighbors = grains[i].numneighbors;
      vector<int>* nlist = grains[i].neighborlist;
      grains[graincount].numvoxels = size;
      grains[graincount].numneighbors = numneighbors;
      if (grains[graincount].neighborlist == NULL)
      {
        grains[graincount].neighborlist = new std::vector<int>(numneighbors);
      }
      if (NULL != nlist) 
	  {
        grains[graincount].neighborlist->swap(*nlist);
      }
      grains[graincount].euler1 = ea1good;
      grains[graincount].euler2 = ea2good;
      grains[graincount].euler3 = ea3good;
      graincount++;
    }
  }
  for(int j = 0; j < (xpoints*ypoints*zpoints); j++)
  {
    int grainname = voxels[j].grainname;
    if(grainname >= 1)
	{
		int newgrainname = newnames[grainname];
		voxels[j].grainname = newgrainname;
	}
  }
  return graincount;
}
void  ReconstructionFunc::find_neighbors()
{
  double x = 0;
  double y = 0;
  double z = 0;
  int grain;
  int grain1;
  int grain2;
  int grain3;
  int grain4;
  int grain5;
  int grain6;
  int nnum;
  totalsurfacearea=0;
  int nListSize = 1000;
  std::vector<int> nlist(nListSize, -1);
  std::vector<double> nsalist(nListSize, -1);
  for(int i=0;i<numgrains;i++)
  {
    int numneighs = int(nlist.size());
	grains[i].numneighbors = 0;
    grains[i].neighborlist = new std::vector<int>(numneighs);
    grains[i].neighborlist->swap(nlist);
    grains[i].neighborsurfarealist = new std::vector<double>(numneighs);
    grains[i].neighborsurfarealist->swap(nsalist);
  }
  for(int j = 0; j < (xpoints*ypoints*zpoints); j++)
  {
    int onsurf = 0;
    int grain = voxels[j].grainname;
	if(grain != -1)
	{
		x = j%xpoints;
		y = (j/xpoints)%ypoints;
		z = j/(xpoints*ypoints);
		if(x > 0)
		{
		  grain1 = voxels[j-1].grainname;
		  if(grain1 != grain && grain1!= 0)
		  {
			  onsurf++;
			  nnum = grains[grain].numneighbors;
			  vector<int>* nlist = grains[grain].neighborlist;
			  if (nnum >= (0.9*nlist->size()))
			  {
				 nlist->resize(nnum + nListSize);
			  }
			  nlist->at(nnum) = grain1;
			  nnum++;
			  grains[grain].numneighbors = nnum;
		  }
		}
		if(x < xpoints-1)
		{
		  grain2 = voxels[j+1].grainname;
		  if(grain2 != grain && grain2!= 0)
		  {
			  onsurf++;
			  nnum = grains[grain].numneighbors;
			  vector<int>* nlist = grains[grain].neighborlist;
			  if (nnum >= (0.9*nlist->size()))
			  {
				 nlist->resize(nnum + nListSize);
			  }
			  nlist->at(nnum) = grain2;
			  nnum++;
			  grains[grain].numneighbors = nnum;
		  }
		}
		if(y > 0)
		{
		  grain3 = voxels[j-(xpoints)].grainname;
		  if(grain3 != grain && grain3!= 0)
		  {
			  onsurf++;
			  nnum = grains[grain].numneighbors;
			  vector<int>* nlist = grains[grain].neighborlist;
			  if (nnum >= (0.9*nlist->size()))
			  {
				 nlist->resize(nnum + nListSize);
			  }
			  nlist->at(nnum) = grain3;
			  nnum++;
			  grains[grain].numneighbors = nnum;
		  }
		}
		if(y < ypoints-1)
		{
		  grain4 = voxels[j+(xpoints)].grainname;
		  if(grain4 != grain && grain4!= 0)
		  {
			  onsurf++;
			  nnum = grains[grain].numneighbors;
			  vector<int>* nlist = grains[grain].neighborlist;
			  if (nnum >= (0.9*nlist->size()))
			  {
				 nlist->resize(nnum + nListSize);
			  }
			  nlist->at(nnum) = grain4;
			  nnum++;
			  grains[grain].numneighbors = nnum;
		  }
		}
		if(z > 0)
		{
		  grain5 = voxels[j-(xpoints*ypoints)].grainname;
		  if(grain5 != grain && grain5!= 0)
		  {
			  onsurf++;
			  nnum = grains[grain].numneighbors;
			  vector<int>* nlist = grains[grain].neighborlist;
			  if (nnum >= (0.9*nlist->size()))
			  {
				 nlist->resize(nnum + nListSize);
			  }
			  nlist->at(nnum) = grain5;
			  nnum++;
			  grains[grain].numneighbors = nnum;
		  }
		}
		if(z < zpoints-1)
		{
		  grain6 = voxels[j+(xpoints*ypoints)].grainname;
		  if(grain6 != grain && grain6!= 0)
		  {
			  onsurf++;
			  nnum = grains[grain].numneighbors;
			  vector<int>* nlist = grains[grain].neighborlist;
			  if (nnum >= (0.9*nlist->size()))
			  {
				 nlist->resize(nnum + nListSize);
			  }
			  nlist->at(nnum) = grain6;
			  nnum++;
			  grains[grain].numneighbors = nnum;
		  }
		}
		voxels[j].surfacevoxel = onsurf;
	}
  }
  vector<int>* nlistcopy;
  for(int i=1;i<numgrains;i++)
  {
	vector<int>* nlist = grains[i].neighborlist;
	vector<double>* nsalist = grains[i].neighborsurfarealist;
	vector<int>::iterator newend;
	sort(nlist->begin(),nlist->end());
	nlistcopy = nlist;
    newend = unique(nlist->begin(),nlist->end());
    nlist->erase(newend,nlist->end());
	nlist->erase(std::remove(nlist->begin(),nlist->end(),-1),nlist->end());
	nlist->erase(std::remove(nlist->begin(),nlist->end(),0),nlist->end());
	int numneighs = int(nlist->size());
	for(int j=0;j<numneighs;j++)
	{
		int neigh = nlist->at(j);
		int number = std::count(nlistcopy->begin(),nlistcopy->end(),neigh);
		double area = number*resx*resx;
		nsalist->at(j) = area;		
		totalsurfacearea = totalsurfacearea + area;
	}
    grains[i].numneighbors = numneighs;
    grains[i].neighborlist = new std::vector<int>(numneighs);
    grains[i].neighborlist = nlist;
    grains[i].neighborsurfarealist = new std::vector<double>(numneighs);
    grains[i].neighborsurfarealist = nsalist;
  }
}
void  ReconstructionFunc::find_centroids()
{
//  int count = 0;
  int onedge = 0;
  maxdiameter=0;
  mindiameter=100000;
  double x;
  double y;
  double z;
  graincenters = new double *[numgrains];
  for(int i = 0; i < numgrains; i++)
  {
    graincenters[i] = new double [5];
	for(int j=0;j<5;j++)
	{
		graincenters[i][j]=0;
	}
  }
  for(int j = 0; j < (xpoints*ypoints*zpoints); j++)
  {
	    onedge = 0;
        int gnum = voxels[j].grainname;
        graincenters[gnum][0]++;
        x = find_xcoord(j);
        y = find_ycoord(j);
        z = find_zcoord(j);
	    int col = j%xpoints;
	    int row = (j/xpoints)%ypoints;
	    int plane = j/(xpoints*ypoints);
        if(col <= 0) onedge = 1;
        if(col >= xpoints-1) onedge = 1;
        if(row <= 0) onedge = 1;
        if(row >= ypoints-1) onedge = 1;
//        if(plane <= 0) onedge = 1;
//        if(plane >= zpoints-1) onedge = 1;
        graincenters[gnum][1] = graincenters[gnum][1] + x;
        graincenters[gnum][2] = graincenters[gnum][2] + y;
        graincenters[gnum][3] = graincenters[gnum][3] + z;
		if(onedge == 1) graincenters[gnum][4] = 1;
  }
  for(int i=1;i<numgrains;i++)
  {
    graincenters[i][1] = graincenters[i][1]/graincenters[i][0];
    graincenters[i][2] = graincenters[i][2]/graincenters[i][0];
    graincenters[i][3] = graincenters[i][3]/graincenters[i][0];
    grains[i].centroidx = graincenters[i][1];
    grains[i].centroidy = graincenters[i][2];
    grains[i].centroidz = graincenters[i][3];
    grains[i].numvoxels = graincenters[i][0];
	grains[i].volume = (graincenters[i][0]*resx*resy*resz);
    grains[i].surfacegrain = graincenters[i][4];
	double diametercubed = (0.75*grains[i].volume)/m_pi;
	int diameter = int(pow(diametercubed,0.3333333333));
	int col = grains[i].centroidx/resx;
	int row = grains[i].centroidy/resy;
	int plane = grains[i].centroidz/resz;
	int nucleus = (plane*xpoints*ypoints)+(row*xpoints)+col;
	if(voxels[nucleus].grainname == i) grains[i].nucleus = nucleus;
	if(diameter > maxdiameter)
	{
		maxdiameter = diameter;
	}
	if(diameter < mindiameter) mindiameter = diameter;
  }
}
void  ReconstructionFunc::find_moments ()
{
//  int count = 0;
  double u200=0;
  double u020=0;
  double u002=0;
  double u110=0;
  double u011=0;
  double u101=0;
  grainmoments = new double *[numgrains];
  for(int i = 0; i < numgrains; i++)
  {
	grainmoments[i] = new double [6];
	for(int j=0;j<6;j++)
	{
		grainmoments[i][j] = 0;
	}
  }
  for(int j = 0; j < (xpoints*ypoints*zpoints); j++)
  {
	  u200=0;
	  u020=0;
	  u002=0;
	  u110=0;	
	  u011=0;
	  u101=0;
      int gnum = voxels[j].grainname;
      double x = find_xcoord(j);
      double y = find_ycoord(j);
      double z = find_zcoord(j);
      double x1 = x+(resx/2);
      double x2 = x-(resx/2);
      double y1 = y+(resy/2);
      double y2 = y-(resy/2);
      double z1 = z+(resz/2);
      double z2 = z-(resz/2);
      double xdist1 = (x1-graincenters[gnum][1]);
      double ydist1 = (y1-graincenters[gnum][2]);
      double zdist1 = (z1-graincenters[gnum][3]);
      double xdist2 = (x1-graincenters[gnum][1]);
      double ydist2 = (y1-graincenters[gnum][2]);
      double zdist2 = (z2-graincenters[gnum][3]);
      double xdist3 = (x1-graincenters[gnum][1]);
      double ydist3 = (y2-graincenters[gnum][2]);
      double zdist3 = (z1-graincenters[gnum][3]);
      double xdist4 = (x1-graincenters[gnum][1]);
      double ydist4 = (y2-graincenters[gnum][2]);
      double zdist4 = (z2-graincenters[gnum][3]);
      double xdist5 = (x2-graincenters[gnum][1]);
      double ydist5 = (y1-graincenters[gnum][2]);
      double zdist5 = (z1-graincenters[gnum][3]);
      double xdist6 = (x2-graincenters[gnum][1]);
      double ydist6 = (y1-graincenters[gnum][2]);
      double zdist6 = (z2-graincenters[gnum][3]);
      double xdist7 = (x2-graincenters[gnum][1]);
      double ydist7 = (y2-graincenters[gnum][2]);
      double zdist7 = (z1-graincenters[gnum][3]);
      double xdist8 = (x2-graincenters[gnum][1]);
      double ydist8 = (y2-graincenters[gnum][2]);
      double zdist8 = (z2-graincenters[gnum][3]);
      u200 = u200 + ((ydist1)*(ydist1))+((zdist1)*(zdist1)) + ((ydist2)*(ydist2))+((zdist2)*(zdist2)) + ((ydist3)*(ydist3))+((zdist3)*(zdist3)) + ((ydist4)*(ydist4))+((zdist4)*(zdist4)) + ((ydist5)*(ydist5))+((zdist5)*(zdist5)) + ((ydist6)*(ydist6))+((zdist6)*(zdist6)) + ((ydist7)*(ydist7))+((zdist7)*(zdist7)) + ((ydist8)*(ydist8))+((zdist8)*(zdist8));
      u020 = u020 + ((xdist1)*(xdist1))+((zdist1)*(zdist1)) + ((xdist2)*(xdist2))+((zdist2)*(zdist2)) + ((xdist3)*(xdist3))+((zdist3)*(zdist3)) + ((xdist4)*(xdist4))+((zdist4)*(zdist4)) + ((xdist5)*(xdist5))+((zdist5)*(zdist5)) + ((xdist6)*(xdist6))+((zdist6)*(zdist6)) + ((xdist7)*(xdist7))+((zdist7)*(zdist7)) + ((xdist8)*(xdist8))+((zdist8)*(zdist8));
      u002 = u002 + ((xdist1)*(xdist1))+((ydist1)*(ydist1)) + ((xdist2)*(xdist2))+((ydist2)*(ydist2)) + ((xdist3)*(xdist3))+((ydist3)*(ydist3)) + ((xdist4)*(xdist4))+((ydist4)*(ydist4)) + ((xdist5)*(xdist5))+((ydist5)*(ydist5)) + ((xdist6)*(xdist6))+((ydist6)*(ydist6)) + ((xdist7)*(xdist7))+((ydist7)*(ydist7)) + ((xdist8)*(xdist8))+((ydist8)*(ydist8));
      u110 = u110 + ((xdist1)*(ydist1)) + ((xdist2)*(ydist2)) + ((xdist3)*(ydist3)) + ((xdist4)*(ydist4)) + ((xdist5)*(ydist5)) + ((xdist6)*(ydist6)) + ((xdist7)*(ydist7)) + ((xdist8)*(ydist8));
      u011 = u011 + ((ydist1)*(zdist1)) + ((ydist2)*(zdist2)) + ((ydist3)*(zdist3)) + ((ydist4)*(zdist4)) + ((ydist5)*(zdist5)) + ((ydist6)*(zdist6)) + ((ydist7)*(zdist7)) + ((ydist8)*(zdist8));
      u101 = u101 + ((xdist1)*(zdist1)) + ((xdist2)*(zdist2)) + ((xdist3)*(zdist3)) + ((xdist4)*(zdist4)) + ((xdist5)*(zdist5)) + ((xdist6)*(zdist6)) + ((xdist7)*(zdist7)) + ((xdist8)*(zdist8));
	  grainmoments[gnum][0] = grainmoments[gnum][0] + u200;
	  grainmoments[gnum][1] = grainmoments[gnum][1] + u020;
	  grainmoments[gnum][2] = grainmoments[gnum][2] + u002;
	  grainmoments[gnum][3] = grainmoments[gnum][3] + u110;
	  grainmoments[gnum][4] = grainmoments[gnum][4] + u011;
	  grainmoments[gnum][5] = grainmoments[gnum][5] + u101;
  }
  for(int i=1;i<numgrains;i++)
  {
	grainmoments[i][0] = grainmoments[i][0]*(resx/2.0)*(resy/2.0)*(resz/2.0);
	grainmoments[i][1] = grainmoments[i][1]*(resx/2.0)*(resy/2.0)*(resz/2.0);
	grainmoments[i][2] = grainmoments[i][2]*(resx/2.0)*(resy/2.0)*(resz/2.0);
	grainmoments[i][3] = grainmoments[i][3]*(resx/2.0)*(resy/2.0)*(resz/2.0);
	grainmoments[i][4] = grainmoments[i][4]*(resx/2.0)*(resy/2.0)*(resz/2.0);
	grainmoments[i][5] = grainmoments[i][5]*(resx/2.0)*(resy/2.0)*(resz/2.0);
	double o3 = (grainmoments[i][0]*grainmoments[i][1]*grainmoments[i][2])+(2.0*grainmoments[i][3]*grainmoments[i][5]*grainmoments[i][4])-(grainmoments[i][0]*grainmoments[i][4]*grainmoments[i][4])-(grainmoments[i][1]*grainmoments[i][5]*grainmoments[i][5])-(grainmoments[i][2]*grainmoments[i][3]*grainmoments[i][3]);
	double vol5 = grains[i].volume;
	vol5 = pow(vol5,5);
	double omega3 = vol5/o3;
	grains[i].Ixx = grainmoments[i][0];
	grains[i].Iyy = grainmoments[i][1];
	grains[i].Izz = grainmoments[i][2];
	grains[i].Ixy = -grainmoments[i][3];
	grains[i].Iyz = -grainmoments[i][4];
	grains[i].Ixz = -grainmoments[i][5];
	grains[i].omega3 = omega3;
  }
}
void  ReconstructionFunc::find_axes ()
{
  for (int i = 1; i < numgrains; i++)
  {
    double Ixx = grains[i].Ixx;
    double Iyy = grains[i].Iyy;
    double Izz = grains[i].Izz;
    double Ixy = grains[i].Ixy;
    double Iyz = grains[i].Iyz;
    double Ixz = grains[i].Ixz;
    double a = 1;
    double b = -Ixx-Iyy-Izz;
    double c = ((Ixx*Izz)+(Ixx*Iyy)+(Iyy*Izz)-(Ixz*Ixz)-(Ixy*Ixy)-(Iyz*Iyz));
    double d = ((Ixz*Iyy*Ixz)+(Ixy*Izz*Ixy)+(Iyz*Ixx*Iyz)-(Ixx*Iyy*Izz)-(Ixy*Iyz*Ixz)-(Ixy*Iyz*Ixz));
    double f = ((3*c/a)-((b/a)*(b/a)))/3;
    double g = ((2*(b/a)*(b/a)*(b/a))-(9*b*c/(a*a))+(27*(d/a)))/27;
    double h = (g*g/4)+(f*f*f/27);
    double rsquare = (g*g/4)-h;
    double r = pow(rsquare,0.5);
    double theta = 0;
    if(r == 0)
    {
      theta = 0;
    }
    if(r != 0)
    {
      theta = acos(-g/(2*r));
    }
    double r1 = 2*pow(r,0.33333333333)*cos(theta/3)-(b/(3*a));
    double r2 = -pow(r,0.33333333333)*(cos(theta/3)-(1.7320508*sin(theta/3)))-(b/(3*a));
    double r3 = -pow(r,0.33333333333)*(cos(theta/3)+(1.7320508*sin(theta/3)))-(b/(3*a));
	grains[i].radius1 = r1;
	grains[i].radius2 = r2;
	grains[i].radius3 = r3;
  }
}
void  ReconstructionFunc::find_vectors ()
{
  for(int i = 1; i < numgrains; i++)
  {
    int size = grains[i].numvoxels;
    double Ixx = grains[i].Ixx;
    double Iyy = grains[i].Iyy;
    double Izz = grains[i].Izz;
    double Ixy = grains[i].Ixy;
    double Iyz = grains[i].Iyz;
    double Ixz = grains[i].Ixz;
	double radius1 = grains[i].radius1;
	double radius2 = grains[i].radius2;
	double radius3 = grains[i].radius3;
    double m[3][3];
    double e[3][1];
    double uber[3][3];
    double bmat[3][1];
    double vect[3][3];
    m[0][0] = Ixx;
    m[0][1] = Ixy;
    m[0][2] = Ixz;
    m[1][0] = Ixy;
    m[1][1] = Iyy;
    m[1][2] = Iyz;
    m[2][0] = Ixz;
    m[2][1] = Iyz;
    m[2][2] = Izz;
    e[0][0] = radius1;
    e[1][0] = radius2;
    e[2][0] = radius3;
    bmat[0][0] = 0.0000001;
    bmat[1][0] = 0.0000001;
    bmat[2][0] = 0.0000001;
    for(int j = 0; j < 3; j++)
    {
        uber[0][0] = Ixx-e[j][0];
        uber[0][1] = Ixy;
        uber[0][2] = Ixz;
        uber[1][0] = Ixy;
        uber[1][1] = Iyy-e[j][0];
        uber[1][2] = Iyz;
        uber[2][0] = Ixz;
        uber[2][1] = Iyz;
        uber[2][2] = Izz-e[j][0];
        double **uberelim;
        double **uberbelim;
        uberelim = new double *[3];
        uberbelim = new double *[3];
        for(int d = 0; d < 3; d++)
        {
          uberelim[d] = new double [3];
          uberbelim[d] = new double [1];
        }
        int elimcount = 0;
        int elimcount1 = 0;
        double q = 0;
        double sum = 0;
        double c = 0;
        for(int a = 0; a < 3; a++)
        {
          elimcount1 = 0;
          for(int b = 0; b < 3; b++)
          {
            uberelim[elimcount][elimcount1] = uber[a][b];
            elimcount1++;
          }
          uberbelim[elimcount][0] = bmat[a][0];
          elimcount++;
        }
        for(int k = 0; k < elimcount-1; k++)
        {
          for(int l = k+1; l < elimcount; l++)
          {
            c = uberelim[l][k]/uberelim[k][k];
            for(int m = k+1; m < elimcount; m++)
            {
              uberelim[l][m] = uberelim[l][m] - c*uberelim[k][m];
            }
            uberbelim[l][0] = uberbelim[l][0] - c*uberbelim[k][0];
          }
        }
        uberbelim[elimcount-1][0] = uberbelim[elimcount-1][0]/uberelim[elimcount-1][elimcount-1];
        for(int l = 1; l < elimcount; l++)
        {
          int m = (elimcount-1)-l;
          sum = 0;
          for(int n = m+1; n < elimcount; n++)
          {
            sum = sum + (uberelim[m][n]*uberbelim[n][0]);
          }
          uberbelim[m][0] = (uberbelim[m][0]-sum)/uberelim[m][m];
        }
        for(int p = 0; p < elimcount; p++)
        {
          q = uberbelim[p][0];
          vect[j][p] = q;
        }
    }
    double n1x = vect[0][0];
    double n1y = vect[0][1];
    double n1z = vect[0][2];
    double n2x = vect[1][0];
    double n2y = vect[1][1];
    double n2z = vect[1][2];
    double n3x = vect[2][0];
    double n3y = vect[2][1];
    double n3z = vect[2][2];
	double norm1 = pow(((n1x*n1x)+(n1y*n1y)+(n1z*n1z)),0.5);
	double norm2 = pow(((n2x*n2x)+(n2y*n2y)+(n2z*n2z)),0.5);
	double norm3 = pow(((n3x*n3x)+(n3y*n3y)+(n3z*n3z)),0.5);
	if(grains[i].surfacegrain == 0)
	{
		n1x = n1x/norm1;
		n1y = n1y/norm1;
		n1z = n1z/norm1;
		n2x = n2x/norm2;
		n2y = n2y/norm2;
		n2z = n2z/norm2;
		n3x = n3x/norm3;
		n3y = n3y/norm3;
		n3z = n3z/norm3;
		for(int k = 0; k < 4; k++)
		{
			double o[3][3];
			double ga[3][3];
			double m1[3][3];
			if (k == 0)
			{
			  o[0][0] = 1.0; o[0][1] = 0.0; o[0][2] = 0.0;
			  o[1][0] = 0.0; o[1][1] = 1.0; o[1][2] = 0.0;
			  o[2][0] = 0.0; o[2][1] = 0.0; o[2][2] = 1.0;
			}
			else if (k == 1)
			{
			  o[0][0] = -1.0; o[0][1] = 0.0; o[0][2] = 0.0;
			  o[1][0] = 0.0; o[1][1] = 1.0; o[1][2] = 0.0;
			  o[2][0] = 0.0; o[2][1] = 0.0; o[2][2] = -1.0;
			}
			else if (k == 2)
			{
			  o[0][0] = 1.0; o[0][1] = 0.0; o[0][2] = 0.0;
			  o[1][0] = 0.0; o[1][1] = -1.0; o[1][2] = 0.0;
			  o[2][0] = 0.0; o[2][1] = 0.0; o[2][2] = -1.0;
			}
			else if (k == 3)
			{
			  o[0][0] = -1.0; o[0][1] = 0.0; o[0][2] = 0.0;
			  o[1][0] = 0.0; o[1][1] = -1.0; o[1][2] = 0.0;
			  o[2][0] = 0.0; o[2][1] = 0.0; o[2][2] = 1.0;
			}
			ga[0][0] = n1x;
			ga[0][1] = n2x;
			ga[0][2] = n3x;
			ga[1][0] = n1y;
			ga[1][1] = n2y;
			ga[1][2] = n3y;
			ga[2][0] = n1z;
			ga[2][1] = n2z;
			ga[2][2] = n3z;
			m1[0][0] = o[0][0]*ga[0][0] + o[0][1]*ga[1][0] + o[0][2]*ga[2][0];
			m1[0][1] = o[0][0]*ga[0][1] + o[0][1]*ga[1][1] + o[0][2]*ga[2][1];
			m1[0][2] = o[0][0]*ga[0][2] + o[0][1]*ga[1][2] + o[0][2]*ga[2][2];
			m1[1][0] = o[1][0]*ga[0][0] + o[1][1]*ga[1][0] + o[1][2]*ga[2][0];
			m1[1][1] = o[1][0]*ga[0][1] + o[1][1]*ga[1][1] + o[1][2]*ga[2][1];
			m1[1][2] = o[1][0]*ga[0][2] + o[1][1]*ga[1][2] + o[1][2]*ga[2][2];
			m1[2][0] = o[2][0]*ga[0][0] + o[2][1]*ga[1][0] + o[2][2]*ga[2][0];
			m1[2][1] = o[2][0]*ga[0][1] + o[2][1]*ga[1][1] + o[2][2]*ga[2][1];
			m1[2][2] = o[2][0]*ga[0][2] + o[2][1]*ga[1][2] + o[2][2]*ga[2][2];
			double ea2 = acos(m1[2][2]);
			double cosine3 = (m1[1][2]/sin(ea2));
			double sine3 = (m1[0][2]/sin(ea2));
			double cosine1 = (-m1[2][1]/sin(ea2));
			double sine1 = (m1[2][0]/sin(ea2));
			double ea3 = acos(cosine3);
			double ea1 = acos(cosine1);
			if(sine3 < 0) ea3 = (2*m_pi)-ea3;
			if(sine1 < 0) ea1 = (2*m_pi)-ea1;
			int ea1bin = int(ea1/(m_pi/18));
			int ea2bin = int(ea2/(m_pi/18));
			int ea3bin = int(ea3/(m_pi/18));
			int bin=0;
			if(ea1 >= 0.0 && ea2 >= 0.0 && ea3 >= 0.0 && ea1 <= (m_pi) && ea2 <= (m_pi) && ea3 <= (m_pi))
			{
				grains[i].axiseuler1 = ea1;
				grains[i].axiseuler2 = ea2;
				grains[i].axiseuler3 = ea3;
				bin = (ea3bin*18*18)+(ea2bin*18)+(ea1bin);
				axisodf[bin].density = axisodf[bin].density+1;
				totalaxes = totalaxes+1;
			}
		}
    }
  }
}
void  ReconstructionFunc::find_eulerodf ()
{
	totalvol = 0;
	double Oc[3][3];
	double Os[3][3];
	double ga[3][3];
	double m1[3][3];
	double m2[3][3];
	for(int i=1;i<numgrains;i++)
	{
		if(grains[i].surfacegrain == 0)
		{
			double vol = grains[i].volume;
			double ea1good = grains[i].euler1;
			double ea2good = grains[i].euler2;
			double ea3good = grains[i].euler3;
			for(int k = 0; k < 24; k++)
			{
				if (k == 0)
				{
				  Oc[0][0] = 1.0; Oc[0][1] = 0.0; Oc[0][2] = 0.0;
				  Oc[1][0] = 0.0; Oc[1][1] = 1.0; Oc[1][2] = 0.0;
				  Oc[2][0] = 0.0; Oc[2][1] = 0.0; Oc[2][2] = 1.0;
				}
				else if (k == 1)
				{
				  Oc[0][0] = 1.0; Oc[0][1] = 0.0; Oc[0][2] =  0.0;
				  Oc[1][0] = 0.0; Oc[1][1] = 0.0; Oc[1][2] = -1.0;
				  Oc[2][0] = 0.0; Oc[2][1] = 1.0; Oc[2][2] =  0.0;
				}
				else if (k == 2)
				{
				  Oc[0][0] = 1.0; Oc[0][1] =  0.0; Oc[0][2] =  0.0;
				  Oc[1][0] = 0.0; Oc[1][1] = -1.0; Oc[1][2] =  0.0;
				  Oc[2][0] = 0.0; Oc[2][1] =  0.0; Oc[2][2] = -1.0;
				}
				else if (k == 3)
				{
				  Oc[0][0] = 1.0; Oc[0][1] =  0.0; Oc[0][2] = 0.0;
				  Oc[1][0] = 0.0; Oc[1][1] =  0.0; Oc[1][2] = 1.0;
				  Oc[2][0] = 0.0; Oc[2][1] = -1.0; Oc[2][2] = 0.0;
				}
				else if (k == 4)
				{
				  Oc[0][0] = 0.0; Oc[0][1] = 0.0; Oc[0][2] = -1.0;
				  Oc[1][0] = 0.0; Oc[1][1] = 1.0; Oc[1][2] =  0.0;
				  Oc[2][0] = 1.0; Oc[2][1] = 0.0; Oc[2][2] =  0.0;
				}
				else if (k == 5)
				{
				  Oc[0][0] =  0.0; Oc[0][1] = 0.0; Oc[0][2] = 1.0;
				  Oc[1][0] =  0.0; Oc[1][1] = 1.0; Oc[1][2] = 0.0;
				  Oc[2][0] = -1.0; Oc[2][1] = 0.0; Oc[2][2] = 0.0;
				}
				else if (k == 6)
				{
				  Oc[0][0] = -1.0; Oc[0][1] = 0.0; Oc[0][2] =  0.0;
				  Oc[1][0] =  0.0; Oc[1][1] = 1.0; Oc[1][2] =  0.0;
				  Oc[2][0] =  0.0; Oc[2][1] = 0.0; Oc[2][2] = -1.0;
				}
				else if (k == 7)
				{
				  Oc[0][0] = -1.0; Oc[0][1] =  0.0; Oc[0][2] = 0.0;
				  Oc[1][0] =  0.0; Oc[1][1] = -1.0; Oc[1][2] = 0.0;
				  Oc[2][0] =  0.0; Oc[2][1] =  0.0; Oc[2][2] = 1.0;
				}
				else if (k == 8)
				{
				  Oc[0][0] =  0.0; Oc[0][1] = 1.0; Oc[0][2] = 0.0;
				  Oc[1][0] = -1.0; Oc[1][1] = 0.0; Oc[1][2] = 0.0;
				  Oc[2][0] =  0.0; Oc[2][1] = 0.0; Oc[2][2] = 1.0;
				}
				else if (k == 9)
				{
				  Oc[0][0] = 0.0; Oc[0][1] = -1.0; Oc[0][2] = 0.0;
				  Oc[1][0] = 1.0; Oc[1][1] =  0.0; Oc[1][2] = 0.0;
				  Oc[2][0] = 0.0; Oc[2][1] =  0.0; Oc[2][2] = 1.0;
				}
				else if (k == 10)
				{
				  Oc[0][0] =  0.0; Oc[0][1] = -1.0; Oc[0][2] = 0.0;
				  Oc[1][0] =  0.0; Oc[1][1] =  0.0; Oc[1][2] = 1.0;
				  Oc[2][0] = -1.0; Oc[2][1] =  0.0; Oc[2][2] = 0.0;
				}
				else if (k == 11)
				{
				  Oc[0][0] =  0.0; Oc[0][1] =  0.0; Oc[0][2] = 1.0;
				  Oc[1][0] = -1.0; Oc[1][1] =  0.0; Oc[1][2] = 0.0;
				  Oc[2][0] =  0.0; Oc[2][1] = -1.0; Oc[2][2] = 0.0;
				}
				else if (k == 12)
				{
				  Oc[0][0] = 0.0; Oc[0][1] = -1.0; Oc[0][2] =  0.0;
				  Oc[1][0] = 0.0; Oc[1][1] =  0.0; Oc[1][2] = -1.0;
				  Oc[2][0] = 1.0; Oc[2][1] =  0.0; Oc[2][2] =  0.0;
				}
				else if (k == 13)
				{
				  Oc[0][0] = 0.0; Oc[0][1] =  0.0; Oc[0][2] = -1.0;
				  Oc[1][0] = 1.0; Oc[1][1] =  0.0; Oc[1][2] =  0.0;
				  Oc[2][0] = 0.0; Oc[2][1] = -1.0; Oc[2][2] =  0.0;
				}
				else if (k == 14)
				{
				  Oc[0][0] =  0.0; Oc[0][1] = 1.0; Oc[0][2] =  0.0;
				  Oc[1][0] =  0.0; Oc[1][1] = 0.0; Oc[1][2] = -1.0;
				  Oc[2][0] = -1.0; Oc[2][1] = 0.0; Oc[2][2] =  0.0;
				}
				else if (k == 15)
				{
				  Oc[0][0] =  0.0; Oc[0][1] = 0.0; Oc[0][2] = -1.0;
				  Oc[1][0] = -1.0; Oc[1][1] = 0.0; Oc[1][2] =  0.0;
				  Oc[2][0] =  0.0; Oc[2][1] = 1.0; Oc[2][2] =  0.0;
				}
				else if (k == 16)
				{
				  Oc[0][0] = 0.0; Oc[0][1] = 1.0; Oc[0][2] = 0.0;
				  Oc[1][0] = 0.0; Oc[1][1] = 0.0; Oc[1][2] = 1.0;
				  Oc[2][0] = 1.0; Oc[2][1] = 0.0; Oc[2][2] = 0.0;
				}
				else if (k == 17)
				{
				  Oc[0][0] = 0.0; Oc[0][1] = 0.0; Oc[0][2] = 1.0;
				  Oc[1][0] = 1.0; Oc[1][1] = 0.0; Oc[1][2] = 0.0;
				  Oc[2][0] = 0.0; Oc[2][1] = 1.0; Oc[2][2] = 0.0;
				}
				else if (k == 18)
				{
				  Oc[0][0] = 0.0; Oc[0][1] = 1.0; Oc[0][2] =  0.0;
				  Oc[1][0] = 1.0; Oc[1][1] = 0.0; Oc[1][2] =  0.0;
				  Oc[2][0] = 0.0; Oc[2][1] = 0.0; Oc[2][2] = -1.0;
				}
				else if (k == 19)
				{
				  Oc[0][0] = -1.0; Oc[0][1] = 0.0; Oc[0][2] = 0.0;
				  Oc[1][0] =  0.0; Oc[1][1] = 0.0; Oc[1][2] = 1.0;
				  Oc[2][0] =  0.0; Oc[2][1] = 1.0; Oc[2][2] = 0.0;
				}
				else if (k == 20)
				{
				  Oc[0][0] = 0.0; Oc[0][1] =  0.0; Oc[0][2] = 1.0;
				  Oc[1][0] = 0.0; Oc[1][1] = -1.0; Oc[1][2] = 0.0;
				  Oc[2][0] = 1.0; Oc[2][1] =  0.0; Oc[2][2] = 0.0;
				}
				else if (k == 21)
				{
				  Oc[0][0] = -1.0; Oc[0][1] =  0.0; Oc[0][2] =  0.0;
				  Oc[1][0] =  0.0; Oc[1][1] =  0.0; Oc[1][2] = -1.0;
				  Oc[2][0] =  0.0; Oc[2][1] = -1.0; Oc[2][2] =  0.0;
				}
				else if (k == 22)
				{
				  Oc[0][0] =  0.0; Oc[0][1] =  0.0; Oc[0][2] = -1.0;
				  Oc[1][0] =  0.0; Oc[1][1] = -1.0; Oc[1][2] =  0.0;
				  Oc[2][0] = -1.0; Oc[2][1] =  0.0; Oc[2][2] =  0.0;
				}
				else if (k == 23)
				{
				  Oc[0][0] =  0.0; Oc[0][1] = -1.0; Oc[0][2] =  0.0;
				  Oc[1][0] = -1.0; Oc[1][1] =  0.0; Oc[1][2] =  0.0;
				  Oc[2][0] =  0.0; Oc[2][1] =  0.0; Oc[2][2] = -1.0;
				}
				ga[0][0] = cos(ea1good)*cos(ea3good)-sin(ea1good)*sin(ea3good)*cos(ea2good);
				ga[0][1] = sin(ea1good)*cos(ea3good)+cos(ea1good)*sin(ea3good)*cos(ea2good);
				ga[0][2] = sin(ea3good)*sin(ea2good);
				ga[1][0] = -cos(ea1good)*sin(ea3good)-sin(ea1good)*cos(ea3good)*cos(ea2good);
				ga[1][1] = -sin(ea1good)*sin(ea3good)+cos(ea1good)*cos(ea3good)*cos(ea2good);
				ga[1][2] =  cos(ea3good)*sin(ea2good);
				ga[2][0] =  sin(ea1good)*sin(ea2good);
				ga[2][1] = -cos(ea1good)*sin(ea2good);
				ga[2][2] =  cos(ea2good);
				m1[0][0] = Oc[0][0]*ga[0][0] + Oc[0][1]*ga[1][0] + Oc[0][2]*ga[2][0];
				m1[0][1] = Oc[0][0]*ga[0][1] + Oc[0][1]*ga[1][1] + Oc[0][2]*ga[2][1];
				m1[0][2] = Oc[0][0]*ga[0][2] + Oc[0][1]*ga[1][2] + Oc[0][2]*ga[2][2];
				m1[1][0] = Oc[1][0]*ga[0][0] + Oc[1][1]*ga[1][0] + Oc[1][2]*ga[2][0];
				m1[1][1] = Oc[1][0]*ga[0][1] + Oc[1][1]*ga[1][1] + Oc[1][2]*ga[2][1];
				m1[1][2] = Oc[1][0]*ga[0][2] + Oc[1][1]*ga[1][2] + Oc[1][2]*ga[2][2];
				m1[2][0] = Oc[2][0]*ga[0][0] + Oc[2][1]*ga[1][0] + Oc[2][2]*ga[2][0];
				m1[2][1] = Oc[2][0]*ga[0][1] + Oc[2][1]*ga[1][1] + Oc[2][2]*ga[2][1];
				m1[2][2] = Oc[2][0]*ga[0][2] + Oc[2][1]*ga[1][2] + Oc[2][2]*ga[2][2];
				for(int l=0;l<4;l++)
				{
					if (l == 0)
					{
					  Os[0][0] = 1.0; Os[0][1] = 0.0; Os[0][2] = 0.0;
					  Os[1][0] = 0.0; Os[1][1] = 1.0; Os[1][2] = 0.0;
					  Os[2][0] = 0.0; Os[2][1] = 0.0; Os[2][2] = 1.0;
					}
					else if (l == 1)
					{
					  Os[0][0] = -1.0; Os[0][1] = 0.0; Os[0][2] = 0.0;
					  Os[1][0] = 0.0; Os[1][1] = 1.0; Os[1][2] = 0.0;
					  Os[2][0] = 0.0; Os[2][1] = 0.0; Os[2][2] = -1.0;
					}
					else if (l == 2)
					{
					  Os[0][0] = 1.0; Os[0][1] = 0.0; Os[0][2] = 0.0;
					  Os[1][0] = 0.0; Os[1][1] = -1.0; Os[1][2] = 0.0;
					  Os[2][0] = 0.0; Os[2][1] = 0.0; Os[2][2] = -1.0;
					}
					else if (l == 3)
					{
					  Os[0][0] = -1.0; Os[0][1] = 0.0; Os[0][2] = 0.0;
					  Os[1][0] = 0.0; Os[1][1] = -1.0; Os[1][2] = 0.0;
					  Os[2][0] = 0.0; Os[2][1] = 0.0; Os[2][2] = 1.0;
					}
					m2[0][0] = Os[0][0]*m1[0][0] + Os[1][0]*m1[0][1] + Os[2][0]*m1[0][2];
					m2[0][1] = Os[0][1]*m1[0][0] + Os[1][1]*m1[0][1] + Os[2][1]*m1[0][2];
					m2[0][2] = Os[0][2]*m1[0][0] + Os[1][2]*m1[0][1] + Os[2][2]*m1[0][2];
					m2[1][0] = Os[0][0]*m1[1][0] + Os[1][0]*m1[1][1] + Os[2][0]*m1[1][2];
					m2[1][1] = Os[0][1]*m1[1][0] + Os[1][1]*m1[1][1] + Os[2][1]*m1[1][2];
					m2[1][2] = Os[0][2]*m1[1][0] + Os[1][2]*m1[1][1] + Os[2][2]*m1[1][2];
					m2[2][0] = Os[0][0]*m1[2][0] + Os[1][0]*m1[2][1] + Os[2][0]*m1[2][2];
					m2[2][1] = Os[0][1]*m1[2][0] + Os[1][1]*m1[2][1] + Os[2][1]*m1[2][2];
					m2[2][2] = Os[0][2]*m1[2][0] + Os[1][2]*m1[2][1] + Os[2][2]*m1[2][2];
					double ea2 = acos(m2[2][2]);
					double cosine3 = (m2[1][2]/sin(ea2));
					double sine3 = (m2[0][2]/sin(ea2));
					double cosine1 = (-m2[2][1]/sin(ea2));
					double sine1 = (m2[2][0]/sin(ea2));
					double ea3 = acos(cosine3);	
					double ea1 = acos(cosine1);
					if(sine3 < 0) ea3 = (2*m_pi)-ea3;
					if(sine1 < 0) ea1 = (2*m_pi)-ea1;
					int ea1bin = int(ea1/(m_pi/36));
					int ea2bin = int(ea2/(m_pi/36));
					int ea3bin = int(ea3/(m_pi/36));
					int bin=0;
					if(ea1 >= 0.0 && ea2 >= 0.0 && ea3 >= 0.0 && ea1 <= (m_pi/2.0) && ea2 <= (m_pi/2.0) && ea3 <= (m_pi/2.0))
					{
					  bin = (ea3bin*18*18)+(ea2bin*18)+(ea1bin);
					  eulerodf[bin].density = eulerodf[bin].density+vol;
					  totalvol = totalvol + vol;
					}
				}
			}
		}
	}
}
void  ReconstructionFunc::measure_misorientations (double quat_symmcubic[24][5],double quat_symmhex[12][5])
{
  size_t initialsize = 10;
  vector<double> misolist(initialsize,-1);
  double n1;
  double n2;
  double n3;
  double w;
  double q1[5];
  double q2[5];
  for (int i = 1; i < numgrains; i++)
  {
    vector<int>* nlist = grains[i].neighborlist;
	q1[1] = grains[i].avg_quat[1];
	q1[2] = grains[i].avg_quat[2];
	q1[3] = grains[i].avg_quat[3];
	q1[4] = grains[i].avg_quat[4];
    int size = 0;
    if (NULL != nlist) { size = nlist->size(); }
	misolist.resize(size,-1);
    for(int j=0;j<size;j++)
    {
      int nname = nlist->at(j);
	  q2[1] = grains[nname].avg_quat[1];
	  q2[2] = grains[nname].avg_quat[2];
	  q2[3] = grains[nname].avg_quat[3];
	  q2[4] = grains[nname].avg_quat[4];
      if(crystruct == 1) w = getmisoquathexagonal(quat_symmhex,misorientationtolerance,q1,q2,n1,n2,n3);
      if(crystruct == 2) w = getmisoquatcubic(misorientationtolerance,q1,q2,n1,n2,n3);
      misolist[j] = w;
    }
	grains[i].misorientationlist = new std::vector<double>(misolist.size() );
	grains[i].misorientationlist->swap(misolist);
    misolist.clear();
  }
}
double ReconstructionFunc::getmisoquatcubic(double misorientationtolerance,double q1[5],double q2[5],double &n1,double &n2,double &n3)
{
  double wmin=9999999; //,na,nb,nc;
  double qc[4];
  double qco[4];
//  q2[0]=q2[0];
//  q2[1]=-q2[1];
//  q2[2]=-q2[2];
//  q2[3]=-q2[3];
//  qc[0]=q1[0]*q2[0]-q1[1]*q2[1]-q1[2]*q2[2]-q1[3]*q2[3];
//  qc[1]=q1[0]*q2[1]+q1[1]*q2[0]+q1[2]*q2[3]-q1[3]*q2[2];
//  qc[2]=q1[0]*q2[2]-q1[1]*q2[3]+q1[2]*q2[0]+q1[3]*q2[1];
//  qc[3]=q1[0]*q2[3]+q1[1]*q2[2]-q1[2]*q2[1]+q1[3]*q2[0];
  qc[0]=-q1[1]*q2[4]+q1[4]*q2[1]-q1[2]*q2[3]+q1[3]*q2[2];
  qc[1]=-q1[2]*q2[4]+q1[4]*q2[2]-q1[3]*q2[1]+q1[1]*q2[3];
  qc[2]=-q1[3]*q2[4]+q1[4]*q2[3]-q1[1]*q2[2]+q1[2]*q2[1];
  qc[3]=-q1[4]*q2[4]-q1[1]*q2[1]-q1[2]*q2[2]-q1[3]*q2[3];
  qc[0]=fabs(qc[0]);
  qc[1]=fabs(qc[1]);
  qc[2]=fabs(qc[2]);
  qc[3]=fabs(qc[3]);
  for(int i=0;i<4;i++)
  {
    qco[i]=100000;
    for(int j=0;j<4;j++)
    {
      if((qc[j] < qco[i] && i == 0) || (qc[j] < qco[i] && qc[j] > qco[i-1]))
      {
        qco[i] = qc[j];
      }
    }
  }
  wmin = qco[3];
  if(((qco[2]+qco[3])/(pow(2,0.5))) > wmin) wmin = ((qco[2]+qco[3])/(pow(2,0.5)));
  if(((qco[0]+qco[1]+qco[2]+qco[3])/2) > wmin) wmin = ((qco[0]+qco[1]+qco[2]+qco[3])/2);
  if(wmin < -1) wmin = -1;
  if(wmin > 1) wmin = 1;
  wmin = acos(wmin);
  wmin = (360.0/m_pi)*wmin;
  return wmin;
}

double ReconstructionFunc::getmisoquathexagonal(double quat_symmhex[12][5],double misorientationtolerance,double q1[5],double q2[5],double &n1,double &n2,double &n3)
{
  double wmin=9999999; //,na,nb,nc;
  double w=0;
  double n1min, n2min, n3min;
  double qr[4];
  double qc[4];
  double qco[4];
//  q2[0]=-q2[0];
//  q2[1]=-q2[1];
//  q2[2]=-q2[2];
//  q2[3]=q2[3];
//  qr[0]=q1[0]*q2[3]+q1[3]*q2[0]-q1[1]*q2[2]+q1[2]*q2[1];
//  qr[1]=q1[1]*q2[3]+q1[3]*q2[1]-q1[2]*q2[0]+q1[0]*q2[2];
//  qr[2]=q1[2]*q2[3]+q1[3]*q2[2]-q1[0]*q2[1]+q1[1]*q2[0];
//  qr[3]=q1[3]*q2[3]-q1[0]*q2[0]-q1[1]*q2[1]-q1[2]*q2[2];
  qr[0]=-q1[1]*q2[4]+q1[4]*q2[1]-q1[2]*q2[3]+q1[3]*q2[2];
  qr[1]=-q1[2]*q2[4]+q1[4]*q2[2]-q1[3]*q2[1]+q1[1]*q2[3];
  qr[2]=-q1[3]*q2[4]+q1[4]*q2[3]-q1[1]*q2[2]+q1[2]*q2[1];
  qr[3]=-q1[4]*q2[4]-q1[1]*q2[1]-q1[2]*q2[2]-q1[3]*q2[3];
  for(int i=0;i<12;i++)
  {
	  qc[0]=quat_symmhex[i][1]*qr[3]+quat_symmhex[i][4]*qr[0]-quat_symmhex[i][2]*qr[2]+quat_symmhex[i][3]*qr[1];
	  qc[1]=quat_symmhex[i][2]*qr[3]+quat_symmhex[i][4]*qr[1]-quat_symmhex[i][3]*qr[0]+quat_symmhex[i][1]*qr[2];
	  qc[2]=quat_symmhex[i][3]*qr[3]+quat_symmhex[i][4]*qr[2]-quat_symmhex[i][1]*qr[1]+quat_symmhex[i][2]*qr[0];
	  qc[3]=quat_symmhex[i][4]*qr[3]-quat_symmhex[i][1]*qr[0]-quat_symmhex[i][2]*qr[1]-quat_symmhex[i][3]*qr[2];
	  if(qc[3] < -1) qc[3] = -1;
	  if(qc[3] > 1) qc[3] = 1;
	  w = acos(qc[3]);
	  w = 2*w;
	  n1 = qc[0]/sin(w/2.0);
	  n2 = qc[1]/sin(w/2.0);
	  n3 = qc[2]/sin(w/2.0);
	  if(w > m_pi) w = (2*m_pi)-w;
	  if(w < wmin)
	  {
		  wmin = w;
		  n1min = n1;
		  n2min = n2;
		  n3min = n3;
	  }
  }
  wmin = (180.0/m_pi)*wmin;
  return wmin;
}

void  ReconstructionFunc::find_colors(double quat_symmcubic[24][5],double quat_symmhex[12][5])
{
  double red, green, blue;
  double theta, phi;
  for(int i = 1; i < numgrains; i++)
  {
    double g1ea1 = grains[i].euler1;
    double g1ea2 = grains[i].euler2;
    double g1ea3 = grains[i].euler3;
    double q1[4];
    double qc[4];
    double p[3];
    double d[3];
	q1[0]=sin((g1ea2/2.0))*cos(((g1ea1-g1ea3)/2.0));
	q1[1]=sin((g1ea2/2.0))*sin(((g1ea1-g1ea3)/2.0));
	q1[2]=cos((g1ea2/2.0))*sin(((g1ea1+g1ea3)/2.0));
	q1[3]=cos((g1ea2/2.0))*cos(((g1ea1+g1ea3)/2.0));
	if(crystruct == 2)
	{
	    p[0] = (2*q1[0]*q1[2]+2*q1[1]*q1[3])*1;
		p[1] = (2*q1[1]*q1[2]+2*q1[0]*q1[3])*1;
		p[2] = (1-2*q1[0]*q1[0]-2*q1[1]*q1[1])*1;
		double denom = p[0]*p[0]+p[1]*p[1]+p[2]*p[2];
		denom = pow(denom,0.5);
		p[0] = fabs(p[0]/denom);
		p[1] = fabs(p[1]/denom);
		p[2] = fabs(p[2]/denom);
		int j, k, flag = 1;
		double temp;          
		for(j = 0; (j<3)&&flag==1; j++)
		{
		  flag = 0;
		  for (k=0; k<2; k++)
		  {
			if (p[k+1] < p[k])      
			{ 
			   temp = p[k];           
			   p[k] = p[k+1];
			   p[k+1] = temp;
			   flag = 1;               
			}
		  }
		}
		theta = (p[0]*0)+(p[1]*-sqrt(2.0)/2.0)+(p[2]*sqrt(2.0)/2.0);
		theta = (180.0/m_pi)*acos(theta);
		red = (90.0-theta)/45.0;
		d[0] = (p[1]*1)-(p[2]*0);
		d[1] = (p[2]*0)-(p[0]*1);
		d[2] = (p[0]*0)-(p[1]*0);
		d[0] = -(d[1]+d[2])/d[0];
		d[1] = 1;
		d[2] = 1;
		double norm = pow(((d[0]*d[0])+(d[1]*d[1])+(d[2]*d[2])),0.5);
		d[0] = d[0]/norm;
		d[1] = d[1]/norm;
		d[2] = d[2]/norm;
		phi = (d[0]*0)+(d[1]*sqrt(2.0)/2.0)+(d[2]*sqrt(2.0)/2.0);
		phi = (180.0/m_pi)*acos(phi);
		green = (1-red)*((35.26-phi)/35.26);
		blue = (1-red)-green;
		double max = red;
		if(green > max) max = green;
		if(blue > max) max = blue;
		red = red/max;
		green = green/max;
		blue = blue/max;
		red = (0.75*red)+0.25;
		green = (0.75*green)+0.25;
		blue = (0.75*blue)+0.25;
		grains[i].red = red;
		grains[i].green = green;
		grains[i].blue = blue;
	}
	if(crystruct == 1)
	{
		red=1.0/3.0;
		green=1.0/3.0;
		blue=1.0/3.0;
		for(int j=0;j<12;j++)
		{
			qc[0]=quat_symmhex[j][1]*q1[3]+quat_symmhex[j][4]*q1[0]-quat_symmhex[j][2]*q1[2]+quat_symmhex[j][3]*q1[1];
			qc[1]=quat_symmhex[j][2]*q1[3]+quat_symmhex[j][4]*q1[1]-quat_symmhex[j][3]*q1[0]+quat_symmhex[j][1]*q1[2];
			qc[2]=quat_symmhex[j][3]*q1[3]+quat_symmhex[j][4]*q1[2]-quat_symmhex[j][1]*q1[1]+quat_symmhex[j][2]*q1[0];
			qc[3]=quat_symmhex[j][4]*q1[3]-quat_symmhex[j][1]*q1[0]-quat_symmhex[j][2]*q1[1]-quat_symmhex[j][3]*q1[2];
		    p[0] = ((2*qc[0]*qc[2])-(2*qc[1]*qc[3]))*1;
			p[1] = ((2*qc[1]*qc[2])+(2*qc[0]*qc[3]))*1;
			p[2] = (1-(2*qc[0]*qc[0])-(2*qc[1]*qc[1]))*1;
			double denom = p[0]*p[0]+p[1]*p[1]+p[2]*p[2];
			denom = pow(denom,0.5);
			p[0] = p[0]/denom;
			p[1] = p[1]/denom;
			p[2] = p[2]/denom;
			if(p[2] < 0)
			{
				p[0] = -p[0];
				p[1] = -p[1];
				p[2] = -p[2];
			}
			d[0] = (p[1]*1)-(p[2]*0);
			d[1] = (p[2]*0)-(p[0]*1);
			d[2] = (p[0]*0)-(p[1]*0);
			d[0] = -d[1]/d[0];
			d[1] = 1;
			d[2] = 0;
			double norm = pow(((d[0]*d[0])+(d[1]*d[1])+(d[2]*d[2])),0.5);
			d[0] = d[0]/norm;
			d[1] = d[1]/norm;
			d[2] = d[2]/norm;
			if(atan(d[1]/d[0]) >= 0 && atan(d[1]/d[0]) <= (30.0*m_pi/180.0))
			{
				theta = (p[0]*0)+(p[1]*0)+(p[2]*1);
				theta = (180.0/m_pi)*acos(theta);
				red = (90.0-theta)/90.0;
				phi = (d[0]*1)+(d[1]*0)+(d[2]*0);
				phi = (180.0/m_pi)*acos(phi);
				green = (1-red)*((30.0-phi)/30.0);
				blue = (1-red)-green;
			}
		}
		double max = red;
		if(green > max) max = green;
		if(blue > max) max = blue;
		red = red/max;
		green = green/max;
		blue = blue/max;
		red = (0.75*red)+0.25;
		green = (0.75*green)+0.25;
		blue = (0.75*blue)+0.25;
		grains[i].red = red;
		grains[i].green = green;
		grains[i].blue = blue;
	}
    double loadx = p[0];
    double loady = p[1];
    double loadz = p[2];
    double mag = loadx*loadx+loady*loady+loadz*loadz;
    mag = pow(mag,0.5);
    double theta1 = (loadx+loady+loadz)/(mag*1.732);
    theta1 = fabs(theta1);
    double theta2 = (loadx+loady-loadz)/(mag*1.732);
    theta2 = fabs(theta2);
    double theta3 = (loadx-loady+loadz)/(mag*1.732);
    theta3 = fabs(theta3);
    double theta4 = (-loadx+loady+loadz)/(mag*1.732);
    theta4 = fabs(theta4);
    double lambda1 = (loadx+loady)/(mag*1.414);
    lambda1 = fabs(lambda1);
    double lambda2 = (loadx+loadz)/(mag*1.414);
    lambda2 = fabs(lambda2);
    double lambda3 = (loadx-loady)/(mag*1.414);
    lambda3 = fabs(lambda3);
    double lambda4 = (loadx-loadz)/(mag*1.414);
    lambda4 = fabs(lambda4);
    double lambda5 = (loady+loadz)/(mag*1.414);
    lambda5 = fabs(lambda5);
    double lambda6 = (loady-loadz)/(mag*1.414);
    lambda6 = fabs(lambda6);
    double schmid1 = theta1*lambda6;
    double schmid2 = theta1*lambda4;
    double schmid3 = theta1*lambda3;
    double schmid4 = theta2*lambda3;
    double schmid5 = theta2*lambda2;
    double schmid6 = theta2*lambda5;
    double schmid7 = theta3*lambda1;
    double schmid8 = theta3*lambda5;
    double schmid9 = theta3*lambda4;
    double schmid10 = theta4*lambda1;
    double schmid11 = theta4*lambda2;
    double schmid12 = theta4*lambda6;
    double schmid = schmid1;
    if(schmid2 > schmid) schmid = schmid2;
    if(schmid3 > schmid) schmid = schmid3;
    if(schmid4 > schmid) schmid = schmid4;
    if(schmid5 > schmid) schmid = schmid5;
    if(schmid6 > schmid) schmid = schmid6;
    if(schmid7 > schmid) schmid = schmid7;
    if(schmid8 > schmid) schmid = schmid8;
    if(schmid9 > schmid) schmid = schmid9;
    if(schmid10 > schmid) schmid = schmid10;
    if(schmid11 > schmid) schmid = schmid11;
    if(schmid12 > schmid) schmid = schmid12;
    grains[i].schmidfactor = schmid;
  }
}
void  ReconstructionFunc::find_convexities()
{
  double convexity = 1;
  for(int i = 1; i < numgrains; i++)
  {
    int size = grains[i].numvoxels;
    if(size > 1)
    {
      double insidecount = 0;
      int vol = grains[i].numvoxels;
      double voxvol = vol*resx*resy*resz;
      double xc = grains[i].centroidx;
      double yc = grains[i].centroidy;
      double zc = grains[i].centroidz;
	  double phi1 = grains[i].axiseuler1;
	  double PHI = grains[i].axiseuler2;
	  double phi2 = grains[i].axiseuler3;
	  double ga[3][3];
	  ga[0][0] = cos(phi1)*cos(phi2)-sin(phi1)*sin(phi2)*cos(PHI);
	  ga[0][1] = sin(phi1)*cos(phi2)+cos(phi1)*sin(phi2)*cos(PHI);
	  ga[0][2] = sin(phi2)*sin(PHI);
	  ga[1][0] = -cos(phi1)*sin(phi2)-sin(phi1)*cos(phi2)*cos(PHI);
	  ga[1][1] = -sin(phi1)*sin(phi2)+cos(phi1)*cos(phi2)*cos(PHI);
	  ga[1][2] =  cos(phi2)*sin(PHI);
	  ga[2][0] =  sin(phi1)*sin(PHI);
	  ga[2][1] = -cos(phi1)*sin(PHI);
	  ga[2][2] =  cos(PHI);
      double rad1x = ga[0][0];
      double rad1y = ga[1][0];
      double rad1z = ga[2][0];
      double rad2x = ga[0][1];
      double rad2y = ga[1][1];
      double rad2z = ga[2][1];
      double rad3x = ga[0][2];
      double rad3y = ga[1][2];
      double rad3z = ga[2][2];
      double mag1 = (rad1x*rad1x)+(rad1y*rad1y)+(rad1z*rad1z);
      mag1 = pow(mag1,0.5);
      double mag2 = (rad2x*rad2x)+(rad2y*rad2y)+(rad2z*rad2z);
      mag2 = pow(mag2,0.5);
      double mag3 = (rad3x*rad3x)+(rad3y*rad3y)+(rad3z*rad3z);
      mag3 = pow(mag3,0.5);
      rad1x = rad1x/mag1;
      rad1y = rad1y/mag1;
      rad1z = rad1z/mag1;
      rad2x = rad2x/mag2;
      rad2y = rad2y/mag2;
      rad2z = rad2z/mag2;
      rad3x = rad3x/mag3;
      rad3y = rad3y/mag3;
      rad3z = rad3z/mag3;
      double I1 = grains[i].radius1;
      double I2 = grains[i].radius2;
      double I3 = grains[i].radius3;
      I1 = (15*I1)/(4*m_pi);
      I2 = (15*I2)/(4*m_pi);
      I3 = (15*I3)/(4*m_pi);
      double A = (I1+I2-I3)/2;
      double B = (I1+I3-I2)/2;
      double C = (I2+I3-I1)/2;
      double a = (A*A*A*A)/(B*C);
      a = pow(a,0.1);
      double b = B/A;
      b = pow(b,0.5)*a;
      double c = A/(a*a*a*b);
      double bovera = b/a;
      double covera = c/a;
      double rad_1 = voxvol/(m_OnePointThree * m_pi * bovera * covera );
      //double rad_1 = voxvol/(m_OnePointThree*m_pi*bovera*covera);
      rad_1 = pow(rad_1,0.3333333);
      double rad_2 = rad_1*bovera;
      double rad_3 = rad_1*covera;
	  vector<int>* voxellist = grains[i].voxellist;
	  int size = voxellist->size();
	  for(int j=0;j<size;j++)
	  { 
		  int point = voxellist->at(j);
          double x = find_xcoord(point);
	      double y = find_ycoord(point);
	      double z = find_zcoord(point);
          double axis[3][3];
          double diff[3][1];
          double axiselim[3][3];
          double diffelim[3][1];
          double constmat[3][1];
          axis[0][0] = rad1x;
          axis[0][1] = rad2x;
          axis[0][2] = rad3x;
          axis[1][0] = rad1y;
          axis[1][1] = rad2y;
          axis[1][2] = rad3y;
          axis[2][0] = rad1z;
          axis[2][1] = rad2z;
          axis[2][2] = rad3z;
          diff[0][0] = x-xc;
          diff[1][0] = y-yc;
          diff[2][0] = z-zc;
          int elimcount = 0;
          int elimcount1 = 0;
          double q = 0;
          double sum = 0;
          double c = 0;
          for(int a = 0; a < 3; a++)
          {
            elimcount1 = 0;
            for(int b = 0; b < 3; b++)
            {
              axiselim[elimcount][elimcount1] = axis[a][b];
              if(axiselim[elimcount][elimcount1] == 0)
              {
                axiselim[elimcount][elimcount1] = 0.000001;
              }
              elimcount1++;
            }
            diffelim[elimcount][0] = diff[a][0];
            elimcount++;
          }
          for(int k = 0; k < elimcount-1; k++)
          {
            for(int l = k+1; l < elimcount; l++)
            {
              c = axiselim[l][k]/axiselim[k][k];
              for(int m = k+1; m < elimcount; m++)
              {
                axiselim[l][m] = axiselim[l][m] - c*axiselim[k][m];
              }
              diffelim[l][0] = diffelim[l][0] - c*diffelim[k][0];
            }
          }
          diffelim[elimcount-1][0] = diffelim[elimcount-1][0]/axiselim[elimcount-1][elimcount-1];
          for(int l = 1; l < elimcount; l++)
          {
            int m = (elimcount-1)-l;
            sum = 0;
            for(int n = m+1; n < elimcount; n++)
            {
              sum = sum + (axiselim[m][n]*diffelim[n][0]);
            }
            diffelim[m][0] = (diffelim[m][0]-sum)/axiselim[m][m];
          }
          for(int p = 0; p < elimcount; p++)
          {
            q = diffelim[p][0];
            constmat[p][0] = q;
          }
          double inside = 1-(((constmat[0][0])/rad_3)*((constmat[0][0])/rad_3))-(((constmat[1][0])/rad_2)*((constmat[1][0])/rad_2))-(((constmat[2][0])/rad_1)*((constmat[2][0])/rad_1));
          if(inside >= 0)
          {
            insidecount++;
          }
      }
      double convex = insidecount/size;
      grains[i].convexity = convex;
    }
    if(size == 1)
    {
      double convex = 1;
      grains[i].convexity = convex;
    }
  }
}
void ReconstructionFunc::find_schmids()
{
  double schmid=0;
  double phi1,PHI,phi2;
  double loadx,loady,loadz;
  double theta1,theta2,theta3,theta4;
  double lambda1,lambda2,lambda3,lambda4,lambda5,lambda6;
  double schmid1,schmid2,schmid3,schmid4,schmid5,schmid6,schmid7,schmid8,schmid9,schmid10,schmid11,schmid12;
  double ga[3][3];
  for(int i=1;i<numgrains;i++)
  {
		phi1 = grains[i].euler1;
		PHI = grains[i].euler2;
		phi2 = grains[i].euler3;
		ga[0][0] = cos(phi1)*cos(phi2)-sin(phi1)*sin(phi2)*cos(PHI);
		ga[0][1] = sin(phi1)*cos(phi2)+cos(phi1)*sin(phi2)*cos(PHI);
		ga[0][2] = sin(phi2)*sin(PHI);
		ga[1][0] = -cos(phi1)*sin(phi2)-sin(phi1)*cos(phi2)*cos(PHI);
		ga[1][1] = -sin(phi1)*sin(phi2)+cos(phi1)*cos(phi2)*cos(PHI);
		ga[1][2] =  cos(phi2)*sin(PHI);
		ga[2][0] =  sin(phi1)*sin(PHI);
		ga[2][1] = -cos(phi1)*sin(PHI);
		ga[2][2] =  cos(PHI);
		double loadx = ga[0][0];
		double loady = ga[0][1];
		double loadz = ga[0][2];
		double mag = loadx*loadx+loady*loady+loadz*loadz;
		mag = pow(mag,0.5);
		theta1 = (loadx+loady+loadz)/(mag*1.732);
		theta1 = fabs(theta1);
		theta2 = (loadx+loady-loadz)/(mag*1.732);
		theta2 = fabs(theta2);
		theta3 = (loadx-loady+loadz)/(mag*1.732);
		theta3 = fabs(theta3);
		theta4 = (-loadx+loady+loadz)/(mag*1.732);
		theta4 = fabs(theta4);
		lambda1 = (loadx+loady)/(mag*1.414);
		lambda1 = fabs(lambda1);
		lambda2 = (loadx+loadz)/(mag*1.414);
		lambda2 = fabs(lambda2);
		lambda3 = (loadx-loady)/(mag*1.414);
		lambda3 = fabs(lambda3);
		lambda4 = (loadx-loadz)/(mag*1.414);
		lambda4 = fabs(lambda4);
		lambda5 = (loady+loadz)/(mag*1.414);
		lambda5 = fabs(lambda5);
		lambda6 = (loady-loadz)/(mag*1.414);
		lambda6 = fabs(lambda6);
		schmid1 = theta1*lambda6;
		schmid2 = theta1*lambda4;
		schmid3 = theta1*lambda3;
		schmid4 = theta2*lambda3;
		schmid5 = theta2*lambda2;
		schmid6 = theta2*lambda5;
		schmid7 = theta3*lambda1;
		schmid8 = theta3*lambda5;
		schmid9 = theta3*lambda4;
		schmid10 = theta4*lambda1;
		schmid11 = theta4*lambda2;
		schmid12 = theta4*lambda6;
		schmid = schmid1;
		if(schmid2 > schmid) schmid = schmid2;
		if(schmid3 > schmid) schmid = schmid3;
		if(schmid4 > schmid) schmid = schmid4;
		if(schmid5 > schmid) schmid = schmid5;
		if(schmid6 > schmid) schmid = schmid6;
		if(schmid7 > schmid) schmid = schmid7;
		if(schmid8 > schmid) schmid = schmid8;
		if(schmid9 > schmid) schmid = schmid9;
		if(schmid10 > schmid) schmid = schmid10;
		if(schmid11 > schmid) schmid = schmid11;
		if(schmid12 > schmid) schmid = schmid12;
		grains[i].schmidfactor = schmid;
  }
}
void ReconstructionFunc::volume_stats(string writename1,string writename2,string writename3)
{
  double actualgrains = 0;
  double misocount = 0;
  double avgvol = 0;
  double avglnvol = 0;
  double avgneigh = 0;
  double avglnneigh = 0;
  double avgbovera = 0;
  double avgcovera = 0;
  double avgcoverb = 0;
  double avgdiam = 0;
  double avglogdiam = 0;
  double avgdiam2 = 0;
  double avgschmid = 0;
  double avgomega3 = 0;
  double neighcount = 0;
  double maxvol = 0;
  double maxneigh = 0;
  double maxdiam = 0;
  double maxlogdiam = 0;
  double maxbovera = 0;
  double maxcovera = 0;
  double maxcoverb = 0;
  double maxschmid = 0;
  double maxomega3 = 0;
  double svn[100][5];
  double svs[100][5];
  double svbovera[100][5];
  double svcovera[100][5];
  double svcoverb[100][5];
  double svschmid[100][5];
  double svomega3[100][5];
  for(int temp = 0; temp < 100; temp++)
  {
    for(int temp2 = 0; temp2 < 5; temp2++)
    {
      svn[temp][temp2] = 0;
      svs[temp][temp2] = 0;
      svbovera[temp][temp2] = 0;
      svcovera[temp][temp2] = 0;
      svcoverb[temp][temp2] = 0;
      svschmid[temp][temp2] = 0;
      svomega3[temp][temp2] = 0;
    }
  }
  for(int i = 1; i < numgrains; i++)
  {
    int onedge = grains[i].surfacegrain;
    if(onedge == 0)
    {
      actualgrains++;
      int vol = grains[i].numvoxels;
      double voxvol = vol*resx*resy*resz;
      double logvol = log(voxvol);
      double rad_3 = 0.75*(1/m_pi)*voxvol;
      double diam = 2*pow(rad_3,0.333333333);
      int diamint = int(diam);
      double logdiam = log(diam);
      double I1 = grains[i].radius1;
      double I2 = grains[i].radius2;
      double I3 = grains[i].radius3;
      I1 = (15*I1)/(4*m_pi);
      I2 = (15*I2)/(4*m_pi);
      I3 = (15*I3)/(4*m_pi);
      double A = (I1+I2-I3)/2;
      double B = (I1+I3-I2)/2;
      double C = (I2+I3-I1)/2;
      double a = (A*A*A*A)/(B*C);
      a = pow(a,0.1);
      double b = B/A;
      b = pow(b,0.5)*a;
      double c = A/(a*a*a*b);
      double bovera = b/a;
      double covera = c/a;
      double coverb = c/b;
      int nnum = grains[i].numneighbors;
      double lognnum = log(double(nnum));
      double schmid = grains[i].schmidfactor;
	  double omega3 = grains[i].omega3;
      vector<int>* nlist = grains[i].neighborlist;
      avgvol = avgvol+voxvol;
      avglnvol = avglnvol+logvol;
      avgneigh = avgneigh+nnum;
      avglnneigh = avglnneigh+lognnum;
      avgbovera = avgbovera+bovera;
      avgcovera = avgcovera+covera;
      avgcoverb = avgcoverb+coverb;
      avgdiam = avgdiam + diam;
      avglogdiam = avglogdiam+logdiam;
      avgschmid = avgschmid+schmid;
      avgomega3 = avgomega3+omega3;
      svn[diamint][0]++;
      svbovera[diamint][0]++;
      svcovera[diamint][0]++;
      svcoverb[diamint][0]++;
      svschmid[diamint][0]++;
      svomega3[diamint][0]++;
      svn[diamint][1] = svn[diamint][1] + nnum;
      svn[diamint][3] = svn[diamint][3] + lognnum;
      svbovera[diamint][1] = svbovera[diamint][1] + bovera;
      svcovera[diamint][1] = svcovera[diamint][1] + covera;
      svcoverb[diamint][1] = svcoverb[diamint][1] + coverb;
      svschmid[diamint][1] = svschmid[diamint][1] + schmid;
      svomega3[diamint][1] = svomega3[diamint][1] + omega3;
      int size = 0;
      if (NULL != nlist) { size = nlist->size(); }
      for(int k=0;k<size;k++)
      {
        int neigh = nlist->at(k);
        int neighvol = grains[neigh].numvoxels;
        double neighvoxvol = neighvol*resx*resy*resz;
    //    double neighlogvol = log(neighvoxvol);
        double neighrad3 = 0.75*(1/m_pi)*neighvoxvol;
        double neighdiam = 2*pow(neighrad3,0.333333333);
        double logneighdiam = log(neighdiam);
//        int neighdiamint = int(neighdiam);
        svs[diamint][0]++;
        svs[diamint][1] = svs[diamint][1] + neighdiam;
        svs[diamint][3] = svs[diamint][3] + logneighdiam;
        avgdiam2 = avgdiam2 + neighdiam;
        neighcount++;
      }
      if(voxvol > maxvol) maxvol = voxvol;
      if(nnum > maxneigh) maxneigh = nnum;
      if(bovera > maxbovera) maxbovera = bovera;
      if(covera > maxcovera) maxcovera = covera;
      if(coverb > maxcoverb) maxcoverb = coverb;
      if(diam > maxdiam) maxdiam = diam;
      if(logdiam > maxlogdiam) maxlogdiam = logdiam;
      if(schmid > maxschmid) maxschmid = schmid;
      if(omega3 > maxomega3) maxomega3 = omega3;
    }
  }
  int maxdiamint = int(maxdiam);
  for(int temp3 = 0; temp3 < (maxdiamint+1); temp3++)
  {
    if(svn[temp3][0] != 0)
    {
      svn[temp3][1] = svn[temp3][1]/svn[temp3][0];
      svn[temp3][3] = svn[temp3][3]/svn[temp3][0];
      svs[temp3][1] = svs[temp3][1]/svs[temp3][0];
      svs[temp3][3] = svs[temp3][3]/svs[temp3][0];
      svbovera[temp3][1] = svbovera[temp3][1]/svbovera[temp3][0];
      svcovera[temp3][1] = svcovera[temp3][1]/svcovera[temp3][0];
      svcoverb[temp3][1] = svcoverb[temp3][1]/svcoverb[temp3][0];
      svschmid[temp3][1] = svschmid[temp3][1]/svschmid[temp3][0];
      svomega3[temp3][1] = svomega3[temp3][1]/svomega3[temp3][0];
    }
  }
  avgvol = avgvol/actualgrains;
  avglnvol = avglnvol/actualgrains;
  avgneigh = avgneigh/actualgrains;
  avglnneigh = avglnneigh/actualgrains;
  avgbovera = avgbovera/actualgrains;
  avgcovera = avgcovera/actualgrains;
  avgcoverb = avgcoverb/actualgrains;
  avgdiam = avgdiam/actualgrains;
  avglogdiam = avglogdiam/actualgrains;
  avgdiam2 = avgdiam2/neighcount;
  avgschmid = avgschmid/actualgrains;
  avgomega3 = avgomega3/actualgrains;
  maxvol = maxvol/avgvol;
  double misobin[36];
  double microbin[10];
  for(int e = 0; e < 36; e++)
  {
    misobin[e] = 0;
	if(e < 10) microbin[e] = 0;
  }
  double sdvol = 0;
  double sdlnvol = 0;
  double sdneigh = 0;
  double sdlnneigh = 0;
  double sdbovera = 0;
  double sdcovera = 0;
  double sdcoverb = 0;
  double sddiam = 0;
  double sdlogdiam = 0;
  double sddiam2 = 0;
  double sdschmid = 0;
  double sdomega3 = 0;
  for(int j = 1; j < numgrains; j++)
  {
    int onedge = grains[j].surfacegrain;
    if(onedge == 0)
    {
      int vol = grains[j].numvoxels;
      double voxvol = vol*resx*resy*resz;
      double logvol = log(voxvol);
      double rad_3 = 0.75*(1/m_pi)*voxvol;
      double diam = 2*pow(rad_3,0.333333333);
      int diamint = int(diam);
      double logdiam = log(diam);
      double I1 = grains[j].radius1;
      double I2 = grains[j].radius2;
      double I3 = grains[j].radius3;
      I1 = (15*I1)/(4*m_pi);
      I2 = (15*I2)/(4*m_pi);
      I3 = (15*I3)/(4*m_pi);
      double A = (I1+I2-I3)/2;
      double B = (I1+I3-I2)/2;
      double C = (I2+I3-I1)/2;
      double a = (A*A*A*A)/(B*C);
      a = pow(a,0.1);
      double b = B/A;
      b = pow(b,0.5)*a;
      double c = A/(a*a*a*b);
      double bovera = b/a;
      double covera = c/a;
      double coverb = c/b;
      int nnum = grains[j].numneighbors;
      double lognnum = log(double(nnum));
      double schmid = grains[j].schmidfactor;
	  double omega3 = grains[j].omega3;
      vector<int>* nlist = grains[j].neighborlist;
      sdvol = sdvol + ((voxvol-avgvol)*(voxvol-avgvol));
      sdlnvol = sdlnvol + ((logvol-avglnvol)*(logvol-avglnvol));
      sdneigh = sdneigh + ((nnum-avgneigh)*(nnum-avgneigh));
      sdlnneigh = sdlnneigh + ((lognnum-avglnneigh)*(lognnum-avglnneigh));
      sdbovera = sdbovera + ((bovera-avgbovera)*(bovera-avgbovera));
      sdcovera = sdcovera + ((covera-avgcovera)*(covera-avgcovera));
      sdcoverb = sdcoverb + ((coverb-avgcoverb)*(coverb-avgcoverb));
      sddiam = sddiam + ((diam-avgdiam)*(diam-avgdiam));
      sdlogdiam = sdlogdiam + ((logdiam-avglogdiam)*(logdiam-avglogdiam));
      sdschmid = sdschmid + ((schmid-avgschmid)*(schmid-avgschmid));
      sdomega3 = sdomega3 + ((omega3-avgomega3)*(omega3-avgomega3));
      svn[diamint][2] = svn[diamint][2] + ((nnum-svn[diamint][1])*(nnum-svn[diamint][1]));
      svn[diamint][4] = svn[diamint][4] + ((lognnum-svn[diamint][3])*(lognnum-svn[diamint][3]));
      svbovera[diamint][2] = svbovera[diamint][2] + ((bovera-svbovera[diamint][1])*(bovera-svbovera[diamint][1]));
      svcovera[diamint][2] = svcovera[diamint][2] + ((covera-svcovera[diamint][1])*(covera-svcovera[diamint][1]));
      svcoverb[diamint][2] = svcoverb[diamint][2] + ((coverb-svcoverb[diamint][1])*(coverb-svcoverb[diamint][1]));
      svschmid[diamint][2] = svschmid[diamint][2] + ((schmid-svschmid[diamint][1])*(schmid-svschmid[diamint][1]));
      svomega3[diamint][2] = svomega3[diamint][2] + ((omega3-svomega3[diamint][1])*(omega3-svomega3[diamint][1]));
      int size = 0;
      if (NULL != nlist) { size = nlist->size(); }
      for(int k=0;k<size;k++)
      {
		int neigh = nlist->at(k);
        int neighvol = grains[neigh].numvoxels;
        double neighvoxvol = neighvol*resx*resy*resz;
//        double neighlogvol = log(neighvoxvol);
        double neighrad3 = 0.75*(1/m_pi)*neighvoxvol;
        double neighdiam = 2*pow(neighrad3,0.333333333);
        double logneighdiam = log(neighdiam);
        int neighdiamint = int(neighdiam);
        svs[diamint][2] = svs[diamint][2] + ((neighdiam-svs[diamint][1])*(neighdiam-svs[diamint][1]));
        svs[diamint][4] = svs[diamint][4] + ((logneighdiam-svs[diamint][3])*(logneighdiam-svs[diamint][3]));
        sddiam2 = sddiam2 + ((neighdiam-avgdiam2)*(neighdiam-avgdiam2));
      }
    }
  }
  for(int temp4 = 0; temp4 < (maxdiamint+1); temp4++)
  {
    if(svn[temp4][0] != 0)
    {
      svn[temp4][2] = svn[temp4][2]/svn[temp4][0];
      svn[temp4][4] = svn[temp4][4]/svn[temp4][0];
      svs[temp4][2] = svs[temp4][2]/svs[temp4][0];
      svs[temp4][4] = svs[temp4][4]/svs[temp4][0];
      svbovera[temp4][2] = svbovera[temp4][2]/svbovera[temp4][0];
      svcovera[temp4][2] = svcovera[temp4][2]/svcovera[temp4][0];
      svcoverb[temp4][2] = svcoverb[temp4][2]/svcoverb[temp4][0];
      svschmid[temp4][2] = svschmid[temp4][2]/svschmid[temp4][0];
      svomega3[temp4][2] = svomega3[temp4][2]/svomega3[temp4][0];
      svbovera[temp4][3] = svbovera[temp4][1]*(((svbovera[temp4][1]*(1-svbovera[temp4][1]))/svbovera[temp4][2])-1);
      svbovera[temp4][4] = (1-svbovera[temp4][1])*(((svbovera[temp4][1]*(1-svbovera[temp4][1]))/svbovera[temp4][2])-1);
      svcovera[temp4][3] = svcovera[temp4][1]*(((svcovera[temp4][1]*(1-svcovera[temp4][1]))/svcovera[temp4][2])-1);
      svcovera[temp4][4] = (1-svcovera[temp4][1])*(((svcovera[temp4][1]*(1-svcovera[temp4][1]))/svcovera[temp4][2])-1);
      svcoverb[temp4][3] = svcoverb[temp4][1]*(((svcoverb[temp4][1]*(1-svcoverb[temp4][1]))/svcoverb[temp4][2])-1);
      svcoverb[temp4][4] = (1-svcoverb[temp4][1])*(((svcoverb[temp4][1]*(1-svcoverb[temp4][1]))/svcoverb[temp4][2])-1);
      svomega3[temp4][3] = svomega3[temp4][1]*(((svomega3[temp4][1]*(1-svomega3[temp4][1]))/svomega3[temp4][2])-1);
      svomega3[temp4][4] = (1-svomega3[temp4][1])*(((svomega3[temp4][1]*(1-svomega3[temp4][1]))/svomega3[temp4][2])-1);
      svn[temp4][2] = pow(svn[temp4][2],0.5);
      svn[temp4][4] = pow(svn[temp4][4],0.5);
      svs[temp4][2] = pow(svs[temp4][2],0.5);
      svs[temp4][4] = pow(svs[temp4][4],0.5);
      svbovera[temp4][2] = pow(svbovera[temp4][2],0.5);
      svcovera[temp4][2] = pow(svcovera[temp4][2],0.5);
      svcoverb[temp4][2] = pow(svcoverb[temp4][2],0.5);
      svschmid[temp4][2] = pow(svschmid[temp4][2],0.5);
      svomega3[temp4][2] = pow(svomega3[temp4][2],0.5);
    }
  }
  sdvol = sdvol/actualgrains;
  sdlnvol = sdlnvol/actualgrains;
  sdneigh = sdneigh/actualgrains;
  sdlnneigh = sdlnneigh/actualgrains;
  sdbovera = sdbovera/actualgrains;
  sdcovera = sdcovera/actualgrains;
  sdcoverb = sdcoverb/actualgrains;
  sddiam = sddiam/actualgrains;
  sdlogdiam = sdlogdiam/actualgrains;
  sddiam2 = sddiam2/neighcount;
  sdschmid = sdschmid/actualgrains;
  sdomega3 = sdomega3/actualgrains;
//  double volvar = sdvol;
//  double vollnvar = sdlnvol;
  double neighvar = sdneigh;
//  double neighlnvar = sdlnneigh;
  double boveravar = sdbovera;
  double coveravar = sdcovera;
  double coverbvar = sdcoverb;
//  double diamvar = sddiam;
//  double logdiamvar = sdlogdiam;
  double diamvar2 = sddiam2;
  double schmidvar = sdschmid;
  double omega3var = sdomega3;
//  double pbovera = avgbovera*(((avgbovera*(1-avgbovera))/boveravar)-1);
//  double qbovera = (1-avgbovera)*(((avgbovera*(1-avgbovera))/boveravar)-1);
//  double pcovera = avgcovera*(((avgcovera*(1-avgcovera))/coveravar)-1);
//  double qcovera = (1-avgcovera)*(((avgcovera*(1-avgcovera))/coveravar)-1);
//  double pcoverb = avgcoverb*(((avgcoverb*(1-avgcoverb))/coverbvar)-1);
//  double qcoverb = (1-avgcoverb)*(((avgcoverb*(1-avgcoverb))/coverbvar)-1);
  sdvol = pow(sdvol,0.5);
  sdlnvol = pow(sdlnvol,0.5);
  sdneigh = pow(sdneigh,0.5);
  sdlnneigh = pow(sdlnneigh,0.5);
  sdbovera = pow(sdbovera,0.5);
  sdcovera = pow(sdcovera,0.5);
  sdcoverb = pow(sdcoverb,0.5);
  sddiam = pow(sddiam,0.5);
  sdlogdiam = pow(sdlogdiam,0.5);
  sddiam2 = pow(sddiam2,0.5);
  sdschmid = pow(sdschmid,0.5);
  sdomega3 = pow(sdomega3,0.5);
  double svncr = 0;
  double svscr = 0;
  double svboveracr = 0;
  double svcoveracr = 0;
  double svcoverbcr = 0;
  double svschmidcr = 0;
  double svomega3cr = 0;
  for(int temp5 = 0; temp5 < (maxdiamint+1); temp5++)
  {
    svncr = svncr + (svn[temp5][0]*((svn[temp5][1]-avgneigh)*(svn[temp5][1]-avgneigh)));
    svscr = svscr + (svs[temp5][0]*((svs[temp5][1]-avgdiam2)*(svs[temp5][1]-avgdiam2)));
    svboveracr = svboveracr + (svbovera[temp5][0]*((svbovera[temp5][1]-avgbovera)*(svbovera[temp5][1]-avgbovera)));
    svcoveracr = svcoveracr + (svcovera[temp5][0]*((svcovera[temp5][1]-avgcovera)*(svcovera[temp5][1]-avgcovera)));
    svcoverbcr = svcoverbcr + (svcoverb[temp5][0]*((svcoverb[temp5][1]-avgcoverb)*(svcoverb[temp5][1]-avgcoverb)));
    svschmidcr = svschmidcr + (svschmid[temp5][0]*((svschmid[temp5][1]-avgschmid)*(svschmid[temp5][1]-avgschmid)));
    svomega3cr = svomega3cr + (svomega3[temp5][0]*((svomega3[temp5][1]-avgomega3)*(svomega3[temp5][1]-avgomega3)));
  }
  svncr = svncr/(actualgrains*neighvar);
  svscr = svscr/(neighcount*diamvar2);
  svboveracr = svboveracr/(actualgrains*boveravar);
  svcoveracr = svcoveracr/(actualgrains*coveravar);
  svcoverbcr = svcoverbcr/(actualgrains*coverbvar);
  svschmidcr = svschmidcr/(actualgrains*schmidvar);
  svomega3cr = svomega3cr/(actualgrains*omega3var);
  for(int l = 1; l < numgrains; l++)
  {
    int onedge = grains[l].surfacegrain;
    if(onedge == 0)
    {
      double microcount = 0;
      vector<double>* misolist = grains[l].misorientationlist;
	  vector<double>* neighborsurfarealist = grains[l].neighborsurfarealist;
      int size = int(misolist->size());
      for(int k=0;k<size;k++)
      {
        misocount++;
        double firstmiso = misolist->at(k);
        double firstnsa = neighborsurfarealist->at(k);
        int misocur = int(firstmiso/5.0);
        if(misocur == 36) misocur = 35;
        misobin[misocur] = misobin[misocur] + (firstnsa/totalsurfacearea);
        if(firstmiso < 15) microcount++;
      }
      if (size != 0 ) 
	  {
        microcount = microcount/size;
      }
      else 
      {
        microcount = 0;
      }
      int microcur = int(microcount/0.1);
      if(microcur == 10) microcur = 9;
      microbin[microcur]++;
    }
  }
  double orand[15][2];
  double delta = m_pi/18;
  double texindex = 0;
  double texstrength = 0;
  int bin = 0;
  for(int iter51 = 0; iter51 < 18; iter51++)
  {
    for(int iter52 = 0; iter52 < 18; iter52++)
    {
      for(int iter53 = 0; iter53 < 18; iter53++)
      {
        double f = 0;
		bin = (iter51*18*18)+(iter52*18)+(iter53);
        if(iter52 == 0)
        {
			f = (m_pi*m_pi/4)*(double(eulerodf[bin].density/totalvol)/((delta)*(delta)*cos(double((iter52*delta)+(delta/2)))));
        }
        if(iter52 == 18)
        {
			f = (m_pi*m_pi/4)*(double(eulerodf[bin].density/totalvol)/((delta)*(delta)*cos(double((iter52*delta)-(delta/2)))));
        }
        if(iter52 != 0 && iter52 != 18)
        {
			f = (m_pi*m_pi/4)*(double(eulerodf[bin].density/totalvol)/((delta)*(delta)*(cos(double((iter52*delta)-(delta/2)))-cos(double((iter52*delta)+(delta/2))))));
        }
        texindex = texindex + (f*f);
      }
    }
    texindex = texindex/(18*18*18);
    texstrength = pow(texindex,0.5);
  }
  ofstream outFile;
  outFile.open(writename1.c_str());
  outFile << "STATS" << endl;
  outFile << "Grain_Diameter_Info" << endl;
  outFile << (maxdiameter-mindiameter)+1 << " " << maxdiameter << " " << mindiameter << endl;
  outFile << "Grain_Size_Distribution" << endl;
  outFile << avglogdiam << " " << sdlogdiam << endl;
  outFile << "Grain_SizeVBoverA_Distributions" << endl;
  for(int temp7 = mindiameter; temp7 < (maxdiameter)+1; temp7++)
  {
	outFile << temp7 <<	" " << svbovera[temp7][3] << " " << svbovera[temp7][4] << endl;
  }
  outFile << "Grain_SizeVCoverA_Distributions" << endl;
  for(int temp7 = mindiameter; temp7 < (maxdiameter)+1; temp7++)
  {
    outFile << temp7 << " " << svcovera[temp7][3] << "  " << svcovera[temp7][4] << endl;
  }
  outFile << "Grain_SizeVCoverB_Distributions" << endl;
  for(int temp7 = mindiameter; temp7 < (maxdiameter)+1; temp7++)
  {
    outFile << temp7 << " " << svcoverb[temp7][3] << "  " << svcoverb[temp7][4] << endl;
  }
  outFile << "Grain_SizeVNeighbors_Distributions" << endl;
  for(int temp7 = mindiameter; temp7 < (maxdiameter)+1; temp7++)
  {
    outFile << temp7 << " " << svn[temp7][3] << " " << svn[temp7][4] << endl;
  }
  outFile << "Grain_SizeVNeighborSize_Distributions" << endl;
  for(int temp7 = mindiameter; temp7 < (maxdiameter)+1; temp7++)
  {
    outFile << temp7 << " " << svs[temp7][3] << " " << svs[temp7][4] << endl;
  }
  outFile << "Grain_SizeVOmega3_Distributions" << endl;
  for(int temp7 = mindiameter; temp7 < (maxdiameter)+1; temp7++)
  {
    outFile << temp7 << " " << svomega3[temp7][3] << " " << svomega3[temp7][4] << endl;
  }
  outFile.close();
  ofstream outFile7;
  outFile7.open(writename2.c_str());
  for(int i = 0; i < 36; i++)
  {
    outFile7 << misobin[i] << endl;
  }
  outFile7.close();
  ofstream outFile8;
  outFile8.open(writename3.c_str());
  for(int i = 0; i < 10; i++)
  {
    outFile8 << (microbin[i]/actualgrains) << endl;
  }
  outFile8.close();
}
void  ReconstructionFunc::write_volume(string writename1, string writename2, string writename3, string writename4, string writename5, bool IPFoption, bool Disoption, bool IQoption, bool Schmidoption)
{
  ofstream outFile;
  for(int a=0;a<5;a++)
  {
	  if(a == 0) outFile.open(writename1.c_str());
	  if(a == 1) outFile.open(writename2.c_str());
	  if(a == 2) outFile.open(writename3.c_str());
	  if(a == 3) outFile.open(writename4.c_str());
	  if(a == 4) outFile.open(writename5.c_str());
	  if(a == 0 || (a == 1 && IPFoption == true) || (a == 2 && Disoption == true) || (a == 3 && IQoption == true) || (a == 4 && Schmidoption == true))
	  {
		  outFile << "# vtk DataFile Version 2.0" << endl;
		  outFile << "data set from FFT2dx_GB" << endl;
		  outFile << "ASCII" << endl;
		  outFile << "DATASET STRUCTURED_POINTS" << endl;
		  outFile << "DIMENSIONS " << xpoints << " " << ypoints << " " << zpoints << endl;
		  outFile << "ORIGIN 0.0 0.0 0.0" << endl;
		  outFile << "SPACING " << resx << " " << resy << " " << resz << endl;
		  outFile << "POINT_DATA " << xpoints*ypoints*zpoints << endl;
		  outFile << endl;
		  outFile << endl;
		  outFile << "SCALARS GrainID int  1" << endl;
		  outFile << "LOOKUP_TABLE default" << endl;
		  for (int i = 0; i < (xpoints*ypoints*zpoints); i++)
		  {
			if(i%20 == 0 && i > 0) outFile << endl;
			int grainname = voxels[i].grainname;
			outFile << "   ";
			if(grainname < 10000) outFile << " ";
			if(grainname < 1000) outFile << " ";
			if(grainname < 100) outFile << " ";
			if(grainname < 10) outFile << " ";
			outFile << grainname;
		  }
		  outFile << endl;
		  if(a == 0)
		  {
<<<<<<< HEAD
=======
//			  int *sizecounter;
//			  sizecounter = new int [numgrains];
//			  for(int a=0;a<numgrains;a++)
//			  {
//				sizecounter[a]=0;
//			  }
			  outFile << "SCALARS GrainID int  1" << endl;
			  outFile << "LOOKUP_TABLE default" << endl;
			  for (int i = 0; i < (xpoints*ypoints*zpoints); i++)
			  {
				if(i%20 == 0 && i > 0) outFile << endl;
				int grainname = voxels[i].grainname;
				outFile << "   ";
				if(grainname < 10000) outFile << " ";
				if(grainname < 1000) outFile << " ";
				if(grainname < 100) outFile << " ";
				if(grainname < 10) outFile << " ";
				outFile << grainname;
//				sizecounter[grainname]++;
			  }
			  outFile << endl;
>>>>>>> 11809701
			  outFile << "SCALARS SurfaceVoxel int 1" << endl;
			  outFile << "LOOKUP_TABLE default" << endl;
			  for (int i = 0; i < (xpoints*ypoints*zpoints); i++)
			  {
				if(i%20 == 0 && i > 0) outFile << endl;
				outFile << voxels[i].surfacevoxel << " ";
			  }
			  outFile << endl;
			  if(mergetwinsoption == 1)
			  {
				outFile << "SCALARS WasTwin int  1" << endl;
				outFile << "LOOKUP_TABLE default" << endl;
				for (int i = 0; i < (xpoints*ypoints*zpoints); i++)
				{
				  if(i%20 == 0 && i > 0) outFile << endl;
				  int grainname = voxels[i].grainname;
				  int twinmerged = grains[grainname].gottwinmerged;
				  outFile << "       ";
				  outFile << twinmerged;
				}
			  }
		  }
		  if(a == 1)
		  {
			  outFile << "COLOR_SCALARS colors 3" << endl;
			  double red,green,blue;
			  int gnum;
			  for (int i = 0; i < (xpoints*ypoints*zpoints); i++)
			  {	
				gnum = voxels[i].grainname;
				red = grains[gnum].red;
				green = grains[gnum].green;
				blue = grains[gnum].blue;
				outFile << red << " " << green << " " << blue << endl;
			  }
		  }
		  if(a == 2)
		  {
			  outFile << "SCALARS Misorientation float" << endl;
			  outFile << "LOOKUP_TABLE default" << endl;
			  for (int i = 0; i < (xpoints*ypoints*zpoints); i++)
			  {
				if(i%20 == 0 && i > 0) outFile << endl;
				outFile << voxels[i].misorientation << " ";
			  }
		  }
		  if(a == 3)
		  {
			  outFile << "SCALARS ImageQuality float" << endl;
			  outFile << "LOOKUP_TABLE default" << endl;
			  for (int i = 0; i < (xpoints*ypoints*zpoints); i++)
			  {
				if(i%20 == 0 && i > 0) outFile << endl;
				outFile << voxels[i].imagequality << " ";
			  }
		  }
		  if(a == 4)
		  {
			  outFile << "SCALARS SchmidFactor float" << endl;
			  outFile << "LOOKUP_TABLE default" << endl;
			  for (int i = 0; i < (xpoints*ypoints*zpoints); i++)
			  {
				int gnum = voxels[i].grainname;
				if(i%20 == 0 && i > 0) outFile << endl;
				outFile << grains[gnum].schmidfactor << " ";
			  }
		  }
		  outFile.close();
	 }
  }
}


void ReconstructionFunc::write_graindata(string gdata)
{
  ofstream outFile;
  outFile.open(gdata.c_str());
  outFile << numgrains << endl;
  for(int i = 1; i < numgrains; i++)
  {
	double volume = grains[i].volume;
	double radius = pow(((0.75)*(1.0/m_pi)*volume),0.3333333333);
	int onsurface = grains[i].surfacegrain;
	double ea1 = grains[i].euler1;
	double ea2 = grains[i].euler2;
	double ea3 = grains[i].euler3;
	outFile << i << "	" << radius << "	" << onsurface << "	" << ea1 << "	" << ea2 << "	" << ea3 << endl;
  }
  outFile.close();

}
void  ReconstructionFunc::write_axisodf(string writename14)
{
  ofstream outFile;
  outFile.open(writename14.c_str());
  outFile << numgrains << endl;
  double density;
  for(int i = 0; i < (18*18*18); i++)
  {
	density = axisodf[i].density;
    outFile << double(density/totalaxes) << endl;
  }
  outFile.close();
}
void  ReconstructionFunc::write_eulerodf(string writename15)
{
  ofstream outFile;
  outFile.open(writename15.c_str());
  outFile << numgrains <<endl;
  double density;
  for(int i = 0; i < (18*18*18); i++)
  {
	density = eulerodf[i].density;
    outFile << double(density/totalvol) << endl;
  }
  outFile.close();
}

double ReconstructionFunc::gamma(double x)
{
    int i,k,m;
    double ga,gr,r,z;


    static double g[] = {
        1.0,
        0.5772156649015329,
       -0.6558780715202538,
       -0.420026350340952e-1,
        0.1665386113822915,
       -0.421977345555443e-1,
       -0.9621971527877e-2,
        0.7218943246663e-2,
       -0.11651675918591e-2,
       -0.2152416741149e-3,
        0.1280502823882e-3,
       -0.201348547807e-4,
       -0.12504934821e-5,
        0.1133027232e-5,
       -0.2056338417e-6,
        0.6116095e-8,
        0.50020075e-8,
       -0.11812746e-8,
        0.1043427e-9,
        0.77823e-11,
       -0.36968e-11,
        0.51e-12,
       -0.206e-13,
       -0.54e-14,
        0.14e-14};

    if (x > 171.0) return 1e308;    // This value is an overflow flag.
    if (x == (int)x) {
        if (x > 0.0) {
            ga = 1.0;               // use factorial
            for (i=2;i<x;i++) {
               ga *= i;
            }
         }
         else
            ga = 1e308;
     }
     else {
        if (fabs(x) > 1.0) {
            z = fabs(x);
            m = (int)z;
            r = 1.0;
            for (k=1;k<=m;k++) {
                r *= (z-k);
            }
            z -= m;
        }
        else
            z = x;
        gr = g[24];
        for (k=23;k>=0;k--) {
            gr = gr*z+g[k];
        }
        ga = 1.0/(gr*z);
        if (fabs(x) > 1.0) {
            ga *= r;
            if (x < 0.0) {
                ga = -1 * m_pi/(x*ga*sin(m_pi*x));
            }
        }
    }
    return ga;
}


double ReconstructionFunc::find_xcoord(long index)
{
	double x = resx*double(index%xpoints);
	return x;
}
double ReconstructionFunc::find_ycoord(long index)
{
	double y = resy*double((index/xpoints)%ypoints);
	return y;
}
double ReconstructionFunc::find_zcoord(long index)
{
	double z = resz*double(index/(xpoints*ypoints));
	return z;
}<|MERGE_RESOLUTION|>--- conflicted
+++ resolved
@@ -169,118 +169,118 @@
   int xspot,yspot;
   double w;
   double n1,n2,n3;
-<<<<<<< HEAD
   for(int slice=1;slice<zpoints;slice++)
   {
 	  for(int a=0;a<3;a++)
-=======
-  double q1[5];
-  double q2[5];
-  mindisorientation = 100000;
-  xshift = 0;
-  yshift = 0;
-  tempxshift = 0;
-  tempyshift = 0;
-  for(int slice=1;slice<zpoints;slice++)
-  {
-	  mindisorientation = 100000;
-	  tempxshift = 0;
-	  tempyshift = 0;
-	  for(int a=0;a<2;a++)
->>>>>>> 11809701
 	  {
-		 if(a == 0) step = 3, nsteps = 3;
-		 if(a == 1) step = 1, nsteps = 5;
-		 if(a == 2) step = 1, nsteps = 3;
-		 for(int j=-nsteps;j<(nsteps+1);j++)
-		 {
-			for(int k=-nsteps;k<(nsteps+1);k++)
-			{
-				disorientation = 0;
-				count = 0;
-				for(int l=0;l<ypoints;l++)
-				{
-					for(int m=0;m<xpoints;m++)
+		  double q1[5];
+		  double q2[5];
+		  mindisorientation = 100000;
+		  xshift = 0;
+		  yshift = 0;
+		  tempxshift = 0;
+		  tempyshift = 0;
+		  for(int slice=1;slice<zpoints;slice++)
+		  {
+			  mindisorientation = 100000;
+			  tempxshift = 0;
+			  tempyshift = 0;
+			  for(int a=0;a<2;a++)
+			  {
+				 if(a == 0) step = 3, nsteps = 3;
+				 if(a == 1) step = 1, nsteps = 5;
+				 if(a == 2) step = 1, nsteps = 3;
+				 for(int j=-nsteps;j<(nsteps+1);j++)
+				 {
+					for(int k=-nsteps;k<(nsteps+1);k++)
 					{
-						int refposition = ((0)*xpoints*ypoints)+(l*xpoints)+m;
-						int curposition = (slice*xpoints*ypoints)+((l+(j*step)+tempyshift)*xpoints)+(m+(k*step)+tempxshift);
-						if((l+(j*step)+tempyshift) >= 0 && (l+(j*step)+tempyshift) < ypoints && (m+(k*step)+tempxshift) >= 0 && (m+(k*step)+tempxshift) < xpoints)
+						disorientation = 0;
+						count = 0;
+						for(int l=0;l<ypoints;l++)
 						{
-							double refci = voxels[refposition].confidence;
-							double curci = voxels[curposition].confidence;
-							double refiq = voxels[refposition].imagequality;
-							double curiq = voxels[curposition].imagequality;
-							double refgnum = voxels[refposition].grainname;
-							double curgnum = voxels[curposition].grainname;
-							if(a < 2)
+							for(int m=0;m<xpoints;m++)
 							{
-								disorientation = disorientation + fabs(refiq-curiq);
-//								disorientation = disorientation + fabs(refgnum-curgnum);
-								count++;
-							}
-							if(a == 2)
-							{
-								if(refci > minseedconfidence && curci > minseedconfidence)
+								int refposition = ((0)*xpoints*ypoints)+(l*xpoints)+m;
+								int curposition = (slice*xpoints*ypoints)+((l+(j*step)+tempyshift)*xpoints)+(m+(k*step)+tempxshift);
+								if((l+(j*step)+tempyshift) >= 0 && (l+(j*step)+tempyshift) < ypoints && (m+(k*step)+tempxshift) >= 0 && (m+(k*step)+tempxshift) < xpoints)
 								{
-									q1[1] = voxels[refposition].quat[1];
-									q1[2] = voxels[refposition].quat[2];
-									q1[3] = voxels[refposition].quat[3];
-									q1[4] = voxels[refposition].quat[4];
-									q2[1] = voxels[curposition].quat[1];
-									q2[2] = voxels[curposition].quat[2];
-									q2[3] = voxels[curposition].quat[3];
-									q2[4] = voxels[curposition].quat[4];
-									if(crystruct == 1) w = getmisoquathexagonal(quat_symmhex,misorientationtolerance,q1,q2,n1,n2,n3);
-									if(crystruct == 2) w = getmisoquatcubic(misorientationtolerance,q1,q2,n1,n2,n3);
-									if(w < misorientationtolerance) w = 0;
-									if(w > misorientationtolerance) w = 1;
-									disorientation = disorientation + w;
-									count++;
+									double refci = voxels[refposition].confidence;
+									double curci = voxels[curposition].confidence;
+									double refiq = voxels[refposition].imagequality;
+									double curiq = voxels[curposition].imagequality;
+									double refgnum = voxels[refposition].grainname;
+									double curgnum = voxels[curposition].grainname;
+									if(a < 2)
+									{
+										disorientation = disorientation + fabs(refiq-curiq);
+		//								disorientation = disorientation + fabs(refgnum-curgnum);
+										count++;
+									}
+									if(a == 2)
+									{
+										if(refci > minseedconfidence && curci > minseedconfidence)
+										{
+											q1[1] = voxels[refposition].quat[1];
+											q1[2] = voxels[refposition].quat[2];
+											q1[3] = voxels[refposition].quat[3];
+											q1[4] = voxels[refposition].quat[4];
+											q2[1] = voxels[curposition].quat[1];
+											q2[2] = voxels[curposition].quat[2];
+											q2[3] = voxels[curposition].quat[3];
+											q2[4] = voxels[curposition].quat[4];
+											if(crystruct == 1) w = getmisoquathexagonal(quat_symmhex,misorientationtolerance,q1,q2,n1,n2,n3);
+											if(crystruct == 2) w = getmisoquatcubic(misorientationtolerance,q1,q2,n1,n2,n3);
+											if(w < misorientationtolerance) w = 0;
+											if(w > misorientationtolerance) w = 1;
+											disorientation = disorientation + w;
+											count++;
+										}
+									}
 								}
 							}
 						}
+						disorientation = disorientation/double(count);
+						if(disorientation < mindisorientation)
+						{
+							xshift = (k*step)+tempxshift;
+							yshift = (j*step)+tempyshift;
+							mindisorientation = disorientation;
+						}
 					}
+				 }
+				 tempxshift = xshift;
+				 tempyshift = yshift;
+			  }
+			  for(int l=0;l<ypoints;l++)
+			  {
+				for(int m=0;m<xpoints;m++)
+				{
+					if(yshift >= 0) yspot = l;
+					if(xshift >= 0) xspot = m;
+					if(yshift < 0) yspot = ypoints-1-l;
+					if(xshift < 0) xspot = xpoints-1-m;
+					int position = (slice*xpoints*ypoints)+(yspot*xpoints)+xspot;
+					int tempposition = ((slice*xpoints*ypoints)+(yspot+yshift)*xpoints)+(xspot+xshift);
+					if((yspot+yshift) < 0) tempposition = tempposition + (ypoints*xpoints);
+					if((yspot+yshift) > ypoints-1) tempposition = tempposition - (ypoints*xpoints);
+					if((xspot+xshift) < 0) tempposition = tempposition + (xpoints);
+					if((xspot+xshift) > xpoints-1) tempposition = tempposition - (xpoints);
+					voxels[position].euler1 = voxels[tempposition].euler1; 
+					voxels[position].euler2 = voxels[tempposition].euler2; 
+					voxels[position].euler3 = voxels[tempposition].euler3; 
+					voxels[position].quat[0] = voxels[tempposition].quat[0];
+					voxels[position].quat[1] = voxels[tempposition].quat[1];
+					voxels[position].quat[2] = voxels[tempposition].quat[2];
+					voxels[position].quat[3] = voxels[tempposition].quat[3];
+					voxels[position].quat[4] = voxels[tempposition].quat[4];
+					voxels[position].confidence = voxels[tempposition].confidence; 
+					voxels[position].imagequality = voxels[tempposition].imagequality; 
+					voxels[position].alreadychecked = voxels[tempposition].alreadychecked; 
+					voxels[position].grainname = voxels[tempposition].grainname; 
 				}
-				disorientation = disorientation/double(count);
-				if(disorientation < mindisorientation)
-				{
-					xshift = (k*step)+tempxshift;
-					yshift = (j*step)+tempyshift;
-					mindisorientation = disorientation;
-				}
-			}
-		 }
-		 tempxshift = xshift;
-		 tempyshift = yshift;
-	  }
-	  for(int l=0;l<ypoints;l++)
-	  {
-		for(int m=0;m<xpoints;m++)
-		{
-			if(yshift >= 0) yspot = l;
-			if(xshift >= 0) xspot = m;
-			if(yshift < 0) yspot = ypoints-1-l;
-			if(xshift < 0) xspot = xpoints-1-m;
-			int position = (slice*xpoints*ypoints)+(yspot*xpoints)+xspot;
-			int tempposition = ((slice*xpoints*ypoints)+(yspot+yshift)*xpoints)+(xspot+xshift);
-			if((yspot+yshift) < 0) tempposition = tempposition + (ypoints*xpoints);
-			if((yspot+yshift) > ypoints-1) tempposition = tempposition - (ypoints*xpoints);
-			if((xspot+xshift) < 0) tempposition = tempposition + (xpoints);
-			if((xspot+xshift) > xpoints-1) tempposition = tempposition - (xpoints);
-			voxels[position].euler1 = voxels[tempposition].euler1; 
-			voxels[position].euler2 = voxels[tempposition].euler2; 
-			voxels[position].euler3 = voxels[tempposition].euler3; 
-			voxels[position].quat[0] = voxels[tempposition].quat[0];
-			voxels[position].quat[1] = voxels[tempposition].quat[1];
-			voxels[position].quat[2] = voxels[tempposition].quat[2];
-			voxels[position].quat[3] = voxels[tempposition].quat[3];
-			voxels[position].quat[4] = voxels[tempposition].quat[4];
-			voxels[position].confidence = voxels[tempposition].confidence; 
-			voxels[position].imagequality = voxels[tempposition].imagequality; 
-			voxels[position].alreadychecked = voxels[tempposition].alreadychecked; 
-			voxels[position].grainname = voxels[tempposition].grainname; 
-		}
-	  }
+			  }
+		  }
+	}
   }
 }
 int  ReconstructionFunc::form_grains(double quat_symmcubic[24][5],double quat_symmhex[12][5])
@@ -3094,30 +3094,6 @@
 		  outFile << endl;
 		  if(a == 0)
 		  {
-<<<<<<< HEAD
-=======
-//			  int *sizecounter;
-//			  sizecounter = new int [numgrains];
-//			  for(int a=0;a<numgrains;a++)
-//			  {
-//				sizecounter[a]=0;
-//			  }
-			  outFile << "SCALARS GrainID int  1" << endl;
-			  outFile << "LOOKUP_TABLE default" << endl;
-			  for (int i = 0; i < (xpoints*ypoints*zpoints); i++)
-			  {
-				if(i%20 == 0 && i > 0) outFile << endl;
-				int grainname = voxels[i].grainname;
-				outFile << "   ";
-				if(grainname < 10000) outFile << " ";
-				if(grainname < 1000) outFile << " ";
-				if(grainname < 100) outFile << " ";
-				if(grainname < 10) outFile << " ";
-				outFile << grainname;
-//				sizecounter[grainname]++;
-			  }
-			  outFile << endl;
->>>>>>> 11809701
 			  outFile << "SCALARS SurfaceVoxel int 1" << endl;
 			  outFile << "LOOKUP_TABLE default" << endl;
 			  for (int i = 0; i < (xpoints*ypoints*zpoints); i++)
