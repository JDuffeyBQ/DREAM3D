--- conflicted
+++ resolved
@@ -3150,10 +3150,6 @@
   }
   h5io->writeMisorientationBinsData(misobin, nummisobins);
   h5io->writeMicroTextureData(microbin, 10, numgrains);
-<<<<<<< HEAD
-=======
-
->>>>>>> 45f2b23c
 }
 
 void ReconstructionFunc::find_colors()
