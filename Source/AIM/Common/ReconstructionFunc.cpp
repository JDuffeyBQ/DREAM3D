///////////////////////////////////////////////////////////////////////////////
//
//  Copyright (c) 2009, Michael A. Jackson. BlueQuartz Software
//  Copyright (c) 2009, Michael Groeber, US Air Force Research Laboratory
//  All rights reserved.
//  BSD License: http://www.opensource.org/licenses/bsd-license.html
//
// This code was partly written under US Air Force Contract FA8650-07-D-5800
//
///////////////////////////////////////////////////////////////////////////////

#include "ReconstructionFunc.h"

// C Includes
#include <stdio.h>

// C++ Includes
#include <iomanip>
#include <iostream>
#include <string>
#include <sstream>

//-- MXA Includes
#include "MXA/Common/MXAEndian.h"
#include "MXA/Utilities/MXADir.h"

//-- AIM Includes
#include "AIM/Common/AIMMath.h"
#include "AIM/Common/Constants.h"
#include "AIM/Common/OIMColoring.hpp"
#include "AIM/Common/Quaternions.h"
#include "AIM/Common/MisorientationCalculations.h"
#include "AIM/Common/HDF5/AIM_H5VtkDataWriter.h"
#include "AIM/ANG/AngReader.h"

#if AIM_USE_PARALLEL_ALGORITHMS
#include "AIM/Common/Parallel/Algo.hpp"
#endif

const static double m_pi = M_PI;
const static double m_OnePointThree = 1.33333333333;
const static double threesixty_over_pi = 360.0 / m_pi;
const static double m_pi_over_180 = M_PI / 180.0;
const static double sqrt_two = pow(2.0, 0.5);
const static double acos_neg_one = acos(-1.0);
const static double acos_pos_one = acos(1.0);
const static double sin_wmin_neg_1_over_2 = sin(acos_neg_one / 2.0);
const static double sin_wmin_pos_1_over_2 = sin(acos_pos_one / 2.0);

#define DIMS "DIMENSIONS"
#define LOOKUP "LOOKUP_TABLE"

#if 0
// -i C:\Users\GroebeMA\Desktop\NewFolder --outputDir C:\Users\GroebeMA\Desktop\NewFolder -f Slice_ --angMaxSlice 400 -s 1 -e 30 -z 0.25 -t -g 10 -c 0.1 -o 5.0 -x 2
#endif

using namespace std;

// -----------------------------------------------------------------------------
//
// -----------------------------------------------------------------------------
ReconstructionFunc::ReconstructionFunc() :
  voxels(NULL), m_Grains(NULL)
{

}

// -----------------------------------------------------------------------------
//
// -----------------------------------------------------------------------------
ReconstructionFunc::~ReconstructionFunc()
{
  delete[] voxels;
  m_Grains.clear();
  graincenters.clear();
  grainmoments.clear();
  m_grainQuats = DoubleArrayType::NullPointer();
}

// -----------------------------------------------------------------------------
//
// -----------------------------------------------------------------------------
void ReconstructionFunc::initialize(int nX,
                                    int nY,
                                    int nZ,
                                    double xRes,
                                    double yRes,
                                    double zRes,
                                    bool v_mergetwinsoption,
                                    bool v_mergecoloniesoption,
                                    int v_minallowedgrainsize,
                                    double v_minseedconfidence,
                                    double v_downsamplefactor,
                                    double v_minseedimagequality,
                                    double v_misorientationtolerance,
                                    double v_sizebinstepsize,
                                    AIM::Reconstruction::CrystalStructure v_crystruct,
                                    int v_alignmeth,
                                    bool v_alreadyformed)
{

  mergetwinsoption = (v_mergetwinsoption == true) ? 1 : 0;
  mergecoloniesoption = (v_mergecoloniesoption == true) ? 1 : 0;
  minallowedgrainsize = v_minallowedgrainsize;
  minseedconfidence = v_minseedconfidence;
  downsamplefactor = v_downsamplefactor;
  minseedimagequality = v_minseedimagequality;
  sizebinstepsize = v_sizebinstepsize;
  misorientationtolerance = v_misorientationtolerance;
  crystruct = v_crystruct;
  alignmeth = v_alignmeth;
  alreadyformed = (v_alreadyformed == true) ? 1 : 0;

  totalpoints = -1;
  xpoints = nX;
  ypoints = nY;
  zpoints = nZ;
  resx = xRes;
  resy = yRes;
  resz = zRes;

  sizex = (xpoints - 1) * resx;
  sizey = (ypoints - 1) * resy;
  sizez = (zpoints - 1) * resz;

  totalpoints = xpoints * ypoints * zpoints;

  numgrains = 100;
  m_Grains.resize(101, Grain());
  voxels = new Voxel[totalpoints];

  m_grainQuats = DoubleArrayType::NullPointer();
}

void ReconstructionFunc::cleanup_data()
{
  double bestneighborconfidence;
  int bestneighbor;
  double confidence;
  int x, y, z;
  int neighpoint;
  int good = 0;
  int count = 1;
  int neighbors[6];
  neighbors[0] = -(xpoints * ypoints);
  neighbors[1] = -xpoints;
  neighbors[2] = -1;
  neighbors[3] = 1;
  neighbors[4] = xpoints;
  neighbors[5] = (xpoints * ypoints);
  while (count != 0)
  {
    count = 0;
    for (int i = 0; i < (xpoints * ypoints * zpoints); i++)
    {
      if (voxels[i].grainname == -1 && voxels[i].confidence < minseedconfidence)
      {
        x = i % xpoints;
        y = (i / xpoints) % ypoints;
        z = i / (xpoints * ypoints);
        bestneighborconfidence = minseedconfidence;
        for (int j = 0; j < 6; j++)
        {
          good = 1;
          neighpoint = i + neighbors[j];
          if (j == 0 && z == 0) good = 0;
          if (j == 5 && z == (zpoints - 1)) good = 0;
          if (j == 1 && y == 0) good = 0;
          if (j == 4 && y == (ypoints - 1)) good = 0;
          if (j == 2 && x == 0) good = 0;
          if (j == 3 && x == (xpoints - 1)) good = 0;
          if (good == 1)
          {
            confidence = voxels[neighpoint].confidence;
            if (confidence > bestneighborconfidence)
            {
              count++;
              bestneighborconfidence = confidence;
              bestneighbor = neighpoint;
            }
          }
        }
        if (bestneighborconfidence > minseedconfidence)
        {
          voxels[i].neighbor = bestneighbor;
        }
      }
    }
    for (int j = 0; j < (xpoints * ypoints * zpoints); j++)
    {
      bestneighbor = voxels[j].neighbor;
      if (bestneighbor >= 0 && voxels[j].confidence < minseedconfidence)
      {
        voxels[j].euler1 = voxels[bestneighbor].euler1;
        voxels[j].euler2 = voxels[bestneighbor].euler2;
        voxels[j].euler3 = voxels[bestneighbor].euler3;
        voxels[j].confidence = voxels[bestneighbor].confidence;
        voxels[j].imagequality = voxels[bestneighbor].imagequality;
        voxels[j].quat[0] = voxels[bestneighbor].quat[0];
        voxels[j].quat[1] = voxels[bestneighbor].quat[1];
        voxels[j].quat[2] = voxels[bestneighbor].quat[2];
        voxels[j].quat[3] = voxels[bestneighbor].quat[3];
        voxels[j].quat[4] = voxels[bestneighbor].quat[4];
        voxels[j].neighbor = -1;
      }
    }
  }
}
void ReconstructionFunc::find_border()
{
  int neighbors[6];
  neighbors[0] = -(xpoints * ypoints);
  neighbors[1] = -xpoints;
  neighbors[2] = -1;
  neighbors[3] = 1;
  neighbors[4] = xpoints;
  neighbors[5] = (xpoints * ypoints);
  double w, n1, n2, n3;
  double q1[5];
  double q2[5];
  //  int seed = 0;
  size_t size = 0;
  int good = 0;
  int count = 0, goodcount = 0;
  int currentpoint = 0;
  int neighbor = 0;
  //  int keepgoing = 1;
  int col, row, plane;
  int initialVoxelsListSize = 10000;
  std::vector<int > voxelslist(initialVoxelsListSize, -1);
  if (alignmeth == 3)
  {
    for (int iter = 0; iter < (xpoints * ypoints * zpoints); iter++)
    {
      voxels[iter].grainname = 0;
    }
  }
  for (int j = 0; j < (xpoints * ypoints * zpoints); j++)
  {
    if (voxels[j].imagequality > minseedimagequality)
    {
      count = 0;
      goodcount = 0;
      col = j % xpoints;
      row = (j / xpoints) % ypoints;
      plane = j / (xpoints * ypoints);
      for (int i = 0; i < 6; i++)
      {
        good = 1;
        neighbor = j + neighbors[i];
        if (i == 0 && plane == 0) good = 0;
        if (i == 5 && plane == (zpoints - 1)) good = 0;
        if (i == 1 && row == 0) good = 0;
        if (i == 4 && row == (ypoints - 1)) good = 0;
        if (i == 2 && col == 0) good = 0;
        if (i == 3 && col == (xpoints - 1)) good = 0;
        if (good == 1)
        {
          count++;
          if (voxels[neighbor].imagequality > minseedimagequality) goodcount++;
        }
      }
    }
    if (goodcount == count && goodcount > 0)
    {
      voxels[j].grainname = -1;
      voxelslist[size] = j;
      size++;
      if (size >= voxelslist.size()) voxelslist.resize(size + initialVoxelsListSize, -1);
    }
  }
  for (size_t j = 0; j < size; j++)
  {
    currentpoint = voxelslist[j];
    col = currentpoint % xpoints;
    row = (currentpoint / xpoints) % ypoints;
    plane = currentpoint / (xpoints * ypoints);
    q1[0] = 0;
    q1[1] = voxels[currentpoint].quat[1];
    q1[2] = voxels[currentpoint].quat[2];
    q1[3] = voxels[currentpoint].quat[3];
    q1[4] = voxels[currentpoint].quat[4];
    for (int i = 1; i < 6; i++)
    {
      good = 1;
      neighbor = currentpoint + neighbors[i];
      if (i == 0 && plane == 0) good = 0;
      if (i == 5 && plane == (zpoints - 1)) good = 0;
      if (i == 1 && row == 0) good = 0;
      if (i == 4 && row == (ypoints - 1)) good = 0;
      if (i == 2 && col == 0) good = 0;
      if (i == 3 && col == (xpoints - 1)) good = 0;
      if (good == 1 && voxels[neighbor].grainname == 0)
      {
        q2[0] = 0;
        q2[1] = voxels[neighbor].quat[1];
        q2[2] = voxels[neighbor].quat[2];
        q2[3] = voxels[neighbor].quat[3];
        q2[4] = voxels[neighbor].quat[4];

        if (crystruct == AIM::Reconstruction::Hexagonal)
        {
          w = MisorientationCalculations::getMisoQuatHexagonal(q1, q2, n1, n2, n3);
        }
        if (crystruct == AIM::Reconstruction::Cubic)
        {
          w = MisorientationCalculations::getMisoQuatCubic(q1, q2, n1, n2, n3);
        }
        if (w < misorientationtolerance)
        {
          voxels[neighbor].grainname = -1;
        }
      }
    }
  }
  voxelslist.clear();
}

void ReconstructionFunc::align_sections(const std::string &filename)
{

  ofstream outFile;
  outFile.open(filename.c_str());
  double disorientation = 0;
  double mindisorientation = 100000000;
  double **mutualinfo12;
  double *mutualinfo1;
  double *mutualinfo2;
  int graincount1, graincount2;
  int xshift = 0;
  int yshift = 0;
  int tempxshift = 0;
  int tempyshift = 0;
  int count = 0;
  int step = 0;
  int slice = 0;
  int nsteps = 0;
  int xspot, yspot;
  double w;
  double n1, n2, n3;
  double q1[5];
  double q2[5];
  double refci, curci, refiq, curiq;
  double refxcentroid, refycentroid;
  double curxcentroid, curycentroid;
  int refgnum, curgnum;
  int refposition = 0;
  int curposition = 0;
  //  int curposition1=0;
  //  int curposition2=0;
  //  int alternatetempposition;
  //  int halfshift=0;
  int position;
  int tempposition;

  shifts = new int *[zpoints];
  for (int a = 0; a < zpoints; a++)
  {
    shifts[a] = new int[2];
    for (int b = 0; b < 2; b++)
    {
      shifts[a][b] = 0;
    }
  }
  if (alignmeth == 0)
  {
    refxcentroid = 0;
    refycentroid = 0;
    count = 0;
    slice = (zpoints - 1);
    for (int l = 0; l < ypoints; l++)
    {
      for (int m = 0; m < xpoints; m++)
      {
        refposition = ((slice) * xpoints * ypoints) + (l * xpoints) + m;
        refxcentroid = refxcentroid + (((resx * m) + (resx / 2.0)) * (double(voxels[refposition].grainname)));
        refycentroid = refycentroid + (((resy * l) + (resy / 2.0)) * (double(voxels[refposition].grainname)));
        count = count + voxels[refposition].grainname;
      }
    }
    refxcentroid = refxcentroid / double(count);
    refycentroid = refycentroid / double(count);
  }
  for (int iter = 1; iter < zpoints; iter++)
  {
    outFile << endl;
    outFile << endl;
    mindisorientation = 100000000;
    slice = (zpoints - 1) - iter;
    if (alignmeth == 2)
    {
      graincount1 = graincounts[slice];
      graincount2 = graincounts[slice + 1];
      mutualinfo12 = new double *[graincount1];
      mutualinfo1 = new double[graincount1];
      mutualinfo2 = new double[graincount2];
      for (int a = 0; a < graincount1; a++)
      {
        mutualinfo1[a] = 0;
        mutualinfo12[a] = new double[graincount2];
        for (int b = 0; b < graincount2; b++)
        {
          mutualinfo12[a][b] = 0;
          mutualinfo2[b] = 0;
        }
      }
    }
    tempxshift = 0;
    tempyshift = 0;
    if (alignmeth == 0)
    {
      curxcentroid = 0;
      curycentroid = 0;
      count = 0;
      slice = (zpoints - 1) - iter;
      for (int l = 0; l < ypoints; l++)
      {
        for (int m = 0; m < xpoints; m++)
        {
          curposition = ((slice) * xpoints * ypoints) + (l * xpoints) + m;
          curxcentroid = curxcentroid + (((resx * m) + (resx / 2.0)) * (double(voxels[curposition].grainname)));
          curycentroid = curycentroid + (((resy * l) + (resy / 2.0)) * (double(voxels[curposition].grainname)));
          count = count + voxels[curposition].grainname;
        }
      }
      curxcentroid = curxcentroid / double(count);
      curycentroid = curycentroid / double(count);
    }
    if (alignmeth >= 1)
    {
      for (int a = 0; a < 2; a++)
      {
        if (a == 0) step = 3, nsteps = 3;
        if (a == 1) step = 1, nsteps = 3;
        for (int j = -nsteps; j < (nsteps + 1); j++)
        {
          outFile << endl;
          for (int k = -nsteps; k < (nsteps + 1); k++)
          {
            disorientation = 0;
            count = 0;
            for (int l = 0; l < ypoints; l++)
            {
              for (int m = 0; m < xpoints; m++)
              {
                count++;
                if ((l + (j * step) + tempyshift) >= 0 && (l + (j * step) + tempyshift) < ypoints && (m + (k * step) + tempxshift) >= 0 && (m + (k * step)
                    + tempxshift) < xpoints)
                {
                  refposition = ((slice + 1) * xpoints * ypoints) + (l * xpoints) + m;
                  curposition = (slice * xpoints * ypoints) + ((l + (j * step) + tempyshift) * xpoints) + (m + (k * step) + tempxshift);
                  refci = voxels[refposition].confidence;
                  curci = voxels[curposition].confidence;
                  refiq = voxels[refposition].imagequality;
                  curiq = voxels[curposition].imagequality;
                  refgnum = voxels[refposition].grainname;
                  curgnum = voxels[curposition].grainname;
                  if (alignmeth == 2)
                  {
                    if (curgnum >= 0 && refgnum >= 0)
                    {
                      mutualinfo12[curgnum][refgnum]++;
                      mutualinfo1[curgnum]++;
                      mutualinfo2[refgnum]++;
                    }
                  }
                  if (alignmeth == 1)
                  {
                    if (refiq > minseedimagequality && curiq > minseedimagequality)
                    {
                      q1[1] = voxels[refposition].quat[1];
                      q1[2] = voxels[refposition].quat[2];
                      q1[3] = voxels[refposition].quat[3];
                      q1[4] = voxels[refposition].quat[4];
                      q2[1] = voxels[curposition].quat[1];
                      q2[2] = voxels[curposition].quat[2];
                      q2[3] = voxels[curposition].quat[3];
                      q2[4] = voxels[curposition].quat[4];
                      if (crystruct == AIM::Reconstruction::Hexagonal)
                      {
                        w = MisorientationCalculations::getMisoQuatHexagonal(q1, q2, n1, n2, n3);
                      }
                      if (crystruct == AIM::Reconstruction::Cubic)
                      {
                        w = MisorientationCalculations::getMisoQuatCubic(q1, q2, n1, n2, n3);
                      }
                      if (w > misorientationtolerance) disorientation++;
                    }
                    if (refiq < minseedimagequality && curiq > minseedimagequality) disorientation++;
                    if (refiq > minseedimagequality && curiq < minseedimagequality) disorientation++;
                  }
                }
                else
                {
                  if (alignmeth == 2)
                  {
                    mutualinfo12[0][0]++;
                    mutualinfo1[0]++;
                    mutualinfo2[0]++;
                  }
                  if (alignmeth == 1) disorientation = disorientation;
                }
              }
            }
            if (alignmeth == 2)
            {
              double ha = 0;
              double hb = 0;
              double hab = 0;
              for (int b = 0; b < graincount1; b++)
              {
                mutualinfo1[b] = mutualinfo1[b] / double(count);
                if (mutualinfo1[b] != 0) ha = ha + mutualinfo1[b] * log(mutualinfo1[b]);
              }
              for (int c = 0; c < graincount2; c++)
              {
                mutualinfo2[c] = mutualinfo2[c] / double(count);
                if (mutualinfo2[c] != 0) hb = hb + mutualinfo2[c] * log(mutualinfo2[c]);
              }
              for (int b = 0; b < graincount1; b++)
              {
                for (int c = 0; c < graincount2; c++)
                {
                  mutualinfo12[b][c] = mutualinfo12[b][c] / double(count);
                  if (mutualinfo12[b][c] != 0) hab = hab + mutualinfo12[b][c] * log(mutualinfo12[b][c]);
                  double value = 0;
                  if (mutualinfo1[b] > 0 && mutualinfo2[c] > 0) value = (mutualinfo12[b][c] / (mutualinfo1[b] * mutualinfo2[c]));
                  if (value != 0) disorientation = disorientation + (mutualinfo12[b][c] * log(value));
                }
              }
              for (int b = 0; b < graincount1; b++)
              {
                for (int c = 0; c < graincount2; c++)
                {
                  mutualinfo12[b][c] = 0;
                  mutualinfo1[b] = 0;
                  mutualinfo2[c] = 0;
                }
              }
              //		double disorientation2 = ha + hb - hab;
              disorientation = 1.0 / disorientation;
            }
            outFile << disorientation << "	";
            if (disorientation < mindisorientation)
            {
              xshift = (k * step) + tempxshift;
              yshift = (j * step) + tempyshift;
              mindisorientation = disorientation;
            }
          }
        }
        tempxshift = xshift;
        tempyshift = yshift;
      }
      shifts[iter][0] = shifts[iter - 1][0] + xshift;
      shifts[iter][1] = shifts[iter - 1][1] + yshift;
    }
    if (alignmeth == 0)
    {
      xshift = int(((curxcentroid - refxcentroid) / resx) + 0.5);
      yshift = int(((curycentroid - refycentroid) / resy) + 0.5);
      shifts[iter][0] = xshift;
      shifts[iter][1] = yshift;
    }
  }
  for (int iter = 1; iter < zpoints; iter++)
  {
    slice = (zpoints - 1) - iter;
    for (int l = 0; l < ypoints; l++)
    {
      for (int m = 0; m < xpoints; m++)
      {
        if (shifts[iter][1] >= 0) yspot = l;
        if (shifts[iter][0] >= 0) xspot = m;
        if (shifts[iter][1] < 0) yspot = ypoints - 1 - l;
        if (shifts[iter][0] < 0) xspot = xpoints - 1 - m;
        position = (slice * xpoints * ypoints) + (yspot * xpoints) + xspot;
        tempposition = (slice * xpoints * ypoints) + ((yspot + shifts[iter][1]) * xpoints) + (xspot + shifts[iter][0]);
        if ((yspot + shifts[iter][1]) >= 0 && (yspot + shifts[iter][1]) <= ypoints - 1 && (xspot + shifts[iter][0]) >= 0 && (xspot + shifts[iter][0])
            <= xpoints - 1)
        {
          voxels[position].euler1 = voxels[tempposition].euler1;
          voxels[position].euler2 = voxels[tempposition].euler2;
          voxels[position].euler3 = voxels[tempposition].euler3;
          voxels[position].quat[0] = voxels[tempposition].quat[0];
          voxels[position].quat[1] = voxels[tempposition].quat[1];
          voxels[position].quat[2] = voxels[tempposition].quat[2];
          voxels[position].quat[3] = voxels[tempposition].quat[3];
          voxels[position].quat[4] = voxels[tempposition].quat[4];
          voxels[position].confidence = voxels[tempposition].confidence;
          voxels[position].imagequality = voxels[tempposition].imagequality;
          voxels[position].grainname = voxels[tempposition].grainname;
        }
        if ((yspot + shifts[iter][1]) < 0 || (yspot + shifts[iter][1]) > ypoints - 1 || (xspot + shifts[iter][0]) < 0 || (xspot + shifts[iter][0]) > xpoints
            - 1)
        {
          voxels[position].euler1 = 0.0;
          voxels[position].euler2 = 0.0;
          voxels[position].euler3 = 0.0;
          voxels[position].quat[0] = 0.0;
          voxels[position].quat[1] = 0.0;
          voxels[position].quat[2] = 0.0;
          voxels[position].quat[3] = 0.0;
          voxels[position].quat[4] = 1.0;
          voxels[position].confidence = 0.0;
          voxels[position].imagequality = 0.0;
          voxels[position].grainname = 0;
        }
      }
    }
  }
  outFile.close();
}
void ReconstructionFunc::form_grains_sections()
{
  int point = 0;
  int noseeds = 0;
  int graincount = 1;
  graincounts = new int[zpoints];
  int neighbor;
  // int currentpoint;
  double q1[5];
  double q2[5];
  double qs[5];
  double w, w2;
  double n1;
  double n2;
  double n3;
  int seed = -1;
  int randx = 0;
  int randy = 0;
  int good = 0;
  int x, y, z;
  int col, row;
  size_t size = 0;
  size_t initialVoxelsListSize = 1000;
  std::vector<int > voxelslist(initialVoxelsListSize, -1);
  int neighbors[8];
  neighbors[0] = -xpoints - 1;
  neighbors[1] = -xpoints;
  neighbors[2] = -xpoints + 1;
  neighbors[3] = -1;
  neighbors[4] = 1;
  neighbors[5] = xpoints - 1;
  neighbors[6] = xpoints;
  neighbors[7] = xpoints + 1;
  rg.RandomInit((static_cast<unsigned int > (time(NULL))));
  for (int slice = 0; slice < zpoints; slice++)
  {
    graincount = 1;
    noseeds = 0;
    while (noseeds == 0)
    {
      seed = -1;
      randx = int(double(rg.Random()) * double(xpoints));
      randy = int(double(rg.Random()) * double(ypoints));
      for (int j = 0; j < ypoints; ++j)
      {
        for (int i = 0; i < xpoints; ++i)
        {
          x = randx + i;
          y = randy + j;
          z = slice;
          if (x > xpoints - 1) x = x - xpoints;
          if (y > ypoints - 1) y = y - ypoints;
          point = (z * xpoints * ypoints) + (y * xpoints) + x;
          double confidence = voxels[point].confidence;
          double imagequality = voxels[point].imagequality;
          //  int grainname = voxels[point].grainname;
          if (confidence > minseedconfidence && imagequality > minseedimagequality && voxels[point].grainname == -1)
          {
            seed = point;
          }
          if (seed > -1)
          {
            break;
          }
        }
        if (seed > -1)
        {
          break;
        }
      }
      if (seed == -1)
      {
        noseeds = 1;
      }
      if (seed >= 0)
      {
        size = 0;
        voxels[seed].grainname = graincount;
        voxelslist[size] = seed;
        size++;
        qs[0] = 0;
        qs[1] = voxels[seed].quat[1];
        qs[2] = voxels[seed].quat[2];
        qs[3] = voxels[seed].quat[3];
        qs[4] = voxels[seed].quat[4];
        for (size_t j = 0; j < size; ++j)
        {
          int currentpoint = voxelslist[j];
          col = currentpoint % xpoints;
          row = (currentpoint / xpoints) % ypoints;
          q1[0] = 0;
          q1[1] = voxels[currentpoint].quat[1];
          q1[2] = voxels[currentpoint].quat[2];
          q1[3] = voxels[currentpoint].quat[3];
          q1[4] = voxels[currentpoint].quat[4];
          for (int i = 0; i < 8; i++)
          {
            good = 1;
            neighbor = currentpoint + neighbors[i];
            if ((i == 0 || i == 1 || i == 2) && row == 0) good = 0;
            if ((i == 5 || i == 6 || i == 7) && row == (ypoints - 1)) good = 0;
            if ((i == 0 || i == 3 || i == 5) && col == 0) good = 0;
            if ((i == 2 || i == 4 || i == 7) && col == (xpoints - 1)) good = 0;
            if (good == 1 && voxels[neighbor].grainname <= 0)
            {
              q2[0] = 0;
              q2[1] = voxels[neighbor].quat[1];
              q2[2] = voxels[neighbor].quat[2];
              q2[3] = voxels[neighbor].quat[3];
              q2[4] = voxels[neighbor].quat[4];
              if (crystruct == AIM::Reconstruction::Hexagonal)
              {
                w = MisorientationCalculations::getMisoQuatHexagonal(q1, q2, n1, n2, n3);
              }
              if (crystruct == AIM::Reconstruction::Cubic)
              {
                w = MisorientationCalculations::getMisoQuatCubic(q1, q2, n1, n2, n3);
              }

              if (crystruct == AIM::Reconstruction::Hexagonal)
              {
                w2 = MisorientationCalculations::getMisoQuatHexagonal(qs, q2, n1, n2, n3);
              }
              if (crystruct == AIM::Reconstruction::Cubic)
              {
                w2 = MisorientationCalculations::getMisoQuatCubic(qs, q2, n1, n2, n3);
              }

              if (w < misorientationtolerance)
              {
                voxels[neighbor].grainname = graincount;
                voxelslist[size] = neighbor;
                size++;
                if (size >= voxelslist.size()) voxelslist.resize(size + initialVoxelsListSize, -1);
              }
            }
          }
        }
        voxelslist.erase(std::remove(voxelslist.begin(), voxelslist.end(), -1), voxelslist.end());
        graincount++;
        voxelslist.clear();
        voxelslist.resize(initialVoxelsListSize, -1);
      }
    }
    graincounts[slice] = graincount;
  }
}

int ReconstructionFunc::form_grains()
{
  int noseeds = 0;
  size_t graincount = 1;
  size_t currentgrain = 1;
  int neighbor;
  double q1[5];
  double q2[5];
  double qa[5];
  double qb[5];
  double w;
  double n1, n2, n3;
  int seed = -1;
  int point = 0;
  int randpoint = 0;
  int good = 0;
//  int x, y, z;
  int col, row, plane;
  size_t size = 0;
 // int totalsize = 0;
  size_t initialVoxelsListSize = 1000;
  size_t initialMergeListSize = 10;
  int gname = -1;
  int vid, start;
  std::vector<int > voxelslist(initialVoxelsListSize, -1);
  std::vector<int >* vlist;
  std::vector<int > mergelist(initialMergeListSize, -1);
  int neighbors[6];
  neighbors[0] = -(xpoints * ypoints);
  neighbors[1] = -xpoints;
  neighbors[2] = -1;
  neighbors[3] = 1;
  neighbors[4] = xpoints;
  neighbors[5] = (xpoints * ypoints);
  rg.RandomInit((static_cast<unsigned int > (time(NULL))));

  // Precalculate some constants
  int totalPMinus1 = totalpoints - 1;

  // Initialize set of grains
  m_Grains.resize(100);

  // Copy all the grain names into a densly packed array
  IntArrayType::Pointer grainNames = IntArrayType::CreateArray(totalpoints);
  int* gnames = grainNames->getPointer(0);
  for (int i = 0; i < totalpoints; ++i)
  {
    gnames[i] = voxels[i].grainname;
  }

  // Create initial set of grain average quaternions
  m_grainQuats = DoubleArrayType::CreateArray(1000 * 5);
  m_grainQuats->initializeWithZeros();
  double* grainquats = m_grainQuats->getPointer(0);

  // Burn volume with tight orientation tolerance to simulate simultaneous growth/aglomeration
  while (noseeds == 0)
  {
    seed = -1;
    randpoint = int(double(rg.Random()) * double(totalPMinus1));
    for (int k = 0; k < totalpoints; ++k)
    {
	   point = randpoint+k;
       if (point > totalPMinus1) point = point - totalpoints;
       if (gnames[point] == -1) seed = point;
       if (seed > -1) break;
    }
    if (seed == -1)
    {
      noseeds = 1;
    }
    if (seed >= 0)
    {
      size = 0;
      gnames[seed] = graincount;
      voxelslist[size] = seed;
      size++;
	  for (int k = 0; k < 5; k++)
	  {
		grainquats[graincount*5 + k] = grainquats[graincount*5 + k] + voxels[seed].quat[k];
	  }
      for (size_t j = 0; j < size; ++j)
      {
        int currentpoint = voxelslist[j];
        col = currentpoint % xpoints;
        row = (currentpoint / xpoints) % ypoints;
        plane = currentpoint / (xpoints * ypoints);
        q1[0] = 1;
        q1[1] = voxels[currentpoint].quat[1];
        q1[2] = voxels[currentpoint].quat[2];
        q1[3] = voxels[currentpoint].quat[3];
        q1[4] = voxels[currentpoint].quat[4];
//        q1[0] = 1;
//        q1[1] = grainquats[graincount*5 + 1] / grainquats[graincount*5];
//        q1[2] = grainquats[graincount*5 + 2] / grainquats[graincount*5];
//        q1[3] = grainquats[graincount*5 + 3] / grainquats[graincount*5];
//        q1[4] = grainquats[graincount*5 + 4] / grainquats[graincount*5];
        for (int i = 0; i < 6; i++)
        {
          good = 1;
          neighbor = currentpoint + neighbors[i];
          if (i == 0 && plane == 0) good = 0;
          if (i == 5 && plane == (zpoints - 1)) good = 0;
          if (i == 1 && row == 0) good = 0;
          if (i == 4 && row == (ypoints - 1)) good = 0;
          if (i == 2 && col == 0) good = 0;
          if (i == 3 && col == (xpoints - 1)) good = 0;
          if (good == 1 && gnames[neighbor] == -1)
          {
            q2[0] = 1;
            q2[1] = voxels[neighbor].quat[1];
            q2[2] = voxels[neighbor].quat[2];
            q2[3] = voxels[neighbor].quat[3];
            q2[4] = voxels[neighbor].quat[4];
            if (crystruct == AIM::Reconstruction::Hexagonal)
            {
              w = MisorientationCalculations::getMisoQuatHexagonal(q1, q2, n1, n2, n3);
            }
            if (crystruct == AIM::Reconstruction::Cubic)
            {
              w = MisorientationCalculations::getMisoQuatCubic(q1, q2, n1, n2, n3);
            }
            if (w < 1.0)
            {
              gnames[neighbor] = graincount;
			  for (int k = 0; k < 5; k++)
			  {
				qa[k] = voxels[seed].quat[k];
				qb[k] = voxels[neighbor].quat[k];
			  } 
			  if (crystruct == AIM::Reconstruction::Cubic) MisorientationCalculations::getNearestQuatCubic(qa,qb);
			  if (crystruct == AIM::Reconstruction::Hexagonal) MisorientationCalculations::getNearestQuatHexagonal(qa,qb);
			  for (int k = 0; k < 5; k++)
			  {
				voxels[neighbor].quat[k] = qb[k];
				grainquats[graincount*5 + k] = grainquats[graincount*5 + k] + voxels[neighbor].quat[k];
			  }
              voxelslist[size] = neighbor;
              size++;
              if (size >= voxelslist.size()) voxelslist.resize(size + initialVoxelsListSize, -1);
            }
          }
        }
      }
      voxelslist.erase(std::remove(voxelslist.begin(), voxelslist.end(), -1), voxelslist.end());
	  if(m_Grains[graincount].voxellist == NULL) m_Grains[graincount].voxellist = new std::vector<int>(voxelslist.size());
	  else m_Grains[graincount].voxellist->resize(voxelslist.size());
	  m_Grains[graincount].voxellist->swap(voxelslist);
	  m_Grains[graincount].active = 1;
      graincount++;
	  if (graincount >= m_Grains.size()) m_Grains.resize(m_Grains.size() + 100);
      if (graincount >= m_grainQuats->getNumberOfElements()/5)
      {
        // This will allocate a new array and copy all the old values to the new array
        m_grainQuats->resize( (graincount + 100) * 5);
        grainquats = m_grainQuats->getPointer(0);
        for (size_t i = graincount; i < graincount + 100; i++)
        {
		  for(size_t j=0;j<5;j++)
		  {
			  grainquats[i*5+j] = 0;
		  }
        }
      }
      voxelslist.clear();
      voxelslist.resize(initialVoxelsListSize, -1);
    }
  }


  IntArrayType::Pointer mergedgrainNames = IntArrayType::CreateArray(graincount);
  int* mergedgnames = mergedgrainNames->getPointer(0);
  IntArrayType::Pointer newgrainNames = IntArrayType::CreateArray(graincount);
  int* newgnames = newgrainNames->getPointer(0);

  for(int i=0;i<graincount;i++)
  {
	 mergedgnames[i] = i;
	 newgnames[i] = i;
  }
  for(int i=1;i<graincount;i++)
  {
	  if(m_Grains[i].active == 1)
	  {
		  size = 0;
		  mergelist[size] = i;
		  size++;
		  for(int j=0;j<size;j++)
		  {
			  vlist = m_Grains[mergelist[j]].voxellist;
			  for(int k=0;k<vlist->size();k++)
			  {
				vid = vlist->at(k);
		        col = vid % xpoints;
		        row = (vid / xpoints) % ypoints;
			    plane = vid / (xpoints * ypoints);
		        for (int l=0;l<6;l++)	
		        {
		          good = 1;
		          neighbor = vid + neighbors[l];
		          if (l == 0 && plane == 0) good = 0;
		          if (l == 5 && plane == (zpoints - 1)) good = 0;
		          if (l == 1 && row == 0) good = 0;
		          if (l == 4 && row == (ypoints - 1)) good = 0;
		          if (l == 2 && col == 0) good = 0;
		          if (l == 3 && col == (xpoints - 1)) good = 0;
				  if (good == 1 && gnames[neighbor] != i && m_Grains[gnames[neighbor]].active == 1)
				  {
					q1[0] = 1;
					q1[1] = grainquats[i*5 + 1] / grainquats[i*5];
					q1[2] = grainquats[i*5 + 2] / grainquats[i*5];
					q1[3] = grainquats[i*5 + 3] / grainquats[i*5];
					q1[4] = grainquats[i*5 + 4] / grainquats[i*5];
					q2[0] = 1;
					q2[1] = grainquats[gnames[neighbor] * 5 + 1] / grainquats[gnames[neighbor] * 5 + 0];
					q2[2] = grainquats[gnames[neighbor] * 5 + 2] / grainquats[gnames[neighbor] * 5 + 0];
					q2[3] = grainquats[gnames[neighbor] * 5 + 3] / grainquats[gnames[neighbor] * 5 + 0];
					q2[4] = grainquats[gnames[neighbor] * 5 + 4] / grainquats[gnames[neighbor] * 5 + 0];
					if (crystruct == AIM::Reconstruction::Hexagonal)
					{
					  w = MisorientationCalculations::getMisoQuatHexagonal(q1, q2, n1, n2, n3);
					}
					if (crystruct == AIM::Reconstruction::Cubic)
					{
					  w = MisorientationCalculations::getMisoQuatCubic(q1, q2, n1, n2, n3);
					}
					if (w < misorientationtolerance)
					{
						mergelist[size] = gnames[neighbor];
						size++;
						m_Grains[gnames[neighbor]].active = 0;
						mergedgnames[gnames[neighbor]] = i;
						for(int m=0;m<5;m++)
						{
							grainquats[i*5+m] = grainquats[i*5+m] + grainquats[gnames[neighbor]*5+m];
						}
		                if (size >= mergelist.size()) mergelist.resize(size + initialMergeListSize, -1);
					}
				  }
				}
			  }
		  }
		  mergelist.clear();
		  mergelist.resize(initialMergeListSize, -1);
	  }
  }

  int goodgraincount = 1;
  for(int i = 0; i < graincount; ++i)
  {
	  if(m_Grains[i].active == 1)
	  {
		newgnames[i] = goodgraincount;
		m_Grains[goodgraincount].active = 1;
		goodgraincount++;
	  }
  }
  // Copy the grain names back into the Voxel objects
  int mergedname;
  int newname;
  for (int i = 0; i < totalpoints; ++i)
  {
<<<<<<< HEAD
    mergedname = mergedgnames[gnames[i]];
	while(mergedgnames[mergedname] != mergedname)
	{
		mergedname = mergedgnames[mergedname];
	}
	newname = newgnames[mergedname];
	if(newname > goodgraincount)
	{
		int stop = 0;
	}
    voxels[i].grainname = newname;
=======
    voxels[i].grainname = newgnames[mergedgnames[gnames[i]]];
	  if(newgnames[mergedgnames[gnames[i]]] > goodgraincount)
	  {
		  int stop = 0;
	  }
>>>>>>> 5c815bef
  }
  m_Grains.resize(goodgraincount);
  goodgraincount = remove_smallgrains(goodgraincount);
  m_Grains.resize(goodgraincount);
  m_grainQuats = AIMArray<double >::NullPointer(); // Clean up the array to release some memory
  return goodgraincount;
}

void ReconstructionFunc::assign_badpoints()
{
  vector<int > neighs;
  vector<int > remove;
  int count = 1;
  int good = 1;
  double x, y, z;
  int neighpoint;
  int neighbors[6];
  std::vector<int > n(numgrains + 1);
  neighbors[0] = -xpoints * ypoints;
  neighbors[1] = -xpoints;
  neighbors[2] = -1;
  neighbors[3] = 1;
  neighbors[4] = xpoints;
  neighbors[5] = xpoints * ypoints;
  int* gnames = new int[totalpoints];
  int* gneighs = new int[totalpoints];
  for (int i = 0; i < totalpoints; ++i)
  {
    gnames[i] = voxels[i].grainname;
    gneighs[i] = voxels[i].grainname;
  }
  while (count != 0)
  {
    count = 0;
    for (int i = 0; i < (xpoints * ypoints * zpoints); i++)
    {
      int grainname = gnames[i];
      if (grainname == 0) voxels[i].unassigned = 1;
      if (grainname <= -1)
      {
        count++;
        voxels[i].unassigned = 1;
        for (int c = 1; c < numgrains; c++)
        {
          n[c] = 0;
        }
        x = i % xpoints;
        y = (i / xpoints) % ypoints;
        z = i / (xpoints * ypoints);
        for (int j = 0; j < 6; j++)
        {
          good = 1;
          neighpoint = i + neighbors[j];
          if (j == 0 && z == 0) good = 0;
          if (j == 5 && z == (zpoints - 1)) good = 0;
          if (j == 1 && y == 0) good = 0;
          if (j == 4 && y == (ypoints - 1)) good = 0;
          if (j == 2 && x == 0) good = 0;
          if (j == 3 && x == (xpoints - 1)) good = 0;
          if (good == 1)
          {
            int grain = gnames[neighpoint];
            if (grain >= 0)
            {
              neighs.push_back(grain);
            }
          }
        }
        int current = 0;
        int most = 0;
        int curgrain = 0;
        int size = int(neighs.size());
        for (int k = 0; k < size; k++)
        {
          int neighbor = neighs[k];
          n[neighbor]++;
          current = n[neighbor];
          if (current > most)
          {
            most = current;
            curgrain = neighbor;
          }
        }
        if (size > 0)
        {
          gneighs[i] = curgrain;
          neighs.clear();
        }
      }
    }
    for (int j = 0; j < (xpoints * ypoints * zpoints); j++)
    {
      int grainname = gnames[j];
      int neighbor = gneighs[j];
      if (grainname <= -1 && neighbor >= 0)
      {
        gnames[j] = neighbor;
      }
    }
  }
  for (int i = 0; i < totalpoints; ++i)
  {
    voxels[i].grainname = gnames[i];
    voxels[i].neighbor = gneighs[i];
  }
  delete[] gnames;
  delete[] gneighs;
}
void ReconstructionFunc::merge_containedgrains()
{
  int containedmerged = 1;
  for (int i = 0; i < (xpoints * ypoints * zpoints); i++)
  {
    int grainname = voxels[i].grainname;
    if (m_Grains[grainname].numneighbors == 1)
    {
      int neighbor = m_Grains[grainname].neighborlist->at(0);
      voxels[i].grainname = neighbor;
      voxels[i].unassigned = 1;
    }
  }
}

int ReconstructionFunc::reorder_grains()
{
  size_t initialVoxelsListSize = 1000;
  size_t size = 0;
  int neighbors[26];
  int good = 0;
  int neighbor = 0;
  int col, row, plane;
  int gnum;
  double q1[5];
  double q2[5];
  double q1avg, q2avg, q3avg, q4avg;
  double diff, sum, tmp;
  double ea1good, ea2good, ea3good;
  int currentgrain = 1;
  neighbors[0] = -(xpoints * ypoints) - xpoints - 1;
  neighbors[1] = -(xpoints * ypoints) - xpoints;
  neighbors[2] = -(xpoints * ypoints) - xpoints + 1;
  neighbors[3] = -(xpoints * ypoints) - 1;
  neighbors[4] = -(xpoints * ypoints);
  neighbors[5] = -(xpoints * ypoints) + 1;
  neighbors[6] = -(xpoints * ypoints) + xpoints - 1;
  neighbors[7] = -(xpoints * ypoints) + xpoints;
  neighbors[8] = -(xpoints * ypoints) + xpoints + 1;
  neighbors[9] = -xpoints - 1;
  neighbors[10] = -xpoints;
  neighbors[11] = -xpoints + 1;
  neighbors[12] = -1;
  neighbors[13] = 1;
  neighbors[14] = xpoints - 1;
  neighbors[15] = xpoints;
  neighbors[16] = xpoints + 1;
  neighbors[17] = (xpoints * ypoints) - xpoints - 1;
  neighbors[18] = (xpoints * ypoints) - xpoints;
  neighbors[19] = (xpoints * ypoints) - xpoints + 1;
  neighbors[20] = (xpoints * ypoints) - 1;
  neighbors[21] = (xpoints * ypoints);
  neighbors[22] = (xpoints * ypoints) + 1;
  neighbors[23] = (xpoints * ypoints) + xpoints - 1;
  neighbors[24] = (xpoints * ypoints) + xpoints;
  neighbors[25] = (xpoints * ypoints) + xpoints + 1;
  for (int i = 0; i < (xpoints * ypoints * zpoints); i++)
  {
    voxels[i].alreadychecked = 0;
	gnum = voxels[i].grainname;
	m_Grains[gnum].nucleus = i;
	if(voxels[i].grainname == -2)
	{
		int stop = 0;
	}
  }
  for (int i = 1; i < numgrains; i++)
  {
      size = 0;
      int nucleus = m_Grains[i].nucleus;
	  if(m_Grains[currentgrain].voxellist == NULL) m_Grains[currentgrain].voxellist = new std::vector<int>(initialVoxelsListSize,-1);
	  else m_Grains[currentgrain].voxellist->resize(initialVoxelsListSize,-1);
	  m_Grains[currentgrain].voxellist->at(size) = nucleus;
      voxels[nucleus].alreadychecked = 1;
      voxels[nucleus].grainname = currentgrain;
      size++;
	  for (int k = 0; k < 5; k++)
	  {
		m_Grains[currentgrain].avg_quat[k] = 0.0;
	  }
      for (size_t j = 0; j < size; j++)
      {
        int currentpoint = m_Grains[currentgrain].voxellist->at(j);
        col = currentpoint % xpoints;
        row = (currentpoint / xpoints) % ypoints;
        plane = currentpoint / (xpoints * ypoints);
		if(voxels[currentpoint].unassigned == 0)
		{
			for (int k = 0; k < 5; k++)
			{
				q1[k] = voxels[nucleus].quat[k];
				q2[k] = voxels[currentpoint].quat[k];
			}
			if (crystruct == AIM::Reconstruction::Cubic) MisorientationCalculations::getNearestQuatCubic(q1,q2);
			if (crystruct == AIM::Reconstruction::Hexagonal) MisorientationCalculations::getNearestQuatHexagonal(q1,q2);
			for (int k = 0; k < 5; k++)
			{
				voxels[currentpoint].quat[k] = q2[k];
				m_Grains[currentgrain].avg_quat[k] = m_Grains[currentgrain].avg_quat[k] + voxels[currentpoint].quat[k];
			}
		}
        for (int k = 0; k < 26; k++)
        {
          good = 1;
          neighbor = currentpoint + neighbors[k];
          if (k < 9 && plane == 0) good = 0;
          if (k > 16 && plane == (zpoints - 1)) good = 0;
          if ((k == 0 || k == 1 || k == 2 || k == 9 || k == 10 || k == 11 || k == 17 || k == 18 || k == 19) && row == 0) good = 0;
          if ((k == 6 || k == 7 || k == 8 || k == 14 || k == 15 || k == 16 || k == 23 || k == 24 || k == 25) && row == (ypoints - 1)) good = 0;
          if ((k == 0 || k == 3 || k == 6 || k == 9 || k == 12 || k == 14 || k == 17 || k == 20 || k == 23) && col == 0) good = 0;
          if ((k == 2 || k == 5 || k == 8 || k == 11 || k == 13 || k == 16 || k == 19 || k == 22 || k == 25) && col == (xpoints - 1)) good = 0;
          if (good == 1 && voxels[neighbor].alreadychecked == 0)
          {
            int grainname = voxels[neighbor].grainname;
            if (grainname == i)
            {
              m_Grains[currentgrain].voxellist->at(size) = neighbor;
              voxels[neighbor].alreadychecked = 1;
              voxels[neighbor].grainname = currentgrain;
              size++;
              if (size >= m_Grains[currentgrain].voxellist->size()) m_Grains[currentgrain].voxellist->resize(size + initialVoxelsListSize, -1);
            }
          }
        }
      }
      m_Grains[currentgrain].voxellist->erase(std::remove(m_Grains[currentgrain].voxellist->begin(), m_Grains[currentgrain].voxellist->end(), -1), m_Grains[currentgrain].voxellist->end());
	  if(m_Grains[currentgrain].voxellist->size() >= minallowedgrainsize)
	  {
		  m_Grains[currentgrain].active = 1;
		  m_Grains[currentgrain].nucleus = nucleus;
		  q1avg = m_Grains[currentgrain].avg_quat[1]/m_Grains[currentgrain].avg_quat[0];
		  q2avg = m_Grains[currentgrain].avg_quat[2]/m_Grains[currentgrain].avg_quat[0];
		  q3avg = m_Grains[currentgrain].avg_quat[3]/m_Grains[currentgrain].avg_quat[0];
		  q4avg = m_Grains[currentgrain].avg_quat[4]/m_Grains[currentgrain].avg_quat[0];
		  diff=atan2(q2avg,q1avg);
		  sum=atan2(q3avg,q4avg);
		  ea1good=(diff+sum);
		  ea3good=(sum-diff);
		  tmp=(q3avg*q3avg)+(q4avg*q4avg);
		  tmp = pow(tmp,0.5);
		  if(tmp > 1.0) tmp=1.0;
		  ea2good=2*acos(tmp);
		  m_Grains[currentgrain].euler1 = ea1good;
		  m_Grains[currentgrain].euler2 = ea2good;
		  m_Grains[currentgrain].euler3 = ea3good;
		  currentgrain++;
	  }
  }
  find_neighbors();
  return currentgrain;
}

void ReconstructionFunc::fillin_sample()
{
  int col, row, plane;
  int point;
  int mincol, maxcol, minrow, maxrow, minplane, maxplane;
  mincol = xpoints;
  minrow = ypoints;
  minplane = zpoints;
  maxcol = 0;
  maxrow = 0;
  maxplane = 0;
  for (int k = 0; k < zpoints; ++k)
  {
    for (int j = 0; j < ypoints; ++j)
    {
      for (int i = 0; i < xpoints; ++i)
      {
        point = (k * xpoints * ypoints) + (j * xpoints) + i;
        if (voxels[point].grainname > 0)
        {
          col = i;
          row = j;
          plane = k;
          if (col < mincol) mincol = col;
          if (col > maxcol) maxcol = col;
          if (row < minrow) minrow = row;
          if (row > maxrow) maxrow = row;
          if (plane < minplane) minplane = plane;
          if (plane > maxplane) maxplane = plane;
        }
      }
    }
  }
  int newvoxelcount = 0;
  int newxpoints = (maxcol - mincol) + 1;
  int newypoints = (maxrow - minrow) + 1;
  int newzpoints = (maxplane - minplane) + 1;
  sizex = (maxcol - mincol) * resx;
  sizey = (maxrow - minrow) * resy;
  sizez = (maxplane - minplane) * resz;
  if (newxpoints != xpoints || newypoints != ypoints || newzpoints != zpoints)
  {
    voxelstemp = new Voxel[(newxpoints * newypoints * newzpoints)];
    for (int k = minplane; k < maxplane + 1; ++k)
    {
      for (int j = minrow; j < maxrow + 1; ++j)
      {
        for (int i = mincol; i < maxcol + 1; ++i)
        {
          point = (k * xpoints * ypoints) + (j * xpoints) + i;
          if (voxels[point].grainname == 0)
          {
            voxels[point].grainname = -1;
            voxels[point].neighbor = -1;
            voxels[point].unassigned = 1;
          }
          voxelstemp[newvoxelcount] = voxels[point];
          newvoxelcount++;
        }
      }
    }
    delete[] voxels;
    xpoints = newxpoints;
    ypoints = newypoints;
    zpoints = newzpoints;
    totalpoints = (xpoints * ypoints * zpoints);
    voxels = new Voxel[totalpoints];
    for (int i = 0; i < totalpoints; i++)
    {
      voxels[i] = voxelstemp[i];
    }
    delete[] voxelstemp;
  }
  assign_badpoints();
}
int ReconstructionFunc::remove_smallgrains(int numgrains)
{
  size_t initialVoxelsListSize = 1000;
  std::vector<int > voxelslist;
  voxelslist.resize(initialVoxelsListSize,-1);
  size_t size = 0;
  int neighbors[26];
  int good = 0;
  int neighbor = 0;
  int col, row, plane;
  int gnum;
  int currentgrain = 1;
  neighbors[0] = -(xpoints * ypoints) - xpoints - 1;
  neighbors[1] = -(xpoints * ypoints) - xpoints;
  neighbors[2] = -(xpoints * ypoints) - xpoints + 1;
  neighbors[3] = -(xpoints * ypoints) - 1;
  neighbors[4] = -(xpoints * ypoints);
  neighbors[5] = -(xpoints * ypoints) + 1;
  neighbors[6] = -(xpoints * ypoints) + xpoints - 1;
  neighbors[7] = -(xpoints * ypoints) + xpoints;
  neighbors[8] = -(xpoints * ypoints) + xpoints + 1;
  neighbors[9] = -xpoints - 1;
  neighbors[10] = -xpoints;
  neighbors[11] = -xpoints + 1;
  neighbors[12] = -1;
  neighbors[13] = 1;
  neighbors[14] = xpoints - 1;
  neighbors[15] = xpoints;
  neighbors[16] = xpoints + 1;
  neighbors[17] = (xpoints * ypoints) - xpoints - 1;
  neighbors[18] = (xpoints * ypoints) - xpoints;
  neighbors[19] = (xpoints * ypoints) - xpoints + 1;
  neighbors[20] = (xpoints * ypoints) - 1;
  neighbors[21] = (xpoints * ypoints);
  neighbors[22] = (xpoints * ypoints) + 1;
  neighbors[23] = (xpoints * ypoints) + xpoints - 1;
  neighbors[24] = (xpoints * ypoints) + xpoints;
  neighbors[25] = (xpoints * ypoints) + xpoints + 1;
  for (int i = 0; i < (xpoints * ypoints * zpoints); i++)
  {
    voxels[i].alreadychecked = 0;
	gnum = voxels[i].grainname;
	m_Grains[gnum].nucleus = i;
  }
  for (int i = 1; i < numgrains; i++)
  {
      size = 0;
      int nucleus = m_Grains[i].nucleus;
	  voxelslist[size] = nucleus;
      voxels[nucleus].alreadychecked = 1;
      voxels[nucleus].grainname = currentgrain;
      size++;
      for (size_t j = 0; j < size; j++)
      {
        int currentpoint = voxelslist[j];
        col = currentpoint % xpoints;
        row = (currentpoint / xpoints) % ypoints;
        plane = currentpoint / (xpoints * ypoints);
        for (int k = 0; k < 26; k++)
        {
          good = 1;
          neighbor = currentpoint + neighbors[k];
          if (k < 9 && plane == 0) good = 0;
          if (k > 16 && plane == (zpoints - 1)) good = 0;
          if ((k == 0 || k == 1 || k == 2 || k == 9 || k == 10 || k == 11 || k == 17 || k == 18 || k == 19) && row == 0) good = 0;
          if ((k == 6 || k == 7 || k == 8 || k == 14 || k == 15 || k == 16 || k == 23 || k == 24 || k == 25) && row == (ypoints - 1)) good = 0;
          if ((k == 0 || k == 3 || k == 6 || k == 9 || k == 12 || k == 14 || k == 17 || k == 20 || k == 23) && col == 0) good = 0;
          if ((k == 2 || k == 5 || k == 8 || k == 11 || k == 13 || k == 16 || k == 19 || k == 22 || k == 25) && col == (xpoints - 1)) good = 0;
          if (good == 1 && voxels[neighbor].alreadychecked == 0)
          {
            int grainname = voxels[neighbor].grainname;
            if (grainname == i)
            {
              voxelslist[size] = neighbor;
              voxels[neighbor].alreadychecked = 1;
              voxels[neighbor].grainname = currentgrain;
              size++;
              if (size >= voxelslist.size()) voxelslist.resize(size + initialVoxelsListSize, -1);
            }
          }
        }
      }
      voxelslist.erase(std::remove(voxelslist.begin(), voxelslist.end(), -1), voxelslist.end());
	  if(voxelslist.size() >= minallowedgrainsize)
	  {
		  m_Grains[currentgrain].active = 1;
		  currentgrain++;
		  voxelslist.clear();
		  voxelslist.resize(initialVoxelsListSize,-1);
	  }
	  if(voxelslist.size() < minallowedgrainsize)
	  {
        for (size_t b = 0; b < voxelslist.size(); b++)
        {
          int index = voxelslist[b];
		  voxels[index].grainname = -2;
        }
        voxelslist.resize(initialVoxelsListSize, -1);
	  }
  }
  return currentgrain;
}

void ReconstructionFunc::find_grain_and_kernel_misorientations()
{
  int* gnames = new int[totalpoints];
  int* unassigned = new int[totalpoints];
  for (int i = 0; i < totalpoints; ++i)
  {
    gnames[i] = voxels[i].grainname;
    unassigned[i] = voxels[i].unassigned;
  }

#if AIM_USE_PARALLEL_ALGORITHMS
  tbb::parallel_for(tbb::blocked_range<size_t>(0, totalpoints ), ParallelFindKernels( this, gnames, unassigned) );

#else
  double q1[5];
  double q2[5];
  int numVoxel; // number of voxels in the grain...
  int good = 0;
  int neighbor;
  int col, row, plane;
  double w, totalmisorientation;
  double n1, n2, n3;

  int steps = 1;
  int jStride;
  int kStride;

  for (int i = 0; i < totalpoints; i++)
  {
    if (gnames[i] > 0 && unassigned[i] != 1)
    {
      totalmisorientation = 0.0;
      numVoxel = 0;
      q1[1] = voxels[i].quat[1];
      q1[2] = voxels[i].quat[2];
      q1[3] = voxels[i].quat[3];
      q1[4] = voxels[i].quat[4];
      col = i % xpoints;
      row = (i / xpoints) % ypoints;
      plane = i / (xpoints * ypoints);
      for (int j = -steps; j < steps + 1; j++)
      {
        jStride = j * xpoints * ypoints;
        for (int k = -steps; k < steps + 1; k++)
        {
          kStride = k * xpoints;
          for (int l = -steps; l < steps + 1; l++)
          {
            good = 1;
            neighbor = i + (jStride) + (kStride) + (l);
            if (plane + j < 0) good = 0;
            if (plane + j > zpoints - 1) good = 0;
            if (row + k < 0) good = 0;
            if (row + k > ypoints - 1) good = 0;
            if (col + l < 0) good = 0;
            if (col + l > xpoints - 1) good = 0;
            if (good == 1 && gnames[i] == gnames[neighbor] && unassigned[neighbor] != 1)
            {
              numVoxel++;
              q2[1] = voxels[neighbor].quat[1];
              q2[2] = voxels[neighbor].quat[2];
              q2[3] = voxels[neighbor].quat[3];
              q2[4] = voxels[neighbor].quat[4];
              if (crystruct == AIM::Reconstruction::Hexagonal)
              {
                w = MisorientationCalculations::getMisoQuatHexagonal(q1, q2, n1, n2, n3);
              }
              if (crystruct == AIM::Reconstruction::Cubic)
              {
                w = MisorientationCalculations::getMisoQuatCubic(q1, q2, n1, n2, n3);
              }
              totalmisorientation = totalmisorientation + w;
            }
          }
        }
      }
      voxels[i].kernelmisorientation = totalmisorientation / (float)numVoxel;
	  q2[0] = 1;
	  q2[1] = m_Grains[gnames[i]].avg_quat[1]/m_Grains[gnames[i]].avg_quat[0];
	  q2[2] = m_Grains[gnames[i]].avg_quat[2]/m_Grains[gnames[i]].avg_quat[0];
	  q2[3] = m_Grains[gnames[i]].avg_quat[3]/m_Grains[gnames[i]].avg_quat[0];
	  q2[4] = m_Grains[gnames[i]].avg_quat[4]/m_Grains[gnames[i]].avg_quat[0];
      if (crystruct == AIM::Reconstruction::Hexagonal)
      {
         w = MisorientationCalculations::getMisoQuatHexagonal(q1, q2, n1, n2, n3);
      }
      if (crystruct == AIM::Reconstruction::Cubic)
      {
         w = MisorientationCalculations::getMisoQuatCubic(q1, q2, n1, n2, n3);
      }
      voxels[i].grainmisorientation = w;
	  if(w > 20)
	  {
		int stop = 0;
	  }
    }
    if (gnames[i] == 0 || unassigned[i] == 1)
    {
      voxels[i].kernelmisorientation = 0;
      voxels[i].grainmisorientation = 0;
    }
  }
#endif
  delete[] gnames;
  delete[] unassigned;
}

int ReconstructionFunc::load_data(const std::string &readname)
{
  int bensdata = 0;
  int yoonsdata = 1;
  double **mat;
  if (yoonsdata == 1)
  {
    const unsigned int size(1024);
    char buf[size];
    std::ifstream in(readname.c_str());
    std::string word;
    bool headerdone = false;
    while (headerdone == false)
    {
      in.getline(buf, size);
      std::string line = buf;
      in >> word;
      if (DIMS == word)
      {
        in >> xpoints >> ypoints >> zpoints;
        totalpoints = xpoints * ypoints * zpoints;
        delete[] voxels;
        voxels = new Voxel[totalpoints];
        mat = new double *[totalpoints];
        totalvol = double(totalpoints) * resx * resy * resz;
      }
      if (LOOKUP == word)
      {
        headerdone = true;
        in >> word;
      }
    }
    int gnum = 0;
    int onedge = 0;
    int col, row, plane;
    double value;
    for (int i = 0; i < totalpoints; i++)
    {
      mat[i] = new double[9];
      onedge = 0;
      in >> gnum;
      col = i % xpoints;
      row = (i / xpoints) % ypoints;
      plane = i / (xpoints * ypoints);
      if (col == 0 || col == (xpoints - 1) || row == 0 || row == (ypoints - 1) || plane == 0 || plane == (zpoints - 1)) onedge = 1;
      voxels[i].grainname = gnum;
      if (gnum >= numgrains)
      {
        numgrains = gnum + 1;
        m_Grains.resize(numgrains);
      }
      m_Grains[gnum].surfacegrain = onedge;
    }
    for (int iter = 0; iter < 9; iter++)
    {
      headerdone = false;
      while (headerdone == false)
      {
        in.getline(buf, size);
        std::string line = buf;
        in >> word;
        if (LOOKUP == word)
        {
          headerdone = true;
          in >> word;
        }
      }
      for (int i = 0; i < totalpoints; i++)
      {
        onedge = 0;
        in >> value;
        mat[i][iter] = value;
      }
    }
    double s, c, s1, c1, s2, c2;
    double ea1, ea2, ea3;
    double cosine1, cosine3, sine1, sine3;
    double denom;
    for (int i = 0; i < (xpoints * ypoints * zpoints); i++)
    {
      denom = mat[i][0] * mat[i][0] + mat[i][1] * mat[i][1] + mat[i][2] * mat[i][2];
      denom = pow(denom, 0.5);
      mat[i][0] = mat[i][0] / denom;
      mat[i][3] = mat[i][3] / denom;
      mat[i][6] = mat[i][6] / denom;
      denom = mat[i][3] * mat[i][3] + mat[i][4] * mat[i][4] + mat[i][5] * mat[i][5];
      denom = pow(denom, 0.5);
      mat[i][1] = mat[i][1] / denom;
      mat[i][4] = mat[i][4] / denom;
      mat[i][7] = mat[i][7] / denom;
      denom = mat[i][6] * mat[i][6] + mat[i][7] * mat[i][7] + mat[i][8] * mat[i][8];
      denom = pow(denom, 0.5);
      mat[i][2] = mat[i][2] / denom;
      mat[i][5] = mat[i][5] / denom;
      mat[i][8] = mat[i][8] / denom;
      if (mat[i][8] > 1) mat[i][8] = 1;
      if (mat[i][8] < -1) mat[i][8] = -1;
      ea2 = acos(mat[i][8]);
      cosine3 = (mat[i][5] / sin(ea2));
      sine3 = (mat[i][2] / sin(ea2));
      cosine1 = (-mat[i][7] / sin(ea2));
      sine1 = (mat[i][6] / sin(ea2));
      if (cosine3 > 1) cosine3 = 1;
      if (cosine3 < -1) cosine3 = -1;
      ea3 = acos(cosine3);
      if (cosine1 > 1) cosine1 = 1;
      if (cosine1 < -1) cosine1 = -1;
      ea1 = acos(cosine1);
      if (sine3 < 0) ea3 = (2 * 3.1415926535897) - ea3;
      if (sine1 < 0) ea1 = (2 * 3.1415926535897) - ea1;
      voxels[i].euler1 = ea1;
      voxels[i].euler2 = ea2;
      voxels[i].euler3 = ea3;
      s = sin(0.5 * ea2);
      c = cos(0.5 * ea2);
      s1 = sin(0.5 * (ea1 - ea3));
      c1 = cos(0.5 * (ea1 - ea3));
      s2 = sin(0.5 * (ea1 + ea3));
      c2 = cos(0.5 * (ea1 + ea3));
      voxels[i].quat[1] = s * c1;
      voxels[i].quat[2] = s * s1;
      voxels[i].quat[3] = c * s2;
      voxels[i].quat[4] = c * c2;
      delete[] mat[i];
    }
    delete[] mat;
  }
  if (bensdata == 1)
  {
    ifstream inputFile;
    inputFile.open(readname.c_str());
    double s, c, s1, c1, s2, c2;
    double q1, q2, q3, q4;
    int gnum, phase;
    double ea1, ea2, ea3;
    int x, y, z;
    double stress, strain, weight;
    string dummy;
    numgrains = 0;
    int active = 1;
    size_t vnum;
    int vListSize = 1000;
    for (int i = 0; i < 1; i++)
    {
      inputFile >> xpoints >> ypoints >> zpoints;
      inputFile >> resx >> resy >> resz;
    }
    totalpoints = (xpoints * ypoints * zpoints);
    delete[] voxels;
    voxels = new Voxel[totalpoints];
    for (int i = 0; i < totalpoints; i++)
    {
      inputFile >> ea1 >> ea2 >> ea3 >> weight >> strain >> stress >> x >> y >> z >> gnum >> phase;
      ea1 = ea1 * m_pi_over_180;
      ea2 = ea2 * m_pi_over_180;
      ea3 = ea3 * m_pi_over_180;
      voxels[i].grainname = gnum;
      voxels[i].euler1 = ea1;
      voxels[i].euler2 = ea2;
      voxels[i].euler3 = ea3;
      s = sin(0.5 * ea2);
      c = cos(0.5 * ea2);
      s1 = sin(0.5 * (ea1 - ea3));
      c1 = cos(0.5 * (ea1 - ea3));
      s2 = sin(0.5 * (ea1 + ea3));
      c2 = cos(0.5 * (ea1 + ea3));
      q1 = s * c1;
      q2 = s * s1;
      q3 = c * s2;
      q4 = c * c2;
      voxels[i].quat[0] = 0;
      voxels[i].quat[1] = q1;
      voxels[i].quat[2] = q2;
      voxels[i].quat[3] = q3;
      voxels[i].quat[4] = q4;
      if (gnum > numgrains)
      {
        numgrains = gnum;
        m_Grains.resize(numgrains + 1);
      }
      vnum = m_Grains[gnum].numvoxels;
      if (m_Grains[gnum].voxellist == NULL)
      {
        m_Grains[gnum].voxellist = new std::vector<int >(vListSize, -1);
      }
      if (vnum >= m_Grains[gnum].voxellist->size())
      {
        m_Grains[gnum].voxellist->resize(m_Grains[gnum].voxellist->size() + vListSize, -1);
      }
      m_Grains[gnum].voxellist->at(vnum) = i;
      vnum++;
      m_Grains[gnum].numvoxels = vnum;
    }
    numgrains = numgrains + 1;
    for (int i = 1; i < numgrains; i++)
    {
      if (m_Grains[i].numvoxels > 0)
      {
        m_Grains[i].voxellist->erase(std::remove(m_Grains[i].voxellist->begin(), m_Grains[i].voxellist->end(), -1), m_Grains[i].voxellist->end());
        int numvoxels = int(m_Grains[i].voxellist->size());
        m_Grains[i].numvoxels = numvoxels;
        m_Grains[i].nucleus = m_Grains[i].voxellist->at(0);
        m_Grains[i].active = active;
      }
    }
    inputFile.close();
  }
  return numgrains;
}
void ReconstructionFunc::merge_twins()
{
  int twinmerged = 1;
  double angcur = 180;
  vector<int > twinlist;
  double w;
  double n1, n2, n3;
  double q1[5];
  double q2[5];
  for (int i = 1; i < numgrains; i++)
  {
    if (m_Grains[i].twinnewnumber == -1)
    {
      twinlist.push_back(i);
      int tsize = int(twinlist.size());
      for (int m = 0; m < tsize; m++)
      {
        tsize = int(twinlist.size());
        int firstgrain = twinlist[m];
        vector<int >* nlist = m_Grains[firstgrain].neighborlist;
        int size = int(nlist->size());
        for (int l = 0; l < size; l++)
        {
          angcur = 180;
          int twin = 0;
          int neigh = nlist->at(l);
          if (neigh != i && m_Grains[neigh].twinnewnumber == -1)
          {
            q1[1] = m_Grains[firstgrain].avg_quat[1];
            q1[2] = m_Grains[firstgrain].avg_quat[2];
            q1[3] = m_Grains[firstgrain].avg_quat[3];
            q1[4] = m_Grains[firstgrain].avg_quat[4];
            q2[1] = m_Grains[neigh].avg_quat[1];
            q2[2] = m_Grains[neigh].avg_quat[2];
            q2[3] = m_Grains[neigh].avg_quat[3];
            q2[4] = m_Grains[neigh].avg_quat[4];
            double s = sin(0.5 * 1.86141);
            double c = cos(0.5 * 1.86141);
            double s1 = sin(0.5 * (2.39796 - 1.23277));
            double c1 = cos(0.5 * (2.39796 - 1.23277));
            double s2 = sin(0.5 * (2.39796 + 1.23277));
            double c2 = cos(0.5 * (2.39796 + 1.23277));
            q1[1] = s * c1;
            q1[2] = s * s1;
            q1[3] = c * s2;
            q1[4] = c * c2;
            s = sin(0.5 * 0.78007);
            c = cos(0.5 * 0.78007);
            s1 = sin(0.5 * (1.76807 - 1.4174));
            c1 = cos(0.5 * (1.76807 - 1.4174));
            s2 = sin(0.5 * (1.76807 + 1.4174));
            c2 = cos(0.5 * (1.76807 + 1.4174));
            q2[1] = s * c1;
            q2[2] = s * s1;
            q2[3] = c * s2;
            q2[4] = c * c2;
            if (crystruct == AIM::Reconstruction::Hexagonal)
            {
              w = MisorientationCalculations::getMisoQuatHexagonal(q1, q2, n1, n2, n3);
            }
            if (crystruct == AIM::Reconstruction::Cubic)
            {
              w = MisorientationCalculations::getMisoQuatCubic(q1, q2, n1, n2, n3);
            }

            w = w * (m_pi / 180.0);
            double tanhalfang = tan(w / 2.0);
            double rodvect1 = tanhalfang * n1;
            double rodvect2 = tanhalfang * n2;
            double rodvect3 = tanhalfang * n3;
            double vecttol = 0.03;
            double rodvectdiff11 = fabs(fabs(rodvect1) - (1.0 / 3.0));
            double rodvectdiff12 = fabs(fabs(rodvect2) - (1.0 / 3.0));
            double rodvectdiff13 = fabs(fabs(rodvect3) - (1.0 / 3.0));
            double rodvectdiff21 = fabs(fabs(rodvect1) - 0.2);
            double rodvectdiff22 = fabs(fabs(rodvect2) - 0.2);
            double rodvectdiff23 = fabs(fabs(rodvect3) - 0.2);
            double rodvectdiff31 = fabs(fabs(rodvect1) - 0.25);
            double rodvectdiff32 = fabs(fabs(rodvect2) - 0.25);
            double rodvectdiff33 = fabs(fabs(rodvect3) - 0.25);
            if (rodvectdiff11 < vecttol && rodvectdiff12 < vecttol && rodvectdiff13 < vecttol) twin = 1;
            if (rodvectdiff11 < vecttol && fabs(rodvect2) < vecttol && fabs(rodvect3) < vecttol) twin = 1;
            if (rodvectdiff12 < vecttol && fabs(rodvect1) < vecttol && fabs(rodvect3) < vecttol) twin = 1;
            if (rodvectdiff13 < vecttol && fabs(rodvect1) < vecttol && fabs(rodvect2) < vecttol) twin = 1;
            if (rodvectdiff11 < vecttol && rodvectdiff12 < vecttol && fabs(rodvect3) < vecttol) twin = 1;
            if (rodvectdiff11 < vecttol && rodvectdiff13 < vecttol && fabs(rodvect2) < vecttol) twin = 1;
            if (rodvectdiff12 < vecttol && rodvectdiff13 < vecttol && fabs(rodvect1) < vecttol) twin = 1;
            if (rodvectdiff21 < vecttol && rodvectdiff22 < vecttol && rodvectdiff23 < vecttol) twin = 1;
            if (rodvectdiff31 < vecttol && rodvectdiff32 < vecttol && fabs(rodvect3) < vecttol) twin = 1;
            if (rodvectdiff31 < vecttol && rodvectdiff33 < vecttol && fabs(rodvect2) < vecttol) twin = 1;
            if (rodvectdiff32 < vecttol && rodvectdiff33 < vecttol && fabs(rodvect1) < vecttol) twin = 1;
            if (w < angcur)
            {
              angcur = w;
            }
            if (twin == 1)
            {
              m_Grains[neigh].gottwinmerged = twinmerged;
              m_Grains[neigh].twinnewnumber = i;
              twinlist.push_back(neigh);
            }
          }
        }
      }
    }
    twinlist.clear();
  }
  for (int k = 0; k < (xpoints * ypoints * zpoints); k++)
  {
    int grainname = voxels[k].grainname;
    int gottwinmerged = m_Grains[grainname].gottwinmerged;
    if (gottwinmerged == 1)
    {
      int twinnewnumber = m_Grains[grainname].twinnewnumber;
      voxels[k].grainname = twinnewnumber;
    }
  }
}

void ReconstructionFunc::merge_colonies()
{
  int colonymerged = 1;
  double angcur = 180;
  vector<int > colonylist;
  double w;
  double n1, n2, n3;
  double q1[5];
  double q2[5];
  for (int i = 1; i < numgrains; i++)
  {
    if (m_Grains[i].colonynewnumber != -1)
    {
      colonylist.push_back(i);
      int csize = int(colonylist.size());
      for (int m = 0; m < csize; m++)
      {
        csize = int(colonylist.size());
        int firstgrain = colonylist[m];
        vector<int >* nlist = m_Grains[firstgrain].neighborlist;
        int size = int(nlist->size());
        for (int l = 0; l < size; l++)
        {
          angcur = 180;
          int colony = 0;
          int neigh = nlist->at(l);
          if (neigh != i && m_Grains[neigh].colonynewnumber != -1)
          {
            q1[1] = m_Grains[firstgrain].avg_quat[1];
            q1[2] = m_Grains[firstgrain].avg_quat[2];
            q1[3] = m_Grains[firstgrain].avg_quat[3];
            q1[4] = m_Grains[firstgrain].avg_quat[4];
            q2[1] = m_Grains[neigh].avg_quat[1];
            q2[2] = m_Grains[neigh].avg_quat[2];
            q2[3] = m_Grains[neigh].avg_quat[3];
            q2[4] = m_Grains[neigh].avg_quat[4];
            if (crystruct == AIM::Reconstruction::Hexagonal)
            {
              w = MisorientationCalculations::getMisoQuatHexagonal(q1, q2, n1, n2, n3);
            }
            if (crystruct == AIM::Reconstruction::Cubic)
            {
              w = MisorientationCalculations::getMisoQuatCubic(q1, q2, n1, n2, n3);
            }
            double tanhalfang = tan((w * m_pi / 180.0) / 2.0);
            double rodvect1 = tanhalfang * n1;
            double rodvect2 = tanhalfang * n2;
            double rodvect3 = tanhalfang * n3;
            double vecttol = 0.03;
            if (fabs(rodvect1) < vecttol && fabs(rodvect2) < vecttol && fabs(fabs(rodvect3) - 0.0919) < vecttol) colony = 1;
            if (fabs(fabs(rodvect1) - 0.289) < vecttol && fabs(fabs(rodvect2) - 0.5) < vecttol && fabs(rodvect3) < vecttol) colony = 1;
            if (fabs(fabs(rodvect1) - 0.57735) < vecttol && fabs(rodvect2) < vecttol && fabs(rodvect3) < vecttol) colony = 1;
            if (fabs(fabs(rodvect1) - 0.33) < vecttol && fabs(fabs(rodvect2) - 0.473) < vecttol && fabs(fabs(rodvect3) - 0.093) < vecttol) colony = 1;
            if (fabs(fabs(rodvect1) - 0.577) < vecttol && fabs(fabs(rodvect2) - 0.053) < vecttol && fabs(fabs(rodvect3) - 0.093) < vecttol) colony = 1;
            if (fabs(fabs(rodvect1) - 0.293) < vecttol && fabs(fabs(rodvect2) - 0.508) < vecttol && fabs(fabs(rodvect3) - 0.188) < vecttol) colony = 1;
            if (fabs(fabs(rodvect1) - 0.5866) < vecttol && fabs(rodvect2) < vecttol && fabs(fabs(rodvect3) - 0.188) < vecttol) colony = 1;
            if (fabs(fabs(rodvect1) - 0.5769) < vecttol && fabs(fabs(rodvect2) - 0.8168) < vecttol && fabs(rodvect3) < vecttol) colony = 1;
            if (fabs(fabs(rodvect1) - 0.9958) < vecttol && fabs(fabs(rodvect2) - 0.0912) < vecttol && fabs(rodvect3) < vecttol) colony = 1;
            if (w < angcur)
            {
              angcur = w;
            }
            if (colony == 1)
            {
              m_Grains[neigh].gotcolonymerged = colonymerged;
              m_Grains[neigh].colonynewnumber = i;
              colonylist.push_back(neigh);
            }
          }
        }
      }
    }
    colonylist.clear();
  }
  for (int k = 0; k < (xpoints * ypoints * zpoints); k++)
  {
    int grainname = voxels[k].grainname;
    int gotcolonymerged = m_Grains[grainname].gotcolonymerged;
    if (gotcolonymerged == 1)
    {
      int colonynewnumber = m_Grains[grainname].colonynewnumber;
      voxels[k].grainname = colonynewnumber;
    }
  }
}

void ReconstructionFunc::characterize_twins()
{
  for (int i = 0; i < numgrains; i++)
  {

  }
}

void ReconstructionFunc::characterize_colonies()
{
  for (int i = 0; i < numgrains; i++)
  {

  }
}

int ReconstructionFunc::renumber_grains3()
{
  int graincount = 1;
  std::vector<int > newnames(numgrains);
  for (int i = 1; i < numgrains; i++)
  {
    int gottwinmerged = m_Grains[i].gottwinmerged;
    if (gottwinmerged != 1)
    {
      newnames[i] = graincount;
      double ea1good = m_Grains[i].euler1;
      double ea2good = m_Grains[i].euler2;
      double ea3good = m_Grains[i].euler3;
      int size = m_Grains[i].numvoxels;
      int numneighbors = m_Grains[i].numneighbors;
      vector<int >* nlist = m_Grains[i].neighborlist;
      m_Grains[graincount].numvoxels = size;
      m_Grains[graincount].numneighbors = numneighbors;
      if (m_Grains[graincount].neighborlist == NULL)
      {
        m_Grains[graincount].neighborlist = new std::vector<int >(numneighbors);
      }
      if (NULL != nlist)
      {
        m_Grains[graincount].neighborlist->swap(*nlist);
      }
      m_Grains[graincount].euler1 = ea1good;
      m_Grains[graincount].euler2 = ea2good;
      m_Grains[graincount].euler3 = ea3good;
      graincount++;
    }
  }
  for (int j = 0; j < (xpoints * ypoints * zpoints); j++)
  {
    int grainname = voxels[j].grainname;
    if (grainname >= 1)
    {
      int newgrainname = newnames[grainname];
      voxels[j].grainname = newgrainname;
    }
  }
  return graincount;
}
void ReconstructionFunc::find_neighbors()
{
  int neighbors[6];
  neighbors[0] = -(xpoints * ypoints);
  neighbors[1] = -xpoints;
  neighbors[2] = -1;
  neighbors[3] = 1;
  neighbors[4] = xpoints;
  neighbors[5] = (xpoints * ypoints);
  double column, row, plane;
  double x, y, z;
  double xn, yn, zn;
  double xdist, ydist, zdist;
  int grain;
  int nnum;
  int onsurf = 0;
  double dist, dist2, diam, diam2;
  int dist_int, dist2_int;
  int good = 0;
  int neighbor = 0;
  totalsurfacearea = 0;
  int surfacegrain = 1;
  int nListSize = 100;
<<<<<<< HEAD
=======
  std::vector<int> vnlist(6, -1);
  std::vector<int>* nlist;
  std::vector<double>* nsalist;
>>>>>>> 5c815bef
  // Copy all the grain names into a densly packed array
  int* gnames = new int[totalpoints];
  int* gcounts = new int[numgrains];
  for (int i = 0; i < numgrains; i++)
  {
	gcounts[i] = 0;
  }
  for (int i = 0; i < totalpoints; ++i)
  {
    gnames[i] = voxels[i].grainname;
	gcounts[gnames[i]]++;
	if(voxels[i].neighborlist == NULL) voxels[i].neighborlist = new std::vector<int >(6,-1);
	else voxels[i].neighborlist->resize(6,-1);
  }
  for (int i = 0; i < numgrains; i++)
  {
<<<<<<< HEAD
    m_Grains[i].numneighbors = 0;
	if(m_Grains[i].neighborlist == NULL) m_Grains[i].neighborlist = new std::vector<int >(nListSize,-1);
	else m_Grains[i].neighborlist->resize(nListSize,-1);
	if(m_Grains[i].neighborsurfarealist == NULL) m_Grains[i].neighborsurfarealist = new std::vector<double >(nListSize,1);
	else m_Grains[i].neighborsurfarealist->resize(nListSize,1);
=======
    Grain& grain = m_Grains[i];
    grain.numneighbors = 0;
    if (grain.neighborlist != NULL) { delete grain.neighborlist; }
    grain.neighborlist = new std::vector<int>(nListSize,-1);
    if (grain.neighborsurfarealist != NULL) { delete grain.neighborsurfarealist; }
    grain.neighborsurfarealist = new std::vector<double>(nListSize,-1);
>>>>>>> 5c815bef
    for(int j=0;j<3;j++)
	  {
		  grain.neighbordistfunc[j] = 0;
	  }
  }
  for (int j = 0; j < (xpoints * ypoints * zpoints); j++)
  {
    onsurf = 0;
    grain = gnames[j];
    if (grain > 0)
    {
      column = j % xpoints;
      row = (j / xpoints) % ypoints;
      plane = j / (xpoints * ypoints);
      if ((column == 0 || column == (xpoints - 1) || row == 0 || row == (ypoints - 1) || plane == 0 || plane == (zpoints - 1)) && zpoints != 1) m_Grains[grain].surfacegrain
          = surfacegrain;
      if ((column == 0 || column == (xpoints - 1) || row == 0 || row == (ypoints - 1)) && zpoints == 1) m_Grains[grain].surfacegrain = surfacegrain;
      for (int k = 0; k < 6; k++)
      {
        good = 1;
        neighbor = j + neighbors[k];
        if (k == 0 && plane == 0) good = 0;
        if (k == 5 && plane == (zpoints - 1)) good = 0;
        if (k == 1 && row == 0) good = 0;
        if (k == 4 && row == (ypoints - 1)) good = 0;
        if (k == 2 && column == 0) good = 0;
        if (k == 3 && column == (xpoints - 1)) good = 0;
        if (good == 1 && gnames[neighbor] != grain && gnames[neighbor] > 0)
        {
		  voxels[j].neighborlist->at(onsurf) = gnames[neighbor];
          nnum = m_Grains[grain].numneighbors;
          if (nnum >= (m_Grains[grain].neighborlist->size()))
          {
			m_Grains[grain].neighborlist->resize(nnum + nListSize);
			m_Grains[grain].neighborsurfarealist->resize(nnum + nListSize);
          }
          m_Grains[grain].neighborlist->at(nnum) = gnames[neighbor];
		  nnum++;
          m_Grains[grain].numneighbors = nnum;
          onsurf++;
        }
      }
    }
    if (onsurf > 0)
    {
      vector<int >::iterator newend;
      sort(voxels[j].neighborlist->begin(), voxels[j].neighborlist->end());
      newend = unique(voxels[j].neighborlist->begin(), voxels[j].neighborlist->end());
      voxels[j].neighborlist->erase(newend, voxels[j].neighborlist->end());
      voxels[j].neighborlist->erase(std::remove(voxels[j].neighborlist->begin(), voxels[j].neighborlist->end(), -1), voxels[j].neighborlist->end());
      voxels[j].surfacevoxel = onsurf;
<<<<<<< HEAD
=======
      if (voxels[j].neighborlist != NULL) { delete voxels[j].neighborlist; }
      voxels[j].neighborlist = new std::vector<int>(vnlist.size());
      voxels[j].neighborlist->swap(vnlist);
>>>>>>> 5c815bef
    }
    if (voxels[j].neighborlist->size() >= 3) voxels[j].nearestneighbordistance[0] = 0.5 * resx, voxels[j].nearestneighbordistance[1] = 0.5 * resx, voxels[j].nearestneighbordistance[2]
        = 0.5 * resx, voxels[j].nearestneighbor[0] = j, voxels[j].nearestneighbor[1] = j, voxels[j].nearestneighbor[2] = j;
    if (voxels[j].neighborlist->size() == 2) voxels[j].nearestneighbordistance[0] = 0.5 * resx, voxels[j].nearestneighbordistance[1] = 0.5 * resx, voxels[j].nearestneighbordistance[2]
        = -1, voxels[j].nearestneighbor[0] = j, voxels[j].nearestneighbor[1] = j, voxels[j].nearestneighbor[2] = -1;
    if (voxels[j].neighborlist->size() == 1) voxels[j].nearestneighbordistance[0] = 0.5 * resx, voxels[j].nearestneighbordistance[1] = -1, voxels[j].nearestneighbordistance[2]
        = -1, voxels[j].nearestneighbor[0] = j, voxels[j].nearestneighbor[1] = -1, voxels[j].nearestneighbor[2] = -1;
    if (onsurf == 0) voxels[j].nearestneighbordistance[0] = -1, voxels[j].nearestneighbordistance[1] = -1, voxels[j].nearestneighbordistance[2] = -1, voxels[j].nearestneighbor[0]
        = -1, voxels[j].nearestneighbor[1] = -1, voxels[j].nearestneighbor[2] = -1;
  }
  delete[] gnames;
  vector<int> nlistcopy;
  for (int i = 1; i < numgrains; i++)
  {
<<<<<<< HEAD
    vector<int >::iterator newend;
    sort(m_Grains[i].neighborlist->begin(), m_Grains[i].neighborlist->end());
    nlistcopy = m_Grains[i].neighborlist;
    newend = unique(m_Grains[i].neighborlist->begin(), m_Grains[i].neighborlist->end());
    m_Grains[i].neighborlist->erase(newend, m_Grains[i].neighborlist->end());
    m_Grains[i].neighborlist->erase(std::remove(m_Grains[i].neighborlist->begin(), m_Grains[i].neighborlist->end(), -1), m_Grains[i].neighborlist->end());
=======
    Grain& grain = m_Grains[i];
    nlist = grain.neighborlist;
    nsalist = grain.neighborsurfarealist;
    vector<int>::iterator newend;
    sort(nlist->begin(), nlist->end());
    nlistcopy.assign(nlist->begin(), nlist->end() );
    newend = unique(nlist->begin(), nlist->end());
    nlist->erase(newend, nlist->end());
    nlist->erase(std::remove(nlist->begin(), nlist->end(), -1), nlist->end());
>>>>>>> 5c815bef
    //	nlist->erase(std::remove(nlist->begin(),nlist->end(),0),nlist->end());
    int numneighs = int(m_Grains[i].neighborlist->size());
    for (int j = 0; j < numneighs; j++)
    {
<<<<<<< HEAD
      int neigh = m_Grains[i].neighborlist->at(j);
      int number = std::count(nlistcopy->begin(), nlistcopy->end(), neigh);
      double area = number * resx * resx;
      m_Grains[i].neighborsurfarealist->at(j) = area;
      if (m_Grains[i].surfacegrain == 0 && (neigh > i || m_Grains[neigh].surfacegrain == 1))
=======
      int neigh = nlist->at(j);
      int number = std::count(nlistcopy.begin(), nlistcopy.end(), neigh);
      double area = number * resx * resx;

      //CHECKME: Mike G - the 'j' index can be outside the range for the nsalist
      // vector so I put in this check but not sure what should be included in
      // if statement?
      if (j < nsalist->size())
      {
        nsalist->at(j) = area;
      }
      if (grain.surfacegrain == 0 && (neigh > i || m_Grains[neigh].surfacegrain == 1))
>>>>>>> 5c815bef
      {
        totalsurfacearea = totalsurfacearea + area;
      }
    }
<<<<<<< HEAD
    m_Grains[i].numneighbors = numneighs;
=======
    //CHECKME: Mike G - None of this is needed as we are dealing with pointers so
    // above when you do 'vector<int >* nlist = m_Grains[i].neighborlist;' you are
    // getting the direct pointer to the vector and storing it in the local pointer
    // 'nlist'. Then anything you do to 'nlist' if effectively doing the same thing
    // to m_Grains[i].neighborlist. You are also creating a memory leak because
    // you use the 'new' operator to create a new vector object and then replace
    // it with the original pointer without cleaning up the pointer you just created
    // None of the code between the #if 0 / #endif _should_ be needed.
    grain.numneighbors = numneighs;
#if 0
    m_Grains[i].neighborlist = new std::vector<int >(numneighs);
    m_Grains[i].neighborlist = nlist;
    m_Grains[i].neighborsurfarealist = new std::vector<double >(numneighs);
    m_Grains[i].neighborsurfarealist = nsalist;
#endif
>>>>>>> 5c815bef
  }

  if (m_Grains[1].equivdiameter != 0)
  {
    for (int i = 1; i < numgrains; i++)
    {
      Grain& grain = m_Grains[i];
      if (grain.active == 1)
      {
        x = grain.centroidx;
        y = grain.centroidy;
        z = grain.centroidz;
        diam = grain.equivdiameter;
        for (int j = i; j < numgrains; j++)
        {
          Grain& grain_j = m_Grains[j];
          if (grain_j.active == 1)
          {
            xn = grain_j.centroidx;
            yn = grain_j.centroidy;
            zn = grain_j.centroidz;
            diam2 = grain_j.equivdiameter;
            xdist = fabs(x - xn);
            ydist = fabs(y - yn);
            zdist = fabs(z - zn);
            dist = (xdist * xdist) + (ydist * ydist) + (zdist * zdist);
            dist = pow(dist, 0.5);
            dist2 = dist;
            dist_int = int(dist / diam);
            dist2_int = int(dist2 / diam2);
            if (dist_int < 3)
            {
              grain.neighbordistfunc[dist_int]++;
            }
            if (dist2_int < 3)
            {
              grain_j.neighbordistfunc[dist2_int]++;
            }
          }
        }
      }
    }
  }
}
void ReconstructionFunc::find_centroids()
{
  //  int count = 0;
  int onedge = 0;
  maxdiameter = 0;
  mindiameter = 100000;
  double x, y, z;
  double radcubed;
  double diameter;
  graincenters.resize(numgrains);
  for (int i = 0; i < numgrains; i++)
  {
    graincenters[i].resize(5);
    for (int j = 0; j < 5; j++)
    {
      graincenters[i][j] = 0;
    }
  }
  for (int j = 0; j < (xpoints * ypoints * zpoints); j++)
  {
    onedge = 0;
    int gnum = voxels[j].grainname;
    graincenters[gnum][0]++;
    x = find_xcoord(j);
    y = find_ycoord(j);
    z = find_zcoord(j);
    int col = j % xpoints;
    int row = (j / xpoints) % ypoints;
    int plane = j / (xpoints * ypoints);
    if (col <= 0) onedge = 1;
    if (col >= xpoints - 1) onedge = 1;
    if (row <= 0) onedge = 1;
    if (row >= ypoints - 1) onedge = 1;
    if (plane <= 0) onedge = 1;
    if (plane >= zpoints - 1) onedge = 1;
    graincenters[gnum][1] = graincenters[gnum][1] + x;
    graincenters[gnum][2] = graincenters[gnum][2] + y;
    graincenters[gnum][3] = graincenters[gnum][3] + z;
    if (onedge == 1) graincenters[gnum][4] = 1;
  }
  for (int i = 1; i < numgrains; i++)
  {
    graincenters[i][1] = graincenters[i][1] / graincenters[i][0];
    graincenters[i][2] = graincenters[i][2] / graincenters[i][0];
    graincenters[i][3] = graincenters[i][3] / graincenters[i][0];
    m_Grains[i].centroidx = graincenters[i][1];
    m_Grains[i].centroidy = graincenters[i][2];
    m_Grains[i].centroidz = graincenters[i][3];
    m_Grains[i].numvoxels = graincenters[i][0];
    m_Grains[i].volume = (graincenters[i][0] * resx * resy * resz);
    m_Grains[i].surfacegrain = graincenters[i][4];
    radcubed = (0.75 * m_Grains[i].volume) / m_pi;
    diameter = (2 * pow(radcubed, 0.3333333333));
    m_Grains[i].equivdiameter = diameter;
    if (int(diameter) > maxdiameter)
    {
      maxdiameter = int(diameter);
    }
    if (diameter < mindiameter) mindiameter = diameter;
  }
}
void ReconstructionFunc::find_centroids2D()
{
  //  int count = 0;
  int onedge = 0;
  maxdiameter = 0;
  mindiameter = 100000;
  double x, y;
  double radsquared;
  double diameter;
  graincenters.resize(numgrains);
  for (int i = 0; i < numgrains; i++)
  {
    graincenters[i].resize(5);
    for (int j = 0; j < 5; j++)
    {
      graincenters[i][j] = 0;
    }
  }
  for (int j = 0; j < (xpoints * ypoints * zpoints); j++)
  {
    onedge = 0;
    int gnum = voxels[j].grainname;
    graincenters[gnum][0]++;
    x = find_xcoord(j);
    y = find_ycoord(j);
    int col = j % xpoints;
    int row = (j / xpoints) % ypoints;
    if (col <= 0) onedge = 1;
    if (col >= xpoints - 1) onedge = 1;
    if (row <= 0) onedge = 1;
    if (row >= ypoints - 1) onedge = 1;
    graincenters[gnum][1] = graincenters[gnum][1] + x;
    graincenters[gnum][2] = graincenters[gnum][2] + y;
    if (onedge == 1) graincenters[gnum][3] = 1;
  }
  for (int i = 1; i < numgrains; i++)
  {
    graincenters[i][1] = graincenters[i][1] / graincenters[i][0];
    graincenters[i][2] = graincenters[i][2] / graincenters[i][0];
    m_Grains[i].centroidx = graincenters[i][1];
    m_Grains[i].centroidy = graincenters[i][2];
    m_Grains[i].numvoxels = graincenters[i][0];
    m_Grains[i].volume = (graincenters[i][0] * resx * resy);
    m_Grains[i].surfacegrain = graincenters[i][3];
    radsquared = m_Grains[i].volume / m_pi;
    diameter = (2 * pow(radsquared, 0.5));
    m_Grains[i].equivdiameter = diameter;
    if (int(diameter) > maxdiameter)
    {
      maxdiameter = int(diameter);
    }
    if (diameter < mindiameter) mindiameter = diameter;
  }
}

void ReconstructionFunc::find_euclidean_map()
{
  int nearestneighbordistance = 0;
  int count = 1;
  int good = 1;
  double x, y, z;
  int neighpoint;
  int nearestneighbor;
  int neighbors[6];
  neighbors[0] = -xpoints * ypoints;
  neighbors[1] = -xpoints;
  neighbors[2] = -1;
  neighbors[3] = 1;
  neighbors[4] = xpoints;
  neighbors[5] = xpoints * ypoints;
  int* voxel_NearestNeighbor = new int[totalpoints];
  double* voxel_NearestNeighborDistance = new double[totalpoints];

  for (int loop = 0; loop < 3; loop++)
  {
    nearestneighbordistance = 0;
    for (int a = 0; a < (totalpoints); ++a)
    {
      voxel_NearestNeighbor[a] = voxels[a].nearestneighbor[loop];
      voxel_NearestNeighborDistance[a] = voxels[a].nearestneighbordistance[loop];
    }
    count = 1;
    while (count != 0)
    {
      count = 0;
      nearestneighbordistance++;
      for (int i = 0; i < (totalpoints); ++i)
      {
        if (voxel_NearestNeighbor[i] == -1)
        {
          x = i % xpoints;
          y = (i / xpoints) % ypoints;
          z = i / (xpoints * ypoints);
          for (int j = 0; j < 6; j++)
          {
            good = 1;
            neighpoint = i + neighbors[j];
            if (j == 0 && z == 0) good = 0;
            else if (j == 5 && z == (zpoints - 1)) good = 0;
            else if (j == 1 && y == 0) good = 0;
            else if (j == 4 && y == (ypoints - 1)) good = 0;
            else if (j == 2 && x == 0) good = 0;
            else if (j == 3 && x == (xpoints - 1)) good = 0;
            if (good == 1)
            {
              count++;
              if (voxel_NearestNeighborDistance[neighpoint] != -1)
              {
                voxel_NearestNeighbor[i] = voxel_NearestNeighbor[neighpoint];
              }
            }
          }
        }
      }
      for (int j = 0; j < (totalpoints); ++j)
      {
        if (voxel_NearestNeighbor[j] != -1 && voxel_NearestNeighborDistance[j] == -1)
        {
          voxel_NearestNeighborDistance[j] = nearestneighbordistance;
        }
      }
    }
    double x1, x2, y1, y2, z1, z2;
    double dist;
    for (int j = 0; j < (totalpoints); j++)
    {
      nearestneighbor = voxel_NearestNeighbor[j];
      x1 = resx * double(j % xpoints); // find_xcoord(j);
      y1 = resy * double((j / xpoints) % ypoints);// find_ycoord(j);
      z1 = resz * double(j / (xpoints * ypoints)); // find_zcoord(j);
      x2 = resx * double(nearestneighbor % xpoints); // find_xcoord(nearestneighbor);
      y2 = resy * double((nearestneighbor / xpoints) % ypoints); // find_ycoord(nearestneighbor);
      z2 = resz * double(nearestneighbor / (xpoints * ypoints)); // find_zcoord(nearestneighbor);
      dist = ((x1 - x2) * (x1 - x2)) + ((y1 - y2) * (y1 - y2)) + ((z1 - z2) * (z1 - z2));
      dist = pow(dist, 0.5);
      voxel_NearestNeighborDistance[j] = dist + (0.5 * resx);
    }
    for (int a = 0; a < (totalpoints); ++a)
    {
      voxels[a].nearestneighbor[loop] = voxel_NearestNeighbor[a];
      voxels[a].nearestneighbordistance[loop] = voxel_NearestNeighborDistance[a];
    }
  }
  delete[] voxel_NearestNeighbor;
  delete[] voxel_NearestNeighborDistance;
}
double ReconstructionFunc::find_xcoord(size_t index)
{
  double x = resx * double(index % xpoints);
  return x;
}
double ReconstructionFunc::find_ycoord(size_t index)
{
  double y = resy * double((index / xpoints) % ypoints);
  return y;
}
double ReconstructionFunc::find_zcoord(size_t index)
{
  double z = resz * double(index / (xpoints * ypoints));
  return z;
}

void ReconstructionFunc::find_moments()
{
  //  int count = 0;
  double u200 = 0;
  double u020 = 0;
  double u002 = 0;
  double u110 = 0;
  double u011 = 0;
  double u101 = 0;
  grainmoments.resize(numgrains);
  for (int i = 0; i < numgrains; i++)
  {
    grainmoments[i].resize(6);
    for (int j = 0; j < 6; j++)
    {
      grainmoments[i][j] = 0;
    }
  }
  for (int j = 0; j < (xpoints * ypoints * zpoints); j++)
  {
    u200 = 0;
    u020 = 0;
    u002 = 0;
    u110 = 0;
    u011 = 0;
    u101 = 0;
    int gnum = voxels[j].grainname;
    double x = find_xcoord(j);
    double y = find_ycoord(j);
    double z = find_zcoord(j);
    double x1 = x + (resx / 2);
    double x2 = x - (resx / 2);
    double y1 = y + (resy / 2);
    double y2 = y - (resy / 2);
    double z1 = z + (resz / 2);
    double z2 = z - (resz / 2);
    double xdist1 = (x1 - graincenters[gnum][1]);
    double ydist1 = (y1 - graincenters[gnum][2]);
    double zdist1 = (z1 - graincenters[gnum][3]);
    double xdist2 = (x1 - graincenters[gnum][1]);
    double ydist2 = (y1 - graincenters[gnum][2]);
    double zdist2 = (z2 - graincenters[gnum][3]);
    double xdist3 = (x1 - graincenters[gnum][1]);
    double ydist3 = (y2 - graincenters[gnum][2]);
    double zdist3 = (z1 - graincenters[gnum][3]);
    double xdist4 = (x1 - graincenters[gnum][1]);
    double ydist4 = (y2 - graincenters[gnum][2]);
    double zdist4 = (z2 - graincenters[gnum][3]);
    double xdist5 = (x2 - graincenters[gnum][1]);
    double ydist5 = (y1 - graincenters[gnum][2]);
    double zdist5 = (z1 - graincenters[gnum][3]);
    double xdist6 = (x2 - graincenters[gnum][1]);
    double ydist6 = (y1 - graincenters[gnum][2]);
    double zdist6 = (z2 - graincenters[gnum][3]);
    double xdist7 = (x2 - graincenters[gnum][1]);
    double ydist7 = (y2 - graincenters[gnum][2]);
    double zdist7 = (z1 - graincenters[gnum][3]);
    double xdist8 = (x2 - graincenters[gnum][1]);
    double ydist8 = (y2 - graincenters[gnum][2]);
    double zdist8 = (z2 - graincenters[gnum][3]);
    u200 = u200 + ((ydist1) * (ydist1)) + ((zdist1) * (zdist1)) + ((ydist2) * (ydist2)) + ((zdist2) * (zdist2)) + ((ydist3) * (ydist3)) + ((zdist3) * (zdist3))
        + ((ydist4) * (ydist4)) + ((zdist4) * (zdist4)) + ((ydist5) * (ydist5)) + ((zdist5) * (zdist5)) + ((ydist6) * (ydist6)) + ((zdist6) * (zdist6))
        + ((ydist7) * (ydist7)) + ((zdist7) * (zdist7)) + ((ydist8) * (ydist8)) + ((zdist8) * (zdist8));
    u020 = u020 + ((xdist1) * (xdist1)) + ((zdist1) * (zdist1)) + ((xdist2) * (xdist2)) + ((zdist2) * (zdist2)) + ((xdist3) * (xdist3)) + ((zdist3) * (zdist3))
        + ((xdist4) * (xdist4)) + ((zdist4) * (zdist4)) + ((xdist5) * (xdist5)) + ((zdist5) * (zdist5)) + ((xdist6) * (xdist6)) + ((zdist6) * (zdist6))
        + ((xdist7) * (xdist7)) + ((zdist7) * (zdist7)) + ((xdist8) * (xdist8)) + ((zdist8) * (zdist8));
    u002 = u002 + ((xdist1) * (xdist1)) + ((ydist1) * (ydist1)) + ((xdist2) * (xdist2)) + ((ydist2) * (ydist2)) + ((xdist3) * (xdist3)) + ((ydist3) * (ydist3))
        + ((xdist4) * (xdist4)) + ((ydist4) * (ydist4)) + ((xdist5) * (xdist5)) + ((ydist5) * (ydist5)) + ((xdist6) * (xdist6)) + ((ydist6) * (ydist6))
        + ((xdist7) * (xdist7)) + ((ydist7) * (ydist7)) + ((xdist8) * (xdist8)) + ((ydist8) * (ydist8));
    u110 = u110 + ((xdist1) * (ydist1)) + ((xdist2) * (ydist2)) + ((xdist3) * (ydist3)) + ((xdist4) * (ydist4)) + ((xdist5) * (ydist5)) + ((xdist6) * (ydist6))
        + ((xdist7) * (ydist7)) + ((xdist8) * (ydist8));
    u011 = u011 + ((ydist1) * (zdist1)) + ((ydist2) * (zdist2)) + ((ydist3) * (zdist3)) + ((ydist4) * (zdist4)) + ((ydist5) * (zdist5)) + ((ydist6) * (zdist6))
        + ((ydist7) * (zdist7)) + ((ydist8) * (zdist8));
    u101 = u101 + ((xdist1) * (zdist1)) + ((xdist2) * (zdist2)) + ((xdist3) * (zdist3)) + ((xdist4) * (zdist4)) + ((xdist5) * (zdist5)) + ((xdist6) * (zdist6))
        + ((xdist7) * (zdist7)) + ((xdist8) * (zdist8));
    grainmoments[gnum][0] = grainmoments[gnum][0] + u200;
    grainmoments[gnum][1] = grainmoments[gnum][1] + u020;
    grainmoments[gnum][2] = grainmoments[gnum][2] + u002;
    grainmoments[gnum][3] = grainmoments[gnum][3] + u110;
    grainmoments[gnum][4] = grainmoments[gnum][4] + u011;
    grainmoments[gnum][5] = grainmoments[gnum][5] + u101;
  }
  for (int i = 1; i < numgrains; i++)
  {
    grainmoments[i][0] = grainmoments[i][0] * (resx / 2.0) * (resy / 2.0) * (resz / 2.0);
    grainmoments[i][1] = grainmoments[i][1] * (resx / 2.0) * (resy / 2.0) * (resz / 2.0);
    grainmoments[i][2] = grainmoments[i][2] * (resx / 2.0) * (resy / 2.0) * (resz / 2.0);
    grainmoments[i][3] = grainmoments[i][3] * (resx / 2.0) * (resy / 2.0) * (resz / 2.0);
    grainmoments[i][4] = grainmoments[i][4] * (resx / 2.0) * (resy / 2.0) * (resz / 2.0);
    grainmoments[i][5] = grainmoments[i][5] * (resx / 2.0) * (resy / 2.0) * (resz / 2.0);
    double o3 = (grainmoments[i][0] * grainmoments[i][1] * grainmoments[i][2]) + (2.0 * grainmoments[i][3] * grainmoments[i][5] * grainmoments[i][4])
        - (grainmoments[i][0] * grainmoments[i][4] * grainmoments[i][4]) - (grainmoments[i][1] * grainmoments[i][5] * grainmoments[i][5]) - (grainmoments[i][2]
        * grainmoments[i][3] * grainmoments[i][3]);
    double vol5 = m_Grains[i].volume;
    vol5 = pow(vol5, 5);
    double omega3 = vol5 / o3;
    m_Grains[i].Ixx = grainmoments[i][0];
    m_Grains[i].Iyy = grainmoments[i][1];
    m_Grains[i].Izz = grainmoments[i][2];
    m_Grains[i].Ixy = -grainmoments[i][3];
    m_Grains[i].Iyz = -grainmoments[i][4];
    m_Grains[i].Ixz = -grainmoments[i][5];
    m_Grains[i].omega3 = omega3;
  }
}
void ReconstructionFunc::find_axes()
{
  for (int i = 1; i < numgrains; i++)
  {
    double Ixx = m_Grains[i].Ixx;
    double Iyy = m_Grains[i].Iyy;
    double Izz = m_Grains[i].Izz;
    double Ixy = m_Grains[i].Ixy;
    double Iyz = m_Grains[i].Iyz;
    double Ixz = m_Grains[i].Ixz;
    double a = 1;
    double b = -Ixx - Iyy - Izz;
    double c = ((Ixx * Izz) + (Ixx * Iyy) + (Iyy * Izz) - (Ixz * Ixz) - (Ixy * Ixy) - (Iyz * Iyz));
    double d = ((Ixz * Iyy * Ixz) + (Ixy * Izz * Ixy) + (Iyz * Ixx * Iyz) - (Ixx * Iyy * Izz) - (Ixy * Iyz * Ixz) - (Ixy * Iyz * Ixz));
    double f = ((3 * c / a) - ((b / a) * (b / a))) / 3;
    double g = ((2 * (b / a) * (b / a) * (b / a)) - (9 * b * c / (a * a)) + (27 * (d / a))) / 27;
    double h = (g * g / 4) + (f * f * f / 27);
    double rsquare = (g * g / 4) - h;
    double r = pow(rsquare, 0.5);
    double theta = 0;
    if (r == 0)
    {
      theta = 0;
    }
    if (r != 0)
    {
      theta = acos(-g / (2 * r));
    }
    double r1 = 2 * pow(r, 0.33333333333) * cos(theta / 3) - (b / (3 * a));
    double r2 = -pow(r, 0.33333333333) * (cos(theta / 3) - (1.7320508 * sin(theta / 3))) - (b / (3 * a));
    double r3 = -pow(r, 0.33333333333) * (cos(theta / 3) + (1.7320508 * sin(theta / 3))) - (b / (3 * a));
    m_Grains[i].radius1 = r1;
    m_Grains[i].radius2 = r2;
    m_Grains[i].radius3 = r3;
  }
}
void ReconstructionFunc::find_vectors(H5ReconStatsWriter::Pointer h5io)
{
  totalaxes = 0.0;
  double *axisodf;
  axisodf = new double[18 * 18 * 18];
  for (int i = 1; i < numgrains; i++)
  {
    //   int size = grains[i].numvoxels;
    double Ixx = m_Grains[i].Ixx;
    double Iyy = m_Grains[i].Iyy;
    double Izz = m_Grains[i].Izz;
    double Ixy = m_Grains[i].Ixy;
    double Iyz = m_Grains[i].Iyz;
    double Ixz = m_Grains[i].Ixz;
    double radius1 = m_Grains[i].radius1;
    double radius2 = m_Grains[i].radius2;
    double radius3 = m_Grains[i].radius3;
    double m[3][3];
    double e[3][1];
    double uber[3][3];
    double bmat[3][1];
    double vect[3][3];
    m[0][0] = Ixx;
    m[0][1] = Ixy;
    m[0][2] = Ixz;
    m[1][0] = Ixy;
    m[1][1] = Iyy;
    m[1][2] = Iyz;
    m[2][0] = Ixz;
    m[2][1] = Iyz;
    m[2][2] = Izz;
    e[0][0] = radius1;
    e[1][0] = radius2;
    e[2][0] = radius3;
    bmat[0][0] = 0.0000001;
    bmat[1][0] = 0.0000001;
    bmat[2][0] = 0.0000001;
    for (int j = 0; j < 3; j++)
    {
      uber[0][0] = Ixx - e[j][0];
      uber[0][1] = Ixy;
      uber[0][2] = Ixz;
      uber[1][0] = Ixy;
      uber[1][1] = Iyy - e[j][0];
      uber[1][2] = Iyz;
      uber[2][0] = Ixz;
      uber[2][1] = Iyz;
      uber[2][2] = Izz - e[j][0];
      double **uberelim;
      double **uberbelim;
      uberelim = new double *[3];
      uberbelim = new double *[3];
      for (int d = 0; d < 3; d++)
      {
        uberelim[d] = new double[3];
        uberbelim[d] = new double[1];
      }
      int elimcount = 0;
      int elimcount1 = 0;
      double q = 0;
      double sum = 0;
      double c = 0;
      for (int a = 0; a < 3; a++)
      {
        elimcount1 = 0;
        for (int b = 0; b < 3; b++)
        {
          uberelim[elimcount][elimcount1] = uber[a][b];
          elimcount1++;
        }
        uberbelim[elimcount][0] = bmat[a][0];
        elimcount++;
      }
      for (int k = 0; k < elimcount - 1; k++)
      {
        for (int l = k + 1; l < elimcount; l++)
        {
          c = uberelim[l][k] / uberelim[k][k];
          for (int m = k + 1; m < elimcount; m++)
          {
            uberelim[l][m] = uberelim[l][m] - c * uberelim[k][m];
          }
          uberbelim[l][0] = uberbelim[l][0] - c * uberbelim[k][0];
        }
      }
      uberbelim[elimcount - 1][0] = uberbelim[elimcount - 1][0] / uberelim[elimcount - 1][elimcount - 1];
      for (int l = 1; l < elimcount; l++)
      {
        int m = (elimcount - 1) - l;
        sum = 0;
        for (int n = m + 1; n < elimcount; n++)
        {
          sum = sum + (uberelim[m][n] * uberbelim[n][0]);
        }
        uberbelim[m][0] = (uberbelim[m][0] - sum) / uberelim[m][m];
      }
      for (int p = 0; p < elimcount; p++)
      {
        q = uberbelim[p][0];
        vect[j][p] = q;
      }
    }
    double n1x = vect[0][0];
    double n1y = vect[0][1];
    double n1z = vect[0][2];
    double n2x = vect[1][0];
    double n2y = vect[1][1];
    double n2z = vect[1][2];
    double n3x = vect[2][0];
    double n3y = vect[2][1];
    double n3z = vect[2][2];
    double norm1 = pow(((n1x * n1x) + (n1y * n1y) + (n1z * n1z)), 0.5);
    double norm2 = pow(((n2x * n2x) + (n2y * n2y) + (n2z * n2z)), 0.5);
    double norm3 = pow(((n3x * n3x) + (n3y * n3y) + (n3z * n3z)), 0.5);
    if (m_Grains[i].surfacegrain == 0)
    {
      n1x = n1x / norm1;
      n1y = n1y / norm1;
      n1z = n1z / norm1;
      n2x = n2x / norm2;
      n2y = n2y / norm2;
      n2z = n2z / norm2;
      n3x = n3x / norm3;
      n3y = n3y / norm3;
      n3z = n3z / norm3;
      for (int k = 0; k < 4; k++)
      {
        double o[3][3];
        double ga[3][3];
        double m1[3][3];
        if (k == 0)
        {
          o[0][0] = 1.0;
          o[0][1] = 0.0;
          o[0][2] = 0.0;
          o[1][0] = 0.0;
          o[1][1] = 1.0;
          o[1][2] = 0.0;
          o[2][0] = 0.0;
          o[2][1] = 0.0;
          o[2][2] = 1.0;
        }
        else if (k == 1)
        {
          o[0][0] = -1.0;
          o[0][1] = 0.0;
          o[0][2] = 0.0;
          o[1][0] = 0.0;
          o[1][1] = 1.0;
          o[1][2] = 0.0;
          o[2][0] = 0.0;
          o[2][1] = 0.0;
          o[2][2] = -1.0;
        }
        else if (k == 2)
        {
          o[0][0] = 1.0;
          o[0][1] = 0.0;
          o[0][2] = 0.0;
          o[1][0] = 0.0;
          o[1][1] = -1.0;
          o[1][2] = 0.0;
          o[2][0] = 0.0;
          o[2][1] = 0.0;
          o[2][2] = -1.0;
        }
        else if (k == 3)
        {
          o[0][0] = -1.0;
          o[0][1] = 0.0;
          o[0][2] = 0.0;
          o[1][0] = 0.0;
          o[1][1] = -1.0;
          o[1][2] = 0.0;
          o[2][0] = 0.0;
          o[2][1] = 0.0;
          o[2][2] = 1.0;
        }
        ga[0][0] = n1x;
        ga[0][1] = n2x;
        ga[0][2] = n3x;
        ga[1][0] = n1y;
        ga[1][1] = n2y;
        ga[1][2] = n3y;
        ga[2][0] = n1z;
        ga[2][1] = n2z;
        ga[2][2] = n3z;
        m1[0][0] = o[0][0] * ga[0][0] + o[0][1] * ga[1][0] + o[0][2] * ga[2][0];
        m1[0][1] = o[0][0] * ga[0][1] + o[0][1] * ga[1][1] + o[0][2] * ga[2][1];
        m1[0][2] = o[0][0] * ga[0][2] + o[0][1] * ga[1][2] + o[0][2] * ga[2][2];
        m1[1][0] = o[1][0] * ga[0][0] + o[1][1] * ga[1][0] + o[1][2] * ga[2][0];
        m1[1][1] = o[1][0] * ga[0][1] + o[1][1] * ga[1][1] + o[1][2] * ga[2][1];
        m1[1][2] = o[1][0] * ga[0][2] + o[1][1] * ga[1][2] + o[1][2] * ga[2][2];
        m1[2][0] = o[2][0] * ga[0][0] + o[2][1] * ga[1][0] + o[2][2] * ga[2][0];
        m1[2][1] = o[2][0] * ga[0][1] + o[2][1] * ga[1][1] + o[2][2] * ga[2][1];
        m1[2][2] = o[2][0] * ga[0][2] + o[2][1] * ga[1][2] + o[2][2] * ga[2][2];
        double ea2 = acos(m1[2][2]);
        double cosine3 = (m1[1][2] / sin(ea2));
        double sine3 = (m1[0][2] / sin(ea2));
        double cosine1 = (-m1[2][1] / sin(ea2));
        double sine1 = (m1[2][0] / sin(ea2));
        double ea3 = acos(cosine3);
        double ea1 = acos(cosine1);
        if (sine3 < 0) ea3 = (2 * m_pi) - ea3;
        if (sine1 < 0) ea1 = (2 * m_pi) - ea1;
        int ea1bin = int(ea1 / (m_pi / 18));
        int ea2bin = int(ea2 / (m_pi / 18));
        int ea3bin = int(ea3 / (m_pi / 18));
        int bin = 0;
        if (ea1 >= 0.0 && ea2 >= 0.0 && ea3 >= 0.0 && ea1 <= (m_pi) && ea2 <= (m_pi) && ea3 <= (m_pi))
        {
          m_Grains[i].axiseuler1 = ea1;
          m_Grains[i].axiseuler2 = ea2;
          m_Grains[i].axiseuler3 = ea3;
          bin = (ea3bin * 18 * 18) + (ea2bin * 18) + (ea1bin);
          axisodf[bin] = axisodf[bin] + 1.0;
          totalaxes = totalaxes + 1.0;
        }
      }
    }
  }
  int err;
  err = h5io->writeAxisOrientationData(axisodf, totalaxes);
  delete[] axisodf;
}
void ReconstructionFunc::find_moments2D()
{
  //  int count = 0;
  double u200 = 0;
  double u020 = 0;
  double u110 = 0;
  grainmoments.resize(numgrains);
  for (int i = 0; i < numgrains; i++)
  {
    grainmoments[i].resize(3);
    for (int j = 0; j < 3; j++)
    {
      grainmoments[i][j] = 0;
    }
  }
  for (int j = 0; j < (xpoints * ypoints * zpoints); j++)
  {
    u200 = 0;
    u020 = 0;
    u110 = 0;
    int gnum = voxels[j].grainname;
    double x = find_xcoord(j);
    double y = find_ycoord(j);
    double x1 = x + (resx / 2);
    double x2 = x - (resx / 2);
    double y1 = y + (resy / 2);
    double y2 = y - (resy / 2);
    double xdist1 = (x1 - graincenters[gnum][1]);
    double ydist1 = (y1 - graincenters[gnum][2]);
    double xdist2 = (x1 - graincenters[gnum][1]);
    double ydist2 = (y2 - graincenters[gnum][2]);
    double xdist3 = (x2 - graincenters[gnum][1]);
    double ydist3 = (y1 - graincenters[gnum][2]);
    double xdist4 = (x2 - graincenters[gnum][1]);
    double ydist4 = (y2 - graincenters[gnum][2]);
    u200 = u200 + ((ydist1) * (ydist1)) + ((ydist2) * (ydist2)) + ((ydist3) * (ydist3)) + ((ydist4) * (ydist4));
    u020 = u020 + ((xdist1) * (xdist1)) + ((xdist2) * (xdist2)) + ((xdist3) * (xdist3)) + ((xdist4) * (xdist4));
    u110 = u110 + ((xdist1) * (ydist1)) + ((xdist2) * (ydist2)) + ((xdist3) * (ydist3)) + ((xdist4) * (ydist4));
    grainmoments[gnum][0] = grainmoments[gnum][0] + u200;
    grainmoments[gnum][1] = grainmoments[gnum][1] + u020;
    grainmoments[gnum][2] = grainmoments[gnum][2] + u110;
  }
  for (int i = 1; i < numgrains; i++)
  {
    grainmoments[i][0] = grainmoments[i][0] * (resx / 2.0) * (resy / 2.0);
    grainmoments[i][1] = grainmoments[i][1] * (resx / 2.0) * (resy / 2.0);
    grainmoments[i][2] = grainmoments[i][2] * (resx / 2.0) * (resy / 2.0);
    //	double o3 = (grainmoments[i][0]*grainmoments[i][1]*grainmoments[i][2])+(2.0*grainmoments[i][3]*grainmoments[i][5]*grainmoments[i][4])-(grainmoments[i][0]*grainmoments[i][4]*grainmoments[i][4])-(grainmoments[i][1]*grainmoments[i][5]*grainmoments[i][5])-(grainmoments[i][2]*grainmoments[i][3]*grainmoments[i][3]);
    //	double vol5 = m_Grains[i].volume;
    //	vol5 = pow(vol5,5);
    //	double omega3 = vol5/o3;
    m_Grains[i].Ixx = grainmoments[i][0];
    m_Grains[i].Iyy = grainmoments[i][1];
    m_Grains[i].Ixy = -grainmoments[i][2];
    //	m_Grains[i].omega3 = omega3;
  }
}
void ReconstructionFunc::find_axes2D()
{
  for (int i = 1; i < numgrains; i++)
  {
    double Ixx = m_Grains[i].Ixx;
    double Iyy = m_Grains[i].Iyy;
    double Ixy = m_Grains[i].Ixy;
    double r1 = (Ixx + Iyy) / 2.0 + sqrt(((Ixx + Iyy) * (Ixx + Iyy)) / 4.0 + (Ixy * Ixy - Ixx * Iyy));
    double r2 = (Ixx + Iyy) / 2.0 - sqrt(((Ixx + Iyy) * (Ixx + Iyy)) / 4.0 + (Ixy * Ixy - Ixx * Iyy));
    double preterm = 4 / 3.1415926535897;
    preterm = pow(preterm, 0.25);
    double postterm1 = r1 * r1 * r1 / r2;
    double postterm2 = r2 * r2 * r2 / r1;
    postterm1 = pow(postterm1, 0.125);
    postterm2 = pow(postterm2, 0.125);
    r1 = preterm * postterm1;
    r2 = preterm * postterm2;
    m_Grains[i].radius1 = r1;
    m_Grains[i].radius2 = r2;
  }
}
void ReconstructionFunc::find_vectors2D(H5ReconStatsWriter::Pointer h5io)
{
  totalaxes = 0.0;
  double *axisodf;
  axisodf = new double[18 * 18 * 18];
  for (int i = 1; i < numgrains; i++)
  {
    //   int size = grains[i].numvoxels;
    double Ixx = m_Grains[i].Ixx;
    double Iyy = m_Grains[i].Iyy;
    double Ixy = m_Grains[i].Ixy;
    double I1 = (Ixx + Iyy) / 2.0 + sqrt(((Ixx + Iyy) * (Ixx + Iyy)) / 4.0 + (Ixy * Ixy - Ixx * Iyy));
    double I2 = (Ixx + Iyy) / 2.0 - sqrt(((Ixx + Iyy) * (Ixx + Iyy)) / 4.0 + (Ixy * Ixy - Ixx * Iyy));
    double n1x = (Ixx - I1) / Ixy;
    double n1y = 1;
    double n2x = (Ixx - I2) / Ixy;
    double n2y = 1;
    double norm1 = pow((n1x * n1x + n1y * n1y), 0.5);
    double norm2 = pow((n2x * n2x + n2y * n2y), 0.5);
    n1x = n1x / norm1;
    n1y = n1y / norm1;
    n2x = n2x / norm2;
    n2y = n2y / norm2;
    double cosine1 = n1x;
    double ea1 = acos(cosine1);
    if (ea1 > m_pi) ea1 = ea1 - m_pi;
    int ea1bin = int(ea1 / (m_pi / 18));
    int bin = 0;
    if (ea1 >= 0.0 && ea1 < (m_pi))
    {
      m_Grains[i].axiseuler1 = ea1;
      bin = ea1bin;
      axisodf[bin] = axisodf[bin] + 1.0;
      totalaxes = totalaxes + 1.0;
    }
  }
  int err;
  err = h5io->writeAxisOrientationData(axisodf, totalaxes);
  delete[] axisodf;
}
void ReconstructionFunc::find_eulerodf(H5ReconStatsWriter::Pointer h5io)
{
  totalvol = 0;
  //double w, denom, n1, n2, n3;
  size_t bin;
  double dim1 = 0.0;
  double dim2 = 0.0;
  double dim3 = 0.0;
  int numbins = 0;

  MisorientationCalculations::initializeDims(crystruct, dim1, dim2, dim3, numbins);

  //double degtorad = m_pi / 180.0;
  double q1[5];
  double qref[5];
  double *eulerodf;
  qref[1] = sin(0.5 * 0.0) * cos(0.5 * (0.0 - 0.0));
  qref[2] = sin(0.5 * 0.0) * sin(0.5 * (0.0 - 0.0));
  qref[3] = cos(0.5 * 0.0) * sin(0.5 * (0.0 + 0.0));
  qref[4] = cos(0.5 * 0.0) * cos(0.5 * (0.0 + 0.0));
  if (crystruct == AIM::Reconstruction::Hexagonal)
  {
    eulerodf = new double[36 * 36 * 12];
    for (int i = 0; i < 36 * 36 * 12; i++)
    {
      eulerodf[i] = 0.0;
    }
  }
  if (crystruct == AIM::Reconstruction::Cubic)
  {
    eulerodf = new double[18 * 18 * 18];
    for (int i = 0; i < 18 * 18 * 18; i++)
    {
      eulerodf[i] = 0.0;
    }
  }
  for (int i = 1; i < numgrains; i++)
  {
    if (m_Grains[i].surfacegrain == 0 && m_Grains[i].active == 1)
    {
      double vol = m_Grains[i].volume;
      q1[1] = m_Grains[i].avg_quat[1];
      q1[2] = m_Grains[i].avg_quat[2];
      q1[3] = m_Grains[i].avg_quat[3];
      q1[4] = m_Grains[i].avg_quat[4];
      if (crystruct == AIM::Reconstruction::Hexagonal)
      {
        bin = MisorientationCalculations::calculateHexOdfBin(q1, qref, dim1, dim2, dim3);

//        w = MisorientationCalculations::getMisoQuatHexagonal(q1, qref, n1, n2, n3);
//        w = w * degtorad;
//        denom = (n1 * n1) + (n2 * n2) + (n3 * n3);
//        denom = pow(denom, 0.5);
//        n1 = n1 / denom;
//        n2 = n2 / denom;
//        n3 = n3 / denom;
//        n1 = n1 * pow(((3.0 / 4.0) * (w - sin(w))), (1.0 / 3.0));
//        n2 = n2 * pow(((3.0 / 4.0) * (w - sin(w))), (1.0 / 3.0));
//        n3 = n3 * pow(((3.0 / 4.0) * (w - sin(w))), (1.0 / 3.0));
//        ea1bin = size_t(n1 * 36.0 / dim1);
//        ea2bin = size_t(n2 * 36.0 / dim2);
//        ea3bin = size_t(n3 * 12.0 / dim3);
//        if (ea1bin >= 36) ea1bin = 35;
//        if (ea2bin >= 36) ea2bin = 35;
//        if (ea3bin >= 12) ea3bin = 11;
//        bin = (ea3bin * 36 * 36) + (ea2bin * 36) + (ea1bin);
        eulerodf[bin] = eulerodf[bin] + vol;
        totalvol = totalvol + vol;
      }
      else if (crystruct == AIM::Reconstruction::Cubic)
      {
        bin = MisorientationCalculations::calculateCubicOdfBin(q1, qref, dim1, dim2, dim3);
//        w = MisorientationCalculations::getMisoQuatCubic(q1, qref, n1, n2, n3);
//        w = w * degtorad;
//        denom = (n1 * n1) + (n2 * n2) + (n3 * n3);
//        denom = pow(denom, 0.5);
//        n1 = n1 / denom;
//        n2 = n2 / denom;
//        n3 = n3 / denom;
//        n1 = n1 * pow(((3.0 / 4.0) * (w - sin(w))), (1.0 / 3.0));
//        n2 = n2 * pow(((3.0 / 4.0) * (w - sin(w))), (1.0 / 3.0));
//        n3 = n3 * pow(((3.0 / 4.0) * (w - sin(w))), (1.0 / 3.0));
//        ea1bin = size_t(n1 * 18.0 / dim1);
//        ea2bin = size_t(n2 * 18.0 / dim2);
//        ea3bin = size_t(n3 * 18.0 / dim3);
//        if (ea1bin >= 18) ea1bin = 17;
//        if (ea2bin >= 18) ea2bin = 17;
//        if (ea3bin >= 18) ea3bin = 17;
//        bin = (ea3bin * 18 * 18) + (ea2bin * 18) + (ea1bin);
        eulerodf[bin] = eulerodf[bin] + vol;
        totalvol = totalvol + vol;
      }
    }
  }
  int err;
  err = h5io->writeODFData(crystruct, eulerodf, totalvol);
  /*	double delta = m_pi / 18;
   double texindex = 0;
   double texstrength = 0;
   for (int iter51 = 0; iter51 < 18; iter51++)
   {
   for (int iter52 = 0; iter52 < 18; iter52++)
   {
   for (int iter53 = 0; iter53 < 18; iter53++)
   {
   double f = 0;
   bin = (iter51 * 18 * 18) + (iter52 * 18) + (iter53);
   if (iter52 == 0)
   {
   f = (m_pi * m_pi / 4) * (double(eulerodf[bin] / totalvol) / ((delta) * (delta) * cos(double((iter52 * delta) + (delta / 2)))));
   }
   if (iter52 == 18)
   {
   f = (m_pi * m_pi / 4) * (double(eulerodf[bin] / totalvol) / ((delta) * (delta) * cos(double((iter52 * delta) - (delta / 2)))));
   }
   if (iter52 != 0 && iter52 != 18)
   {
   f = (m_pi * m_pi / 4) * (double(eulerodf[bin] / totalvol) / ((delta) * (delta) * (cos(double((iter52 * delta) - (delta / 2)))
   - cos(double((iter52 * delta) + (delta / 2))))));
   }
   texindex = texindex + (f * f);
   }
   }
   }
   texindex = texindex / (18 * 18 * 18);
   texstrength = pow(texindex, 0.5);
   */
  delete[] eulerodf;
}


void ReconstructionFunc::measure_misorientations(H5ReconStatsWriter::Pointer h5io)
{
  size_t initialsize = 10;
  double degtorad = m_pi / 180.0;
  double n1, n2, n3;
  int mbin;
  double w;
  double q1[5];
  double q2[5];
  double denom = 0;
  int nummisobins = 0;
  if (crystruct == AIM::Reconstruction::Cubic) nummisobins = 18 * 18 * 18;
  if (crystruct == AIM::Reconstruction::Hexagonal) nummisobins = 36 * 36 * 12;
  DoubleArrayType::Pointer misobinPtr = DoubleArrayType::CreateArray(nummisobins);
  double* misobin = misobinPtr->getPointer(0);
  double microbin[10];
  for(size_t e = 0; e < 10; ++e)
  {
    microbin[e] = 0.0;
  }
  for (int e = 0; e < nummisobins; e++)
  {
    misobin[e] = 0.0;
  }
  int nname;
  double microcount = 0.0;
  double nsa;

  for (int i = 1; i < numgrains; i++)
  {
    microcount = 0;
    microcount = 0.0;
    q1[1] = m_Grains[i].avg_quat[1];
    q1[2] = m_Grains[i].avg_quat[2];
    q1[3] = m_Grains[i].avg_quat[3];
    q1[4] = m_Grains[i].avg_quat[4];
    int size = 0;
	m_Grains[i].misorientationlist = new std::vector<double >(m_Grains[i].neighborlist->size()*3, -1.0);
	for (int j = 0; j < m_Grains[i].neighborlist->size(); j++)
    {
      nname = m_Grains[i].neighborlist->at(j);
      q2[1] = m_Grains[nname].avg_quat[1];
      q2[2] = m_Grains[nname].avg_quat[2];
      q2[3] = m_Grains[nname].avg_quat[3];
      q2[4] = m_Grains[nname].avg_quat[4];
      if (crystruct == AIM::Reconstruction::Hexagonal)
      {
          w = MisorientationCalculations::getMisoQuatHexagonal(q1, q2, n1, n2, n3);
      }
      else if (crystruct == AIM::Reconstruction::Cubic)
      {
          w = MisorientationCalculations::getMisoQuatCubic(q1, q2, n1, n2, n3);
      }
      w = w * degtorad;
      denom = (n1 * n1) + (n2 * n2) + (n3 * n3);
      denom = pow(denom, 0.5);
      n1 = n1 / denom;
      n2 = n2 / denom;
      n3 = n3 / denom;
	  m_Grains[i].misorientationlist->at(3 * j) = n1 * pow(((3.0 / 4.0) * (w - sin(w))), (1.0 / 3.0));
      m_Grains[i].misorientationlist->at(3 * j + 1) = n2 * pow(((3.0 / 4.0) * (w - sin(w))), (1.0 / 3.0));
      m_Grains[i].misorientationlist->at(3 * j + 2) = n3 * pow(((3.0 / 4.0) * (w - sin(w))), (1.0 / 3.0));
      if (crystruct == AIM::Reconstruction::Cubic)
      {
          mbin = MisorientationCalculations::getMisoBinCubic(m_Grains[i].misorientationlist->at(3*j), m_Grains[i].misorientationlist->at(3*j+1), m_Grains[i].misorientationlist->at(3*j+2));
      }
      else if (crystruct == AIM::Reconstruction::Hexagonal)
      {
          mbin = MisorientationCalculations::getMisoBinHexagonal(m_Grains[i].misorientationlist->at(3*j), m_Grains[i].misorientationlist->at(3*j+1), m_Grains[i].misorientationlist->at(3*j+2));
      }
      if (w < 0.261799)
      {
          microcount++;
      }
      if (nname > i || m_Grains[nname].surfacegrain == 1)
      {
		  nsa = m_Grains[i].neighborsurfarealist->at(j);
          misobin[mbin] = misobin[mbin] + (nsa / totalsurfacearea);
      }
    }
<<<<<<< HEAD
	if (m_Grains[i].neighborlist->size() > 0)
	{
      int micbin = int((double(microcount) / double(m_Grains[i].neighborlist->size())) / 0.1);
      microbin[micbin]++;
=======
    //CHECKME: Mike G - It is possible for size and/or microcount to be Zero
    // which causes 'micbin' to be the maximum integer which is probably not
    // what you want. Please check the if statement to make sure you agree
    // with the code that I have inserted.
    if (microcount != 0 && size != 0) {
      int micbin = int((double(microcount) / double(size)) / 0.1);
      if (micbin < 10) {
        microbin[micbin]++;
      }
>>>>>>> 5c815bef
    }
  }
  h5io->writeMisorientationBinsData(misobin, nummisobins);
  h5io->writeMicroTextureData(microbin, 10, numgrains);
<<<<<<< HEAD
  delete[] misobin;
=======

>>>>>>> 5c815bef
}

void ReconstructionFunc::find_colors()
{
  //  double red, green, blue;
  unsigned char rgb[3] =
  { 0, 0, 0 };
  double RefDirection[3] =
  { 0.0, 0.0, 1.0 };
  for (int i = 1; i < numgrains; i++)
  {
    if (m_Grains[i].active == 1)
    {
      double g1ea1 = m_Grains[i].euler1;
      double g1ea2 = m_Grains[i].euler2;
      double g1ea3 = m_Grains[i].euler3;
      double q1[4];

      // Create a Unit Quaterion based on the Euler Angles
      q1[0] = sin((g1ea2 / 2.0)) * cos(((g1ea1 - g1ea3) / 2.0));
      q1[1] = sin((g1ea2 / 2.0)) * sin(((g1ea1 - g1ea3) / 2.0));
      q1[2] = cos((g1ea2 / 2.0)) * sin(((g1ea1 + g1ea3) / 2.0));
      q1[3] = cos((g1ea2 / 2.0)) * cos(((g1ea1 + g1ea3) / 2.0));
      if (crystruct == AIM::Reconstruction::Cubic)
      {
        OIMColoring::GenerateIPFColor(g1ea1, g1ea2, g1ea3, RefDirection[0], RefDirection[1], RefDirection[2], rgb);
        m_Grains[i].red = static_cast<double > (rgb[0] / 255.0);
        m_Grains[i].green = static_cast<double > (rgb[1] / 255.0);
        ;
        m_Grains[i].blue = static_cast<double > (rgb[2] / 255.0);
        ;
      }
      if (crystruct == AIM::Reconstruction::Hexagonal)
      {
        OIMColoring::CalculateHexIPFColor(q1, rgb);
        m_Grains[i].red = rgb[0] / 255.0;
        m_Grains[i].green = rgb[1] / 255.0;
        m_Grains[i].blue = rgb[2] / 255.0;
      }
    }
  }
}
void ReconstructionFunc::find_schmids()
{
  double schmid = 0;
  double loadx, loady, loadz;
  double theta1, theta2, theta3, theta4;
  double lambda1, lambda2, lambda3, lambda4, lambda5, lambda6;
  double schmid1, schmid2, schmid3, schmid4, schmid5, schmid6, schmid7, schmid8, schmid9, schmid10, schmid11, schmid12;
  for (int i = 1; i < numgrains; i++)
  {
    if (m_Grains[i].active == 1)
    {
      double g1ea1 = m_Grains[i].euler1;
      double g1ea2 = m_Grains[i].euler2;
      double g1ea3 = m_Grains[i].euler3;
      double q1[4];
      //   double p[3];
      q1[0] = sin((g1ea2 / 2.0)) * cos(((g1ea1 - g1ea3) / 2.0));
      q1[1] = sin((g1ea2 / 2.0)) * sin(((g1ea1 - g1ea3) / 2.0));
      q1[2] = cos((g1ea2 / 2.0)) * sin(((g1ea1 + g1ea3) / 2.0));
      q1[3] = cos((g1ea2 / 2.0)) * cos(((g1ea1 + g1ea3) / 2.0));
      loadx = (2 * q1[0] * q1[2] + 2 * q1[1] * q1[3]) * 1;
      loady = (2 * q1[1] * q1[2] + 2 * q1[0] * q1[3]) * 1;
      loadz = (1 - 2 * q1[0] * q1[0] - 2 * q1[1] * q1[1]) * 1;
      double mag = loadx * loadx + loady * loady + loadz * loadz;
      mag = pow(mag, 0.5);
      theta1 = (loadx + loady + loadz) / (mag * 1.732);
      theta1 = fabs(theta1);
      theta2 = (loadx + loady - loadz) / (mag * 1.732);
      theta2 = fabs(theta2);
      theta3 = (loadx - loady + loadz) / (mag * 1.732);
      theta3 = fabs(theta3);
      theta4 = (-loadx + loady + loadz) / (mag * 1.732);
      theta4 = fabs(theta4);
      lambda1 = (loadx + loady) / (mag * 1.414);
      lambda1 = fabs(lambda1);
      lambda2 = (loadx + loadz) / (mag * 1.414);
      lambda2 = fabs(lambda2);
      lambda3 = (loadx - loady) / (mag * 1.414);
      lambda3 = fabs(lambda3);
      lambda4 = (loadx - loadz) / (mag * 1.414);
      lambda4 = fabs(lambda4);
      lambda5 = (loady + loadz) / (mag * 1.414);
      lambda5 = fabs(lambda5);
      lambda6 = (loady - loadz) / (mag * 1.414);
      lambda6 = fabs(lambda6);
      schmid1 = theta1 * lambda6;
      schmid2 = theta1 * lambda4;
      schmid3 = theta1 * lambda3;
      schmid4 = theta2 * lambda3;
      schmid5 = theta2 * lambda2;
      schmid6 = theta2 * lambda5;
      schmid7 = theta3 * lambda1;
      schmid8 = theta3 * lambda5;
      schmid9 = theta3 * lambda4;
      schmid10 = theta4 * lambda1;
      schmid11 = theta4 * lambda2;
      schmid12 = theta4 * lambda6;
      schmid = schmid1;
      if (schmid2 > schmid) schmid = schmid2;
      if (schmid3 > schmid) schmid = schmid3;
      if (schmid4 > schmid) schmid = schmid4;
      if (schmid5 > schmid) schmid = schmid5;
      if (schmid6 > schmid) schmid = schmid6;
      if (schmid7 > schmid) schmid = schmid7;
      if (schmid8 > schmid) schmid = schmid8;
      if (schmid9 > schmid) schmid = schmid9;
      if (schmid10 > schmid) schmid = schmid10;
      if (schmid11 > schmid) schmid = schmid11;
      if (schmid12 > schmid) schmid = schmid12;
      m_Grains[i].schmidfactor = schmid;
    }
  }
}

int ReconstructionFunc::volume_stats(H5ReconStatsWriter::Pointer h5io)
{
  int retErr = 0;
  double actualgrains = 0;
  double avgvol = 0;
  double avglnvol = 0;
  double avgbovera = 0;
  double avgcovera = 0;
  double avgcoverb = 0;
  double avgdiam = 0;
  double avglogdiam = 0;
  double avgdiam2 = 0;
  double avgschmid = 0;
  double avgomega3 = 0;
  double neighcount = 0;
  double maxvol = 0;
  double maxdiam = 0;
  double maxlogdiam = 0;
  double maxbovera = 0;
  double maxcovera = 0;
  double maxcoverb = 0;
  double maxschmid = 0;
  double maxomega3 = 0;
  int numbins = int((maxdiameter - mindiameter) / sizebinstepsize) + 1;
  neighborhood.resize(numbins);
  neighborhoodfit.resize(numbins);
  svbovera.resize(numbins);
  svcovera.resize(numbins);
  svcoverb.resize(numbins);
  svschmid.resize(numbins);
  svomega3.resize(numbins);
  for (int temp = 0; temp < numbins; temp++)
  {
    neighborhood[temp].resize(7, 0);
    neighborhoodfit[temp].resize(4, 0);
    svbovera[temp].resize(5, 0);
    svcovera[temp].resize(5, 0);
    svcoverb[temp].resize(5, 0);
    svschmid[temp].resize(5, 0);
    svomega3[temp].resize(5, 0);
  }
  for (int i = 1; i < numgrains; i++)
  {
    int onedge = m_Grains[i].surfacegrain;
    if (onedge == 0 && m_Grains[i].active == 1)
    {
      actualgrains++;
      int vol = m_Grains[i].numvoxels;
      double voxvol = vol * resx * resy * resz;
      double logvol = log(voxvol);
      double diam = m_Grains[i].equivdiameter;
      double logdiam = log(diam);
      double I1 = m_Grains[i].radius1;
      double I2 = m_Grains[i].radius2;
      double I3 = m_Grains[i].radius3;
      I1 = (15 * I1) / (4 * m_pi);
      I2 = (15 * I2) / (4 * m_pi);
      I3 = (15 * I3) / (4 * m_pi);
      double A = (I1 + I2 - I3) / 2;
      double B = (I1 + I3 - I2) / 2;
      double C = (I2 + I3 - I1) / 2;
      double a = (A * A * A * A) / (B * C);
      a = pow(a, 0.1);
      double b = B / A;
      b = pow(b, 0.5) * a;
      double c = A / (a * a * a * b);
      double bovera = b / a;
      double covera = c / a;
      double coverb = c / b;
      double schmid = m_Grains[i].schmidfactor;
      double omega3 = m_Grains[i].omega3;
      avgvol = avgvol + voxvol;
      avglnvol = avglnvol + logvol;
      avgbovera = avgbovera + bovera;
      avgcovera = avgcovera + covera;
      avgcoverb = avgcoverb + coverb;
      avgdiam = avgdiam + diam;
      avglogdiam = avglogdiam + logdiam;
      avgschmid = avgschmid + schmid;
      avgomega3 = avgomega3 + omega3;
      int diamint = int((diam - mindiameter) / sizebinstepsize);
      neighborhood[diamint][0]++;
      svbovera[diamint][0]++;
      svcovera[diamint][0]++;
      svcoverb[diamint][0]++;
      svschmid[diamint][0]++;
      svomega3[diamint][0]++;
      svbovera[diamint][1] = svbovera[diamint][1] + bovera;
      svcovera[diamint][1] = svcovera[diamint][1] + covera;
      svcoverb[diamint][1] = svcoverb[diamint][1] + coverb;
      svschmid[diamint][1] = svschmid[diamint][1] + schmid;
      svomega3[diamint][1] = svomega3[diamint][1] + omega3;
      neighborhood[diamint][0]++;
      for (int k = 0; k < 3; k++)
      {
        int nnum = m_Grains[i].neighbordistfunc[k];
        neighborhood[diamint][((2 * k) + 1)] = neighborhood[diamint][((2 * k) + 1)] + nnum;
      }
      if (voxvol > maxvol) maxvol = voxvol;
      if (bovera > maxbovera) maxbovera = bovera;
      if (covera > maxcovera) maxcovera = covera;
      if (coverb > maxcoverb) maxcoverb = coverb;
      if (diam > maxdiam) maxdiam = diam;
      if (logdiam > maxlogdiam) maxlogdiam = logdiam;
      if (schmid > maxschmid) maxschmid = schmid;
      if (omega3 > maxomega3) maxomega3 = omega3;
    }
  }
  for (int temp3 = 0; temp3 < numbins; temp3++)
  {
    if (svbovera[temp3][0] > 1)
    {
      neighborhood[temp3][1] = neighborhood[temp3][1] / neighborhood[temp3][0];
      neighborhood[temp3][3] = neighborhood[temp3][3] / neighborhood[temp3][0];
      neighborhood[temp3][5] = neighborhood[temp3][5] / neighborhood[temp3][0];
      svbovera[temp3][1] = svbovera[temp3][1] / svbovera[temp3][0];
      svcovera[temp3][1] = svcovera[temp3][1] / svcovera[temp3][0];
      svcoverb[temp3][1] = svcoverb[temp3][1] / svcoverb[temp3][0];
      svschmid[temp3][1] = svschmid[temp3][1] / svschmid[temp3][0];
      svomega3[temp3][1] = svomega3[temp3][1] / svomega3[temp3][0];
      neighborhoodfit[temp3][0] = neighborhood[temp3][0];
      neighborhoodfit[temp3][1] = neighborhood[temp3][3] - neighborhood[temp3][1];
      neighborhoodfit[temp3][2] = neighborhood[temp3][1];
      neighborhoodfit[temp3][3] = log((neighborhood[temp3][5] - neighborhoodfit[temp3][2]) / neighborhoodfit[temp3][1]) / log(2.0);
    }
  }
  avgvol = avgvol / actualgrains;
  avglnvol = avglnvol / actualgrains;
  avgbovera = avgbovera / actualgrains;
  avgcovera = avgcovera / actualgrains;
  avgcoverb = avgcoverb / actualgrains;
  avgdiam = avgdiam / actualgrains;
  avglogdiam = avglogdiam / actualgrains;
  avgdiam2 = avgdiam2 / neighcount;
  avgschmid = avgschmid / actualgrains;
  avgomega3 = avgomega3 / actualgrains;
  maxvol = maxvol / avgvol;
  double sdvol = 0;
  double sdlnvol = 0;
  double sdbovera = 0;
  double sdcovera = 0;
  double sdcoverb = 0;
  double sddiam = 0;
  double sdlogdiam = 0;
  double sddiam2 = 0;
  double sdschmid = 0;
  double sdomega3 = 0;
  for (int j = 1; j < numgrains; j++)
  {
    int onedge = m_Grains[j].surfacegrain;
    if (onedge == 0 && m_Grains[j].active == 1)
    {
      int vol = m_Grains[j].numvoxels;
      double voxvol = vol * resx * resy * resz;
      double logvol = log(voxvol);
      double rad_3 = 0.75 * (1 / m_pi) * voxvol;
      double diam = 2 * pow(rad_3, 0.333333333);
      double logdiam = log(diam);
      double I1 = m_Grains[j].radius1;
      double I2 = m_Grains[j].radius2;
      double I3 = m_Grains[j].radius3;
      I1 = (15 * I1) / (4 * m_pi);
      I2 = (15 * I2) / (4 * m_pi);
      I3 = (15 * I3) / (4 * m_pi);
      double A = (I1 + I2 - I3) / 2;
      double B = (I1 + I3 - I2) / 2;
      double C = (I2 + I3 - I1) / 2;
      double a = (A * A * A * A) / (B * C);
      a = pow(a, 0.1);
      double b = B / A;
      b = pow(b, 0.5) * a;
      double c = A / (a * a * a * b);
      double bovera = b / a;
      double covera = c / a;
      double coverb = c / b;
      double schmid = m_Grains[j].schmidfactor;
      double omega3 = m_Grains[j].omega3;
      sdvol = sdvol + ((voxvol - avgvol) * (voxvol - avgvol));
      sdlnvol = sdlnvol + ((logvol - avglnvol) * (logvol - avglnvol));
      sdbovera = sdbovera + ((bovera - avgbovera) * (bovera - avgbovera));
      sdcovera = sdcovera + ((covera - avgcovera) * (covera - avgcovera));
      sdcoverb = sdcoverb + ((coverb - avgcoverb) * (coverb - avgcoverb));
      sddiam = sddiam + ((diam - avgdiam) * (diam - avgdiam));
      sdlogdiam = sdlogdiam + ((logdiam - avglogdiam) * (logdiam - avglogdiam));
      sdschmid = sdschmid + ((schmid - avgschmid) * (schmid - avgschmid));
      sdomega3 = sdomega3 + ((omega3 - avgomega3) * (omega3 - avgomega3));
      int diamint = int((diam - mindiameter) / sizebinstepsize);
      svbovera[diamint][2] = svbovera[diamint][2] + ((bovera - svbovera[diamint][1]) * (bovera - svbovera[diamint][1]));
      svcovera[diamint][2] = svcovera[diamint][2] + ((covera - svcovera[diamint][1]) * (covera - svcovera[diamint][1]));
      svcoverb[diamint][2] = svcoverb[diamint][2] + ((coverb - svcoverb[diamint][1]) * (coverb - svcoverb[diamint][1]));
      svschmid[diamint][2] = svschmid[diamint][2] + ((schmid - svschmid[diamint][1]) * (schmid - svschmid[diamint][1]));
      svomega3[diamint][2] = svomega3[diamint][2] + ((omega3 - svomega3[diamint][1]) * (omega3 - svomega3[diamint][1]));
      for (int k = 0; k < 3; k++)
      {
        int nnum = m_Grains[j].neighbordistfunc[k];
        neighborhood[diamint][((2 * k) + 2)] = neighborhood[diamint][((2 * k) + 2)] + ((neighborhood[diamint][((2 * k) + 1)] - nnum)
            * (neighborhood[diamint][((2 * k) + 1)] - nnum));
      }
    }
  }
  for (int temp4 = 0; temp4 < numbins; temp4++)
  {
    if (svbovera[temp4][0] > 1)
    {
      neighborhood[temp4][2] = neighborhood[temp4][2] / neighborhood[temp4][0];
      neighborhood[temp4][4] = neighborhood[temp4][4] / neighborhood[temp4][0];
      neighborhood[temp4][6] = neighborhood[temp4][6] / neighborhood[temp4][0];
      svbovera[temp4][2] = svbovera[temp4][2] / svbovera[temp4][0];
      svcovera[temp4][2] = svcovera[temp4][2] / svcovera[temp4][0];
      svcoverb[temp4][2] = svcoverb[temp4][2] / svcoverb[temp4][0];
      svschmid[temp4][2] = svschmid[temp4][2] / svschmid[temp4][0];
      svomega3[temp4][2] = svomega3[temp4][2] / svomega3[temp4][0];
      svbovera[temp4][3] = svbovera[temp4][1] * (((svbovera[temp4][1] * (1 - svbovera[temp4][1])) / svbovera[temp4][2]) - 1);
      svbovera[temp4][4] = (1 - svbovera[temp4][1]) * (((svbovera[temp4][1] * (1 - svbovera[temp4][1])) / svbovera[temp4][2]) - 1);
      svcovera[temp4][3] = svcovera[temp4][1] * (((svcovera[temp4][1] * (1 - svcovera[temp4][1])) / svcovera[temp4][2]) - 1);
      svcovera[temp4][4] = (1 - svcovera[temp4][1]) * (((svcovera[temp4][1] * (1 - svcovera[temp4][1])) / svcovera[temp4][2]) - 1);
      svcoverb[temp4][3] = svcoverb[temp4][1] * (((svcoverb[temp4][1] * (1 - svcoverb[temp4][1])) / svcoverb[temp4][2]) - 1);
      svcoverb[temp4][4] = (1 - svcoverb[temp4][1]) * (((svcoverb[temp4][1] * (1 - svcoverb[temp4][1])) / svcoverb[temp4][2]) - 1);
      svomega3[temp4][3] = svomega3[temp4][1] * (((svomega3[temp4][1] * (1 - svomega3[temp4][1])) / svomega3[temp4][2]) - 1);
      svomega3[temp4][4] = (1 - svomega3[temp4][1]) * (((svomega3[temp4][1] * (1 - svomega3[temp4][1])) / svomega3[temp4][2]) - 1);
      neighborhood[temp4][2] = pow(neighborhood[temp4][2], 0.5);
      neighborhood[temp4][4] = pow(neighborhood[temp4][4], 0.5);
      neighborhood[temp4][6] = pow(neighborhood[temp4][6], 0.5);
      svbovera[temp4][2] = pow(svbovera[temp4][2], 0.5);
      svcovera[temp4][2] = pow(svcovera[temp4][2], 0.5);
      svcoverb[temp4][2] = pow(svcoverb[temp4][2], 0.5);
      svschmid[temp4][2] = pow(svschmid[temp4][2], 0.5);
      svomega3[temp4][2] = pow(svomega3[temp4][2], 0.5);
    }
  }
  sdvol = sdvol / actualgrains;
  sdlnvol = sdlnvol / actualgrains;
  sdbovera = sdbovera / actualgrains;
  sdcovera = sdcovera / actualgrains;
  sdcoverb = sdcoverb / actualgrains;
  sddiam = sddiam / actualgrains;
  sdlogdiam = sdlogdiam / actualgrains;
  sddiam2 = sddiam2 / neighcount;
  sdschmid = sdschmid / actualgrains;
  sdomega3 = sdomega3 / actualgrains;
  //  double volvar = sdvol;
  //  double vollnvar = sdlnvol;
  double boveravar = sdbovera;
  double coveravar = sdcovera;
  double coverbvar = sdcoverb;
  //  double diamvar = sddiam;
  //  double logdiamvar = sdlogdiam;
  //  double diamvar2 = sddiam2;
  double schmidvar = sdschmid;
  double omega3var = sdomega3;
  //  double pbovera = avgbovera*(((avgbovera*(1-avgbovera))/boveravar)-1);
  //  double qbovera = (1-avgbovera)*(((avgbovera*(1-avgbovera))/boveravar)-1);
  //  double pcovera = avgcovera*(((avgcovera*(1-avgcovera))/coveravar)-1);
  //  double qcovera = (1-avgcovera)*(((avgcovera*(1-avgcovera))/coveravar)-1);
  //  double pcoverb = avgcoverb*(((avgcoverb*(1-avgcoverb))/coverbvar)-1);
  //  double qcoverb = (1-avgcoverb)*(((avgcoverb*(1-avgcoverb))/coverbvar)-1);
  sdvol = pow(sdvol, 0.5);
  sdlnvol = pow(sdlnvol, 0.5);
  sdbovera = pow(sdbovera, 0.5);
  sdcovera = pow(sdcovera, 0.5);
  sdcoverb = pow(sdcoverb, 0.5);
  sddiam = pow(sddiam, 0.5);
  sdlogdiam = pow(sdlogdiam, 0.5);
  sddiam2 = pow(sddiam2, 0.5);
  sdschmid = pow(sdschmid, 0.5);
  sdomega3 = pow(sdomega3, 0.5);
  double svboveracr = 0;
  double svcoveracr = 0;
  double svcoverbcr = 0;
  double svschmidcr = 0;
  double svomega3cr = 0;
  for (int temp5 = 0; temp5 < numbins; temp5++)
  {
    svboveracr = svboveracr + (svbovera[temp5][0] * ((svbovera[temp5][1] - avgbovera) * (svbovera[temp5][1] - avgbovera)));
    svcoveracr = svcoveracr + (svcovera[temp5][0] * ((svcovera[temp5][1] - avgcovera) * (svcovera[temp5][1] - avgcovera)));
    svcoverbcr = svcoverbcr + (svcoverb[temp5][0] * ((svcoverb[temp5][1] - avgcoverb) * (svcoverb[temp5][1] - avgcoverb)));
    svschmidcr = svschmidcr + (svschmid[temp5][0] * ((svschmid[temp5][1] - avgschmid) * (svschmid[temp5][1] - avgschmid)));
    svomega3cr = svomega3cr + (svomega3[temp5][0] * ((svomega3[temp5][1] - avgomega3) * (svomega3[temp5][1] - avgomega3)));
  }
  svboveracr = svboveracr / (actualgrains * boveravar);
  svcoveracr = svcoveracr / (actualgrains * coveravar);
  svcoverbcr = svcoverbcr / (actualgrains * coverbvar);
  svschmidcr = svschmidcr / (actualgrains * schmidvar);
  svomega3cr = svomega3cr / (actualgrains * omega3var);

  retErr = h5io->writeVolumeStats(maxdiameter, mindiameter, 1.0, avglogdiam, sdlogdiam, svbovera, svcovera, svcoverb, neighborhoodfit, svomega3);

  return retErr;
}

int ReconstructionFunc::volume_stats2D(H5ReconStatsWriter::Pointer h5io)
{
  int retErr = 0;
  double actualgrains = 0;
  double avgvol = 0;
  double avglnvol = 0;
  double avgbovera = 0;
  //  double avgcovera = 0;
  //  double avgcoverb = 0;
  double avgdiam = 0;
  double avglogdiam = 0;
  double avgdiam2 = 0;
  double avgschmid = 0;
  //  double avgomega3 = 0;
  double neighcount = 0;
  double maxvol = 0;
  double maxdiam = 0;
  double maxlogdiam = 0;
  double maxbovera = 0;
  //  double maxcovera = 0;
  //  double maxcoverb = 0;
  double maxschmid = 0;
  //  double maxomega3 = 0;
  int neighdistfunc[3];
  int numbins = int((maxdiameter - mindiameter) / sizebinstepsize) + 1;
  neighborhood.resize(numbins);
  neighborhoodfit.resize(numbins);
  svbovera.resize(numbins);
  svcovera.resize(numbins);
  svcoverb.resize(numbins);
  svschmid.resize(numbins);
  svomega3.resize(numbins);
  for (int temp = 0; temp < numbins; temp++)
  {
    neighborhood[temp].resize(7, 0);
    neighborhoodfit[temp].resize(4, 0);
    svbovera[temp].resize(5, 0);
    svcovera[temp].resize(5, 0);
    svcoverb[temp].resize(5, 0);
    svschmid[temp].resize(5, 0);
    svomega3[temp].resize(5, 0);
  }
  for (int i = 1; i < numgrains; i++)
  {
    int onedge = m_Grains[i].surfacegrain;
    if (onedge == 0 && m_Grains[i].active == 1)
    {
      actualgrains++;
      int vol = m_Grains[i].numvoxels;
      double voxvol = vol * resx * resy;
      double logvol = log(voxvol);
      double diam = m_Grains[i].equivdiameter;
      double logdiam = log(diam);
      double rad1 = m_Grains[i].radius1;
      double rad2 = m_Grains[i].radius2;
      double bovera = rad2 / rad1;
      double schmid = m_Grains[i].schmidfactor;
      //	  double omega3 = m_Grains[i].omega3;
      avgvol = avgvol + voxvol;
      avglnvol = avglnvol + logvol;
      avgbovera = avgbovera + bovera;
      avgdiam = avgdiam + diam;
      avglogdiam = avglogdiam + logdiam;
      avgschmid = avgschmid + schmid;
      //      avgomega3 = avgomega3+omega3;
      int diamint = int((diam - mindiameter) / sizebinstepsize);
      neighborhood[diamint][0]++;
      svbovera[diamint][0]++;
      svschmid[diamint][0]++;
      svomega3[diamint][0]++;
      svbovera[diamint][1] = svbovera[diamint][1] + bovera;
      svschmid[diamint][1] = svschmid[diamint][1] + schmid;
      //      svomega3[diamint][1] = svomega3[diamint][1] + omega3;
      neighborhood[diamint][0]++;
      for (int k = 0; k < 3; k++)
      {
        int nnum = neighdistfunc[k];
        neighborhood[diamint][((2 * k) + 1)] = neighborhood[diamint][((2 * k) + 1)] + nnum;
      }
      if (voxvol > maxvol) maxvol = voxvol;
      if (bovera > maxbovera) maxbovera = bovera;
      if (diam > maxdiam) maxdiam = diam;
      if (logdiam > maxlogdiam) maxlogdiam = logdiam;
      if (schmid > maxschmid) maxschmid = schmid;
      //      if(omega3 > maxomega3) maxomega3 = omega3;
    }
  }
  for (int temp3 = 0; temp3 < numbins; temp3++)
  {
    if (svbovera[temp3][0] != 0)
    {
      neighborhood[temp3][1] = neighborhood[temp3][1] / neighborhood[temp3][0];
      neighborhood[temp3][3] = neighborhood[temp3][3] / neighborhood[temp3][0];
      neighborhood[temp3][5] = neighborhood[temp3][5] / neighborhood[temp3][0];
      svbovera[temp3][1] = svbovera[temp3][1] / svbovera[temp3][0];
      svschmid[temp3][1] = svschmid[temp3][1] / svschmid[temp3][0];
      //      svomega3[temp3][1] = svomega3[temp3][1]/svomega3[temp3][0];
      neighborhoodfit[temp3][0] = neighborhood[temp3][0];
      neighborhoodfit[temp3][1] = neighborhood[temp3][3] - neighborhood[temp3][1];
      neighborhoodfit[temp3][2] = neighborhood[temp3][1];
      neighborhoodfit[temp3][3] = log((neighborhood[temp3][5] - neighborhoodfit[temp3][2]) / neighborhoodfit[temp3][1]) / log(2.0);
    }
  }
  avgvol = avgvol / actualgrains;
  avglnvol = avglnvol / actualgrains;
  avgbovera = avgbovera / actualgrains;
  avgdiam = avgdiam / actualgrains;
  avglogdiam = avglogdiam / actualgrains;
  avgdiam2 = avgdiam2 / neighcount;
  avgschmid = avgschmid / actualgrains;
  //  avgomega3 = avgomega3/actualgrains;
  maxvol = maxvol / avgvol;
  double sdvol = 0;
  double sdlnvol = 0;
  double sdbovera = 0;
  double sddiam = 0;
  double sdlogdiam = 0;
  double sddiam2 = 0;
  double sdschmid = 0;
  //  double sdomega3 = 0;
  for (int j = 1; j < numgrains; j++)
  {
    int onedge = m_Grains[j].surfacegrain;
    if (onedge == 0 && m_Grains[j].active == 1)
    {
      int vol = m_Grains[j].numvoxels;
      double voxvol = vol * resx * resy * resz;
      double logvol = log(voxvol);
      double diam = m_Grains[j].equivdiameter;
      double logdiam = log(diam);
      double rad1 = m_Grains[j].radius1;
      double rad2 = m_Grains[j].radius2;
      double bovera = rad2 / rad1;
      double schmid = m_Grains[j].schmidfactor;
      //	  double omega3 = m_Grains[j].omega3;
      sdvol = sdvol + ((voxvol - avgvol) * (voxvol - avgvol));
      sdlnvol = sdlnvol + ((logvol - avglnvol) * (logvol - avglnvol));
      sdbovera = sdbovera + ((bovera - avgbovera) * (bovera - avgbovera));
      sddiam = sddiam + ((diam - avgdiam) * (diam - avgdiam));
      sdlogdiam = sdlogdiam + ((logdiam - avglogdiam) * (logdiam - avglogdiam));
      sdschmid = sdschmid + ((schmid - avgschmid) * (schmid - avgschmid));
      //      sdomega3 = sdomega3 + ((omega3-avgomega3)*(omega3-avgomega3));
      int diamint = int((diam - mindiameter) / sizebinstepsize);
      svbovera[diamint][2] = svbovera[diamint][2] + ((bovera - svbovera[diamint][1]) * (bovera - svbovera[diamint][1]));
      svschmid[diamint][2] = svschmid[diamint][2] + ((schmid - svschmid[diamint][1]) * (schmid - svschmid[diamint][1]));
      //      svomega3[diamint][2] = svomega3[diamint][2] + ((omega3-svomega3[diamint][1])*(omega3-svomega3[diamint][1]));
      for (int k = 0; k < 3; k++)
      {
        int nnum = neighdistfunc[k];
        neighborhood[diamint][((2 * k) + 2)] = neighborhood[diamint][((2 * k) + 2)] + ((neighborhood[diamint][((2 * k) + 1)] - nnum)
            * (neighborhood[diamint][((2 * k) + 1)] - nnum));
      }
    }
  }
  for (int temp4 = 0; temp4 < numbins; temp4++)
  {
    if (svbovera[temp4][0] != 0)
    {
      neighborhood[temp4][2] = neighborhood[temp4][2] / neighborhood[temp4][0];
      neighborhood[temp4][4] = neighborhood[temp4][4] / neighborhood[temp4][0];
      neighborhood[temp4][6] = neighborhood[temp4][6] / neighborhood[temp4][0];
      svbovera[temp4][2] = svbovera[temp4][2] / svbovera[temp4][0];
      svschmid[temp4][2] = svschmid[temp4][2] / svschmid[temp4][0];
      //      svomega3[temp4][2] = svomega3[temp4][2]/svomega3[temp4][0];
      svbovera[temp4][3] = svbovera[temp4][1] * (((svbovera[temp4][1] * (1 - svbovera[temp4][1])) / svbovera[temp4][2]) - 1);
      svbovera[temp4][4] = (1 - svbovera[temp4][1]) * (((svbovera[temp4][1] * (1 - svbovera[temp4][1])) / svbovera[temp4][2]) - 1);
      //      svomega3[temp4][3] = svomega3[temp4][1]*(((svomega3[temp4][1]*(1-svomega3[temp4][1]))/svomega3[temp4][2])-1);
      //      svomega3[temp4][4] = (1-svomega3[temp4][1])*(((svomega3[temp4][1]*(1-svomega3[temp4][1]))/svomega3[temp4][2])-1);
      neighborhood[temp4][2] = pow(neighborhood[temp4][2], 0.5);
      neighborhood[temp4][4] = pow(neighborhood[temp4][4], 0.5);
      neighborhood[temp4][6] = pow(neighborhood[temp4][6], 0.5);
      svbovera[temp4][2] = pow(svbovera[temp4][2], 0.5);
      svschmid[temp4][2] = pow(svschmid[temp4][2], 0.5);
      //      svomega3[temp4][2] = pow(svomega3[temp4][2],0.5);
    }
  }
  sdvol = sdvol / actualgrains;
  sdlnvol = sdlnvol / actualgrains;
  sdbovera = sdbovera / actualgrains;
  sddiam = sddiam / actualgrains;
  sdlogdiam = sdlogdiam / actualgrains;
  sddiam2 = sddiam2 / neighcount;
  sdschmid = sdschmid / actualgrains;
  //  sdomega3 = sdomega3/actualgrains;
  //  double volvar = sdvol;
  //  double vollnvar = sdlnvol;
  double boveravar = sdbovera;
  //  double diamvar = sddiam;
  //  double logdiamvar = sdlogdiam;
  //  double diamvar2 = sddiam2;
  double schmidvar = sdschmid;
  //  double omega3var = sdomega3;
  //  double pbovera = avgbovera*(((avgbovera*(1-avgbovera))/boveravar)-1);
  //  double qbovera = (1-avgbovera)*(((avgbovera*(1-avgbovera))/boveravar)-1);
  sdvol = pow(sdvol, 0.5);
  sdlnvol = pow(sdlnvol, 0.5);
  sdbovera = pow(sdbovera, 0.5);
  sddiam = pow(sddiam, 0.5);
  sdlogdiam = pow(sdlogdiam, 0.5);
  sddiam2 = pow(sddiam2, 0.5);
  sdschmid = pow(sdschmid, 0.5);
  //  sdomega3 = pow(sdomega3,0.5);
  double svboveracr = 0;
  double svschmidcr = 0;
  //  double svomega3cr = 0;
  for (int temp5 = 0; temp5 < numbins; temp5++)
  {
    svboveracr = svboveracr + (svbovera[temp5][0] * ((svbovera[temp5][1] - avgbovera) * (svbovera[temp5][1] - avgbovera)));
    svschmidcr = svschmidcr + (svschmid[temp5][0] * ((svschmid[temp5][1] - avgschmid) * (svschmid[temp5][1] - avgschmid)));
    //    svomega3cr = svomega3cr + (svomega3[temp5][0]*((svomega3[temp5][1]-avgomega3)*(svomega3[temp5][1]-avgomega3)));
  }
  svboveracr = svboveracr / (actualgrains * boveravar);
  svschmidcr = svschmidcr / (actualgrains * schmidvar);
  //  svomega3cr = svomega3cr/(actualgrains*omega3var);


  retErr = h5io->writeVolumeStats(maxdiameter, mindiameter, 1.0, avglogdiam, sdlogdiam, svbovera, svcovera, svcoverb, neighborhoodfit, svomega3);

  return retErr;
}

void ReconstructionFunc::deformation_stats(const std::string &filename)
{
  ofstream outFile;
  double avgkm = 0;
  double avggam = 0;
  double avgiq = 0;
  double avggbdist = 0;
  double avgtjdist = 0;
  double avgqpdist = 0;
  double avgsf = 0;
  double avgsfmm = 0;
  double km, iq, gbdist, tjdist, qpdist, sf, sf2, sfmm, gam;
  int nearestneighbor, gname, gname2;
  double gbvkm[20][2];
  double gbvgam[20][2];
  double tjvkm[20][2];
  double tjvgam[20][2];
  double qpvkm[20][2];
  double qpvgam[20][2];
  double iqvkm[20][2];
  double iqvgam[20][2];
  double sfvkm[20][2];
  double sfvgam[20][2];
  double sfmmvkm[20][2];
  double sfmmvgam[20][2];
  int kmbin, gambin;
  int actualpoints = 0;
  for (int i = 0; i < 20; i++)
  {
    for (int j = 0; j < 2; j++)
    {
      gbvkm[i][j] = 0;
      gbvgam[i][j] = 0;
      tjvkm[i][j] = 0;
      tjvgam[i][j] = 0;
      qpvkm[i][j] = 0;
      qpvgam[i][j] = 0;
      iqvkm[i][j] = 0;
      iqvgam[i][j] = 0;
      sfvkm[i][j] = 0;
      sfvgam[i][j] = 0;
      sfmmvkm[i][j] = 0;
      sfmmvgam[i][j] = 0;
    }
  }
  for (int i = 0; i < totalpoints; i++)
  {
    if (voxels[i].unassigned != 1)
    {
      km = voxels[i].kernelmisorientation;
      gam = voxels[i].grainmisorientation;
      iq = voxels[i].imagequality;
      gbdist = voxels[i].nearestneighbordistance[0];
      tjdist = voxels[i].nearestneighbordistance[1];
      qpdist = voxels[i].nearestneighbordistance[2];
      gname = voxels[i].grainname;
      nearestneighbor = voxels[i].nearestneighbor[0];
      gname2 = voxels[nearestneighbor].neighborlist->at(0);
      sf = m_Grains[gname].schmidfactor;
      sf2 = m_Grains[gname2].schmidfactor;
      sfmm = sf / sf2;
      avgkm = avgkm + km;
      avggam = avggam + gam;
      avgiq = avgiq + iq;
      avggbdist = avggbdist + gbdist;
      avgtjdist = avgtjdist + tjdist;
      avgqpdist = avgqpdist + qpdist;
      avgsf = avgsf + sf;
      avgsfmm = avgsfmm + sfmm;
      actualpoints++;
    }
  }
  avgkm = avgkm / double(actualpoints);
  avggam = avggam / double(actualpoints);
  avgiq = avgiq / double(actualpoints);
  avggbdist = avggbdist / double(actualpoints);
  avgtjdist = avgtjdist / double(actualpoints);
  avgqpdist = avgqpdist / double(actualpoints);
  avgsf = avgsf / double(actualpoints);
  avgsfmm = avgsfmm / double(actualpoints);
  for (int i = 0; i < totalpoints; i++)
  {
    if (voxels[i].unassigned != 1)
    {
      km = voxels[i].kernelmisorientation;
      gam = voxels[i].grainmisorientation;
      iq = voxels[i].imagequality;
      gbdist = voxels[i].nearestneighbordistance[0];
      tjdist = voxels[i].nearestneighbordistance[1];
      qpdist = voxels[i].nearestneighbordistance[2];
      gname = voxels[i].grainname;
      nearestneighbor = voxels[i].nearestneighbor[0];
      gname2 = voxels[nearestneighbor].neighborlist->at(0);
      sf = m_Grains[gname].schmidfactor;
      sf2 = m_Grains[gname2].schmidfactor;
      sfmm = sf / sf2;
      kmbin = int(((km / avgkm)) / 0.2);
      gambin = int(((gam / avggam)) / 0.2);
      if (kmbin < 0) kmbin = 0;
      if (kmbin > 19) kmbin = 19;
      if (gambin < 0) gambin = 0;
      if (gambin > 19) gambin = 19;
      gbvkm[kmbin][0]++;
      gbvkm[kmbin][1] = gbvkm[kmbin][1] + gbdist;
      gbvgam[gambin][0]++;
      gbvgam[gambin][1] = gbvgam[gambin][1] + gbdist;
      tjvkm[kmbin][0]++;
      tjvkm[kmbin][1] = tjvkm[kmbin][1] + tjdist;
      tjvgam[gambin][0]++;
      tjvgam[gambin][1] = tjvgam[gambin][1] + tjdist;
      qpvkm[kmbin][0]++;
      qpvkm[kmbin][1] = qpvkm[kmbin][1] + qpdist;
      qpvgam[gambin][0]++;
      qpvgam[gambin][1] = qpvgam[gambin][1] + qpdist;
      iqvkm[kmbin][0]++;
      iqvkm[kmbin][1] = iqvkm[kmbin][1] + iq;
      iqvgam[gambin][0]++;
      iqvgam[gambin][1] = iqvgam[gambin][1] + iq;
      sfvkm[kmbin][0]++;
      sfvkm[kmbin][1] = sfvkm[kmbin][1] + sf;
      sfvgam[gambin][0]++;
      sfvgam[gambin][1] = sfvgam[gambin][1] + sf;
      sfmmvkm[kmbin][0]++;
      sfmmvkm[kmbin][1] = sfmmvkm[kmbin][1] + sfmm;
      sfmmvgam[gambin][0]++;
      sfmmvgam[gambin][1] = sfmmvgam[gambin][1] + sfmm;
    }
  }
  outFile.open(filename.c_str());
  outFile << "Kernel Misorientation Data" << endl;
  outFile << "GB		TJ		QP		IQ		SF		SF" << endl;
  for (int i = 0; i < 20; i++)
  {
    if (gbvkm[i][0] > 0) gbvkm[i][1] = gbvkm[i][1] / gbvkm[i][0];
    if (tjvkm[i][0] > 0) tjvkm[i][1] = tjvkm[i][1] / tjvkm[i][0];
    if (qpvkm[i][0] > 0) qpvkm[i][1] = qpvkm[i][1] / qpvkm[i][0];
    if (iqvkm[i][0] > 0) iqvkm[i][1] = iqvkm[i][1] / iqvkm[i][0];
    if (sfvkm[i][0] > 0) sfvkm[i][1] = sfvkm[i][1] / sfvkm[i][0];
    if (sfmmvkm[i][0] > 0) sfmmvkm[i][1] = sfmmvkm[i][1] / sfmmvkm[i][0];
    outFile << gbvkm[i][0] << "	" << gbvkm[i][1] / avggbdist << "	" << tjvkm[i][0] << "	" << tjvkm[i][1] / avgtjdist << "	" << qpvkm[i][0] << "	"
        << qpvkm[i][1] / avgqpdist << "	" << iqvkm[i][0] << "	" << iqvkm[i][1] / avgiq << "	" << sfvkm[i][0] << "	" << sfvkm[i][1] << "	" << sfmmvkm[i][0]
        << "	" << sfmmvkm[i][1] << endl;
  }
  outFile << "Grain Average Misorientation Data" << endl;
  outFile << "GB		TJ		QP		IQ		SF		SF" << endl;
  for (int i = 0; i < 20; i++)
  {
    if (gbvgam[i][0] > 0) gbvgam[i][1] = gbvgam[i][1] / gbvgam[i][0];
    if (tjvgam[i][0] > 0) tjvgam[i][1] = tjvgam[i][1] / tjvgam[i][0];
    if (qpvgam[i][0] > 0) qpvgam[i][1] = qpvgam[i][1] / qpvgam[i][0];
    if (iqvgam[i][0] > 0) iqvgam[i][1] = iqvgam[i][1] / iqvgam[i][0];
    if (sfvgam[i][0] > 0) sfvgam[i][1] = sfvgam[i][1] / sfvgam[i][0];
    if (sfmmvgam[i][0] > 0) sfmmvgam[i][1] = sfmmvgam[i][1] / sfmmvgam[i][0];
    outFile << gbvgam[i][0] << "	" << gbvgam[i][1] / avggbdist << "	" << tjvgam[i][0] << "	" << tjvgam[i][1] / avgtjdist << "	" << qpvgam[i][0] << "	"
        << qpvgam[i][1] / avgqpdist << "	" << iqvgam[i][0] << "	" << iqvgam[i][1] / avgiq << "	" << sfvgam[i][0] << "	" << sfvgam[i][1] << "	"
        << sfmmvgam[i][0] << "	" << sfmmvgam[i][1] << endl;
  }
  outFile.close();
}



void ReconstructionFunc::write_graindata(const std::string &graindataFile)
{
  vector<int >* nlist;
  ofstream outFile;
  outFile.open(graindataFile.c_str());
  outFile << numgrains << endl;
  outFile << "Grain ID	Euler1	Euler2	Euler3	Equiv. Diameter	Grain Avg. Disorientation	Surface Grain	No. Neighbors" << endl;
  for (int i = 1; i < numgrains; i++)
  {
    double diameter = m_Grains[i].equivdiameter;
    int onsurface = m_Grains[i].surfacegrain;
    double avgmiso = m_Grains[i].averagemisorientation;
    nlist = m_Grains[i].neighborlist;
    int nucleus = m_Grains[i].nucleus;
    outFile << i << "	" << voxels[nucleus].euler1 << "	" << voxels[nucleus].euler2 << "	" << voxels[nucleus].euler3 << "	" << diameter << "	" << avgmiso << "	"
        << onsurface << "	" << nlist->size() << "	";
    outFile << endl;
  }
  outFile.close();

}

void ReconstructionFunc::write_grains(const std::string &outputdir)
{
  std::stringstream ss;
  ss.setf(std::ios::fixed);
  ss.fill('0');

  std::ofstream outFile;

  vector<int >* vlist = NULL;
  vector<int > plist(((xpoints + 1) * (ypoints + 1) * (zpoints + 1)), 0);
  int pcount = 0;
  int ocol, orow, oplane;
  int col, row, plane;
  int vid, pid;
  for (int i = 1; i < numgrains; i++)
  {
    ss.str("");
    ss << outputdir << MXADir::Separator << "Grain_" << std::setw(5) << i << ".vtk";

    outFile.open(ss.str().c_str(), std::ios::trunc);
    outFile << "# vtk DataFile Version 2.0" << endl;
    outFile << "data set from FFT2dx_GB" << endl;
    outFile << "ASCII" << endl;
    outFile << "DATASET UNSTRUCTURED_GRID" << endl;
    if (NULL == m_Grains[i].voxellist)
    {
      m_Grains[i].voxellist = new std::vector<int >;
    }
    vlist = m_Grains[i].voxellist;
    pcount = 0;
    for (std::vector<int >::size_type j = 0; j < vlist->size(); j++)
    {
      vid = vlist->at(j);
      ocol = vid % xpoints;
      orow = (vid / xpoints) % ypoints;
      oplane = vid / (xpoints * ypoints);
      for (int k = 0; k < 8; k++)
      {
        if (k == 0) col = ocol, row = orow, plane = oplane;
        if (k == 1) col = ocol + 1, row = orow, plane = oplane;
        if (k == 2) col = ocol, row = orow + 1, plane = oplane;
        if (k == 3) col = ocol + 1, row = orow + 1, plane = oplane;
        if (k == 4) col = ocol, row = orow, plane = oplane + 1;
        if (k == 5) col = ocol + 1, row = orow, plane = oplane + 1;
        if (k == 6) col = ocol, row = orow + 1, plane = oplane + 1;
        if (k == 7) col = ocol + 1, row = orow + 1, plane = oplane + 1;
        pid = (plane * (xpoints + 1) * (ypoints + 1)) + (row * (xpoints + 1)) + col;
        if (plist[pid] == 0)
        {
          plist[pid] = pcount;
          pcount++;
        }
      }
    }
    outFile << "POINTS " << pcount << " float" << endl;
    pcount = 0;
    plist.clear();
    plist.resize(((xpoints + 1) * (ypoints + 1) * (zpoints + 1)), 0);
    for (std::vector<int >::size_type j = 0; j < vlist->size(); j++)
    {
      vid = vlist->at(j);
      ocol = vid % xpoints;
      orow = (vid / xpoints) % ypoints;
      oplane = vid / (xpoints * ypoints);
      for (int k = 0; k < 8; k++)
      {
        if (k == 0) col = ocol, row = orow, plane = oplane;
        if (k == 1) col = ocol + 1, row = orow, plane = oplane;
        if (k == 2) col = ocol, row = orow + 1, plane = oplane;
        if (k == 3) col = ocol + 1, row = orow + 1, plane = oplane;
        if (k == 4) col = ocol, row = orow, plane = oplane + 1;
        if (k == 5) col = ocol + 1, row = orow, plane = oplane + 1;
        if (k == 6) col = ocol, row = orow + 1, plane = oplane + 1;
        if (k == 7) col = ocol + 1, row = orow + 1, plane = oplane + 1;
        pid = (plane * (xpoints + 1) * (ypoints + 1)) + (row * (xpoints + 1)) + col;
        if (plist[pid] == 0)
        {
          plist[pid] = pcount;
          pcount++;
          outFile << (col * resx) << "	" << (row * resy) << "	" << (plane * resz) << endl;
        }
      }
    }
    outFile << endl;
    outFile << "CELLS " << vlist->size() << " " << vlist->size() * 9 << endl;
    for (std::vector<int >::size_type j = 0; j < vlist->size(); j++)
    {
      vid = vlist->at(j);
      ocol = vid % xpoints;
      orow = (vid / xpoints) % ypoints;
      oplane = vid / (xpoints * ypoints);
      outFile << "8	";
      for (int k = 0; k < 8; k++)
      {
        if (k == 0) col = ocol, row = orow, plane = oplane;
        if (k == 1) col = ocol + 1, row = orow, plane = oplane;
        if (k == 2) col = ocol, row = orow + 1, plane = oplane;
        if (k == 3) col = ocol + 1, row = orow + 1, plane = oplane;
        if (k == 4) col = ocol, row = orow, plane = oplane + 1;
        if (k == 5) col = ocol + 1, row = orow, plane = oplane + 1;
        if (k == 6) col = ocol, row = orow + 1, plane = oplane + 1;
        if (k == 7) col = ocol + 1, row = orow + 1, plane = oplane + 1;
        pid = (plane * (xpoints + 1) * (ypoints + 1)) + (row * (xpoints + 1)) + col;
        outFile << plist[pid] << "	";
      }
      outFile << endl;
    }
    outFile << endl;
    outFile << "CELL_TYPES " << vlist->size() << endl;
    for (std::vector<int >::size_type j = 0; j < vlist->size(); j++)
    {
      outFile << "11" << endl;
    }
    outFile << endl;
    outFile << "CELL_DATA " << vlist->size() << endl;
    outFile << "SCALARS GrainID int" << endl;
    outFile << "LOOKUP_TABLE default" << endl;
    for (std::vector<int >::size_type j = 0; j < vlist->size(); j++)
    {
      vid = vlist->at(j);
      outFile << voxels[vid].grainname << endl;
    }
    outFile << endl;
    outFile << "SCALARS KernelAvgDisorientation float" << endl;
    outFile << "LOOKUP_TABLE default" << endl;
    for (std::vector<int >::size_type j = 0; j < vlist->size(); j++)
    {
      vid = vlist->at(j);
      outFile << voxels[vid].kernelmisorientation << endl;
    }
    outFile << endl;
    outFile << "SCALARS GrainAvgDisorientation float" << endl;
    outFile << "LOOKUP_TABLE default" << endl;
    for (std::vector<int >::size_type j = 0; j < vlist->size(); j++)
    {
      vid = vlist->at(j);
      outFile << voxels[vid].grainmisorientation << endl;
    }
    outFile << endl;
    outFile << "SCALARS ImageQuality float" << endl;
    outFile << "LOOKUP_TABLE default" << endl;
    for (std::vector<int >::size_type j = 0; j < vlist->size(); j++)
    {
      vid = vlist->at(j);
      outFile << voxels[vid].imagequality << endl;
    }
    outFile << endl;
    outFile << "SCALARS SchmidFactor float" << endl;
    outFile << "LOOKUP_TABLE default" << endl;
    for (std::vector<int >::size_type j = 0; j < vlist->size(); j++)
    {
      outFile << m_Grains[i].schmidfactor << endl;
    }
    outFile.close();
    plist.clear();
    plist.resize(((xpoints + 1) * (ypoints + 1) * (zpoints + 1)), 0);
  }
}

double ReconstructionFunc::gamma(double x)
{
  int i, k, m;
  double ga, gr, r, z;

  static double g[] =
  {
  1.0,
  0.5772156649015329,
  -0.6558780715202538,
  -0.420026350340952e-1,
  0.1665386113822915,
  -0.421977345555443e-1,
  -0.9621971527877e-2,
  0.7218943246663e-2,
  -0.11651675918591e-2,
  -0.2152416741149e-3,
  0.1280502823882e-3,
  -0.201348547807e-4,
  -0.12504934821e-5,
  0.1133027232e-5,
  -0.2056338417e-6,
  0.6116095e-8,
  0.50020075e-8,
  -0.11812746e-8,
  0.1043427e-9,
  0.77823e-11,
  -0.36968e-11,
  0.51e-12,
  -0.206e-13,
  -0.54e-14,
  0.14e-14 };

  if (x > 171.0) return 1e308; // This value is an overflow flag.
  if (x == (int)x)
  {
    if (x > 0.0)
    {
      ga = 1.0; // use factorial
      for (i = 2; i < x; i++)
      {
        ga *= i;
      }
    }
    else ga = 1e308;
  }
  else
  {
    if (fabs(x) > 1.0)
    {
      z = fabs(x);
      m = (int)z;
      r = 1.0;
      for (k = 1; k <= m; k++)
      {
        r *= (z - k);
      }
      z -= m;
    }
    else z = x;
    gr = g[24];
    for (k = 23; k >= 0; k--)
    {
      gr = gr * z + g[k];
    }
    ga = 1.0 / (gr * z);
    if (fabs(x) > 1.0)
    {
      ga *= r;
      if (x < 0.0)
      {
        ga = -1 * m_pi / (x * ga * sin(m_pi * x));
      }
    }
  }
  return ga;
}<|MERGE_RESOLUTION|>--- conflicted
+++ resolved
@@ -1021,7 +1021,6 @@
   int newname;
   for (int i = 0; i < totalpoints; ++i)
   {
-<<<<<<< HEAD
     mergedname = mergedgnames[gnames[i]];
 	while(mergedgnames[mergedname] != mergedname)
 	{
@@ -1033,13 +1032,6 @@
 		int stop = 0;
 	}
     voxels[i].grainname = newname;
-=======
-    voxels[i].grainname = newgnames[mergedgnames[gnames[i]]];
-	  if(newgnames[mergedgnames[gnames[i]]] > goodgraincount)
-	  {
-		  int stop = 0;
-	  }
->>>>>>> 5c815bef
   }
   m_Grains.resize(goodgraincount);
   goodgraincount = remove_smallgrains(goodgraincount);
@@ -2081,12 +2073,6 @@
   totalsurfacearea = 0;
   int surfacegrain = 1;
   int nListSize = 100;
-<<<<<<< HEAD
-=======
-  std::vector<int> vnlist(6, -1);
-  std::vector<int>* nlist;
-  std::vector<double>* nsalist;
->>>>>>> 5c815bef
   // Copy all the grain names into a densly packed array
   int* gnames = new int[totalpoints];
   int* gcounts = new int[numgrains];
@@ -2103,24 +2089,15 @@
   }
   for (int i = 0; i < numgrains; i++)
   {
-<<<<<<< HEAD
     m_Grains[i].numneighbors = 0;
-	if(m_Grains[i].neighborlist == NULL) m_Grains[i].neighborlist = new std::vector<int >(nListSize,-1);
-	else m_Grains[i].neighborlist->resize(nListSize,-1);
-	if(m_Grains[i].neighborsurfarealist == NULL) m_Grains[i].neighborsurfarealist = new std::vector<double >(nListSize,1);
-	else m_Grains[i].neighborsurfarealist->resize(nListSize,1);
-=======
-    Grain& grain = m_Grains[i];
-    grain.numneighbors = 0;
-    if (grain.neighborlist != NULL) { delete grain.neighborlist; }
-    grain.neighborlist = new std::vector<int>(nListSize,-1);
-    if (grain.neighborsurfarealist != NULL) { delete grain.neighborsurfarealist; }
-    grain.neighborsurfarealist = new std::vector<double>(nListSize,-1);
->>>>>>> 5c815bef
+    if (m_Grains[i].neighborlist != NULL) { delete m_Grains[i].neighborlist; }
+    m_Grains[i].neighborlist = new std::vector<int>(nListSize,-1);
+    if (m_Grains[i].neighborsurfarealist != NULL) { delete m_Grains[i].neighborsurfarealist; }
+    m_Grains[i].neighborsurfarealist = new std::vector<double>(nListSize,-1);
     for(int j=0;j<3;j++)
-	  {
-		  grain.neighbordistfunc[j] = 0;
-	  }
+	{
+		  m_Grains[i].neighbordistfunc[j] = 0;
+	}
   }
   for (int j = 0; j < (xpoints * ypoints * zpoints); j++)
   {
@@ -2168,12 +2145,6 @@
       voxels[j].neighborlist->erase(newend, voxels[j].neighborlist->end());
       voxels[j].neighborlist->erase(std::remove(voxels[j].neighborlist->begin(), voxels[j].neighborlist->end(), -1), voxels[j].neighborlist->end());
       voxels[j].surfacevoxel = onsurf;
-<<<<<<< HEAD
-=======
-      if (voxels[j].neighborlist != NULL) { delete voxels[j].neighborlist; }
-      voxels[j].neighborlist = new std::vector<int>(vnlist.size());
-      voxels[j].neighborlist->swap(vnlist);
->>>>>>> 5c815bef
     }
     if (voxels[j].neighborlist->size() >= 3) voxels[j].nearestneighbordistance[0] = 0.5 * resx, voxels[j].nearestneighbordistance[1] = 0.5 * resx, voxels[j].nearestneighbordistance[2]
         = 0.5 * resx, voxels[j].nearestneighbor[0] = j, voxels[j].nearestneighbor[1] = j, voxels[j].nearestneighbor[2] = j;
@@ -2188,71 +2159,26 @@
   vector<int> nlistcopy;
   for (int i = 1; i < numgrains; i++)
   {
-<<<<<<< HEAD
     vector<int >::iterator newend;
     sort(m_Grains[i].neighborlist->begin(), m_Grains[i].neighborlist->end());
     nlistcopy = m_Grains[i].neighborlist;
     newend = unique(m_Grains[i].neighborlist->begin(), m_Grains[i].neighborlist->end());
     m_Grains[i].neighborlist->erase(newend, m_Grains[i].neighborlist->end());
     m_Grains[i].neighborlist->erase(std::remove(m_Grains[i].neighborlist->begin(), m_Grains[i].neighborlist->end(), -1), m_Grains[i].neighborlist->end());
-=======
-    Grain& grain = m_Grains[i];
-    nlist = grain.neighborlist;
-    nsalist = grain.neighborsurfarealist;
-    vector<int>::iterator newend;
-    sort(nlist->begin(), nlist->end());
-    nlistcopy.assign(nlist->begin(), nlist->end() );
-    newend = unique(nlist->begin(), nlist->end());
-    nlist->erase(newend, nlist->end());
-    nlist->erase(std::remove(nlist->begin(), nlist->end(), -1), nlist->end());
->>>>>>> 5c815bef
     //	nlist->erase(std::remove(nlist->begin(),nlist->end(),0),nlist->end());
     int numneighs = int(m_Grains[i].neighborlist->size());
     for (int j = 0; j < numneighs; j++)
     {
-<<<<<<< HEAD
       int neigh = m_Grains[i].neighborlist->at(j);
       int number = std::count(nlistcopy->begin(), nlistcopy->end(), neigh);
       double area = number * resx * resx;
       m_Grains[i].neighborsurfarealist->at(j) = area;
       if (m_Grains[i].surfacegrain == 0 && (neigh > i || m_Grains[neigh].surfacegrain == 1))
-=======
-      int neigh = nlist->at(j);
-      int number = std::count(nlistcopy.begin(), nlistcopy.end(), neigh);
-      double area = number * resx * resx;
-
-      //CHECKME: Mike G - the 'j' index can be outside the range for the nsalist
-      // vector so I put in this check but not sure what should be included in
-      // if statement?
-      if (j < nsalist->size())
-      {
-        nsalist->at(j) = area;
-      }
-      if (grain.surfacegrain == 0 && (neigh > i || m_Grains[neigh].surfacegrain == 1))
->>>>>>> 5c815bef
       {
         totalsurfacearea = totalsurfacearea + area;
       }
     }
-<<<<<<< HEAD
     m_Grains[i].numneighbors = numneighs;
-=======
-    //CHECKME: Mike G - None of this is needed as we are dealing with pointers so
-    // above when you do 'vector<int >* nlist = m_Grains[i].neighborlist;' you are
-    // getting the direct pointer to the vector and storing it in the local pointer
-    // 'nlist'. Then anything you do to 'nlist' if effectively doing the same thing
-    // to m_Grains[i].neighborlist. You are also creating a memory leak because
-    // you use the 'new' operator to create a new vector object and then replace
-    // it with the original pointer without cleaning up the pointer you just created
-    // None of the code between the #if 0 / #endif _should_ be needed.
-    grain.numneighbors = numneighs;
-#if 0
-    m_Grains[i].neighborlist = new std::vector<int >(numneighs);
-    m_Grains[i].neighborlist = nlist;
-    m_Grains[i].neighborsurfarealist = new std::vector<double >(numneighs);
-    m_Grains[i].neighborsurfarealist = nsalist;
-#endif
->>>>>>> 5c815bef
   }
 
   if (m_Grains[1].equivdiameter != 0)
@@ -3215,31 +3141,15 @@
           misobin[mbin] = misobin[mbin] + (nsa / totalsurfacearea);
       }
     }
-<<<<<<< HEAD
 	if (m_Grains[i].neighborlist->size() > 0)
 	{
       int micbin = int((double(microcount) / double(m_Grains[i].neighborlist->size())) / 0.1);
       microbin[micbin]++;
-=======
-    //CHECKME: Mike G - It is possible for size and/or microcount to be Zero
-    // which causes 'micbin' to be the maximum integer which is probably not
-    // what you want. Please check the if statement to make sure you agree
-    // with the code that I have inserted.
-    if (microcount != 0 && size != 0) {
-      int micbin = int((double(microcount) / double(size)) / 0.1);
-      if (micbin < 10) {
-        microbin[micbin]++;
-      }
->>>>>>> 5c815bef
     }
   }
   h5io->writeMisorientationBinsData(misobin, nummisobins);
   h5io->writeMicroTextureData(microbin, 10, numgrains);
-<<<<<<< HEAD
   delete[] misobin;
-=======
-
->>>>>>> 5c815bef
 }
 
 void ReconstructionFunc::find_colors()
