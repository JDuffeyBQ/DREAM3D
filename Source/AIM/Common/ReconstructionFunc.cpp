--- conflicted
+++ resolved
@@ -288,15 +288,10 @@
          q2[2] = voxels[neighbor].quat[2];
          q2[3] = voxels[neighbor].quat[3];
          q2[4] = voxels[neighbor].quat[4];
-<<<<<<< HEAD
+
 	   if(crystruct == AIM::Reconstruction::Hexagonal) w = getmisoquathexagonal(misorientationtolerance,q1,q2,n1,n2,n3);
 	   if(crystruct == AIM::Reconstruction::Cubic) w = getmisoquatcubic(misorientationtolerance,q1,q2,n1,n2,n3);
-         if (w < 3.0)
-=======
-		 if(crystruct == 1) w = getmisoquathexagonal(misorientationtolerance,q1,q2,n1,n2,n3);
-		 if(crystruct == 2) w = getmisoquatcubic(misorientationtolerance,q1,q2,n1,n2,n3);
          if (w < misorientationtolerance)
->>>>>>> 7f4174fc
          {
              voxels[neighbor].grainname = -2;
 //             voxelslist[size] = neighbor;
