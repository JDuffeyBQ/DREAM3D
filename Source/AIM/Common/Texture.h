/* ============================================================================
 * Copyright (c) 2010, Michael A. Jackson (BlueQuartz Software)
 * Copyright (c) 2010, Dr. Michael A. Grober (US Air Force Research Laboratories
 * All rights reserved.
 *
 * Redistribution and use in source and binary forms, with or without modification,
 * are permitted provided that the following conditions are met:
 *
 * Redistributions of source code must retain the above copyright notice, this
 * list of conditions and the following disclaimer.
 *
 * Redistributions in binary form must reproduce the above copyright notice, this
 * list of conditions and the following disclaimer in the documentation and/or
 * other materials provided with the distribution.
 *
 * Neither the name of Michael A. Jackson nor the names of its contributors may
 * be used to endorse or promote products derived from this software without
 * specific prior written permission.
 *
 * THIS SOFTWARE IS PROVIDED BY THE COPYRIGHT HOLDERS AND CONTRIBUTORS "AS IS"
 * AND ANY EXPRESS OR IMPLIED WARRANTIES, INCLUDING, BUT NOT LIMITED TO, THE
 * IMPLIED WARRANTIES OF MERCHANTABILITY AND FITNESS FOR A PARTICULAR PURPOSE ARE
 * DISCLAIMED. IN NO EVENT SHALL THE COPYRIGHT HOLDER OR CONTRIBUTORS BE LIABLE
 * FOR ANY DIRECT, INDIRECT, INCIDENTAL, SPECIAL, EXEMPLARY, OR CONSEQUENTIAL
 * DAMAGES (INCLUDING, BUT NOT LIMITED TO, PROCUREMENT OF SUBSTITUTE GOODS OR
 * SERVICES; LOSS OF USE, DATA, OR PROFITS; OR BUSINESS INTERRUPTION) HOWEVER
 * CAUSED AND ON ANY THEORY OF LIABILITY, WHETHER IN CONTRACT, STRICT LIABILITY,
 * OR TORT (INCLUDING NEGLIGENCE OR OTHERWISE) ARISING IN ANY WAY OUT OF THE
 * USE OF THIS SOFTWARE, EVEN IF ADVISED OF THE POSSIBILITY OF SUCH DAMAGE.
 * ~~~~~~~~~~~~~~~~~~~~~~~~~~~~~~~~~~~~~~~~~~~~~~~~~~~~~~~~~~~~~~~~~~~~~~~~~~ */

#ifndef TEXTURE_H_
#define TEXTURE_H_

#include <vector>
#include "MXA/MXATypes.h"
#include "MXA/Common/LogTime.h"
#include "AIM/Common/AIMCommonConfiguration.h"
#include "AIM/Common/AIMMath.h"
#include "AIM/Common/MisorientationCalculations.h"

/**
 * @class Texture Texture.h AIM/Common/Texture.h
 * @brief This class holds default data for Orientation Distribution Function
 * calculations that the AIMRepresentation package will perform.
 * @author Michael A. Jackson for BlueQuartz Software
 * @author Micharl A. Groeber for US Air Force Research Laboratory
 * @date Feb 1, 2011
 * @version 1.0
 */

class AIMCOMMON_EXPORT Texture
{
  public:

  virtual ~Texture();

#if 0
  const static size_t Count;
  const static double Values[AIM_TEXTURE_COUNT][3];
  const static char* Names[AIM_TEXTURE_COUNT];
  const static double Weights[AIM_TEXTURE_COUNT];
  const static double Sigmas[AIM_TEXTURE_COUNT];

#endif
  /**
   * @brief This will calculate ODF data based on an array of weights that are
   * passed in and a Cubic Crystal Structure. This is templated on the container
   * type that holds the data. Containers that adhere to the STL Vector API
   * should be usable. QVector falls into this category. The input data for the
   * euler angles is in Columnar fashion instead of row major format.
   * @param e1s The first euler angles
   * @param e2s The second euler angles
   * @param e3s The third euler angles
   * @param weights Array of weights values.
   * @param sigmas Array of sigma values.
   * @param normalize Should the ODF data be normalized by the totalWeight value
   * before returning.
   * @param odf (OUT) The ODF data that is generated from this function.
   * @param totalweight (OUT) The TotalWeight value that is also calculated
   */
  template<typename T>
  static void calculateCubicODFData(T e1s, T e2s, T e3s, T weights, T sigmas,
      bool normalize, T &odf, double &totalweight)
  {
 //   double randomWeight = 1.0;
    int *TextureBins;
    TextureBins = new int[weights.size()];
    static const size_t odfsize = 5832;
    double degtorad = M_PI/180.0;
    double addweight = 0;
    odf.resize(odfsize);
    size_t ea1bin, ea2bin, ea3bin;
    size_t bin, addbin;
    size_t bin1, bin2, bin3;
    size_t addbin1, addbin2, addbin3;
    double dist, fraction;
    double rmag, angle;
    double r1, r2, r3;
    double h1, h2, h3;
    double dim1 = 2*pow((0.75 * ((M_PI / 4.0) - sin((M_PI / 4.0)))), (1.0 / 3.0));
    double dim2 = 2*pow((0.75 * ((M_PI / 4.0) - sin((M_PI / 4.0)))), (1.0 / 3.0));
    double dim3 = 2*pow((0.75 * ((M_PI / 4.0) - sin((M_PI / 4.0)))), (1.0 / 3.0));
    double tan_term = 0.0;
    double sin_term = 0.0;
    double cos_term1 = 0.0;
    double cos_term2 = 0.0;
    double hTmp = 0.0;

    for (typename T::size_type i = 0; i < e1s.size(); i++)
    {
      tan_term = tan(e2s[i]*degtorad/2);
      sin_term = sin((e1s[i]*degtorad-e3s[i]*degtorad)/2);
      cos_term1 = cos((e1s[i]*degtorad+e3s[i]*degtorad)/2);
      cos_term2 = cos((e1s[i]*degtorad-e3s[i]*degtorad)/2);

      r1 = tan_term * cos_term2 / cos_term1;
      r2 = tan_term * sin_term / cos_term1;
      r3 = tan((e1s[i]*degtorad+e3s[i]*degtorad)/2);
      MisorientationCalculations::getFZRodCubic(r1, r2, r3);
      rmag = pow((r1 * r1 + r2 * r2 + r3 * r3), 0.5);
      angle = 2.0 * atan(rmag);
      hTmp = pow(((3.0 / 4.0) * (angle - sin(angle))), (1.0 / 3.0));
      h1 = hTmp * (r1 / rmag);
      h2 = hTmp * (r2 / rmag);
      h3 = hTmp * (r3 / rmag);
      if (angle == 0) h1 = 0.0, h2 = 0.0, h3 = 0.0;
      ea1bin = int((h1 + (dim1 / 2.0)) * 18.0 / dim1);
      ea2bin = int((h2 + (dim1 / 2.0)) * 18.0 / dim2);
      ea3bin = int((h3 + (dim1 / 2.0)) * 18.0 / dim3);
      if (ea1bin >= 18) ea1bin = 17;
      if (ea2bin >= 18) ea2bin = 17;
      if (ea3bin >= 18) ea3bin = 17;
      bin = (ea3bin * 18 * 18) + (ea2bin * 18) + (ea1bin);
      TextureBins[i] = static_cast<int>(bin);
    }

    for (size_t i = 0; i < odfsize; i++)
    {
      odf[i] = 0.0;
    }
    for (typename T::size_type i = 0; i < weights.size(); i++)
    {
      bin = TextureBins[i];
      bin1 = bin % 18;
      bin2 = (bin / 18) % 18;
      bin3 = bin / (18 * 18);
      for (double j = -sigmas[i]; j <= sigmas[i]; j++)
      {
        double jsqrd = j*j;
        for (double k = -sigmas[i]; k <= sigmas[i]; k++)
        {
          double ksqrd = k*k;
          for (double l = -sigmas[i]; l <= sigmas[i]; l++)
          {
            double lsqrd = l*l;
            addbin1 = bin1 + static_cast<size_t>(j);
            addbin2 = bin2 + static_cast<size_t>(k);
            addbin3 = bin3 + static_cast<size_t>(l);
            if (addbin1 < 0) addbin1 = addbin1 + 18;
            if (addbin1 >= 18) addbin1 = addbin1 - 18;
            if (addbin2 < 0) addbin2 = addbin2 + 18;
            if (addbin2 >= 18) addbin2 = addbin2 - 18;
            if (addbin3 < 0) addbin3 = addbin3 + 18;
            if (addbin3 >= 18) addbin3 = addbin3 - 18;
            addbin = (addbin3 * 18 * 18) + (addbin2 * 18) + (addbin1);
            dist = pow((jsqrd +ksqrd + lsqrd), 0.5);
            fraction = 1.0 - ((dist / sigmas[i]) * (dist / sigmas[i]));
            if (fraction > 0.0)
            {
              addweight = (weights[i] * fraction);
              odf[addbin] = odf[addbin]+addweight;
            }
          }
        }
      }
    }
    double remainingweight = double(odfsize);
    double remainingcount = 0;
    for (size_t i = 0; i < odfsize; i++)
    {
      remainingweight = remainingweight-odf[i];
      if(odf[i] == 0.0) remainingcount++;
    }
    for (size_t i = 0; i < odfsize; i++)
    {
      if(odf[i] == 0.0) odf[i] = remainingweight/remainingcount;
    }
    if (normalize == true)
    {
      // Normalize the odf
      for (size_t i = 0; i < odfsize; i++)
      {
        odf[i] = odf[i] / double(odfsize);
      }
    }

  }

  /**
   * @brief This will calculate ODF data based on an array of weights that are
   * passed in and a Hexagonal Crystal Structure. This is templated on the container
   * type that holds the data. Containers that adhere to the STL Vector API
   * should be usable. QVector falls into this category. The input data for the
   * euler angles is in Columnar fashion instead of row major format.
   * @param e1s The first euler angles
   * @param e2s The second euler angles
   * @param e3s The third euler angles
   * @param weights Array of weights values.
   * @param sigmas Array of sigma values.
   * @param normalize Should the ODF data be normalized by the totalWeight value
   * before returning.
   * @param odf (OUT) The ODF data that is generated from this function.
   * @param totalweight (OUT) The TotalWeight value that is also calculated
   */
  template<typename T>
  static void calculateHexODFData(T e1s, T e2s, T e3s, T weights, T sigmas,
      bool normalize, T &odf, double &totalweight)
  {
  //  double randomWeight = 1.0;
    int *TextureBins;
    TextureBins = new int[weights.size()];
    static const size_t odfsize = 15552;
    double degtorad = M_PI/180.0;
    double addweight = 0;
    odf.resize(odfsize);
    size_t ea1bin, ea2bin, ea3bin;
    size_t bin, addbin;
    size_t bin1, bin2, bin3;
    size_t addbin1, addbin2, addbin3;
    double dist, fraction;
    double rmag, angle;
    double r1, r2, r3;
    double h1, h2, h3;
    double dim1 = 2*pow((0.75 * ((M_PI / 2.0) - sin((M_PI / 2.0)))), (1.0 / 3.0));
    double dim2 = 2*pow((0.75 * ((M_PI / 2.0) - sin((M_PI / 2.0)))), (1.0 / 3.0));
    double dim3 = 2*pow((0.75 * ((M_PI / 6.0) - sin((M_PI / 6.0)))), (1.0 / 3.0));
    double tan_term = 0.0;
    double sin_term = 0.0;
    double cos_term1 = 0.0;
    double cos_term2 = 0.0;
    double hTmp = 0.0;

    for (typename T::size_type i = 0; i < e1s.size(); i++)
    {
      tan_term = tan(e2s[i]*degtorad/2);
      sin_term = sin((e1s[i]*degtorad-e3s[i]*degtorad)/2);
      cos_term1 = cos((e1s[i]*degtorad+e3s[i]*degtorad)/2);
      cos_term2 = cos((e1s[i]*degtorad-e3s[i]*degtorad)/2);

      r1 = tan_term * cos_term2 / cos_term1;
      r2 = tan_term * sin_term / cos_term1;
      r3 = tan((e1s[i]*degtorad+e3s[i]*degtorad)/2);
      MisorientationCalculations::getFZRodHexagonal(r1, r2, r3);
      rmag = pow((r1 * r1 + r2 * r2 + r3 * r3), 0.5);
      angle = 2.0 * atan(rmag);
      hTmp = pow(((3.0 / 4.0) * (angle - sin(angle))), (1.0 / 3.0));
      h1 = hTmp * (r1 / rmag);
      h2 = hTmp * (r2 / rmag);
      h3 = hTmp * (r3 / rmag);
      if (angle == 0) h1 = 0.0, h2 = 0.0, h3 = 0.0;
      ea1bin = int((h1 + (dim1 / 2.0)) * 36.0 / dim1);
      ea2bin = int((h2 + (dim1 / 2.0)) * 36.0 / dim2);
      ea3bin = int((h3 + (dim1 / 2.0)) * 12.0 / dim3);
      if (ea1bin >= 36) ea1bin = 35;
      if (ea2bin >= 36) ea2bin = 35;
      if (ea3bin >= 12) ea3bin = 11;
      bin = (ea3bin * 36 * 36) + (ea2bin * 36) + (ea1bin);
      TextureBins[i] = static_cast<int>(bin);
    }

    for (size_t i = 0; i < odfsize; i++)
    {
      odf[i] = 0.0;
    }
    for (typename T::size_type i = 0; i < e1s.size(); i++)
    {
      bin = TextureBins[i];
      bin1 = bin % 36;
      bin2 = (bin / 36) % 36;
      bin3 = bin / (36 * 36);
      for (int j = -sigmas[i]; j <= sigmas[i]; j++)
      {
        for (int k = -sigmas[i]; k <= sigmas[i]; k++)
        {
          for (int l = -sigmas[i]; l <= sigmas[i]; l++)
          {
            addbin1 = bin1 + j;
            addbin2 = bin2 + k;
            addbin3 = bin3 + l;
            if (addbin1 < 0) addbin1 = addbin1 + 36;
            if (addbin1 >= 36) addbin1 = addbin1 - 36;
            if (addbin2 < 0) addbin2 = addbin2 + 36;
            if (addbin2 >= 36) addbin2 = addbin2 - 36;
            if (addbin3 < 0) addbin3 = addbin3 + 12;
            if (addbin3 >= 12) addbin3 = addbin3 - 12;
            addbin = (addbin3 * 36 * 36) + (addbin2 * 36) + (addbin1);
            dist = pow((j * j + k * k + l * l), 0.5);
            fraction = 1.0 - ((dist / sigmas[i]) * (dist / sigmas[i]));
            if (fraction > 0.0)
            {
              addweight = (weights[i] * fraction);
              odf[addbin] = odf[addbin]+addweight;
            }
          }
        }
      }
    }
    double remainingweight = double(odfsize);
    double remainingcount = 0;
    for (size_t i = 0; i < odfsize; i++)
    {
      remainingweight = remainingweight-odf[i];
      if(odf[i] == 0.0) remainingcount++;
    }
    for (size_t i = 0; i < odfsize; i++)
    {
      if(odf[i] == 0.0) odf[i] = remainingweight/remainingcount;
    }
    if (normalize == true)
    {
      // Normalize the odf
      for (size_t i = 0; i < odfsize; i++)
      {
        odf[i] = odf[i] / double(odfsize);
      }
    }

  }

  /**
   * @brief This will calculate ODF data based on an array of weights that are
   * passed in and a OrthoRhombic Crystal Structure. This is templated on the container
   * type that holds the data. Containers that adhere to the STL Vector API
   * should be usable. QVector falls into this category. The input data for the
   * euler angles is in Columnar fashion instead of row major format.
   * @param e1s The first euler angles
   * @param e2s The second euler angles
   * @param e3s The third euler angles
   * @param weights Array of weights values.
   * @param sigmas Array of sigma values.
   * @param normalize Should the ODF data be normalized by the totalWeight value
   * before returning.
   * @param odf (OUT) The ODF data that is generated from this function.
   * @param totalweight (OUT) The TotalWeight value that is also calculated
   */
  template<typename T>
  static void calculateOrthoRhombicODFData(T e1s, T e2s, T e3s, T weights, T sigmas,
      bool normalize, T &odf, double &totalweight)
  {
    double randomWeight = 1.0;
    int *TextureBins;
    TextureBins = new int[weights.size()];
    static const size_t odfsize = 46656;
    double degtorad = M_PI/180.0;
    double addweight = 0;
    odf.resize(odfsize);
    size_t ea1bin, ea2bin, ea3bin;
    size_t bin, addbin;
    size_t bin1, bin2, bin3;
    size_t addbin1, addbin2, addbin3;
    double dist, fraction;
    double rmag, angle;
    double r1, r2, r3;
    double h1, h2, h3;
    double dim1 = 2*pow((0.75 * ((M_PI / 2.0) - sin((M_PI / 2.0)))), (1.0 / 3.0));
    double dim2 = 2*pow((0.75 * ((M_PI / 2.0) - sin((M_PI / 2.0)))), (1.0 / 3.0));
    double dim3 = 2*pow((0.75 * ((M_PI / 2.0) - sin((M_PI / 2.0)))), (1.0 / 3.0));
    double tan_term = 0.0;
    double sin_term = 0.0;
    double cos_term1 = 0.0;
    double cos_term2 = 0.0;
    double hTmp = 0.0;

    for (typename T::size_type i = 0; i < e1s.size(); i++)
    {
      tan_term = tan(e2s[i]*degtorad/2);
      sin_term = sin((e1s[i]*degtorad-e3s[i]*degtorad)/2);
      cos_term1 = cos((e1s[i]*degtorad+e3s[i]*degtorad)/2);
      cos_term2 = cos((e1s[i]*degtorad-e3s[i]*degtorad)/2);

      r1 = tan_term * cos_term2 / cos_term1;
      r2 = tan_term * sin_term / cos_term1;
      r3 = tan((e1s[i]*degtorad+e3s[i]*degtorad)/2);
      MisorientationCalculations::getFZRodOrtho(r1, r2, r3);
      rmag = pow((r1 * r1 + r2 * r2 + r3 * r3), 0.5);
      angle = 2.0 * atan(rmag);
      hTmp = pow(((3.0 / 4.0) * (angle - sin(angle))), (1.0 / 3.0));
      h1 = hTmp * (r1 / rmag);
      h2 = hTmp * (r2 / rmag);
      h3 = hTmp * (r3 / rmag);
      if (angle == 0) h1 = 0.0, h2 = 0.0, h3 = 0.0;
      ea1bin = int((h1 + (dim1 / 2.0)) * 36.0 / dim1);
      ea2bin = int((h2 + (dim1 / 2.0)) * 36.0 / dim2);
      ea3bin = int((h3 + (dim1 / 2.0)) * 36.0 / dim3);
      if (ea1bin >= 36) ea1bin = 35;
      if (ea2bin >= 36) ea2bin = 35;
      if (ea3bin >= 36) ea3bin = 35;
      bin = (ea3bin * 36 * 36) + (ea2bin * 36) + (ea1bin);
      TextureBins[i] = static_cast<int>(bin);
    }

    for (size_t i = 0; i < odfsize; i++)
    {
      odf[i] = randomWeight / (odfsize);
      totalweight = totalweight + randomWeight / (odfsize);
    }
    for (typename T::size_type i = 0; i < e1s.size(); i++)
    {
      bin = TextureBins[i];
      addweight = (odf[bin] * (weights[i])) - odf[bin];
      odf[bin] = odf[bin] * (weights[i]);
      totalweight = totalweight + addweight;
      bin1 = bin % 36;
      bin2 = (bin / 36) % 36;
      bin3 = bin / (36 * 36);
      for (int j = -sigmas[i]; j <= sigmas[i]; j++)
      {
        for (int k = -sigmas[i]; k <= sigmas[i]; k++)
        {
          for (int l = -sigmas[i]; l <= sigmas[i]; l++)
          {
            addbin1 = bin1 + j;
            addbin2 = bin2 + k;
            addbin3 = bin3 + l;
            if (addbin1 < 0) addbin1 = addbin1 + 36;
            if (addbin1 >= 36) addbin1 = addbin1 - 36;
            if (addbin2 < 0) addbin2 = addbin2 + 36;
            if (addbin2 >= 36) addbin2 = addbin2 - 36;
            if (addbin3 < 0) addbin3 = addbin3 + 36;
            if (addbin3 >= 36) addbin3 = addbin3 - 36;
            addbin = (addbin3 * 36 * 36) + (addbin2 * 36) + (addbin1);
            dist = pow((j * j + k * k + l * l), 0.5);
            fraction = 1.0 - ((dist / sigmas[i]) * (dist / sigmas[i]));
            if (fraction > 0.0)
            {
              addweight = (odf[addbin] * (weights[i] * fraction)) - odf[addbin];
              odf[addbin] = odf[addbin] * (weights[i] * fraction);
              totalweight = totalweight + addweight;
            }
          }
        }
      }
    }

    if (normalize == true)
    {
      // Normalize the odf
      for (size_t i = 0; i < odfsize; i++)
      {
        odf[i] = odf[i] / totalweight;
      }
    }

  }

  template<typename T>
  static void calculateCubicMDFData(T angles, T axes, T weights, T odf, T &mdf)
  {
<<<<<<< HEAD
    static const size_t odfsize = 5832;
    static const size_t mdfsize = 5832;
    double totalweight = 0;
=======
    static const int odfsize = 5832;
    static const int mdfsize = 5832;
    mdf.resize(mdfsize);
//    double totalweight = 0;
>>>>>>> a24a8681
    double radtodeg = 180.0/M_PI;

    AIMRandomNG rg;
    /* Get a seed value based off the system clock. The issue is that this will
     * be a 64 bit unsigned integer where the high 32 bits will basically not
     * change where as the lower 32 bits will. The following lines of code will
     * pull off the low 32 bits from the number. This operation depends on most
     * significant byte ordering which is different between Big Endian and
     * Little Endian machines. For Big endian machines the Most Significant Byte
     * (MSB) is the first 32 bits. For Little Endian machines the MSB is the
     * second 32 bits.
     */
    unsigned long long int seed = MXA::getMilliSeconds();
    unsigned int* seedPtr = reinterpret_cast<unsigned int*> (&seed);
#if CMP_WORDS_BIGENDIAN
    rg.RandomInit(seedPtr[1]);
#else
    rg.RandomInit(seedPtr[0]);
#endif
  //  int err = 0;
    int mbin;
    double w = 0;
    int choose1, choose2;
    double q1[5], q2[5];
    double totaldensity;
    double hmag;
    double angle;
    double denom;
    double r1, r2, r3;
    double h1, h2, h3;
    double n1, n2, n3;
    double random, random1, random2, density, cos_angle, sin_angle;

    double dim1 = 2 * pow((0.75 * ((M_PI / 4.0) - sin((M_PI / 4.0)))), (1.0 / 3.0));
    double dim2 = 2 * pow((0.75 * ((M_PI / 4.0) - sin((M_PI / 4.0)))), (1.0 / 3.0));
    double dim3 = 2 * pow((0.75 * ((M_PI / 4.0) - sin((M_PI / 4.0)))), (1.0 / 3.0));

    for (int i = 0; i < mdfsize; i++)
    {
      mdf[i] = 0.0;
    }
    int remainingcount = 10000;
    for (int i = 0; i < angles.size(); i++)
    {
      denom = pow((axes[3*i]*axes[3*i]+axes[3*i+1]*axes[3*i+1]+axes[3*i+2]*axes[3*i+2]),0.5);
      n1 = axes[3*i]/denom;
      n2 = axes[3*i+1]/denom;
      n3 = axes[3*i+2]/denom;
      r1 = n1 * pow(((3.0 / 4.0) * (angles[i] - sin(angles[i]))), (1.0 / 3.0));
      r2 = n2 * pow(((3.0 / 4.0) * (angles[i] - sin(angles[i]))), (1.0 / 3.0));
      r3 = n3 * pow(((3.0 / 4.0) * (angles[i] - sin(angles[i]))), (1.0 / 3.0));
      mbin = MisorientationCalculations::getMisoBinCubic(r1,r2,r3);
      mdf[mbin] = -int((weights[i]/double(mdfsize))*10000.0);
      remainingcount = remainingcount+mdf[mbin];
    }
    for (int i = 0; i < remainingcount; i++)
    {
      random1 = rg.Random();
      random2 = rg.Random();
      choose1 = 0;
      choose2 = 0;

      totaldensity = 0;
      for (int j = 0; j < odfsize; j++)
      {
        density = odf[j];
        totaldensity = totaldensity + density;
        if (random1 < totaldensity && random1 >= (totaldensity - density)) choose1 = static_cast<int> (j);
        if (random2 < totaldensity && random2 >= (totaldensity - density)) choose2 = static_cast<int> (j);
      }
      h1 = choose1 % 18;
      h2 = (choose1 / 18) % 18;
      h3 = choose1 / (18 * 18);
      random = rg.Random();
      h1 = ((dim1 / 18.0) * h1) + ((dim1 / 18.0) * random) - (dim1 / 2.0);
      random = rg.Random();
      h2 = ((dim2 / 18.0) * h2) + ((dim2 / 18.0) * random) - (dim2 / 2.0);
      random = rg.Random();
      h3 = ((dim3 / 18.0) * h3) + ((dim3 / 18.0) * random) - (dim3 / 2.0);
      hmag = pow((h1 * h1 + h2 * h2 + h3 * h3), 0.5);
      angle = pow((8 * hmag * hmag * hmag), (1.0 / 3.0));
      n1 = h1 / hmag;
      n2 = h2 / hmag;
      n3 = h3 / hmag;
      cos_angle = cos(angle/2.0);
      sin_angle = sin(angle/2.0);
      q1[0] = 1;
      q1[1] = sin_angle * n1;
      q1[2] = sin_angle * n2;
      q1[3] = sin_angle * n3;
      q1[4] = cos_angle;
      h1 = choose2 % 18;
      h2 = (choose2 / 18) % 18;
      h3 = choose2 / (18 * 18);
      random = rg.Random();
      h1 = ((dim1 / 18.0) * h1) + ((dim1 / 18.0) * random) - (dim1 / 2.0);
      random = rg.Random();
      h2 = ((dim2 / 18.0) * h2) + ((dim2 / 18.0) * random) - (dim2 / 2.0);
      random = rg.Random();
      h3 = ((dim3 / 18.0) * h3) + ((dim3 / 18.0) * random) - (dim3 / 2.0);
      hmag = pow((h1 * h1 + h2 * h2 + h3 * h3), 0.5);
      angle = pow((8 * hmag * hmag * hmag), (1.0 / 3.0));
      n1 = h1 / hmag;
      n2 = h2 / hmag;
      n3 = h3 / hmag;
      cos_angle = cos(angle/2.0);
      sin_angle = sin(angle/2.0);
      q2[0] = 1;
      q2[1] = sin_angle * n1;
      q2[2] = sin_angle * n2;
      q2[3] = sin_angle * n3;
      q2[4] = cos_angle;
      w = MisorientationCalculations::getMisoQuatCubic(q1,q2,n1,n2,n3);
      w = w/radtodeg;
      r1 = n1 * pow(((3.0 / 4.0) * (w - sin(w))), (1.0 / 3.0));
      r2 = n2 * pow(((3.0 / 4.0) * (w - sin(w))), (1.0 / 3.0));
      r3 = n3 * pow(((3.0 / 4.0) * (w - sin(w))), (1.0 / 3.0));
      mbin = MisorientationCalculations::getMisoBinCubic(r1,r2,r3);
      if(mdf[mbin] >= 0) mdf[mbin]++;
      if(mdf[mbin] < 0) i = i-1;
    }
	double test;
    for (int i = 0; i < mdfsize; i++)
    {
      if(mdf[i] < 0) mdf[i] = -mdf[i];
      mdf[i] = mdf[i]/10000.0;
    }

  }

  template<typename T>
  static void calculateHexMDFData(T angles, T axes, T weights, T odf, T &mdf)
  {
    static const int odfsize = 15552;
    static const int mdfsize = 15552;
  //  double totalweight = 0;
    double radtodeg = 180.0/M_PI;

    AIMRandomNG rg;
    /* Get a seed value based off the system clock. The issue is that this will
     * be a 64 bit unsigned integer where the high 32 bits will basically not
     * change where as the lower 32 bits will. The following lines of code will
     * pull off the low 32 bits from the number. This operation depends on most
     * significant byte ordering which is different between Big Endian and
     * Little Endian machines. For Big endian machines the Most Significant Byte
     * (MSB) is the first 32 bits. For Little Endian machines the MSB is the
     * second 32 bits.
     */
    unsigned long long int seed = MXA::getMilliSeconds();
    unsigned int* seedPtr = reinterpret_cast<unsigned int*> (&seed);
#if CMP_WORDS_BIGENDIAN
    rg.RandomInit(seedPtr[1]);
#else
    rg.RandomInit(seedPtr[0]);
#endif
  //  int err = 0;
    int mbin;
    int choose1, choose2;
    double w = 0;
    double q1[5], q2[5];
    double totaldensity;
    double hmag;
    double angle;
    double denom;
    double r1, r2, r3;
    double h1, h2, h3;
    double n1, n2, n3;
    double random, random1, random2, density, cos_angle, sin_angle;

    double dim1 = 2 * pow((0.75 * ((M_PI / 4.0) - sin((M_PI / 4.0)))), (1.0 / 3.0));
    double dim2 = 2 * pow((0.75 * ((M_PI / 4.0) - sin((M_PI / 4.0)))), (1.0 / 3.0));
    double dim3 = 2 * pow((0.75 * ((M_PI / 4.0) - sin((M_PI / 4.0)))), (1.0 / 3.0));

    for (int i = 0; i < mdfsize; i++)
    {
      mdf[i] = 0.0;
    }
    int remainingcount = 10000;
    for (int i = 0; i < angles.size(); i++)
    {
      denom = pow((axes[3*i]*axes[3*i]+axes[3*i+1]*axes[3*i+1]+axes[3*i+2]*axes[3*i+2]),0.5);
      n1 = axes[3*i]/denom;
      n2 = axes[3*i+1]/denom;
      n3 = axes[3*i+2]/denom;
      r1 = n1 * pow(((3.0 / 4.0) * (angles[i] - sin(angles[i]))), (1.0 / 3.0));
      r2 = n2 * pow(((3.0 / 4.0) * (angles[i] - sin(angles[i]))), (1.0 / 3.0));
      r3 = n3 * pow(((3.0 / 4.0) * (angles[i] - sin(angles[i]))), (1.0 / 3.0));
      mbin = MisorientationCalculations::getMisoBinCubic(r1,r2,r3);
      mdf[mbin] = -int((weights[i]/double(mdfsize))*10000.0);
      remainingcount = remainingcount+mdf[mbin];
    }
    for (int i = 0; i < remainingcount; i++)
    {
      random1 = rg.Random();
      random2 = rg.Random();
      choose1 = 0;
      choose2 = 0;

      totaldensity = 0;
      for (int j = 0; j < odfsize; j++)
      {
        density = odf[j];
        totaldensity = totaldensity + density;
        if (random1 < totaldensity && random1 >= (totaldensity - density)) choose1 = static_cast<int> (j);
        if (random2 < totaldensity && random2 >= (totaldensity - density)) choose2 = static_cast<int> (j);
      }
      h1 = choose1 % 18;
      h2 = (choose1 / 18) % 18;
      h3 = choose1 / (18 * 18);
      random = rg.Random();
      h1 = ((dim1 / 18.0) * h1) + ((dim1 / 18.0) * random) - (dim1 / 2.0);
      random = rg.Random();
      h2 = ((dim2 / 18.0) * h2) + ((dim2 / 18.0) * random) - (dim2 / 2.0);
      random = rg.Random();
      h3 = ((dim3 / 18.0) * h3) + ((dim3 / 18.0) * random) - (dim3 / 2.0);
      hmag = pow((h1 * h1 + h2 * h2 + h3 * h3), 0.5);
      angle = pow((8 * hmag * hmag * hmag), (1.0 / 3.0));
      n1 = h1 / hmag;
      n2 = h2 / hmag;
      n3 = h3 / hmag;
      cos_angle = cos(angle/2.0);
      sin_angle = sin(angle/2.0);
      q1[0] = 1;
      q1[1] = sin_angle * n1;
      q1[2] = sin_angle * n2;
      q1[3] = sin_angle * n3;
      q1[4] = cos_angle;
      h1 = choose2 % 18;
      h2 = (choose2 / 18) % 18;
      h3 = choose2 / (18 * 18);
      random = rg.Random();
      h1 = ((dim1 / 18.0) * h1) + ((dim1 / 18.0) * random) - (dim1 / 2.0);
      random = rg.Random();
      h2 = ((dim2 / 18.0) * h2) + ((dim2 / 18.0) * random) - (dim2 / 2.0);
      random = rg.Random();
      h3 = ((dim3 / 18.0) * h3) + ((dim3 / 18.0) * random) - (dim3 / 2.0);
      hmag = pow((h1 * h1 + h2 * h2 + h3 * h3), 0.5);
      angle = pow((8 * hmag * hmag * hmag), (1.0 / 3.0));
      n1 = h1 / hmag;
      n2 = h2 / hmag;
      n3 = h3 / hmag;
      cos_angle = cos(angle/2.0);
      sin_angle = sin(angle/2.0);
      q2[0] = 1;
      q2[1] = sin_angle * n1;
      q2[2] = sin_angle * n2;
      q2[3] = sin_angle * n3;
      q2[4] = cos_angle;
      w = MisorientationCalculations::getMisoQuatHexagonal(q1,q2,n1,n2,n3);
      w = w/radtodeg;
      r1 = n1 * pow(((3.0 / 4.0) * (w - sin(w))), (1.0 / 3.0));
      r2 = n2 * pow(((3.0 / 4.0) * (w - sin(w))), (1.0 / 3.0));
      r3 = n3 * pow(((3.0 / 4.0) * (w - sin(w))), (1.0 / 3.0));
      mbin = MisorientationCalculations::getMisoBinHexagonal(r1,r2,r3);
      if(mdf[mbin] >= 0) mdf[mbin]++;
      if(mdf[mbin] < 0) i = i-1;
    }
    for (int i = 0; i < mdfsize; i++)
    {
      if(mdf[i] < 0) mdf[i] = -mdf[i];
      mdf[i] = mdf[i]/10000.0;
    }
  }

  protected:
  Texture();

  private:
  Texture(const Texture&); // Copy Constructor Not Implemented
  void operator=(const Texture&); // Operator '=' Not Implemented

};

#endif /* TEXTURE_H_ */<|MERGE_RESOLUTION|>--- conflicted
+++ resolved
@@ -457,16 +457,9 @@
   template<typename T>
   static void calculateCubicMDFData(T angles, T axes, T weights, T odf, T &mdf)
   {
-<<<<<<< HEAD
-    static const size_t odfsize = 5832;
-    static const size_t mdfsize = 5832;
-    double totalweight = 0;
-=======
     static const int odfsize = 5832;
     static const int mdfsize = 5832;
-    mdf.resize(mdfsize);
-//    double totalweight = 0;
->>>>>>> a24a8681
+    double totalweight = 0;
     double radtodeg = 180.0/M_PI;
 
     AIMRandomNG rg;
