////////////////////////////////////////////////////////////////////////////
//
//  Copyright (c) 2009, Michael A. Jackson. BlueQuartz Software
//  Copyright (c) 2009, Michael Groeber, US Air Force Research Laboratory
//  All rights reserved.
//  BSD LiceNSe: http://www.opeNSource.org/liceNSes/bsd-liceNSe.html
//
// This code was partly written under US Air Force Contract FA8650-07-D-5800
//
///////////////////////////////////////////////////////////////////////////////

#include "SurfaceMeshFunc.h"

#if defined (_MSC_VER)
#define WIN32_LEAN_AND_MEAN		// Exclude rarely-used stuff from Windows headers
#endif

// C Includes
#include <stdio.h>
#include <stdlib.h>
#include <math.h>
#include <string.h>

// C++ Includes
#include <vector>
#include <sstream>

#include <MXA/Utilities/StringUtils.h>

#include "VTKFileUtils.h"

const static double m_pi = 3.1415926535897;
const static double m_OnePointThree = 1.33333333333;





// -----------------------------------------------------------------------------
//
// -----------------------------------------------------------------------------

using namespace std;

SurfaceMeshFunc::SurfaceMeshFunc() :
  neigh(NULL),
  point(NULL),
  cSquare(NULL)
{

}

SurfaceMeshFunc::~SurfaceMeshFunc()
{
  delete []neigh;
  delete []point;
  delete []cSquare;
}

<<<<<<< HEAD
// -----------------------------------------------------------------------------
//
// -----------------------------------------------------------------------------
int SurfaceMeshFunc::initialize_micro(string filename)
{

#if 1
  VTKFileUtils vtk;
  int err = vtk.readVtkFile(this, filename);
  if (err < 0)
  {
    return -1;
  }
#else

  int i, j, k, l;
  int id;
  int tgrainname;
  int surfacevoxel;
  double tempx, tempy, tempz;
  int xnum, ynum, znum;
  double xres, yres, zres;
  const unsigned int size ( 1024 );
  char buf [ size ];
  std::ifstream in (filename.c_str() );
  std::string word;
  bool headerdone = false;
  while(headerdone == false)
  {
    in.getline( buf, size );
    std::string line = buf;
    in >> word;
    if(word == "LOOKUP_TABLE")
    {
      headerdone = true;
      in >> word;
    }
    if(word == "DIMENSIONS")
    {
      in >> xnum >> ynum >> znum;
      NS = xnum * ynum * znum;
      NSP = xnum * ynum;
      xDim = xnum;
      yDim = ynum;
      zDim = znum;
      neigh = new Neighbor[2 * NSP + 1];
      point = new Voxel[NS + 1];
      cSquare = new Face[3 * 2 * NSP];
      cVertex = new Node[7 * 2 * NSP];
      pVertex = new Node[7 * 2 * NSP];
    }
    if(word == "SPACING")
    {
      in >> xres >> yres >> zres;
      xRes = xres;
      yRes = yres;
      zRes = zres;
    }
  }
  for(i=1;i<=NS;i++)
  {
    in >> tgrainname;
    if(tgrainname <= 0) tgrainname = -3;
    int col = (i-1)%xDim;
    int row = ((i-1)/xDim)%yDim;
    int plane = (i-1)/(xDim*yDim);
    point[i].grainname = tgrainname;
    if(col == 0 || col == (xDim-1) || row == 0 || row == (yDim-1) || plane == 0 || plane == (zDim-1)) point[i].grainname = -3;
  }
  point[0].grainname = 0; // Point 0 is a garbage...
  in.close();
#endif

=======
int SurfaceMeshFunc::initialize_micro(string filename, int zID)
{
	int i, j, k, l;
	int id;
	int tgrainname;
	int surfacevoxel;
	double tempx, tempy, tempz;
	int xnum, ynum, znum;
	double xres, yres, zres;
	int col, row, plane;
	const unsigned int size ( 1024 );
	char buf [ size ];
	std::string word;
	if(zID == -1)
	{
		in.open(filename.c_str() );
		bool headerdone = false;
		while(headerdone == false)
		{
			in.getline( buf, size );
			std::string line = buf;
			in >> word;
			if(word == "LOOKUP_TABLE")
			{
				headerdone = true;
				in >> word;
			}
			if(word == "DIMENSIONS")
			{
				in >> xnum >> ynum >> znum;
				NS = xnum * ynum * znum;
				NSP = xnum * ynum;
				xDim = xnum;
				yDim = ynum;
				zDim = znum;
				neigh = new Neighbor[2 * NSP + 1];
				point = new Voxel[2*NSP + 1];
				cSquare = new Face[3 * 2 * NSP];
				cVertex = new Node[2*7*NSP];
			}
			if(word == "SPACING")
			{
				in >> xres >> yres >> zres;
				xRes = xres;
				yRes = yres;
				zRes = zres;
			}
		}
	}
	if(zID >= 0)
	{
		int shift = (zID*NSP);
		int start = NSP+1;
		if(zID == 0) start = 1;
		if(zID > 0)
		{
		  for (i = 1; i <= NSP; i++)
		  {
			point[i] = point[i+NSP];
		  }
		}
		for(i=start;i<=(2*NSP);i++)
		{
			in >> tgrainname;
			if(tgrainname <= 0) tgrainname = -3;
			col = (i+shift-1)%xDim;
			row = ((i+shift-1)/xDim)%yDim;
			plane = (i+shift-1)/(xDim*yDim);
			point[i].grainname = tgrainname;
			if(col == 0 || col == (xDim-1) || row == 0 || row == (yDim-1) || plane == 0 || plane == (zDim-1)) point[i].grainname = -3;
		}
		point[0].grainname = 0; // Point 0 is a garbage...
	}
//	in.close();
>>>>>>> f02bd123
	return zDim;
}

void SurfaceMeshFunc::get_neighbor_list(int zID)
{
  // NSP = number of sites in a plane of xDim by yDim...
  // neigh[][] = 2 dimeNSional array storing its site number and neighbors...
  // site_id = id number for each site...starting from 1 to xDim*yDim*zDim....
  //
  // I assumed the square lattice...so the order of neighbors as follows...
  //
  //    4   3   2         13  12  11          22  21  20
  //    5 site  1         14   9  10          23  18  19
  //    6   7   8         15  16  17          24  25  26
  //
  //    in-plane          upper plane         lower plane
  int ii; // loop index...
  int i, j, k, r; // position indices...
  int site_id; // id number for each site...
  for (ii = 1; ii <= 2 * NSP; ii++)
  {
    site_id = ii;
    neigh[ii].csiteid = site_id;
    k = (site_id - 1) / NSP;
    k = k * NSP;
    r = (site_id - 1) % NSP;
    j = r / xDim;
    j = j * xDim;
    i = r % xDim + 1;
    //same plane...
    neigh[ii].neigh_id[1] = k + j + i % xDim + 1;
    neigh[ii].neigh_id[2] = k + (j - xDim + NSP) % NSP + i % xDim + 1;
    neigh[ii].neigh_id[3] = k + (j - xDim + NSP) % NSP + i;
    neigh[ii].neigh_id[4] = k + (j - xDim + NSP) % NSP + (i - 2 + xDim) % xDim + 1;
    neigh[ii].neigh_id[5] = k + j + (i - 2 + xDim) % xDim + 1;
    neigh[ii].neigh_id[6] = k + (j + xDim) % NSP + (i - 2 + xDim) % xDim + 1;
    neigh[ii].neigh_id[7] = k + (j + xDim) % NSP + i;
    neigh[ii].neigh_id[8] = k + (j + xDim) % NSP + i % xDim + 1;
    //upper plane...
    //move the plane up and use the same scheme...
    neigh[ii].neigh_id[9] = (k - NSP + NS) % NS + j + i;
    neigh[ii].neigh_id[10] = (k - NSP + NS) % NS + j + i % xDim + 1;
    neigh[ii].neigh_id[11] = (k - NSP + NS) % NS + (j - xDim + NSP) % NSP + i % xDim + 1;
    neigh[ii].neigh_id[12] = (k - NSP + NS) % NS + (j - xDim + NSP) % NSP + i;
    neigh[ii].neigh_id[13] = (k - NSP + NS) % NS + (j - xDim + NSP) % NSP + (i - 2 + xDim) % xDim + 1;
    neigh[ii].neigh_id[14] = (k - NSP + NS) % NS + j + (i - 2 + xDim) % xDim + 1;
    neigh[ii].neigh_id[15] = (k - NSP + NS) % NS + (j + xDim) % NSP + (i - 2 + xDim) % xDim + 1;
    neigh[ii].neigh_id[16] = (k - NSP + NS) % NS + (j + xDim) % NSP + i;
    neigh[ii].neigh_id[17] = (k - NSP + NS) % NS + (j + xDim) % NSP + i % xDim + 1;
    //lower plane...
    neigh[ii].neigh_id[18] = (k + NSP) % NS + j + i;
    neigh[ii].neigh_id[19] = (k + NSP) % NS + j + i % xDim + 1;
    neigh[ii].neigh_id[20] = (k + NSP) % NS + (j - xDim + NSP) % NSP + i % xDim + 1;
    neigh[ii].neigh_id[21] = (k + NSP) % NS + (j - xDim + NSP) % NSP + i;
    neigh[ii].neigh_id[22] = (k + NSP) % NS + (j - xDim + NSP) % NSP + (i - 2 + xDim) % xDim + 1;
    neigh[ii].neigh_id[23] = (k + NSP) % NS + j + (i - 2 + xDim) % xDim + 1;
    neigh[ii].neigh_id[24] = (k + NSP) % NS + (j + xDim) % NSP + (i - 2 + xDim) % xDim + 1;
    neigh[ii].neigh_id[25] = (k + NSP) % NS + (j + xDim) % NSP + i;
    neigh[ii].neigh_id[26] = (k + NSP) % NS + (j + xDim) % NSP + i % xDim + 1;
  }
}

void SurfaceMeshFunc::initialize_nodes(int zID)
{

  // Finds the coordinates of nodes...
  int i, j;
  int id, oid;
  int tsite, locale;
  double x, y, z;
  int start = NSP+1;
  if(zID == 0) start = 1;
  // node id starts with 0....
  if(zID > 0)
  {
	  for (i = 1; i <= NSP; i++)
	  {
	    id = 7 * (i - 1);
		oid = 7 * ((i+NSP) - 1);
		for(j=0;j<7;j++)
		{
			cVertex[id+j] = cVertex[oid+j];
		}
	  }
  }
  int shift = (zID*NSP);
  for (i = start; i <= 2 * NSP; i++)
  {
    id = 7 * (i - 1);
    tsite = i;
	locale = tsite+shift;
    x = find_xcoord(locale);
    y = find_ycoord(locale);
    z = find_zcoord(locale);
	cVertex[id].xc = x + (0.5*xRes);
	cVertex[id].yc = y;
	cVertex[id].zc = z;
	cVertex[id].nodeKind = 0;
	cVertex[id].NodeID = -1;
	cVertex[id].point = tsite;
	cVertex[id+1].xc = x;
	cVertex[id+1].yc = y + (0.5*yRes);
	cVertex[id+1].zc = z;
	cVertex[id+1].nodeKind = 0;
	cVertex[id+1].NodeID = -1;
	cVertex[id+1].point = tsite;
	cVertex[id+2].xc = x;
	cVertex[id+2].yc = y;
	cVertex[id+2].zc = z + (0.5*zRes);
	cVertex[id+2].nodeKind = 0;
	cVertex[id+2].NodeID = -1;
	cVertex[id+2].point = tsite;
	cVertex[id+3].xc = x + (0.5*xRes);
	cVertex[id+3].yc = y + (0.5*yRes);
	cVertex[id+3].zc = z;
	cVertex[id+3].nodeKind = 0;
	cVertex[id+3].NodeID = -1;
	cVertex[id+3].point = tsite;
	cVertex[id+4].xc = x + (0.5*xRes);
	cVertex[id+4].yc = y;
	cVertex[id+4].zc = z + (0.5*zRes);
	cVertex[id+4].nodeKind = 0;
	cVertex[id+4].NodeID = -1;
	cVertex[id+4].point = tsite;
	cVertex[id+5].xc = x;
	cVertex[id+5].yc = y + (0.5*yRes);
	cVertex[id+5].zc = z + (0.5*zRes);
	cVertex[id+5].nodeKind = 0;
	cVertex[id+5].NodeID = -1;
	cVertex[id+5].point = tsite;
	cVertex[id+6].xc = x + (0.5*xRes);
	cVertex[id+6].yc = y + (0.5*yRes);
	cVertex[id+6].zc = z + (0.5*zRes);
	cVertex[id+6].nodeKind = 0;
	cVertex[id+6].NodeID = -1;
	cVertex[id+6].point = tsite;
  }
}

double SurfaceMeshFunc::find_xcoord(long index)
{
	index = index-1;
	double x = xRes*double(index%xDim);
	return x;
}
double SurfaceMeshFunc::find_ycoord(long index)
{
	index = index-1;
	double y = yRes*double((index/xDim)%yDim);
	return y;
}
double SurfaceMeshFunc::find_zcoord(long index)
{
	index = index-1;
	double z = zRes*double(index/(xDim*yDim));
	return z;
}
void SurfaceMeshFunc::initialize_squares(int zID)
{

  // Gather initial information on each square...
  int id;
  int i, j;
  int csite;
  // square id starts with 0....
  // notice that voxels at the surface will have the wrong values of node at the other end...
  // since it includes periodic boundary condition...
  // but, since the structure surrounded by ghost layer of grainname -3, it's OK...
  for (i = 1; i <= 2 * NSP; i++)
  {
    id = 3 * (i - 1);
    csite = i;
    // store 4 corners of square...
    cSquare[id].site_id[0] = csite;
    cSquare[id].site_id[1] = neigh[i].neigh_id[1];
    cSquare[id].site_id[2] = neigh[i].neigh_id[8];
    cSquare[id].site_id[3] = neigh[i].neigh_id[7];
    cSquare[id + 1].site_id[0] = csite;
    cSquare[id + 1].site_id[1] = neigh[i].neigh_id[1];
    cSquare[id + 1].site_id[2] = neigh[i].neigh_id[19];
    cSquare[id + 1].site_id[3] = neigh[i].neigh_id[18];
    cSquare[id + 2].site_id[0] = neigh[i].neigh_id[7];
    cSquare[id + 2].site_id[1] = csite;
    cSquare[id + 2].site_id[2] = neigh[i].neigh_id[18];
    cSquare[id + 2].site_id[3] = neigh[i].neigh_id[25];
    // initialize node, edge...-1 is dummy initial value...
    for (j = 0; j < 4; j++)
    {
      cSquare[id].edge_id[j] = -1;
      cSquare[id + 1].edge_id[j] = -1;
      cSquare[id + 2].edge_id[j] = -1;
    }
    cSquare[id].nEdge = 0;
    cSquare[id].turnFC = 0;
    cSquare[id].FCnode = -1;
    cSquare[id].effect = 0;
    cSquare[id + 1].nEdge = 0;
    cSquare[id + 1].turnFC = 0;
    cSquare[id + 1].FCnode = -1;
    cSquare[id + 1].effect = 0;
    cSquare[id + 2].nEdge = 0;
    cSquare[id + 2].turnFC = 0;
    cSquare[id + 2].FCnode = -1;
    cSquare[id + 2].effect = 0;
  }
}
int SurfaceMeshFunc::get_number_Edges(int zID)
{
  int  k, m;
  int csite, cgrainname, tsite;
  int tNSite[4];
  int tngrainname[4];
  int atBulk; // if it's 0, the square is at Bulk...
  int sqIndex;
  int anFlag;
  int quot, rmd;
  int sumEdge;
  int numCEdge;
  sumEdge = 0;
  for (k = 0; k < (3 * 2 * NSP); k++)
  { // for each square on upper layer...
    quot = k / (3 * NSP);
    rmd = k % 3;
    if (quot == 0 || (quot == 1 && rmd == 0))
    {
      csite = cSquare[k].site_id[0];
      cgrainname = point[csite].grainname;
      tNSite[0] = cSquare[k].site_id[0];
      tNSite[1] = cSquare[k].site_id[1];
      tNSite[2] = cSquare[k].site_id[2];
      tNSite[3] = cSquare[k].site_id[3];
      atBulk = 0;
      for (m = 0; m < 4; m++)
      {
        tsite = tNSite[m];
        tngrainname[m] = point[tsite].grainname;
        if (tngrainname[m] > 0)
        {
          atBulk++;
        }
      }
      // Let's count the number of edges...
      if (atBulk > 0)
      { // coNSider the square iNSide the bulk only..
	    sqIndex = 0;
		sqIndex = get_square_index(tngrainname);
		cSquare[k].effect = 1;
        if (sqIndex == 15)
        {
          anFlag = treat_anomaly(tNSite, zID);
          sqIndex = sqIndex + anFlag;
        }

        if (sqIndex == 0)
        {
          numCEdge = 0;
        }
        else if (sqIndex == 19)
        {
          numCEdge = 4;
        }
        else if (sqIndex == 15 || sqIndex == 16 || sqIndex == 17 || sqIndex == 18)
        {
          numCEdge = 2;
        }
        else if (sqIndex == 7 || sqIndex == 11 || sqIndex == 13 || sqIndex == 14)
        {
          numCEdge = 3;
        }
        else
        {
          numCEdge = 1;
        }
        sumEdge = sumEdge + numCEdge;
      }
    }
  }
  return sumEdge;
}

void SurfaceMeshFunc::get_nodes_Edges(int eT2d[20][8], int NST2d[20][8], int zID, int nedge)
{
  int  j, k, m, ii;
  int csite, cgrainname, tsite;
  int cubeOrigin; // stores the site id of 0th corner of each cube...
  int sqOrder; // stores the 0th, 1st and 2nd square...
  int tNSite[4];
  int tngrainname[4];
  int atBulk; // if it's 0, the square is at Bulk...
  int quot, rmd, rmd1;
  int sqIndex;
  int anFlag;
  int nodeIndex[2];
  int tnode;
  int pixIndex[2];
  int eid; // edge id...
  int tnode1, tnode2;
  int edgeCount; // number of edges for each square...
  int nodeID[2];
  int pixgrainname[2];
  eid = 0;
  cEdge = new Segment[nedge];
  for (k = 0; k < 3 * 2 * NSP; k++)
  { // for each square...
    quot = k / (3 * NSP);
    rmd = k % (3 * NSP);
    rmd1 = rmd % 3;
    if (quot == 0 || (quot == 1 && rmd1 == 0))
    {
      cubeOrigin = k / 3 + 1;
      sqOrder = k % 3;
      csite = cSquare[k].site_id[0];
      cgrainname = point[csite].grainname;
      tNSite[0] = cSquare[k].site_id[0];
      tNSite[1] = cSquare[k].site_id[1];
      tNSite[2] = cSquare[k].site_id[2];
      tNSite[3] = cSquare[k].site_id[3];
      atBulk = 0;
      for (m = 0; m < 4; m++)
      {
        tsite = tNSite[m];
        tngrainname[m] = point[tsite].grainname;
        if (tngrainname[m] > 0)
        {
          atBulk++;
        }
      }
      edgeCount = 0;
      // Let's find the edges...
      if (atBulk > 0)
      { // coNSider the square iNSide the bulk only...
		sqIndex = get_square_index(tngrainname);
        if (sqIndex == 15)
        {
          anFlag = treat_anomaly(tNSite, zID);
          sqIndex = sqIndex + anFlag;
        }
        if (sqIndex != 0)
        {
          for (j = 0; j < 8; j = j + 2)
          {
            if (eT2d[sqIndex][j] != -1)
            {
              nodeIndex[0] = eT2d[sqIndex][j];
              nodeIndex[1] = eT2d[sqIndex][j + 1];
              pixIndex[0] = NST2d[sqIndex][j];
              pixIndex[1] = NST2d[sqIndex][j + 1];
              get_nodes(cubeOrigin, sqOrder, nodeIndex, nodeID);
              tnode1 = nodeID[0];
              tnode2 = nodeID[1];
			  get_grainnames(tngrainname,pixIndex,pixgrainname);
			  if(pixgrainname[0] > 0 || pixgrainname[1] > 0)
			  {
				  // Categorize the node...if it's triple junction or not...
				  for (ii = 0; ii < 2; ii++)
				  {
					if (nodeIndex[ii] == 4)
					{
					  if (sqIndex == 7 || sqIndex == 11 || sqIndex == 13 || sqIndex == 14)
					  {
						tnode = nodeID[ii];
						cVertex[tnode].nodeKind = 3;
						cSquare[k].turnFC = 1;
						cSquare[k].FCnode = tnode;
					  }
					  else if (sqIndex == 19)
					  {
						tnode = nodeID[ii];
						cVertex[tnode].nodeKind = 4;
						cSquare[k].turnFC = 1;
						cSquare[k].FCnode = tnode;
					  }
					}
					else
					{
					  tnode = nodeID[ii];
					  cVertex[tnode].nodeKind = 2;
					}
				  }
				  cEdge[eid].node_id[0] = tnode1; // actual node ids for each edge...
				  cEdge[eid].node_id[1] = tnode2;
				  cEdge[eid].neigh_grainname[0] = pixgrainname[0];
				  cEdge[eid].neigh_grainname[1] = pixgrainname[1];
				  cEdge[eid].edgeKind = 2; // edges of the open loops are always binary...
				  // triple lines only occurs iNSide the marching cubes...
				  // mark where each face edge belong to, upper, middle or bottom of the layer...
				  if (quot == 0)
				  {
					if (rmd1 == 0)
					{
					  cEdge[eid].where = 0;
					}
					else
					{
					  cEdge[eid].where = 1;
					}
				  }
				  else
				  { //when quot==1
					if (rmd1 == 0)
					{
					  cEdge[eid].where = 2;
					}
				  }
				  cSquare[k].edge_id[edgeCount] = eid;
				  edgeCount++;
				  eid++;
			  }
            }
          }
        }
      }
      cSquare[k].nEdge = edgeCount;
    }
  }
}

int SurfaceMeshFunc::get_square_index(int tNS[4])
{
  // identify each square configuration using binary bit...
  // returNS the unique decimal integer for each configuration...
  int aBit[6];
  int tempIndex;
  int subIndex;
  if (tNS[0] == tNS[1])
  {
    aBit[0] = 0;
  }
  else
  {
    aBit[0] = 1;
  }
  if (tNS[1] == tNS[2])
  {
    aBit[1] = 0;
  }
  else
  {
    aBit[1] = 1;
  }
  if (tNS[2] == tNS[3])
  {
    aBit[2] = 0;
  }
  else
  {
    aBit[2] = 1;
  }
  if (tNS[3] == tNS[0])
  {
    aBit[3] = 0;
  }
  else
  {
    aBit[3] = 1;
  }
  if (tNS[0] == tNS[2])
  {
    aBit[4] = 0;
  }
  else
  {
    aBit[4] = 1;
  }
  if (tNS[1] == tNS[3])
  {
    aBit[5] = 0;
  }
  else
  {
    aBit[5] = 1;
  }
  tempIndex = 8 * aBit[3] + 4 * aBit[2] + 2 * aBit[1] + 1 * aBit[0];
  if (tempIndex == 15)
  {
    subIndex = 2 * aBit[4] + 1 * aBit[5];
    if (subIndex == 0)
    {
      tempIndex = tempIndex;
    }
    else
    {
      tempIndex = tempIndex + subIndex + 1;
    }
  }
  return tempIndex;
}

int SurfaceMeshFunc::treat_anomaly(int tNSt[4], int zID1)
{
  int i, j, k, ii;
  int cid;
  int csite, cgrainname;
  int NSite, ngrainname;
  int temp;
  int tempFlag;
  int min, minid;
  int numNeigh[4];
  min = 27;
  minid = -1;
  for (k = 0; k < 4; k++)
  {
    numNeigh[k] = 0;
  }
  for (i = 0; i < 4; i++)
  {
    csite = tNSt[i];
    cid = csite;
    cgrainname = point[csite].grainname;
    for (j = 1; j <= num_neigh; j++)
    {
		NSite = neigh[cid].neigh_id[j];
		if(NSite <= 0 || NSite > (2*NSP)) ngrainname = -3;
		if(NSite > 0 && NSite <= (2*NSP)) ngrainname = point[NSite].grainname;
		if (cgrainname == ngrainname)
		{
			numNeigh[i] = numNeigh[i] + 1;
		}
    }
  }
  for (ii = 0; ii < 4; ii++)
  {
    temp = numNeigh[ii];
    if (temp <= min)
    {
      min = temp;
      minid = ii;
    }
    else
    {
      min = min;
      minid = minid;
    }
  }
  if (minid == 1 || minid == 3)
  { // we can reverse this...let's try this later...
    tempFlag = 0;
  }
  else
  {
    tempFlag = 1;
  }
  return tempFlag;
}

void SurfaceMeshFunc::get_nodes(int cst, int ord, int nidx[2], int *nid)
{
  int ii;
  int tempIndex;
  for (ii = 0; ii < 2; ii++)
  {
    tempIndex = nidx[ii];
    if (ord == 0)
    { // if the square index is 0 for corner site...
      switch (tempIndex)
      {
        case 0:
          nid[ii] = 7 * (cst - 1);
          break;
        case 1:
          nid[ii] = 7 * cst + 1;
          break;
        case 2:
          nid[ii] = 7 * (cst + xDim - 1);
          break;
        case 3:
          nid[ii] = 7 * (cst - 1) + 1;
          break;
        case 4:
          nid[ii] = 7 * (cst - 1) + 3;
          break;
      }
    }
    else if (ord == 1)
    { // if the square index is 1...
      switch (tempIndex)
      {
        case 0:
          nid[ii] = 7 * (cst - 1);
          break;
        case 1:
          nid[ii] = 7 * cst + 2;
          break;
        case 2:
          nid[ii] = 7 * (cst + NSP - 1);
          break;
        case 3:
          nid[ii] = 7 * (cst - 1) + 2;
          break;
        case 4:
          nid[ii] = 7 * (cst - 1) + 4;
          break;
      }
    }
    else
    { // if the square index is 2...
      switch (tempIndex)
      {
        case 0:
          nid[ii] = 7 * (cst - 1) + 1;
          break;
        case 1:
          nid[ii] = 7 * (cst - 1) + 2;
          break;
        case 2:
          nid[ii] = 7 * (cst + NSP - 1) + 1;
          break;
        case 3:
          nid[ii] = 7 * (cst + xDim - 1) + 2;
          break;
        case 4:
          nid[ii] = 7 * (cst - 1) + 5;
          break;
      }
    }
  }
}

void SurfaceMeshFunc::get_grainnames(int NSPneigh[4], int pID[2], int *pgrainname)
{
  int i;
  int pixTemp, tempgrainname;
  for (i = 0; i < 2; i++)
  {
    pixTemp = pID[i];
    switch (pixTemp)
    {
      case 0:
        tempgrainname = NSPneigh[0];
        pgrainname[i] = tempgrainname;
        break;
      case 1:
        tempgrainname = NSPneigh[1];
        pgrainname[i] = tempgrainname;
        break;
      case 2:
        tempgrainname = NSPneigh[2];
        pgrainname[i] = tempgrainname;
        break;
      case 3:
        tempgrainname = NSPneigh[3];
        pgrainname[i] = tempgrainname;
        break;
    }
    //printf("%7d %2d ", nid[i], tempIndex);
  }
}

int SurfaceMeshFunc::get_number_triangles()
{
  int i, ii, i1, i2, j, k, kk;
  int sqID[6];
  int tsq; // current sq id...
  int tnE; // temp number of edges...
  int nFC; // number of FC turned on...
  int tFC;
  int nE; // number of face edges...
  int eff; // all the squares effective?...
  int cubeFlag; // if 1, we can do marching cube; if 0, useless...
  int *arrayE;
  int tsqid1, tsqid2;
  int tsite1, tsite2;
  int cgrainname, ngrainname;
  int nburnt;
  int nds; // number of different grainname of upper square...
  int BCnode;
  int fcid;
  int tindex;
  int nTri, nTri0, nTri2, nTriM; // # triangles when fcenter is 0, 2 and more than 2...
  int arrayFC[6];
  int arraygrainname[8]; // stores 8 corner grainnames for center node kind...
  nTri0 = 0;
  nTri2 = 0;
  nTriM = 0;
  for (i = 1; i <= NSP; i++)
  {
    cubeFlag = 0;
    // for each marching cube, collect faces...
    sqID[0] = 3 * (i - 1);
    sqID[1] = 3 * (i - 1) + 1;
    sqID[2] = 3 * (i - 1) + 2;
    sqID[3] = 3 * i + 2;
    sqID[4] = 3 * (i + xDim - 1) + 1;
    sqID[5] = 3 * (i + NSP - 1);
    BCnode = 7 * (i - 1) + 6;
    nFC = 0;
    nE = 0;
    eff = 0;
    //initialize face center array...
    for (ii = 0; ii < 6; ii++)
    {
      arrayFC[ii] = -1;
    }
    // Count the number of face center turned on and face edges...
    fcid = 0;
    ii = 0;
    for (ii = 0; ii < 6; ii++)
    {
      tsq = sqID[ii];
      tFC = cSquare[tsq].turnFC;
      if (tFC == 1)
      {
        arrayFC[fcid] = cSquare[tsq].FCnode;
        fcid++;
      }
      nFC = nFC + tFC;
      nE = nE + cSquare[tsq].nEdge;
      eff = eff + cSquare[tsq].effect;
    }
    if (eff > 0)
    {
      cubeFlag = 1;
    }
    if (nFC >= 3)
    {
      // If number of face centers turned on is more than 2...
      // let's update the nodeKind of body center node...
      tsqid1 = sqID[0];
      tsqid2 = sqID[5];
      for (j = 0; j < 4; j++)
      {
        tsite1 = cSquare[tsqid1].site_id[j];
        tsite2 = cSquare[tsqid2].site_id[j];
        arraygrainname[j] = point[tsite1].grainname;
        arraygrainname[j + 4] = point[tsite2].grainname;
      }
      nds = 0;
      nburnt = 0;
      for (k = 0; k < 8; k++)
      {
        cgrainname = arraygrainname[k];
        if (cgrainname != -1)
        {
          nds++;
          arraygrainname[k] = -1; // burn...
          nburnt++;
          for (kk = 0; kk < 8; kk++)
          {
            ngrainname = arraygrainname[kk];
            if (cgrainname == ngrainname)
            {
              arraygrainname[kk] = -1; //burn...
              nburnt++;
            }
          }
        }
      }
	  cVertex[BCnode].nodeKind = nds + 10;
    }
    // Checking the number of edges for loops in the cube...
    // if the current marching cube is a collection of 6 effective squares...and
    // the number of face edges at least 3...
    // when nE==2, it doen't happen
    // when nE==1, the edge will contribute for the neighboring marching cube...
    // when nE==0, it meaNS the cube is iNSide a grain...
    if (cubeFlag == 1 && nE > 2)
    {
      // Make edge array for each marching cube...
      arrayE = new int[nE];
      tindex = 0;
      for (i1 = 0; i1 < 6; i1++)
      {
        tsq = sqID[i1];
        tnE = cSquare[tsq].nEdge;
        if (tnE != 0)
        {
          for (i2 = 0; i2 < tnE; i2++)
          {
            arrayE[tindex] = cSquare[tsq].edge_id[i2];
            tindex++;
          }
        }
      }
      // CoNSider each case as Z. Wu's paper...
      if (nFC == 0)
      { // when there's no face center
        nTri0 = nTri0 + get_number_case0_triangles(arrayE, nE);
      }
      else if (nFC == 2)
      {
        nTri2 = nTri2 + get_number_case2_triangles(arrayE, nE, arrayFC, nFC);
      }
      else if (nFC > 2 && nFC <= 6)
      {
        nTriM = nTriM + get_number_caseM_triangles(arrayE, nE, arrayFC, nFC);
      }
      delete [] arrayE;
    }
  }
  nTri = nTri0 + nTri2 + nTriM;
  return (nTri);
}

int SurfaceMeshFunc::get_number_case0_triangles(int *ae, int nedge)
{
  int ii, i, j, jj, k, kk, k1;
  int loopID;
  int tail, head, coin;
  int ce, ne;
  int cgrainname1, cgrainname2, cnode1, cnode2;
  int ngrainname1, ngrainname2, nnode1, nnode2;
  int nucleus, chaser;
  int grainnameFlag, nodeFlag, flip;
  int bflag, nbflag;
  int *burnt;
  int *burnt_list;
  int *count;
  int numN, numTri, tnumTri;
  int lid;
  burnt = new int[nedge];
  burnt_list = new int[nedge];
  // initialize burn flags for face edges...
  for (ii = 0; ii < nedge; ii++)
  {
    burnt[ii] = 0;
    burnt_list[ii] = -1;
  }
  loopID = 1;
  tail = 0;
  head = 0;
  for (i = 0; i < nedge; i++)
  {
    ce = ae[i];
    bflag = burnt[i];
    if (bflag == 0)
    {
      nucleus = ce;
      burnt[i] = loopID;
      burnt_list[tail] = ce;
	  coin = 1;
      while (coin)
      {
        chaser = burnt_list[tail];
		cgrainname1 = cEdge[chaser].neigh_grainname[0];
        cgrainname2 = cEdge[chaser].neigh_grainname[1];
		cnode1 = cEdge[chaser].node_id[0];
        cnode2 = cEdge[chaser].node_id[1];
        for (j = 0; j < nedge; j++)
        {
          ne = ae[j];
          nbflag = burnt[j];
          if (nbflag == 0)
          {
			ngrainname1 = cEdge[ne].neigh_grainname[0];
			ngrainname2 = cEdge[ne].neigh_grainname[1];
            nnode1 = cEdge[ne].node_id[0];
            nnode2 = cEdge[ne].node_id[1];
            // checking if neighbor edge has same neighboring grainnames...
            if (((cgrainname1 == ngrainname1) && (cgrainname2 == ngrainname2)) || ((cgrainname1 == ngrainname2) && (cgrainname2 == ngrainname1)))
            {
              grainnameFlag = 1;
            }
            else
            {
              grainnameFlag = 0;
            }
            // checking if neighor egde is contiguous...
            if ((cnode2 == nnode1) && (cnode1 != nnode2))
            {
              nodeFlag = 1;
              flip = 0;
            }
            else if ((cnode2 == nnode2) && (cnode1 != nnode1))
            {
              nodeFlag = 1;
              flip = 1;
            }
            else
            {
              nodeFlag = 0;
              flip = 0;
            }
            if (grainnameFlag == 1 && nodeFlag == 1)
            {
              head = head + 1;
              burnt_list[head] = ne;
              burnt[j] = loopID;
              if (flip == 1)
              {
				cEdge[ne].node_id[0] = nnode2;
                cEdge[ne].node_id[1] = nnode1;
              }
            }
          }
         }
        if (tail == head)
        {
          coin = 0;
          tail = tail + 1;
          head = tail;
          loopID++;
        }
        else
        {
          tail = tail + 1;
          coin = 1;
        }
      }
    }
  }
  count = new int[loopID];
  for (k1 = 1; k1 < loopID; k1++)
  {
    count[k1] = 0;
  }
  for (k = 1; k < loopID; k++)
  {
    for (kk = 0; kk < nedge; kk++)
    {
      if (k == burnt[kk])
      {
        count[k] = count[k] + 1;
      }
    }
  }
  numTri = 0;
  for (jj = 1; jj < loopID; jj++)
  {
    numN = count[jj];
    if (numN == 3)
    {
      tnumTri = 1;
      numTri = numTri + tnumTri;
    }
    else if (numN > 3)
    {
      tnumTri = numN - 2;
      numTri = numTri + tnumTri;
    }
  }
  delete [] burnt;
  delete [] burnt_list;
  delete [] count;
  return (numTri);
}

int SurfaceMeshFunc::get_number_case2_triangles(int *ae,  int nedge, int *afc, int nfctr)
{
  int ii, i, j, k, kk, k1, n, i1, j1;
  int loopID;
  int tail, head, coin;
  int ce, ne;
  int cgrainname1, cgrainname2, cnode1, cnode2;
  int ngrainname1, ngrainname2, nnode1, nnode2;
  int tgrainname, tnode;
  int nucleus, chaser;
  int start, end;
  int from, to;
  int grainnameFlag, nodeFlag, flip;
  int bflag, nbflag;
  int *burnt;
  int *burnt_list;
  int *count;
  int numN, numTri;
  int *burnt_loop;
  int openL; // if a loop is an open loop, it's 1; if closed, it's 0...
  int startEdge;
  int endNode;
  int index;
  burnt = new int[nedge];
  burnt_list = new int[nedge];
  // initialize burn flags for face edges...
  for (ii = 0; ii < nedge; ii++)
  {
    burnt[ii] = 0;
    burnt_list[ii] = -1;
  }
  loopID = 1;
  tail = 0;
  head = 0;
  for (i = 0; i < nedge; i++)
  {
    ce = ae[i];
    bflag = burnt[i];
    if (bflag == 0)
    {
      nucleus = ce;
      burnt[i] = loopID;
      burnt_list[tail] = ce;
	  coin = 1;
      while (coin)
      {
        chaser = burnt_list[tail];
		cgrainname1 = cEdge[chaser].neigh_grainname[0];
        cgrainname2 = cEdge[chaser].neigh_grainname[1];
		cnode1 = cEdge[chaser].node_id[0];
        cnode2 = cEdge[chaser].node_id[1];
        for (j = 0; j < nedge; j++)
        {
          ne = ae[j];
          nbflag = burnt[j];
          if (nbflag == 0)
          {
			ngrainname1 = cEdge[ne].neigh_grainname[0];
			ngrainname2 = cEdge[ne].neigh_grainname[1];
            nnode1 = cEdge[ne].node_id[0];
            nnode2 = cEdge[ne].node_id[1];
            // checking if neighbor edge has same neighboring grainnames...
            if (((cgrainname1 == ngrainname1) && (cgrainname2 == ngrainname2)) || ((cgrainname1 == ngrainname2) && (cgrainname2 == ngrainname1)))
            {
              grainnameFlag = 1;
            }
            else
            {
              grainnameFlag = 0;
            }
            // checking if neighor egde is contiguous...
            if ((cnode1 == nnode1) && (cnode2 != nnode2))
            {
              nodeFlag = 1;
            }
            else if ((cnode1 == nnode2) && (cnode2 != nnode1))
            {
              nodeFlag = 1;
            }
            else if ((cnode2 == nnode1) && (cnode1 != nnode2))
            {
              nodeFlag = 1;
            }
            else if ((cnode2 == nnode2) && (cnode1 != nnode1))
            {
              nodeFlag = 1;
            }
            else
            {
              nodeFlag = 0;
            }
            if (grainnameFlag == 1 && nodeFlag == 1)
            {
              head = head + 1;
              burnt_list[head] = ne;
              burnt[j] = loopID;
            }
          }
        }
        if (tail == head)
        {
          coin = 0;
          tail = tail + 1;
          head = tail;
          loopID++;
        }
        else
        {
          tail = tail + 1;
          coin = 1;
        }
      }
    }
  }
  count = new int[loopID];
  for (k1 = 1; k1 < loopID; k1++)
  {
    count[k1] = 0;
  }
  for (k = 1; k < loopID; k++)
  {
    for (kk = 0; kk < nedge; kk++)
    {
      if (k == burnt[kk])
      {
        count[k] = count[k] + 1;
      }
    }
  }
  // Let's make complete loops...
  numTri = 0;
  start = afc[0];
  end = afc[1];
  to = 0;
  from = 0;
  j1 = 1;
  for (j1 = 1; j1 < loopID; j1++)
  {
    openL = 0; // current loop is closed...
    numN = count[j1];
    to = to + numN;
    from = to - numN;
    burnt_loop = new int[numN + 2];
    for (i1 = from; i1 < to; i1++)
    {
      ce = burnt_list[i1];
	  cnode1 = cEdge[ce].node_id[0];
      cnode2 = cEdge[ce].node_id[1];
      if (start == cnode1)
      {
        openL = 1; // loop is open...
        startEdge = ce;
        flip = 0;
      }
      else if (start == cnode2)
      {
        openL = 1;
        startEdge = ce;
        flip = 1;
      }
    }
    if (openL == 1)
    { // if current loop is an open loop...
      if (flip == 1)
      {
        tnode = cEdge[startEdge].node_id[0];
        tgrainname = cEdge[startEdge].neigh_grainname[0];
        cEdge[startEdge].node_id[0] = cEdge[startEdge].node_id[1];
        cEdge[startEdge].node_id[1] = tnode;
        cEdge[startEdge].neigh_grainname[0] = cEdge[startEdge].neigh_grainname[1];
        cEdge[startEdge].neigh_grainname[1] = tgrainname;
      }
      burnt_loop[0] = startEdge;
      index = 1;
      endNode = cEdge[startEdge].node_id[1];
      chaser = startEdge;
      while (index < numN)
      {
        for (n = from; n < to; n++)
        {
          ce = burnt_list[n];
          cnode1 = cEdge[ce].node_id[0];
          cnode2 = cEdge[ce].node_id[1];
          if ((ce != chaser) && (endNode == cnode1))
          {
            burnt_loop[index] = ce;
            index++;
          }
          else if ((ce != chaser) && (endNode == cnode2))
          {
            burnt_loop[index] = ce;
            index++;
            // flip...
            tnode = cEdge[ce].node_id[0];
            tgrainname = cEdge[ce].neigh_grainname[0];
            cEdge[ce].node_id[0] = cEdge[ce].node_id[1];
            cEdge[ce].node_id[1] = tnode;
            cEdge[ce].neigh_grainname[0] = cEdge[ce].neigh_grainname[1];
            cEdge[ce].neigh_grainname[1] = tgrainname;
          }
        }
        chaser = burnt_loop[index - 1];
        endNode = cEdge[chaser].node_id[1];
      }
      if ((numN + 1) == 3)
      {
        numTri = numTri + 1;
      }
      else if ((numN + 1) > 3)
      {
        numTri = numTri + ((numN + 1) - 2);
      }
      delete [] burnt_loop;
    }
    else
    { // if current loop is a closed one....i.e., openL = 0...
      startEdge = burnt_list[from];
      burnt_loop[0] = startEdge;
      index = 1;
      endNode = cEdge[startEdge].node_id[1];
      chaser = startEdge;
      while (index < numN)
      {
        for (n = from; n < to; n++)
        {
          ce = burnt_list[n];
          cnode1 = cEdge[ce].node_id[0];
          cnode2 = cEdge[ce].node_id[1];
          if ((ce != chaser) && (endNode == cnode1))
          {
            burnt_loop[index] = ce;
            index++;
          }
          else if ((ce != chaser) && (endNode == cnode2))
          {
            burnt_loop[index] = ce;
            index++;
            // flip...
            tnode = cEdge[ce].node_id[0];
            tgrainname = cEdge[ce].neigh_grainname[0];
            cEdge[ce].node_id[0] = cEdge[ce].node_id[1];
            cEdge[ce].node_id[1] = tnode;
            cEdge[ce].neigh_grainname[0] = cEdge[ce].neigh_grainname[1];
            cEdge[ce].neigh_grainname[1] = tgrainname;
          }
        }
        chaser = burnt_loop[index - 1];
        endNode = cEdge[chaser].node_id[1];
      }
      if (numN == 3)
      {
        numTri = numTri + 1;
      }
      else if (numN > 3)
      {
        numTri = numTri + (numN - 2);
      }
      delete [] burnt_loop;
    }
  }
  delete [] burnt;
  delete [] burnt_list;
  delete [] count;
  return (numTri);
}
int SurfaceMeshFunc::get_number_caseM_triangles(int *ae, int nedge, int *afc, int nfctr)
{
  int ii, i, j, k, kk, k1, n, i1, j1, n1;
  int loopID;
  int tail, head, coin;
  int ce, ne;
  int cgrainname1, cgrainname2, cnode1, cnode2;
  int ngrainname1, ngrainname2, nnode1, nnode2;
  int tgrainname, tnode;
  int nucleus, chaser;
  int start;
  int from, to;
  int grainnameFlag, nodeFlag, flip;
  int bflag, nbflag;
  int *burnt;
  int *burnt_list;
  int *count;
  int numN, numTri;
  int *burnt_loop;
  int openL; // if a loop is an open loop, it's 1; if closed, it's 0...
  int startEdge;
  int endNode;
  int index;
  burnt = new int[nedge];
  burnt_list = new int[nedge];
  // initialize burn flags for face edges...
  for (ii = 0; ii < nedge; ii++)
  {
    burnt[ii] = 0;
    burnt_list[ii] = -1;
  }
  loopID = 1;
  tail = 0;
  head = 0;
  for (i = 0; i < nedge; i++)
  {
    ce = ae[i];
    bflag = burnt[i];
    if (bflag == 0)
    {
      nucleus = ce;
      burnt[i] = loopID;
      burnt_list[tail] = ce;
	  coin = 1;
      while (coin)
      {
        chaser = burnt_list[tail];
        cgrainname1 = cEdge[chaser].neigh_grainname[0];
        cgrainname2 = cEdge[chaser].neigh_grainname[1];
        cnode1 = cEdge[chaser].node_id[0];
        cnode2 = cEdge[chaser].node_id[1];
        for (j = 0; j < nedge; j++)
        {
          ne = ae[j];
          nbflag = burnt[j];
          if (nbflag == 0)
          {
            ngrainname1 = cEdge[ne].neigh_grainname[0];
            ngrainname2 = cEdge[ne].neigh_grainname[1];
            nnode1 = cEdge[ne].node_id[0];
            nnode2 = cEdge[ne].node_id[1];
            // checking if neighbor edge has same neighboring grainnames...
            if (((cgrainname1 == ngrainname1) && (cgrainname2 == ngrainname2)) || ((cgrainname1 == ngrainname2) && (cgrainname2 == ngrainname1)))
            {
              grainnameFlag = 1;
            }
            else
            {
              grainnameFlag = 0;
            }
            // checking if neighor egde is contiguous...
            if ((cnode1 == nnode1) && (cnode2 != nnode2))
            {
              nodeFlag = 1;
            }
            else if ((cnode1 == nnode2) && (cnode2 != nnode1))
            {
              nodeFlag = 1;
            }
            else if ((cnode2 == nnode1) && (cnode1 != nnode2))
            {
              nodeFlag = 1;
            }
            else if ((cnode2 == nnode2) && (cnode1 != nnode1))
            {
              nodeFlag = 1;
            }
            else
            {
              nodeFlag = 0;
            }
            if (grainnameFlag == 1 && nodeFlag == 1)
            {
              head = head + 1;
              burnt_list[head] = ne;
              burnt[j] = loopID;
            }
          }
        }
        if (tail == head)
        {
          coin = 0;
          tail = tail + 1;
          head = tail;
          loopID++;
        }
        else
        {
          tail = tail + 1;
          coin = 1;
        }
      }
    }
  }
  count = new int[loopID];
  for (k1 = 1; k1 < loopID; k1++)
  {
    count[k1] = 0;
  }
  for (k = 1; k < loopID; k++)
  {
    for (kk = 0; kk < nedge; kk++)
    {
      if (k == burnt[kk])
      {
        count[k] = count[k] + 1;
      }
    }
  }
  // Let's make complete loops...
  numTri = 0;
  to = 0;
  from = 0;
  j1 = 1;
  for (j1 = 1; j1 < loopID; j1++)
  {
    openL = 0; // current loop is closed...
    numN = count[j1];
    to = to + numN;
    from = to - numN;
    burnt_loop = new int[(numN + 2)];
    for (i1 = from; i1 < to; i1++)
    {
      ce = burnt_list[i1];
      cnode1 = cEdge[ce].node_id[0];
      cnode2 = cEdge[ce].node_id[1];
      for (n1 = 0; n1 < nfctr; n1++)
      {
        start = afc[n1];
        if (start == cnode1)
        {
          openL = 1; // loop is open...
          startEdge = ce;
          flip = 0;
        }
        else if (start == cnode2)
        {
          openL = 1;
          startEdge = ce;
          flip = 1;
        }
      }
    }
    if (openL == 1)
    { // if current loop is an open loop...
      if (flip == 1)
      {
        tnode = cEdge[startEdge].node_id[0];
        tgrainname = cEdge[startEdge].neigh_grainname[0];
        cEdge[startEdge].node_id[0] = cEdge[startEdge].node_id[1];
        cEdge[startEdge].node_id[1] = tnode;
        cEdge[startEdge].neigh_grainname[0] = cEdge[startEdge].neigh_grainname[1];
        cEdge[startEdge].neigh_grainname[1] = tgrainname;
      }
      burnt_loop[0] = startEdge;
      index = 1;
      endNode = cEdge[startEdge].node_id[1];
      chaser = startEdge;
      while (index < numN)
      {
        for (n = from; n < to; n++)
        {
          ce = burnt_list[n];
          cnode1 = cEdge[ce].node_id[0];
          cnode2 = cEdge[ce].node_id[1];
          if ((ce != chaser) && (endNode == cnode1))
          {
            burnt_loop[index] = ce;
            index++;
          }
          else if ((ce != chaser) && (endNode == cnode2))
          {
            burnt_loop[index] = ce;
            index++;
            // flip...
            tnode = cEdge[ce].node_id[0];
            tgrainname = cEdge[ce].neigh_grainname[0];
            cEdge[ce].node_id[0] = cEdge[ce].node_id[1];
            cEdge[ce].node_id[1] = tnode;
            cEdge[ce].neigh_grainname[0] = cEdge[ce].neigh_grainname[1];
            cEdge[ce].neigh_grainname[1] = tgrainname;
          }
        }
        chaser = burnt_loop[index - 1];
        endNode = cEdge[chaser].node_id[1];
      }
      if ((numN + 2) == 3)
      {
        numTri = numTri + 1;
      }
      else if ((numN + 2) > 3)
      {
        numTri = numTri + ((numN + 2) - 2);
      }
      delete [] burnt_loop;
    }
    else
    { // if current loop is a closed one....i.e., openL = 0...
      startEdge = burnt_list[from];
      burnt_loop[0] = startEdge;
      index = 1;
      endNode = cEdge[startEdge].node_id[1];
      chaser = startEdge;
      while (index < numN)
      {
        for (n = from; n < to; n++)
        {
          ce = burnt_list[n];
          cnode1 = cEdge[ce].node_id[0];
          cnode2 = cEdge[ce].node_id[1];
          if ((ce != chaser) && (endNode == cnode1))
          {
            burnt_loop[index] = ce;
            index++;
          }
          else if ((ce != chaser) && (endNode == cnode2))
          {
            burnt_loop[index] = ce;
            index++;
            // flip...
            tnode = cEdge[ce].node_id[0];
            tgrainname = cEdge[ce].neigh_grainname[0];
            cEdge[ce].node_id[0] = cEdge[ce].node_id[1];
            cEdge[ce].node_id[1] = tnode;
            cEdge[ce].neigh_grainname[0] = cEdge[ce].neigh_grainname[1];
            cEdge[ce].neigh_grainname[1] = tgrainname;
          }
        }
        chaser = burnt_loop[index - 1];
        endNode = cEdge[chaser].node_id[1];
      }
      if (numN == 3)
      {
        numTri = numTri + 1;
      }
      else if (numN > 3)
      {
        numTri = numTri + (numN - 2);
      }
      delete [] burnt_loop;
    }
  }
  delete [] burnt;
  delete [] burnt_list;
  delete [] count;
  return (numTri);
}

int SurfaceMeshFunc::get_triangles(int nTriangle)
{
  int i, ii, i1, i2;
  int sqID[6];
  int tsq; // current sq id...
  int tnE; // temp number of edges...
  int nFC; // number of FC turned on...
  int tFC;
  int nE; // number of face edges...
  int eff; // all the squares effective?...
  int cubeFlag; // if 1, we can do marching cube; if 0, useless...
  int bodyCtr; // cube center node...
  int *arrayE;
  int *arrayFC;
  int fcid;
  int tindex;
  int tidIn, tidOut;
  arrayFC = new int[6];
  tidIn = 0;
  cTriangle = new Patch[nTriangle];
  for (i = 1; i <= NSP; i++)
  {
    cubeFlag = 0;
    // for each marching cube, collect faces...
    sqID[0] = 3 * (i - 1);
    sqID[1] = 3 * (i - 1) + 1;
    sqID[2] = 3 * (i - 1) + 2;
    sqID[3] = 3 * i + 2;
    sqID[4] = 3 * (i + xDim - 1) + 1;
    sqID[5] = 3 * (i + NSP - 1);
    nFC = 0;
    nE = 0;
    eff = 0;
    bodyCtr = 7 * (i - 1) + 6;
    //initialize face center array...
    for (ii = 0; ii < 6; ii++)
    {
      arrayFC[ii] = -1;
    }
    // Count the number of face center turned on and face edges...
    fcid = 0;
    ii = 0;
    for (ii = 0; ii < 6; ii++)
    {
      tsq = sqID[ii];
      tFC = cSquare[tsq].turnFC;
      if (tFC == 1)
      {
        arrayFC[fcid] = cSquare[tsq].FCnode;
        fcid++;
      }
      nFC = nFC + tFC;
      nE = nE + cSquare[tsq].nEdge;
      eff = eff + cSquare[tsq].effect;
    }
    if (eff > 0)
    {
      cubeFlag = 1;
    }
    // Checking the number of edges for loops in the cube...
    // if the current marching cube is a collection of 6 effective squares...and
    // the number of face edges at least 3...
    // when nE==2, it doen't happen
    // when nE==1, the edge will contribute for the neighboring marching cube...
    // when nE==0, it meaNS the cube is iNSide a grain...
    if (cubeFlag == 1 && nE > 2)
    {
      // Make edge array for each marching cube...
      arrayE = new int[nE];
      tindex = 0;
      for (i1 = 0; i1 < 6; i1++)
      {
        tsq = sqID[i1];
        tnE = cSquare[tsq].nEdge;
        if (tnE != 0)
        {
          for (i2 = 0; i2 < tnE; i2++)
          {
            arrayE[tindex] = cSquare[tsq].edge_id[i2];
            tindex++;
          }
        }
      }
      // CoNSider each case as Z. Wu's paper...
      if (nFC == 0)
      { // when there's no face center
        get_case0_triangles(arrayE, nE, tidIn, &tidOut);
        tidIn = tidOut;
      }
      else if (nFC == 2)
      {
        get_case2_triangles(arrayE, nE, arrayFC, nFC, tidIn, &tidOut);
        tidIn = tidOut;
      }
      else if (nFC > 2 && nFC <= 6)
      {
        get_caseM_triangles(arrayE, nE, arrayFC, nFC, tidIn, &tidOut, bodyCtr);
        tidIn = tidOut;
      }
      delete [] arrayE;
    }
  }
  delete [] cEdge;
  return 0;
}

void SurfaceMeshFunc::get_case0_triangles(int *ae, int nedge, int tin, int *tout)
{
  int ii, i, j, jj, k, kk, k1, mm;
  int loopID;
  int tail, head, coin;
  int ce, ne;
  int cgrainname1, cgrainname2, cnode1, cnode2;
  int ngrainname1, ngrainname2, nnode1, nnode2;
  int nucleus, chaser;
  int grainnameFlag, nodeFlag, flip;
  int bflag, nbflag;
  int *burnt;
  int *burnt_list;
  int *count;
  int numN, sumN;
  int from;
  int *loop;
  int ctid;
  int front, back;
  int te0, te1, te2, tv0, tcVertex, tv2;
  int numT, cnumT, new_node0, new_node1;
  burnt = new int[nedge];
  burnt_list = new int[nedge];
  // initialize burn flags for face edges...
  for (ii = 0; ii < nedge; ii++)
  {
    burnt[ii] = 0;
    burnt_list[ii] = -1;
  }
  loopID = 1;
  tail = 0;
  head = 0;
  for (i = 0; i < nedge; i++)
  {
    ce = ae[i];
    bflag = burnt[i];
    if (bflag == 0)
    {
      nucleus = ce;
      burnt[i] = loopID;
      burnt_list[tail] = ce;
	  coin = 1;
      while (coin)
      {
        chaser = burnt_list[tail];
        cgrainname1 = cEdge[chaser].neigh_grainname[0];
        cgrainname2 = cEdge[chaser].neigh_grainname[1];
        cnode1 = cEdge[chaser].node_id[0];
        cnode2 = cEdge[chaser].node_id[1];
        for (j = 0; j < nedge; j++)
        {
          ne = ae[j];
          nbflag = burnt[j];
          if (nbflag == 0)
          {
            ngrainname1 = cEdge[ne].neigh_grainname[0];
            ngrainname2 = cEdge[ne].neigh_grainname[1];
            nnode1 = cEdge[ne].node_id[0];
            nnode2 = cEdge[ne].node_id[1];
            // checking if neighbor edge has same neighboring grainnames...
            if (((cgrainname1 == ngrainname1) && (cgrainname2 == ngrainname2)) || ((cgrainname1 == ngrainname2) && (cgrainname2 == ngrainname1)))
            {
              grainnameFlag = 1;
            }
            else
            {
              grainnameFlag = 0;
            }
            // checking if neighor egde is contiguous...
            if ((cnode2 == nnode1) && (cnode1 != nnode2))
            {
              nodeFlag = 1;
              flip = 0;
            }
            else if ((cnode2 == nnode2) && (cnode1 != nnode1))
            {
              nodeFlag = 1;
              flip = 1;
            }
            else
            {
              nodeFlag = 0;
              flip = 0;
            }
            if (grainnameFlag == 1 && nodeFlag == 1)
            {
              head = head + 1;
              burnt_list[head] = ne;
              burnt[j] = loopID;
              if (flip == 1)
              {
                //cEdge[nedge].neigh_grainname[0] = ngrainname2;
                //cEdge[nedge].neigh_grainname[1] = ngrainname1;
                cEdge[ne].node_id[0] = nnode2;
                cEdge[ne].node_id[1] = nnode1;
              }
            }
          }
        }
        if (tail == head)
        {
          coin = 0;
          tail = tail + 1;
          head = tail;
          loopID++;
        }
        else
        {
          tail = tail + 1;
          coin = 1;
        }
      }
    }
  }
  count = new int[loopID];
  for (k1 = 1; k1 < loopID; k1++)
  {
    count[k1] = 0;
  }
  for (k = 1; k < loopID; k++)
  {
    for (kk = 0; kk < nedge; kk++)
    {
      if (k == burnt[kk])
      {
        count[k] = count[k] + 1;
      }
    }
  }
  // Let's do triangulation...
  sumN = 0;
  ctid = tin;
  for (jj = 1; jj < loopID; jj++)
  {
    numN = count[jj];
    sumN = sumN + numN;
    from = sumN - numN;
    loop = new int[numN];
    for (mm = 0; mm < numN; mm++)
    {
      loop[mm] = burnt_list[from + mm];
    }
    if (numN == 3)
    {
      te0 = loop[0];
      te1 = loop[1];
      te2 = loop[2];
      cTriangle[ctid].node_id[0] = cEdge[te0].node_id[0];
      cTriangle[ctid].node_id[1] = cEdge[te1].node_id[0];
      cTriangle[ctid].node_id[2] = cEdge[te2].node_id[0];
      cTriangle[ctid].ngrainname[0] = cEdge[te0].neigh_grainname[0];
      cTriangle[ctid].ngrainname[1] = cEdge[te0].neigh_grainname[1];
      ctid++;
    }
    else if (numN > 3)
    {
      numT = numN - 2;
      cnumT = 0;
      front = 0;
      back = numN - 1;
      te0 = loop[front];
      te1 = loop[back];
      tv0 = cEdge[te0].node_id[0];
      tcVertex = cEdge[te0].node_id[1];
      tv2 = cEdge[te1].node_id[0];
      cTriangle[ctid].node_id[0] = tv0;
      cTriangle[ctid].node_id[1] = tcVertex;
      cTriangle[ctid].node_id[2] = tv2;
      cTriangle[ctid].ngrainname[0] = cEdge[te0].neigh_grainname[0];
      cTriangle[ctid].ngrainname[1] = cEdge[te0].neigh_grainname[1];
      new_node0 = tv2;
      new_node1 = tcVertex;
      cnumT++;
      ctid++;
      while (cnumT < numT)
      {
        if ((cnumT % 2) != 0)
        {
          front = front + 1;
          ce = loop[front];
          tv0 = cEdge[ce].node_id[0];
          tcVertex = cEdge[ce].node_id[1];
          tv2 = new_node0;
          cTriangle[ctid].node_id[0] = tv0;
          cTriangle[ctid].node_id[1] = tcVertex;
          cTriangle[ctid].node_id[2] = tv2;
          cTriangle[ctid].ngrainname[0] = cEdge[ce].neigh_grainname[0];
          cTriangle[ctid].ngrainname[1] = cEdge[ce].neigh_grainname[1];
          new_node0 = tcVertex;
          cnumT++;
          ctid++;
        }
        else
        {
          back = back - 1;
          ce = loop[back];
          tv0 = cEdge[ce].node_id[0];
          tcVertex = cEdge[ce].node_id[1];
          tv2 = new_node0;
          cTriangle[ctid].node_id[0] = tv0;
          cTriangle[ctid].node_id[1] = tcVertex;
          cTriangle[ctid].node_id[2] = tv2;
          cTriangle[ctid].ngrainname[0] = cEdge[ce].neigh_grainname[0];
          cTriangle[ctid].ngrainname[1] = cEdge[ce].neigh_grainname[1];
          new_node0 = tv0;
          cnumT++;
          ctid++;
        }
      }
    }
    delete [] loop;
  }
  *tout = ctid;
  delete [] burnt;
  delete [] burnt_list;
  delete [] count;
}

void SurfaceMeshFunc::get_case2_triangles(int *ae, int nedge, int *afc, int nfctr, int tin, int *tout)
{
  int ii, i, j, k, kk, k1, n, i1, j1;
  int loopID;
  int tail, head, coin;
  int ce, ne;
  int cgrainname1, cgrainname2, cnode1, cnode2;
  int ngrainname1, ngrainname2, nnode1, nnode2;
  int tgrainname, tnode;
  int nucleus, chaser;
  int start, end;
  int from, to;
  int grainnameFlag, nodeFlag, flip;
  int bflag, nbflag;
  int *burnt;
  int *burnt_list;
  int *count;
  int numN, numTri;
  int *burnt_loop;
  int openL; // if a loop is an open loop, it's 1; if closed, it's 0...
  int startEdge;
  int endNode;
  int index;
  int ctid;
  int front, back;
  int te0, te1, te2, tv0, tcVertex, tv2;
  int numT, cnumT, new_node0, new_node1;
  burnt = new int[nedge];
  burnt_list = new int[nedge];
  // initialize burn flags for face edges...
  for (ii = 0; ii < nedge; ii++)
  {
    burnt[ii] = 0;
    burnt_list[ii] = -1;
  }
  loopID = 1;
  tail = 0;
  head = 0;
  for (i = 0; i < nedge; i++)
  {
    ce = ae[i];
    bflag = burnt[i];
    if (bflag == 0)
    {
      nucleus = ce;
      burnt[i] = loopID;
      burnt_list[tail] = ce;
	  coin = 1;
      while (coin)
      {
        chaser = burnt_list[tail];
        cgrainname1 = cEdge[chaser].neigh_grainname[0];
        cgrainname2 = cEdge[chaser].neigh_grainname[1];
        cnode1 = cEdge[chaser].node_id[0];
        cnode2 = cEdge[chaser].node_id[1];
        for (j = 0; j < nedge; j++)
        {
          ne = ae[j];
          nbflag = burnt[j];
          if (nbflag == 0)
          {
            ngrainname1 = cEdge[ne].neigh_grainname[0];
            ngrainname2 = cEdge[ne].neigh_grainname[1];
            nnode1 = cEdge[ne].node_id[0];
            nnode2 = cEdge[ne].node_id[1];
            // checking if neighbor edge has same neighboring grainnames...
            if (((cgrainname1 == ngrainname1) && (cgrainname2 == ngrainname2)) || ((cgrainname1 == ngrainname2) && (cgrainname2 == ngrainname1)))
            {
              grainnameFlag = 1;
            }
            else
            {
              grainnameFlag = 0;
            }
            // checking if neighor egde is contiguous...
            if ((cnode1 == nnode1) && (cnode2 != nnode2))
            {
              nodeFlag = 1;
            }
            else if ((cnode1 == nnode2) && (cnode2 != nnode1))
            {
              nodeFlag = 1;
            }
            else if ((cnode2 == nnode1) && (cnode1 != nnode2))
            {
              nodeFlag = 1;
            }
            else if ((cnode2 == nnode2) && (cnode1 != nnode1))
            {
              nodeFlag = 1;
            }
            else
            {
              nodeFlag = 0;
            }
            if (grainnameFlag == 1 && nodeFlag == 1)
            {
              head = head + 1;
              burnt_list[head] = ne;
              burnt[j] = loopID;
            }
          }
        }
        if (tail == head)
        {
          coin = 0;
          tail = tail + 1;
          head = tail;
          loopID++;
        }
        else
        {
          tail = tail + 1;
          coin = 1;
        }
      }
    }
  }
  count = new int[loopID];
  for (k1 = 1; k1 < loopID; k1++)
  {
    count[k1] = 0;
  }
  for (k = 1; k < loopID; k++)
  {
    for (kk = 0; kk < nedge; kk++)
    {
      if (k == burnt[kk])
      {
        count[k] = count[k] + 1;
      }
    }
  }
  // Let's make complete loops...
  numTri = 0;
  start = afc[0];
  end = afc[1];
  to = 0;
  from = 0;
  j1 = 1;
  // Let's do triangulation...
  ctid = tin;
  for (j1 = 1; j1 < loopID; j1++)
  {
    openL = 0; // current loop is closed...
    numN = count[j1];
    to = to + numN;
    from = to - numN;
    burnt_loop = new int[numN];
    for (i1 = from; i1 < to; i1++)
    {
      ce = burnt_list[i1];
      cnode1 = cEdge[ce].node_id[0];
      cnode2 = cEdge[ce].node_id[1];
      if (start == cnode1)
      {
        openL = 1; // loop is open...
        startEdge = ce;
        flip = 0;
      }
      else if (start == cnode2)
      {
        openL = 1;
        startEdge = ce;
        flip = 1;
      }
    }
    if (openL == 1)
    { // if current loop is an open loop...
      if (flip == 1)
      {
        tnode = cEdge[startEdge].node_id[0];
        tgrainname = cEdge[startEdge].neigh_grainname[0];
        cEdge[startEdge].node_id[0] = cEdge[startEdge].node_id[1];
        cEdge[startEdge].node_id[1] = tnode;
        cEdge[startEdge].neigh_grainname[0] = cEdge[startEdge].neigh_grainname[1];
        cEdge[startEdge].neigh_grainname[1] = tgrainname;
      }
      burnt_loop[0] = startEdge;
      index = 1;
      endNode = cEdge[startEdge].node_id[1];
      chaser = startEdge;
      while (index < numN)
      {
        for (n = from; n < to; n++)
        {
          ce = burnt_list[n];
          cnode1 = cEdge[ce].node_id[0];
          cnode2 = cEdge[ce].node_id[1];
          if ((ce != chaser) && (endNode == cnode1))
          {
            burnt_loop[index] = ce;
            index++;
          }
          else if ((ce != chaser) && (endNode == cnode2))
          {
            burnt_loop[index] = ce;
            index++;
            // flip...
            tnode = cEdge[ce].node_id[0];
            tgrainname = cEdge[ce].neigh_grainname[0];
            cEdge[ce].node_id[0] = cEdge[ce].node_id[1];
            cEdge[ce].node_id[1] = tnode;
            cEdge[ce].neigh_grainname[0] = cEdge[ce].neigh_grainname[1];
            cEdge[ce].neigh_grainname[1] = tgrainname;
          }
        }
        chaser = burnt_loop[index - 1];
        endNode = cEdge[chaser].node_id[1];
      }
      if (numN == 2)
      {
        te0 = burnt_loop[0];
        te1 = burnt_loop[1];
        cTriangle[ctid].node_id[0] = cEdge[te0].node_id[0];
        cTriangle[ctid].node_id[1] = cEdge[te1].node_id[0];
        cTriangle[ctid].node_id[2] = cEdge[te1].node_id[1];
        cTriangle[ctid].ngrainname[0] = cEdge[te0].neigh_grainname[0];
        cTriangle[ctid].ngrainname[1] = cEdge[te0].neigh_grainname[1];
        ctid++;
      }
      else if (numN > 2)
      {
        numT = numN - 1; // Note that it's open loop...
        cnumT = 0;
        front = 0;
        back = numN;
        te0 = burnt_loop[front];
        te1 = burnt_loop[back - 1];
        tv0 = cEdge[te0].node_id[0];
        tcVertex = cEdge[te0].node_id[1];
        tv2 = cEdge[te1].node_id[1];
        cTriangle[ctid].node_id[0] = tv0;
        cTriangle[ctid].node_id[1] = tcVertex;
        cTriangle[ctid].node_id[2] = tv2;
        cTriangle[ctid].ngrainname[0] = cEdge[te0].neigh_grainname[0];
        cTriangle[ctid].ngrainname[1] = cEdge[te0].neigh_grainname[1];
        new_node0 = tv2;
        new_node1 = tcVertex;
        cnumT++;
        ctid++;
        while (cnumT < numT)
        {
          if ((cnumT % 2) != 0)
          {
            front = front + 1;
            ce = burnt_loop[front];
            tv0 = cEdge[ce].node_id[0];
            tcVertex = cEdge[ce].node_id[1];
            tv2 = new_node0;
            cTriangle[ctid].node_id[0] = tv0;
            cTriangle[ctid].node_id[1] = tcVertex;
            cTriangle[ctid].node_id[2] = tv2;
            cTriangle[ctid].ngrainname[0] = cEdge[ce].neigh_grainname[0];
            cTriangle[ctid].ngrainname[1] = cEdge[ce].neigh_grainname[1];
            new_node0 = tcVertex;
            cnumT++;
            ctid++;
          }
          else
          {
            back = back - 1;
            ce = burnt_loop[back];
            tv0 = cEdge[ce].node_id[0];
            tcVertex = cEdge[ce].node_id[1];
            tv2 = new_node0;
            cTriangle[ctid].node_id[0] = tv0;
            cTriangle[ctid].node_id[1] = tcVertex;
            cTriangle[ctid].node_id[2] = tv2;
            cTriangle[ctid].ngrainname[0] = cEdge[ce].neigh_grainname[0];
            cTriangle[ctid].ngrainname[1] = cEdge[ce].neigh_grainname[1];
            new_node0 = tv0;
            cnumT++;
            ctid++;
          }
        }
      }
      delete [] burnt_loop;
    }
    else
    { // if current loop is a closed one....i.e., openL = 0...
      startEdge = burnt_list[from];
      burnt_loop[0] = startEdge;
      index = 1;
      endNode = cEdge[startEdge].node_id[1];
      chaser = startEdge;
      while (index < numN)
      {
        for (n = from; n < to; n++)
        {
          ce = burnt_list[n];
          cnode1 = cEdge[ce].node_id[0];
          cnode2 = cEdge[ce].node_id[1];
          if ((ce != chaser) && (endNode == cnode1))
          {
            burnt_loop[index] = ce;
            index++;
          }
          else if ((ce != chaser) && (endNode == cnode2))
          {
            burnt_loop[index] = ce;
            index++;
            // flip...
            tnode = cEdge[ce].node_id[0];
            tgrainname = cEdge[ce].neigh_grainname[0];
            cEdge[ce].node_id[0] = cEdge[ce].node_id[1];
            cEdge[ce].node_id[1] = tnode;
            cEdge[ce].neigh_grainname[0] = cEdge[ce].neigh_grainname[1];
            cEdge[ce].neigh_grainname[1] = tgrainname;
          }
        }
        chaser = burnt_loop[index - 1];
        endNode = cEdge[chaser].node_id[1];
      }
      if (numN == 3)
      {
        te0 = burnt_loop[0];
        te1 = burnt_loop[1];
        te2 = burnt_loop[2];
        cTriangle[ctid].node_id[0] = cEdge[te0].node_id[0];
        cTriangle[ctid].node_id[1] = cEdge[te1].node_id[0];
        cTriangle[ctid].node_id[2] = cEdge[te2].node_id[0];
        cTriangle[ctid].ngrainname[0] = cEdge[te0].neigh_grainname[0];
        cTriangle[ctid].ngrainname[1] = cEdge[te0].neigh_grainname[1];
        ctid++;
      }
      else if (numN > 3)
      {
        numT = numN - 2;
        cnumT = 0;
        front = 0;
        back = numN - 1;
        te0 = burnt_loop[front];
        te1 = burnt_loop[back];
        tv0 = cEdge[te0].node_id[0];
        tcVertex = cEdge[te0].node_id[1];
        tv2 = cEdge[te1].node_id[0];
        cTriangle[ctid].node_id[0] = tv0;
        cTriangle[ctid].node_id[1] = tcVertex;
        cTriangle[ctid].node_id[2] = tv2;
        cTriangle[ctid].ngrainname[0] = cEdge[te0].neigh_grainname[0];
        cTriangle[ctid].ngrainname[1] = cEdge[te0].neigh_grainname[1];
        new_node0 = tv2;
        new_node1 = tcVertex;
        cnumT++;
        ctid++;
        while (cnumT < numT)
        {
          if ((cnumT % 2) != 0)
          {
            front = front + 1;
            ce = burnt_loop[front];
            tv0 = cEdge[ce].node_id[0];
            tcVertex = cEdge[ce].node_id[1];
            tv2 = new_node0;
            cTriangle[ctid].node_id[0] = tv0;
            cTriangle[ctid].node_id[1] = tcVertex;
            cTriangle[ctid].node_id[2] = tv2;
            cTriangle[ctid].ngrainname[0] = cEdge[ce].neigh_grainname[0];
            cTriangle[ctid].ngrainname[1] = cEdge[ce].neigh_grainname[1];
            new_node0 = tcVertex;
            cnumT++;
            ctid++;
          }
          else
          {
            back = back - 1;
            ce = burnt_loop[back];
            tv0 = cEdge[ce].node_id[0];
            tcVertex = cEdge[ce].node_id[1];
            tv2 = new_node0;
            cTriangle[ctid].node_id[0] = tv0;
            cTriangle[ctid].node_id[1] = tcVertex;
            cTriangle[ctid].node_id[2] = tv2;
            cTriangle[ctid].ngrainname[0] = cEdge[ce].neigh_grainname[0];
            cTriangle[ctid].ngrainname[1] = cEdge[ce].neigh_grainname[1];
            new_node0 = tv0;
            cnumT++;
            ctid++;
          }
        }

      }
      delete [] burnt_loop;
    }
  }
  *tout = ctid;
  delete [] burnt;
  delete [] burnt_list;
  delete [] count;
}
void SurfaceMeshFunc::get_caseM_triangles(int *ae, int nedge, int *afc, int nfctr, int tin, int *tout, int ccn)
{
  int ii, i, j, k, kk, k1, n, i1, j1, n1, iii;
  int loopID;
  int tail, head, coin;
  int ce, ne;
  int cgrainname1, cgrainname2, cnode1, cnode2;
  int ngrainname1, ngrainname2, nnode1, nnode2;
  int tgrainname, tnode;
  int nucleus, chaser;
  int start;
  int from, to;
  int grainnameFlag, nodeFlag, flip;
  int bflag, nbflag;
  int *burnt;
  int *burnt_list;
  int *count;
  int numN, numTri;
  int tn0, tn1;
  int *burnt_loop;
  int openL; // if a loop is an open loop, it's 1; if closed, it's 0...
  int startEdge;
  int endNode;
  int index;
  int ctid;
  int front, back;
  int te0, te1, te2, tv0, tcVertex, tv2, ts0, ts1;
  int numT, cnumT, new_node0, new_node1;
  burnt = new int[nedge];
  burnt_list = new int[nedge];
  // initialize burn flags for face edges...
  for (ii = 0; ii < nedge; ii++)
  {
    burnt[ii] = 0;
    burnt_list[ii] = -1;
  }
  loopID = 1;
  tail = 0;
  head = 0;
  for (i = 0; i < nedge; i++)
  {
    ce = ae[i];
    bflag = burnt[i];
    if (bflag == 0)
    {
      nucleus = ce;
      burnt[i] = loopID;
      burnt_list[tail] = ce;
	  coin = 1;
      while (coin)
      {
        chaser = burnt_list[tail];
        cgrainname1 = cEdge[chaser].neigh_grainname[0];
        cgrainname2 = cEdge[chaser].neigh_grainname[1];
        cnode1 = cEdge[chaser].node_id[0];
        cnode2 = cEdge[chaser].node_id[1];
        for (j = 0; j < nedge; j++)
        {
          ne = ae[j];
          nbflag = burnt[j];
          if (nbflag == 0)
          {
            ngrainname1 = cEdge[ne].neigh_grainname[0];
            ngrainname2 = cEdge[ne].neigh_grainname[1];
            nnode1 = cEdge[ne].node_id[0];
            nnode2 = cEdge[ne].node_id[1];
            // checking if neighbor edge has same neighboring grainnames...
            if (((cgrainname1 == ngrainname1) && (cgrainname2 == ngrainname2)) || ((cgrainname1 == ngrainname2) && (cgrainname2 == ngrainname1)))
            {
              grainnameFlag = 1;
            }
            else
            {
              grainnameFlag = 0;
            }
            // checking if neighor egde is contiguous...
            if ((cnode1 == nnode1) && (cnode2 != nnode2))
            {
              nodeFlag = 1;
            }
            else if ((cnode1 == nnode2) && (cnode2 != nnode1))
            {
              nodeFlag = 1;
            }
            else if ((cnode2 == nnode1) && (cnode1 != nnode2))
            {
              nodeFlag = 1;
            }
            else if ((cnode2 == nnode2) && (cnode1 != nnode1))
            {
              nodeFlag = 1;
            }
            else
            {
              nodeFlag = 0;
            }
            if (grainnameFlag == 1 && nodeFlag == 1)
            {
              head = head + 1;
              burnt_list[head] = ne;
              burnt[j] = loopID;
            }
          }
        }
        if (tail == head)
        {
          coin = 0;
          tail = tail + 1;
          head = tail;
          loopID++;
        }
        else
        {
          tail = tail + 1;
          coin = 1;
        }
      }
    }
  }
  count = new int[loopID];
  for (k1 = 1; k1 < loopID; k1++)
  {
    count[k1] = 0;
  }
  for (k = 1; k < loopID; k++)
  {
    for (kk = 0; kk < nedge; kk++)
    {
      if (k == burnt[kk])
      {
        count[k] = count[k] + 1;
      }
    }
  }
  // Let's make complete loops...
  numTri = 0;
  to = 0;
  from = 0;
  j1 = 1;
  ctid = tin;
  for (j1 = 1; j1 < loopID; j1++)
  {
    openL = 0; // current loop is closed...
    numN = count[j1];
    to = to + numN;
    from = to - numN;
    burnt_loop = new int[numN];
    for (i1 = from; i1 < to; i1++)
    {
      ce = burnt_list[i1];
      cnode1 = cEdge[ce].node_id[0];
      cnode2 = cEdge[ce].node_id[1];
      for (n1 = 0; n1 < nfctr; n1++)
      {
        start = afc[n1];
        if (start == cnode1)
        {
          openL = 1; // loop is open...
          startEdge = ce;
          flip = 0;
        }
        else if (start == cnode2)
        {
          openL = 1;
          startEdge = ce;
          flip = 1;
        }
      }
    }
    if (openL == 1)
    { // if current loop is an open loop...
      if (flip == 1)
      {
        tnode = cEdge[startEdge].node_id[0];
        tgrainname = cEdge[startEdge].neigh_grainname[0];
        cEdge[startEdge].node_id[0] = cEdge[startEdge].node_id[1];
        cEdge[startEdge].node_id[1] = tnode;
        cEdge[startEdge].neigh_grainname[0] = cEdge[startEdge].neigh_grainname[1];
        cEdge[startEdge].neigh_grainname[1] = tgrainname;
      }
      burnt_loop[0] = startEdge;
      index = 1;
      endNode = cEdge[startEdge].node_id[1];
      chaser = startEdge;
      while (index < numN)
      {
        for (n = from; n < to; n++)
        {
          ce = burnt_list[n];
          cnode1 = cEdge[ce].node_id[0];
          cnode2 = cEdge[ce].node_id[1];
          if ((ce != chaser) && (endNode == cnode1))
          {
            burnt_loop[index] = ce;
            index++;
          }
          else if ((ce != chaser) && (endNode == cnode2))
          {
            burnt_loop[index] = ce;
            index++;
            // flip...
            tnode = cEdge[ce].node_id[0];
            tgrainname = cEdge[ce].neigh_grainname[0];
            cEdge[ce].node_id[0] = cEdge[ce].node_id[1];
            cEdge[ce].node_id[1] = tnode;
            cEdge[ce].neigh_grainname[0] = cEdge[ce].neigh_grainname[1];
            cEdge[ce].neigh_grainname[1] = tgrainname;
          }
        }
        chaser = burnt_loop[index - 1];
        endNode = cEdge[chaser].node_id[1];
      }
      //triangulation...
      for (iii = 0; iii < numN; iii++)
      {
        ce = burnt_loop[iii];
        tn0 = cEdge[ce].node_id[0];
        tn1 = cEdge[ce].node_id[1];
        ts0 = cEdge[ce].neigh_grainname[0];
        ts1 = cEdge[ce].neigh_grainname[1];
        cTriangle[ctid].node_id[0] = ccn;
        cTriangle[ctid].node_id[1] = tn0;
        cTriangle[ctid].node_id[2] = tn1;
        cTriangle[ctid].ngrainname[0] = ts0;
        cTriangle[ctid].ngrainname[1] = ts1;
        ctid++;
      }
      delete [] burnt_loop;
    }
    else
    { // if current loop is a closed one....i.e., openL = 0...
      startEdge = burnt_list[from];
      burnt_loop[0] = startEdge;
      index = 1;
      endNode = cEdge[startEdge].node_id[1];
      chaser = startEdge;
      while (index < numN)
      {
        for (n = from; n < to; n++)
        {
          ce = burnt_list[n];
          cnode1 = cEdge[ce].node_id[0];
          cnode2 = cEdge[ce].node_id[1];
          if ((ce != chaser) && (endNode == cnode1))
          {
            burnt_loop[index] = ce;
            index++;
          }
          else if ((ce != chaser) && (endNode == cnode2))
          {
            burnt_loop[index] = ce;
            index++;
            // flip...
            tnode = cEdge[ce].node_id[0];
            tgrainname = cEdge[ce].neigh_grainname[0];
            cEdge[ce].node_id[0] = cEdge[ce].node_id[1];
            cEdge[ce].node_id[1] = tnode;
            cEdge[ce].neigh_grainname[0] = cEdge[ce].neigh_grainname[1];
            cEdge[ce].neigh_grainname[1] = tgrainname;
          }
        }
        chaser = burnt_loop[index - 1];
        endNode = cEdge[chaser].node_id[1];
      }
      if (numN == 3)
      {
        te0 = burnt_loop[0];
        te1 = burnt_loop[1];
        te2 = burnt_loop[2];
        cTriangle[ctid].node_id[0] = cEdge[te0].node_id[0];
        cTriangle[ctid].node_id[1] = cEdge[te1].node_id[0];
        cTriangle[ctid].node_id[2] = cEdge[te2].node_id[0];
        cTriangle[ctid].ngrainname[0] = cEdge[te0].neigh_grainname[0];
        cTriangle[ctid].ngrainname[1] = cEdge[te0].neigh_grainname[1];
        ctid++;
      }
      else if (numN > 3)
      {
        numT = numN - 2;
        cnumT = 0;
        front = 0;
        back = numN - 1;
        te0 = burnt_loop[front];
        te1 = burnt_loop[back];
        tv0 = cEdge[te0].node_id[0];
        tcVertex = cEdge[te0].node_id[1];
        tv2 = cEdge[te1].node_id[0];
        cTriangle[ctid].node_id[0] = tv0;
        cTriangle[ctid].node_id[1] = tcVertex;
        cTriangle[ctid].node_id[2] = tv2;
        cTriangle[ctid].ngrainname[0] = cEdge[te0].neigh_grainname[0];
        cTriangle[ctid].ngrainname[1] = cEdge[te0].neigh_grainname[1];
        new_node0 = tv2;
        new_node1 = tcVertex;
        cnumT++;
        ctid++;
        while (cnumT < numT)
        {
          if ((cnumT % 2) != 0)
          {
            front = front + 1;
            ce = burnt_loop[front];
            tv0 = cEdge[ce].node_id[0];
            tcVertex = cEdge[ce].node_id[1];
            tv2 = new_node0;
            cTriangle[ctid].node_id[0] = tv0;
            cTriangle[ctid].node_id[1] = tcVertex;
            cTriangle[ctid].node_id[2] = tv2;
            cTriangle[ctid].ngrainname[0] = cEdge[ce].neigh_grainname[0];
            cTriangle[ctid].ngrainname[1] = cEdge[ce].neigh_grainname[1];
            new_node0 = tcVertex;
            cnumT++;
            ctid++;
          }
          else
          {
            back = back - 1;
            ce = burnt_loop[back];
            tv0 = cEdge[ce].node_id[0];
            tcVertex = cEdge[ce].node_id[1];
            tv2 = new_node0;
            cTriangle[ctid].node_id[0] = tv0;
            cTriangle[ctid].node_id[1] = tcVertex;
            cTriangle[ctid].node_id[2] = tv2;
            cTriangle[ctid].ngrainname[0] = cEdge[ce].neigh_grainname[0];
            cTriangle[ctid].ngrainname[1] = cEdge[ce].neigh_grainname[1];
            new_node0 = tv0;
            cnumT++;
            ctid++;
          }
        }
      }
      delete [] burnt_loop;
    }
  }
  *tout = ctid;
  delete [] burnt;
  delete [] burnt_list;
  delete [] count;
}

void SurfaceMeshFunc::arrange_grainnames(int numT, int zID)
{
  int i, j, k;
  int cnode;
  int csite, kind;
  int cst_index;
  int tsite1, tsite2;
  int ngrainname1, ngrainname2;
  int tgrainname1, tgrainname2;
  double cx, cy, cz;
  double xSum, ySum, zSum;
  double xSum1, ySum1, zSum1;
  double xSum2, ySum2, zSum2;
  int nEnode;
  double ctr1[3];
  double ctr2[3];
  double ncVertex[3];
  double tcVertex[3];
  double tv2[3];
  double vcoord[3][3];
  double u[3];
  double w[3];
  double a, b, c, length;
  double cs1, cs2;
  double length1, length2; // length of the vectors...
  double dotP1, dotP2;
  double theta1, theta2;
  double tneigh[3];
  for (i = 0; i < numT; i++)
  { // for each triangle...
    ngrainname1 = cTriangle[i].ngrainname[0];
    ngrainname2 = cTriangle[i].ngrainname[1];
    xSum = 0.0;
    ySum = 0.0;
    zSum = 0.0;
    xSum1 = 0.0;
    ySum1 = 0.0;
    zSum1 = 0.0;
    xSum2 = 0.0;
    ySum2 = 0.0;
    zSum2 = 0.0;
    nEnode = 0;
    for (j = 0; j < 3; j++)
    { // for each node iNSide the triangle...
      cnode = cTriangle[i].node_id[j];
      cst_index = cnode / 7 + 1;
      csite = cnode / 7 + 1;
      kind = cnode % 7;
      xSum = xSum + cVertex[cnode].xc;
      ySum = ySum + cVertex[cnode].yc;
      zSum = zSum + cVertex[cnode].zc;
	  vcoord[j][0] = cVertex[cnode].xc;
      vcoord[j][1] = cVertex[cnode].yc;
      vcoord[j][2] = cVertex[cnode].zc;
      if (kind == 0)
      {
        nEnode++;
        tsite1 = csite;
        tsite2 = neigh[cst_index].neigh_id[1];
        tgrainname1 = point[tsite1].grainname;
        tgrainname2 = point[tsite2].grainname;
      }
      else if (kind == 1)
      {
        nEnode++;
        tsite1 = csite;
        tsite2 = neigh[cst_index].neigh_id[7];
        tgrainname1 = point[tsite1].grainname;
        tgrainname2 = point[tsite2].grainname;
      }
      else if (kind == 2)
      {
        nEnode++;
        tsite1 = csite;
        tsite2 = neigh[cst_index].neigh_id[18];
        tgrainname1 = point[tsite1].grainname;
        tgrainname2 = point[tsite2].grainname;
      }
      else
      {
        tgrainname1 = -1;
        tgrainname2 = -1;
      }
      if (tgrainname1 == ngrainname1)
      {
        xSum1 = xSum1 + find_xcoord(tsite1);
        ySum1 = ySum1 + find_ycoord(tsite1);
        zSum1 = zSum1 + find_zcoord(tsite1);
        xSum2 = xSum2 + find_xcoord(tsite2);
        ySum2 = ySum2 + find_ycoord(tsite2);
        zSum2 = zSum2 + find_zcoord(tsite2);
      }
      else if (tgrainname2 == ngrainname1)
      {
        xSum1 = xSum1 + find_xcoord(tsite2);
        ySum1 = ySum1 + find_ycoord(tsite2);
        zSum1 = zSum1 + find_zcoord(tsite2);
        xSum2 = xSum2 + find_xcoord(tsite1);
        ySum2 = ySum2 + find_ycoord(tsite1);
        zSum2 = zSum2 + find_zcoord(tsite1);
      }
    }
    // Getting the vectors from center of triangle to each center of mass...
    cx = xSum / 3.0;
    cy = ySum / 3.0;
    cz = zSum / 3.0;
    ctr1[0] = xSum1 / (double) nEnode;
    ctr1[1] = ySum1 / (double) nEnode;
    ctr1[2] = zSum1 / (double) nEnode;
    ctr2[0] = xSum2 / (double) nEnode;
    ctr2[1] = ySum2 / (double) nEnode;
    ctr2[2] = zSum2 / (double) nEnode;
    tcVertex[0] = ctr1[0] - cx;
    tcVertex[1] = ctr1[1] - cy;
    tcVertex[2] = ctr1[2] - cz;
    tv2[0] = ctr2[0] - cx;
    tv2[1] = ctr2[1] - cy;
    tv2[2] = ctr2[2] - cz;
    length1 = sqrt(tcVertex[0] * tcVertex[0] + tcVertex[1] * tcVertex[1] + tcVertex[2] * tcVertex[2]);
    length2 = sqrt(tv2[0] * tv2[0] + tv2[1] * tv2[1] + tv2[2] * tv2[2]);
    // Getting normal vector of the triangle...(Right-hand Rule!!!)
    // Getting 2 edge vectors of triangle originating from vertex 0...
    u[0] = vcoord[1][0] - vcoord[0][0];
    u[1] = vcoord[1][1] - vcoord[0][1];
    u[2] = vcoord[1][2] - vcoord[0][2];
    w[0] = vcoord[2][0] - vcoord[0][0];
    w[1] = vcoord[2][1] - vcoord[0][1];
    w[2] = vcoord[2][2] - vcoord[0][2];
    // Cross product, UxW = aX + bY + cZ...
    // Note that UxW follows the same direction of triangle loop...
    a = u[1] * w[2] - u[2] * w[1];
    b = u[2] * w[0] - u[0] * w[2];
    c = u[0] * w[1] - u[1] * w[0];
    length = sqrt(a * a + b * b + c * c);
    tneigh[0] = a / length;
    tneigh[1] = b / length;
    tneigh[2] = c / length;
    for (k = 0; k < 3; k++)
    {
      if (fabs(tneigh[k]) < 0.0001)
      {
        tneigh[k] = 0.0;
      }
    }
    // update patch info...
    cTriangle[i].normal[0] = tneigh[0];
    cTriangle[i].normal[1] = tneigh[1];
    cTriangle[i].normal[2] = tneigh[2];
    cTriangle[i].area = 0.5 * length;
    // normals to triangle...
    ncVertex[0] = a;
    ncVertex[1] = b;
    ncVertex[2] = c;
    // Let's arrange the grainname order...
    // Getting angles between vectors...
    dotP1 = tcVertex[0] * ncVertex[0] + tcVertex[1] * ncVertex[1] + tcVertex[2] * ncVertex[2];
    dotP2 = tv2[0] * ncVertex[0] + tv2[1] * ncVertex[1] + tv2[2] * ncVertex[2];
    cs1 = dotP1 / (length * length1);
    cs2 = dotP2 / (length * length2);
    if (cs1 > 1.0)
    {
      cs1 = 1.0;
    }
    else if (cs1 < -1.0)
    {
      cs1 = -1.0;
    }
    if (cs2 > 1.0)
    {
      cs2 = 1.0;
    }
    else if (cs2 < -1.0)
    {
      cs2 = -1.0;
    }
    theta1 = 180.0 / M_PI * acos(cs1);
    theta2 = 180.0 / M_PI * acos(cs2);
    // update neighboring grainnames...
    if (theta1 < theta2)
    {
      cTriangle[i].ngrainname[0] = ngrainname1;
      cTriangle[i].ngrainname[1] = ngrainname2;
    }
    else
    {
      cTriangle[i].ngrainname[0] = ngrainname2;
      cTriangle[i].ngrainname[1] = ngrainname1;
    }
  }
}
int SurfaceMeshFunc::assign_nodeID(int nN, int zID)
{
  int i;
  int nid;
  int nkind;
  int cnid;
  int plane;
  nid = nN;
  for (i = 0; i < (7 * 2 * NSP); i++)
  {
    nkind = cVertex[i].nodeKind;
    cnid = cVertex[i].NodeID;
	plane = i%7;
    if (nkind != 0 && cnid == -1)
    {
      cVertex[i].NodeID = nid;
      nid++;
    }
  }
  return (nid);
}
void SurfaceMeshFunc::get_output_nodes(int zID, int cNodeID, string NodesFile)
{
  int index;
  int i, j, k;
  int finish;
  int tID;
  int nk;
  int czid;
  double x, y, z;
  int start, end;
  int count;
  vector<int> order;
  end = -1;
  count = 0;
  czid = zID;
  ofstream outFile;
  if(zID == 0) outFile.open(NodesFile.c_str());
  if(zID > 0) outFile.open(NodesFile.c_str(), ios::app);
  for (k = 0; k < (7*2*NSP); k++)
  {
	tID = cVertex[k].NodeID;
    if (tID > cNodeID-1)
    {
		nk = cVertex[k].nodeKind;
		x = cVertex[k].xc;
		y = cVertex[k].yc;
		z = cVertex[k].zc;
	    outFile << tID << "	" << nk << "	" << x << "	" << y << "	" << z << endl;
    }
  }
  outFile.close();
}

void SurfaceMeshFunc::get_output_triangles (int nt, string TrianglesFile, int zID, int ctid)
{
  int i;
  int tag;
  int end;
  int newID;
  int n1, n2, n3, s1, s2;
  double x1, x2, x3;
  double y1, y2, y3;
  double z1, z2, z3;
  tag = zID;
  end = nt;
  newID = ctid;
  ofstream outFile;
  if(zID == 0) outFile.open(TrianglesFile.c_str());
  if(zID > 0) outFile.open(TrianglesFile.c_str(), ios::app);
//  outFile << nt <<endl;
  for(i=0; i<end; i++){
    n1 = cTriangle[i].node_id[0];
    n2 = cTriangle[i].node_id[1];
    n3 = cTriangle[i].node_id[2];
	n1 = cVertex[n1].NodeID;
	n2 = cVertex[n2].NodeID;
	n3 = cVertex[n3].NodeID;
    s1 = cTriangle[i].ngrainname[0];
    s2 = cTriangle[i].ngrainname[1];
    outFile << newID << "	" << n1 << "	" << n2 << "	" << n3 << "	" << s1 << "	" << s2 << endl;
    newID++;
  }
  outFile.close();
  if(end > 0) delete [] cTriangle;
}

void SurfaceMeshFunc::create_vtk (int nNodes, int nTriangles, string VisualizationFile, string NodesFile, string TrianglesFile)
{
	ofstream outFile;
	outFile.open(VisualizationFile.c_str());
	ifstream inputFile1;
	inputFile1.open(NodesFile.c_str());
	ifstream inputFile2;
	inputFile2.open(TrianglesFile.c_str());
	outFile << "# vtk DataFile Version 2.0" << endl;
	outFile << "data set from FFT2dx_GB" << endl;
	outFile << "ASCII" << endl;
	outFile << "DATASET UNSTRUCTURED_GRID" << endl;
	outFile << endl;
	outFile << "POINTS " << nNodes << " float" << endl;
	int nodenum;
	int nodetype;
	double x;
	double y;
	double z;
	for(int i=0;i<nNodes;i++)
	{
		inputFile1 >> nodenum >> nodetype >> x >> y >> z;
		outFile << x << "	" << y << "	" << z << endl;
	}
	inputFile1.close();
	int trianglenum;
	int node1;
	int node2;
	int node3;
	int edge1;
	int edge2;
	int edge3;
	int grain1;
	int grain2;
	outFile << endl;
	outFile << "CELLS " << nTriangles << " " << (nTriangles*4) << endl;
	for(int i=0;i<nTriangles;i++)
	{
		inputFile2 >> trianglenum >> node1 >> node2 >> node3 >> grain1 >> grain2;
		if(grain1 < grain2) outFile << "3	" << node1 << "	" << node2 << "	" << node3 << endl;
		if(grain1 > grain2) outFile << "3	" << node3 << "	" << node2 << "	" << node1 << endl;
	}
	inputFile2.close();
	outFile << endl;
	outFile << "CELL_TYPES " << nTriangles << endl;
	for(int i=0;i<nTriangles;i++)
	{
		outFile << "5" << endl;
	}
	inputFile2.open(TrianglesFile.c_str());
	outFile << endl;
	outFile << "CELL_DATA " << nTriangles << endl;
	outFile << "SCALARS GrainID float" << endl;
	outFile << "LOOKUP_TABLE default" << endl;
	for(int i=0;i<nTriangles;i++)
	{
		inputFile2 >> trianglenum >> node1 >> node2 >> node3 >> grain1 >> grain2;
		if(grain1 < grain2) outFile << grain1 << endl;
		if(grain1 > grain2) outFile << grain2 << endl;
	}
	inputFile2.close();
	outFile.close();
}<|MERGE_RESOLUTION|>--- conflicted
+++ resolved
@@ -57,81 +57,7 @@
   delete []cSquare;
 }
 
-<<<<<<< HEAD
-// -----------------------------------------------------------------------------
-//
-// -----------------------------------------------------------------------------
-int SurfaceMeshFunc::initialize_micro(string filename)
-{
-
-#if 1
-  VTKFileUtils vtk;
-  int err = vtk.readVtkFile(this, filename);
-  if (err < 0)
-  {
-    return -1;
-  }
-#else
-
-  int i, j, k, l;
-  int id;
-  int tgrainname;
-  int surfacevoxel;
-  double tempx, tempy, tempz;
-  int xnum, ynum, znum;
-  double xres, yres, zres;
-  const unsigned int size ( 1024 );
-  char buf [ size ];
-  std::ifstream in (filename.c_str() );
-  std::string word;
-  bool headerdone = false;
-  while(headerdone == false)
-  {
-    in.getline( buf, size );
-    std::string line = buf;
-    in >> word;
-    if(word == "LOOKUP_TABLE")
-    {
-      headerdone = true;
-      in >> word;
-    }
-    if(word == "DIMENSIONS")
-    {
-      in >> xnum >> ynum >> znum;
-      NS = xnum * ynum * znum;
-      NSP = xnum * ynum;
-      xDim = xnum;
-      yDim = ynum;
-      zDim = znum;
-      neigh = new Neighbor[2 * NSP + 1];
-      point = new Voxel[NS + 1];
-      cSquare = new Face[3 * 2 * NSP];
-      cVertex = new Node[7 * 2 * NSP];
-      pVertex = new Node[7 * 2 * NSP];
-    }
-    if(word == "SPACING")
-    {
-      in >> xres >> yres >> zres;
-      xRes = xres;
-      yRes = yres;
-      zRes = zres;
-    }
-  }
-  for(i=1;i<=NS;i++)
-  {
-    in >> tgrainname;
-    if(tgrainname <= 0) tgrainname = -3;
-    int col = (i-1)%xDim;
-    int row = ((i-1)/xDim)%yDim;
-    int plane = (i-1)/(xDim*yDim);
-    point[i].grainname = tgrainname;
-    if(col == 0 || col == (xDim-1) || row == 0 || row == (yDim-1) || plane == 0 || plane == (zDim-1)) point[i].grainname = -3;
-  }
-  point[0].grainname = 0; // Point 0 is a garbage...
-  in.close();
-#endif
-
-=======
+
 int SurfaceMeshFunc::initialize_micro(string filename, int zID)
 {
 	int i, j, k, l;
@@ -206,7 +132,7 @@
 		point[0].grainname = 0; // Point 0 is a garbage...
 	}
 //	in.close();
->>>>>>> f02bd123
+
 	return zDim;
 }
 
