--- conflicted
+++ resolved
@@ -107,17 +107,11 @@
 	vector<vector<double> > precipsvomega3;
 	vector<vector<double> > neighbordist;
 
-
-<<<<<<< HEAD
 	void initialize(int32_t m_NumGrains, int32_t m_ShapeClass,
 	                double m_XResolution, double m_YResolution, double m_ZResolution,
 	                int32_t m_OverlapAllowed,
 	                int32_t m_OverlapAssignment, int32_t m_Precipitates,
 	                AIM::Reconstruction::CrystalStructure m_CrystalStructure, double m_FractionPrecipitates);
-=======
-	void initialize(int32_t, int32_t , double , double , double ,
-                  int32_t, int32_t, double);
->>>>>>> 831afac0
 	void initialize2();
 	double machineepsilon;
 	double maxrealnumber;
