/* ============================================================================
 * Copyright (c) 2010, Michael A. Jackson (BlueQuartz Software)
 * All rights reserved.
 *
 * Redistribution and use in source and binary forms, with or without modification,
 * are permitted provided that the following conditions are met:
 *
 * Redistributions of source code must retain the above copyright notice, this
 * list of conditions and the following disclaimer.
 *
 * Redistributions in binary form must reproduce the above copyright notice, this
 * list of conditions and the following disclaimer in the documentation and/or
 * other materials provided with the distribution.
 *
 * Neither the name of Michael A. Jackson nor the names of its contributors may
 * be used to endorse or promote products derived from this software without
 * specific prior written permission.
 *
 * THIS SOFTWARE IS PROVIDED BY THE COPYRIGHT HOLDERS AND CONTRIBUTORS "AS IS"
 * AND ANY EXPRESS OR IMPLIED WARRANTIES, INCLUDING, BUT NOT LIMITED TO, THE
 * IMPLIED WARRANTIES OF MERCHANTABILITY AND FITNESS FOR A PARTICULAR PURPOSE ARE
 * DISCLAIMED. IN NO EVENT SHALL THE COPYRIGHT HOLDER OR CONTRIBUTORS BE LIABLE
 * FOR ANY DIRECT, INDIRECT, INCIDENTAL, SPECIAL, EXEMPLARY, OR CONSEQUENTIAL
 * DAMAGES (INCLUDING, BUT NOT LIMITED TO, PROCUREMENT OF SUBSTITUTE GOODS OR
 * SERVICES; LOSS OF USE, DATA, OR PROFITS; OR BUSINESS INTERRUPTION) HOWEVER
 * CAUSED AND ON ANY THEORY OF LIABILITY, WHETHER IN CONTRACT, STRICT LIABILITY,
 * OR TORT (INCLUDING NEGLIGENCE OR OTHERWISE) ARISING IN ANY WAY OUT OF THE
 * USE OF THIS SOFTWARE, EVEN IF ADVISED OF THE POSSIBILITY OF SUCH DAMAGE.
 * ~~~~~~~~~~~~~~~~~~~~~~~~~~~~~~~~~~~~~~~~~~~~~~~~~~~~~~~~~~~~~~~~~~~~~~~~~~ */

#ifndef _STATSGEN_H_
#define _STATSGEN_H_

#if defined (_MSC_VER)
#define WIN32_LEAN_AND_MEAN		// Exclude rarely-used stuff from Windows headers
#endif

#include <math.h>

#include "AIM/Common/Constants.h"

/**
 * @class StatsGen StatsGen.h AIM/StatsGenerator/StatsGen.h
 * @author Michael A. Groeber US Air Force Research Laboratory
 * @date Dec 16, 2010
 * @version 1.0
 */
class StatsGen
{
  public:
    StatsGen();
    virtual ~StatsGen();


    template<typename T>
    int GenBeta(double alpha, double beta, T &x, T &y, int size)
    {
      int err=0;
      double value, gammapq, gammap, gammaq, betain, betaout;
      x.resize(size);
      y.resize(size);
      value = alpha;
      gammap = gamma(value);
      value = beta;
      gammaq = gamma(value);
      value = alpha+beta;
      gammapq = gamma(value);
      for(int i=0;i<size;i++)
      {
        betain = (i*(1.0/double(size)))+((1.0/double(size))/2.0);
        betaout = (gammapq/(gammap*gammaq))*pow(betain,(alpha-1))*pow((1-betain),(beta-1));
        x[i] = betain;
        y[i] = betaout*(1.0/double(size));
        if(betaout < 0) err = 1;
      }
      return err;
    }


    template<typename T>
    int GenLogNormal(double avg, double stdDev, T &x, T &y, int size)
    {
      int err = 0;
      double lognormin, lognormout, max, min;
      double s2 = pow(stdDev, 2);
      double root2pi = pow((2.0 * 3.1415926535897), 0.5);
      x.resize(size);
      y.resize(size);
      min = exp(avg - (5 * stdDev));
      max = exp(avg + (5 * stdDev));
      for (int i = 0; i < size; i++)
      {
        lognormin = (i * ((max - min) / double(size))) + (((max - min) / double(size)) / 2.0) + min;
        lognormout = (1.0 / (lognormin * stdDev * root2pi)) * exp(-((log(lognormin) - avg) * (log(lognormin) - avg)) / (2 * s2));
        x[i] = lognormin;
        y[i] = lognormout * ((max - min) / double(size));
        if (lognormout < 0) err = 1;
      }
      return err;
    }


    template<typename T>
    int GenPowerLaw(double alpha, double k, double beta, T &x, T &y, int size)
    {
      int err = 0;
      double in, out, max, min;
      x.resize(size);
      y.resize(size);
      min = 0;
      max = 5;
      for (int i = 0; i < size; i++)
      {
        in = (i * ((max - min) / double(size))) + (((max - min) / double(size)) / 2.0) + min;
        out = alpha*pow(in,k) + beta;
        x[i] = in;
        y[i] = out;
        if (out < 0) err = 1;
      }
      return err;
    }


    /**
     * @brief Calculates the number of bins using 64 bit floating point values
     * @param mu
     * @param sigma
     * @param cutoff
     * @param binstep
     * @return
     */
    int computeNumberOfBins(double mu, double sigma, double cutoff, double binstep, double &max, double &min);

    /**
     * @brief Calculates the number of bins using 32 bit floating point values
     * @param mu
     * @param sigma
     * @param cutoff
     * @param binstep
     * @return
     */
    int computeNumberOfBins(float mu, float sigma, float cutoff, float binstep, float &max, float &min);


    /**
     * @brief Generates the CutOff values
     * @param mu
     * @param sigma
     * @param cutoff
     * @param x
     * @param y
     * @param yMax
     * @param numsizebins
     * @param binsizes
     * @return
     */
    template<typename J, typename T>
    int GenCutOff(J mu, J sigma, J cutoff, J binstep,
                  T &x, T &y, J yMax,
                  int &numsizebins, T &binsizes)
    {
      J max, min;
      numsizebins = computeNumberOfBins(mu, sigma, cutoff, binstep, max, min);
      int err = 0;
      x.resize(2);
      y.resize(2);

      x[0] = min;
      x[1] = max;

      y[0] = 0.0;
      y[1] = yMax;

      binsizes.resize(numsizebins);
      for (int i = 0; i < numsizebins; i++)
      {
<<<<<<< HEAD
        binsizes[i] = int(min) + i;
=======
        binsizes[i] = min + (i*binstep);
>>>>>>> 02407403
      }
      return err;
    }

    /**
     * @brief
     * @param value
     * @return
     */
    double gamma(double value);


  private:
    StatsGen(const StatsGen&); // Copy Constructor Not Implemented
    void operator=(const StatsGen&); // Operator '=' Not Implemented
};


#endif /* _STATSGEN_H_ */<|MERGE_RESOLUTION|>--- conflicted
+++ resolved
@@ -174,11 +174,7 @@
       binsizes.resize(numsizebins);
       for (int i = 0; i < numsizebins; i++)
       {
-<<<<<<< HEAD
-        binsizes[i] = int(min) + i;
-=======
         binsizes[i] = min + (i*binstep);
->>>>>>> 02407403
       }
       return err;
     }
