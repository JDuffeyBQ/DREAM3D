/* ============================================================================
 * Copyright (c) 2011, Michael A. Jackson (BlueQuartz Software)
 * All rights reserved.
 *
 * Redistribution and use in source and binary forms, with or without modification,
 * are permitted provided that the following conditions are met:
 *
 * Redistributions of source code must retain the above copyright notice, this
 * list of conditions and the following disclaimer.
 *
 * Redistributions in binary form must reproduce the above copyright notice, this
 * list of conditions and the following disclaimer in the documentation and/or
 * other materials provided with the distribution.
 *
 * Neither the name of Michael A. Jackson nor the names of its contributors may
 * be used to endorse or promote products derived from this software without
 * specific prior written permission.
 *
 * THIS SOFTWARE IS PROVIDED BY THE COPYRIGHT HOLDERS AND CONTRIBUTORS "AS IS"
 * AND ANY EXPRESS OR IMPLIED WARRANTIES, INCLUDING, BUT NOT LIMITED TO, THE
 * IMPLIED WARRANTIES OF MERCHANTABILITY AND FITNESS FOR A PARTICULAR PURPOSE ARE
 * DISCLAIMED. IN NO EVENT SHALL THE COPYRIGHT HOLDER OR CONTRIBUTORS BE LIABLE
 * FOR ANY DIRECT, INDIRECT, INCIDENTAL, SPECIAL, EXEMPLARY, OR CONSEQUENTIAL
 * DAMAGES (INCLUDING, BUT NOT LIMITED TO, PROCUREMENT OF SUBSTITUTE GOODS OR
 * SERVICES; LOSS OF USE, DATA, OR PROFITS; OR BUSINESS INTERRUPTION) HOWEVER
 * CAUSED AND ON ANY THEORY OF LIABILITY, WHETHER IN CONTRACT, STRICT LIABILITY,
 * OR TORT (INCLUDING NEGLIGENCE OR OTHERWISE) ARISING IN ANY WAY OUT OF THE
 * USE OF THIS SOFTWARE, EVEN IF ADVISED OF THE POSSIBILITY OF SUCH DAMAGE.
 * ~~~~~~~~~~~~~~~~~~~~~~~~~~~~~~~~~~~~~~~~~~~~~~~~~~~~~~~~~~~~~~~~~~~~~~~~~~ */

#include "VtkStructuredPointsReader.h"

#include <QtCore/QMap>
#include <QtCore/QFileInfo>

#include "DREAM3DLib/Common/Constants.h"
#include "DREAM3DLib/Utilities/DREAM3DEndian.h"

#include "IO/IOConstants.h"

#define vtkErrorMacro(msg)\
  std::cout  msg

#define kBufferSize 102

// -----------------------------------------------------------------------------
//
// -----------------------------------------------------------------------------
VtkStructuredPointsReader::VtkStructuredPointsReader() :
  AbstractFilter(),
  m_ReadCellData(true),
  m_VolumeDataContainerName(DREAM3D::Defaults::VolumeDataContainerName),
  m_CellAttributeMatrixName(DREAM3D::Defaults::CellAttributeMatrixName),
  m_ReadPointData(true),
  m_VertexDataContainerName(DREAM3D::Defaults::VertexDataContainerName),
  m_VertexAttributeMatrixName(DREAM3D::Defaults::VertexAttributeMatrixName),
  m_InputFile(""),
  m_Comment(""),
  m_DatasetType(""),
  m_FileIsBinary(true)
{
  setupFilterParameters();
}

// -----------------------------------------------------------------------------
//
// -----------------------------------------------------------------------------
VtkStructuredPointsReader::~VtkStructuredPointsReader()
{
}


// -----------------------------------------------------------------------------
//
// -----------------------------------------------------------------------------
void VtkStructuredPointsReader::setupFilterParameters()
{
  FilterParameterVector parameters;
  parameters.push_back(FileSystemFilterParameter::New("Input Vtk File", "InputFile", FilterParameterWidgetType::InputFileWidget, getInputFile(), false));
  QStringList linkedProps;
  linkedProps << "VertexDataContainerName" << "VertexAttributeMatrixName";
  parameters.push_back(LinkedBooleanFilterParameter::New("Read Point Data", "ReadPointData", getReadPointData(), linkedProps, false));
  linkedProps.clear();
  linkedProps << "VolumeDataContainerName" << "CellAttributeMatrixName";
  parameters.push_back(LinkedBooleanFilterParameter::New("Read Cell Data", "ReadCellData", getReadCellData(), linkedProps, false));
  parameters.push_back(FilterParameter::New("Created Information", "", FilterParameterWidgetType::SeparatorWidget, "", true));
  parameters.push_back(FilterParameter::New("Vertex Data Container", "VertexDataContainerName", FilterParameterWidgetType::StringWidget, getVolumeDataContainerName(), true, ""));
  parameters.push_back(FilterParameter::New("Vertex Attribute Matrix", "VertexAttributeMatrixName", FilterParameterWidgetType::StringWidget, getVertexAttributeMatrixName(), true, ""));
  parameters.push_back(FilterParameter::New("Volume Data Container", "VolumeDataContainerName", FilterParameterWidgetType::StringWidget, getVertexDataContainerName(), true, ""));
  parameters.push_back(FilterParameter::New("Cell Attribute Matrix", "CellAttributeMatrixName", FilterParameterWidgetType::StringWidget, getCellAttributeMatrixName(), true, ""));
  setFilterParameters(parameters);
}


// -----------------------------------------------------------------------------
//
// -----------------------------------------------------------------------------
void VtkStructuredPointsReader::readFilterParameters(AbstractFilterParametersReader* reader, int index)
{
  reader->openFilterGroup(this, index);
  setVolumeDataContainerName(reader->readString("VolumeDataContainerName", getVolumeDataContainerName() ) );
  setVertexDataContainerName(reader->readString("VertexDataContainerName", getVertexDataContainerName() ) );
  setCellAttributeMatrixName(reader->readString("CellAttributeMatrixName", getCellAttributeMatrixName() ) );
  setVertexAttributeMatrixName(reader->readString("VertexAttributeMatrixName", getVertexAttributeMatrixName() ) );
  setInputFile( reader->readString( "InputFile", getInputFile() ) );
  setReadPointData(reader->readValue("ReadPointData", getReadPointData()));
  setReadCellData(reader->readValue("ReadCellData", getReadCellData()));
  reader->closeFilterGroup();
}

// -----------------------------------------------------------------------------
//
// -----------------------------------------------------------------------------
int VtkStructuredPointsReader::writeFilterParameters(AbstractFilterParametersWriter* writer, int index)
{
  writer->openFilterGroup(this, index);
  DREAM3D_FILTER_WRITE_PARAMETER(InputFile)
      DREAM3D_FILTER_WRITE_PARAMETER(VolumeDataContainerName)
      DREAM3D_FILTER_WRITE_PARAMETER(VertexDataContainerName)
      DREAM3D_FILTER_WRITE_PARAMETER(CellAttributeMatrixName)
      DREAM3D_FILTER_WRITE_PARAMETER(VertexAttributeMatrixName)
      DREAM3D_FILTER_WRITE_PARAMETER(ReadPointData)
      DREAM3D_FILTER_WRITE_PARAMETER(ReadCellData)
      writer->closeFilterGroup();
  return ++index; // we want to return the next index that was just written to
}

// -----------------------------------------------------------------------------
//
// -----------------------------------------------------------------------------
void VtkStructuredPointsReader::dataCheck()
{
  setErrorCondition(0);

  QFileInfo fi(getInputFile());
  if (getInputFile().isEmpty() == true)
  {
    QString ss = QObject::tr("%1 needs the Input File is empty").arg(ClassName());
    setErrorCondition(-61000);
    notifyErrorMessage(getHumanLabel(), ss, getErrorCondition());
  }
  else if (fi.exists() == false)
  {
    QString ss = QObject::tr("The input file does not exist.");
    setErrorCondition(-61001);
    notifyErrorMessage(getHumanLabel(), ss, getErrorCondition());
  }


  // Frist shot Sanity Checks.
  if(!getReadCellData() && !getReadPointData())
  {
    QString ss = QObject::tr("One or BOTH of Read Point Data and Read Cell Data must be checked.");
    setErrorCondition(-61002);
    notifyErrorMessage(getHumanLabel(), ss, getErrorCondition());
  }


  // Last chance sanity check
  if(getErrorCondition() < 0) { return; }


  // Create a Vertex Data Container even though we may remove it later. We need it later
  // on in order to set the proper AttributeMatrix
  VertexDataContainer* verDc = getDataContainerArray()->createNonPrereqDataContainer<VertexDataContainer, VtkStructuredPointsReader>(this, getVertexDataContainerName());
  if(getErrorCondition() < 0 && NULL == verDc) { return; }

  QVector<size_t> tDims(1, 0);
  AttributeMatrix::Pointer pointAttrMat = verDc->createNonPrereqAttributeMatrix<AbstractFilter>(this, getVertexAttributeMatrixName(), tDims, DREAM3D::AttributeMatrixType::Vertex);
  if(getErrorCondition() < 0) { return; }


  // Create a Volume Data Container even though we may remove it later. We need it later
  // on in order to set the proper AttributeMatrix
  VolumeDataContainer* volDc = getDataContainerArray()->createNonPrereqDataContainer<VolumeDataContainer, VtkStructuredPointsReader>(this, getVolumeDataContainerName());
  if(getErrorCondition() < 0 && NULL == volDc) { return; }

  tDims.resize(3);
  AttributeMatrix::Pointer cellAttrMat = volDc->createNonPrereqAttributeMatrix<AbstractFilter>(this, getCellAttributeMatrixName(), tDims, DREAM3D::AttributeMatrixType::Cell);
  if(getErrorCondition() < 0) { return; }


  // Scan through the file
  readFile();

  // now check to see what the user wanted
  if(!getReadPointData())
  {
    getDataContainerArray()->removeDataContainer(getVertexDataContainerName());
  }
  if(!getReadCellData())
  {
    getDataContainerArray()->removeDataContainer(getVolumeDataContainerName());
  }

  // If there was no Cell Data, remove that attribute array
  if(cellAttrMat->getNumAttributeArrays() == 0)
  {
    getDataContainerArray()->removeDataContainer(getVolumeDataContainerName());
  }

  // If there were no Point Arrays then remove that attribute array
  if(pointAttrMat->getNumAttributeArrays() == 0)
  {
    getDataContainerArray()->removeDataContainer(getVertexDataContainerName());
  }

}

// -----------------------------------------------------------------------------
//
// -----------------------------------------------------------------------------
void VtkStructuredPointsReader::preflight()
{
  setInPreflight(true);
  emit preflightAboutToExecute();
  emit updateFilterParameters(this);
  dataCheck();
  emit preflightExecuted();
  setInPreflight(false);
}



// -----------------------------------------------------------------------------
//
// -----------------------------------------------------------------------------
void VtkStructuredPointsReader::execute()
{
  setErrorCondition(0);

  // The dataCheck function will do everything based on boolean "InPreflight". If
  // the filter is preflighting then the filter will just gather all the scalar
  // and vector data set names and number of tuples from the file. If the filter
  // is executing then the file data will be read into the data arrays
  dataCheck();

  notifyStatusMessage(getHumanLabel(), "Complete");
}


// -----------------------------------------------------------------------------
//
// -----------------------------------------------------------------------------
size_t VtkStructuredPointsReader::parseByteSize(QString text)
{

  if (text.compare("unsigned_char") == 0) {return 1; }
  if (text.compare("char") == 0) {return 1; }
  if (text.compare("unsigned_short") == 0) {return 2; }
  if (text.compare("short") == 0) {return 2; }
  if (text.compare("unsigned_int") == 0) {return 4; }
  if (text.compare("int") == 0) {return 4; }
  if (text.compare("unsigned_long") == 0) {return 8; }
  if (text.compare("long") == 0) {return 8; }
  if (text.compare("float") == 0) {return 4; }
  if (text.compare("double") == 0) {return 8; }

  return 0;
}

// -----------------------------------------------------------------------------
//
// -----------------------------------------------------------------------------
template<typename T>
int skipVolume(std::istream& in, bool binary, size_t totalSize)
{
  int err = 0;
  if(binary == true)
  {
    std::istream::pos_type pos = in.tellg();
    qint64 newPos = totalSize * sizeof(T) + 1;
    in.seekg(newPos, std::ios_base::cur); // Move relative to the current position
    pos = in.tellg();
    if(in.fail()) {
      //check if the position to jump to is past the end of the file
      return -1;
    }
  }
  else
  {
    T tmp;
    for (size_t z = 0; z < totalSize; ++z)
    {
      in >> tmp;
    }
  }
  return err;
}

// -----------------------------------------------------------------------------
//
// -------------------------------------------------------------------------
template<typename T>
int vtkReadBinaryData(std::istream &in, T *data, int numTuples, int numComp)
{
  if (numTuples==0 || numComp==0)
  {
    // nothing to read here.
    return 1;
  }
  //char line[256];

  // suck up newline
  // in->getline(line,256);
  size_t total = sizeof(T)*numComp*numTuples;
  in.read((char *)data, sizeof(T)*numComp*numTuples);
  //  std::cout << " Data[0]=" << data[0];

  if (in.good()) {
    //  std::cout << "all data read successfully." << in.gcount() << std::endl;
  }

  if ((in.rdstate() & std::ifstream::failbit ) != 0)
  {
    std::cout << "FAIL. " << in.gcount() << " could be read. Needed " << total << std::endl;
    return -12020;
  }
  if ((in.rdstate() & std::ifstream::eofbit ) != 0)
  {
    std::cout <<"EOF " << in.gcount() << " could be read. Needed " << total << std::endl;
    return -12021;
  }
  if ((in.rdstate() & std::ifstream::badbit ) != 0)
  {
    std::cout <<"BAD " << in.gcount() << " could be read. Needed " << total << std::endl;
    return -12021;
  }
  return 0;
}

// -----------------------------------------------------------------------------
//
// -----------------------------------------------------------------------------
template<typename T>
<<<<<<< HEAD
int readDataChunk(AttributeMatrix::Pointer attrMat, QFile &inStream, bool inPreflight, bool binary, const QString &scalarName, const QString &scalarType, const QString &scalarNumComp, bool skipChunk)
=======
int readDataChunk(AttributeMatrix::Pointer attrMat, std::istream &in, bool inPreflight, bool binary,
                  const QString &scalarName, int scalarNumComp)
>>>>>>> 2e54cef8
{
  QVector<size_t> amTDims = attrMat->getTupleDimensions();
  //std::cout  << "Reading into " << attrMat->getName().toStdString() << std::endl;
  size_t numTuples = attrMat->getNumTuples();
  // std::cout << "  numTuples = " << numTuples << std::endl;

  QVector<size_t> tDims = attrMat->getTupleDimensions();
  QVector<size_t> cDims(1, scalarNumComp);


  typename DataArray<T>::Pointer data = DataArray<T>::CreateArray(tDims, cDims, scalarName, !inPreflight);
  data->initializeWithZeros();
  attrMat->addAttributeArray(data->getName(), data);
<<<<<<< HEAD
  if(inPreflight == true || skipChunk == true)
  {
    // qDebug() << "Skipping Scalars " << scalarName;
    return skipVolume<T>(inStream, binary, numTuples*numComp);
=======
  if(inPreflight == true) {
    return skipVolume<T>(in, binary, numTuples*scalarNumComp);
>>>>>>> 2e54cef8
  }
  else
  {
<<<<<<< HEAD
    data->initializeWithValue(static_cast<T>(-1));
    size_t k_BufferSize = 4096; // Read the data in k_BufferSize chunks which should be reasonably optimal for most drives
    T* buffer = data->getPointer(0);
    char* ptr = reinterpret_cast<char*>(buffer);

    //get current position in file and file size
    qint64 pos = inStream.pos();
    qint64 posCheck;
    qint64 fileSize = inStream.size();

    qint64 totalBytesRead = 0;

    // Read all the data in one shot into a buffer
    qint64 totalSize = static_cast<qint64>(numTuples*numComp*sizeof(T));
    while(totalBytesRead < totalSize)
=======
    if(binary)
>>>>>>> 2e54cef8
    {
      int err = vtkReadBinaryData<T>(in, data->getPointer(0), numTuples, scalarNumComp);
      if( err < 0 )
      {
        std::cout << "Error Reading Binary Data '" << scalarName.toStdString() << "' " << attrMat->getName().toStdString()
        << " numTuples=" << numTuples << std::endl;
        return err;
      }
<<<<<<< HEAD
      qint64 bytesRead = inStream.read(ptr, k_BufferSize);
      //calculating bytesRead by checking the actual position in the file....THIS MAY BE A BAD FIX, SINCE WE ARE ALLOWING THE AMOUTN READ TO BE DIFFERENT THAN WHAT WE TOLD IT TO READ
      if(inStream.pos()-pos !=  bytesRead)
      {
        inStream.seek(pos+bytesRead);
      }
      bytesRead = inStream.pos()-pos;
      pos += bytesRead;
      ptr = ptr + bytesRead;
      totalBytesRead += bytesRead;
      if(inStream.atEnd() == true)
=======
      if(BIGENDIAN == 0) {data->byteSwapElements(); }
    }
    else
    {
      T value = static_cast<T>(0.0);
      size_t totalSize = numTuples*scalarNumComp;
      for (size_t i = 0; i < totalSize; ++i)
>>>>>>> 2e54cef8
      {
        in >> value;
        data->setValue(i, value);
      }
    }
<<<<<<< HEAD
    //Vtk Binary files are written with BIG Endine byte order. If we are on a little
    // endian machine (Intel x86 or Intel x86_64 then we need to byte swap the elements in the array
    if(BIGENDIAN == 0) {data->byteSwapElements(); }
=======
>>>>>>> 2e54cef8
  }

  return 0;
}

// -----------------------------------------------------------------------------
//
// -----------------------------------------------------------------------------
int VtkStructuredPointsReader::readHeader()
{
  return 0;
}

// Internal function to read in a line up to kBufferSize characters.
// Returns zero if there was an error.
int VtkStructuredPointsReader::readLine(std::istream& in, char *result, size_t length)
{
  in.getline(result, length);
  if (in.fail())
  {
    if (in.eof())
    {
      return 0;
    }
    if (in.gcount() == length)
    {
      // Read kBufferSize chars; ignoring the rest of the line.
      in.clear();
      in.ignore(std::numeric_limits<int>::max(), '\n');
    }
  }
  return 1;
}

// --------------------------------------------------------------------------
// Internal function to read in a string up to 256 characters.
// Returns zero if there was an error.
// --------------------------------------------------------------------------
int VtkStructuredPointsReader::readString(std::istream& in, char *result, size_t length)
{
  in.width(length);
  in >> result;
  if (in.fail())
  {
    return 0;
  }
  return 1;
}


// -----------------------------------------------------------------------------
//
// -----------------------------------------------------------------------------
char* VtkStructuredPointsReader::lowerCase(char *str, const size_t len)
{
  size_t i;
  char *s;

  for ( i=0, s=str; *s != '\0' && i<len; s++,i++)
  {
    *s = tolower(*s);
  }
  return str;
}

// -----------------------------------------------------------------------------
//
// -----------------------------------------------------------------------------
int VtkStructuredPointsReader::readFile()
{
  int err = 0;

  VolumeDataContainer* volDc = getDataContainerArray()->getDataContainerAs<VolumeDataContainer>(getVolumeDataContainerName());
  AttributeMatrix::Pointer volAm = volDc->getAttributeMatrix(getCellAttributeMatrixName());

  VertexDataContainer* vertDc = getDataContainerArray()->getDataContainerAs<VertexDataContainer>(getVertexDataContainerName());
  AttributeMatrix::Pointer vertAm = vertDc->getAttributeMatrix(getVertexAttributeMatrixName());

  std::ifstream in(getInputFile().toLatin1().constData(), std::ios_base::in);

  if (!in.is_open())
  {
    QString msg = QObject::tr("Vtk file could not be opened: %1").arg(getInputFile());
    setErrorCondition(-61003);
    notifyErrorMessage(getHumanLabel(), "", getErrorCondition());
    return -100;
  }
  QByteArray buf(kBufferSize, '\0');
  char* buffer = buf.data();

  err = readLine(in, buffer, kBufferSize); // Read Line 1 - VTK Version Info
  err = readLine(in, buffer, kBufferSize); // Read Line 2 - User Comment
  setComment(QString(buf));
  err = readLine(in, buffer, kBufferSize); // Read Line 3 - BINARY or ASCII
  QString fileType(buf);
  if (fileType.startsWith("BINARY") == true)
  {
    setFileIsBinary(true);
  }
  else if (fileType.startsWith("ASCII") == true)
  {
    setFileIsBinary(false);
  }
  else
  {
    QString ss = QObject::tr("The file type of the VTK legacy file could not be determined. It should be ASCII' or 'BINARY' and should appear on line 3 of the file.");
    setErrorCondition(-61004);
    notifyErrorMessage(getHumanLabel(), ss, getErrorCondition());
    return getErrorCondition();
  }

  // Read Line 4 - Type of Dataset
  err = readLine(in, buffer, kBufferSize);
  QList<QByteArray> words = buf.split(' ');
  if(words.size() != 2)
  {
    QString ss = QObject::tr("Error Reading the type of data set. Was expecting 2 words but got %1").arg(QString(buf));
    setErrorCondition(-61005);
    notifyErrorMessage(getHumanLabel(), ss, getErrorCondition());
    return getErrorCondition();
  }
  QString dataset(words.at(1));
  dataset = dataset.trimmed();
  setDatasetType(dataset); // Should be STRUCTURED_POINTS

  bool ok = false;
  err = readLine(in, buffer, kBufferSize);  // Read Line 5 which is the Dimension values
  // But we need the 'extents' which is one less in all directions (unless dim=1)
  QVector<size_t> dims(3,0);
  QList<QByteArray> tokens = buf.split(' ');
<<<<<<< HEAD
  dims[0] = tokens[1].toInt(&ok, 10)+1;
  dims[1] = tokens[2].toInt(&ok, 10)+1;
  dims[2] = tokens[3].toInt(&ok, 10)+1;
  if(m_ReadCellData == true)
  {
    QVector<size_t> tDims(3, 0);
    dims[0] -= 1;
    dims[1] -= 1;
    dims[2] -= 1;
    tDims[0] = dims[0];
    tDims[1] = dims[1];
    tDims[2] = dims[2];
    getDataContainerArray()->getDataContainerAs<VolumeDataContainer>(getVolumeDataContainerName())->setDimensions(dims);
    getDataContainerArray()->getDataContainer(getVolumeDataContainerName())->getAttributeMatrix(getCellAttributeMatrixName())->resizeAttributeArrays(tDims);
  }
=======
  dims[0] = tokens[1].toInt(&ok, 10);
  dims[1] = tokens[2].toInt(&ok, 10);
  dims[2] = tokens[3].toInt(&ok, 10);
  vertAm->setTupleDimensions(dims);

  QVector<size_t> tDims(3, 0);
  tDims[0] = dims[0]-1;
  tDims[1] = dims[1]-1;
  tDims[2] = dims[2]-1;
  volAm->setTupleDimensions(tDims);
  volDc->setDimensions(tDims.data());

>>>>>>> 2e54cef8

  err = readLine(in, buffer, kBufferSize); // Read Line 7 which is the Scaling values
  tokens = buf.split(' ');
  float resolution[3];
  resolution[0] = tokens[1].toFloat(&ok);
  resolution[1] = tokens[2].toFloat(&ok);
  resolution[2] = tokens[3].toFloat(&ok);

  volDc->setResolution(resolution);


  err = readLine(in, buffer, kBufferSize); // Read Line 6 which is the Origin values
  tokens = buf.split(' ');
  float origin[3];
  origin[0] = tokens[1].toFloat(&ok);
  origin[1] = tokens[2].toFloat(&ok);
  origin[2] = tokens[3].toFloat(&ok);

  volDc->setOrigin(origin);

  // Read the first key word which should be POINT_DATA or CELL_DATA
  err = readLine(in, buffer, kBufferSize); // Read Line 6 which is the first type of data we are going to read

  tokens = buf.split(' ');
  QString word = QString(tokens[0]);
  int npts = 0, ncells = 0;
  int numPts=0;

  if ( word.startsWith("CELL_DATA") )
  {
    //vtkWarningMacro(<<"No geometry defined in data file!");
    VolumeDataContainer* m = getDataContainerArray()->getDataContainerAs<VolumeDataContainer>(getVolumeDataContainerName());
    m_CurrentAttrMat = m->getAttributeMatrix(getCellAttributeMatrixName());
    std::cout << " Reading CELL_DATA..." << std::endl;
    ncells = tokens[1].toInt(&ok);
    if(m_CurrentAttrMat->getNumTuples() != ncells)
    {
      setErrorCondition(-61006);
      notifyErrorMessage(getHumanLabel(), QString("Number of cells does not match number of tuples in the Attribute Matrix"), getErrorCondition());
      return getErrorCondition();
    }
    this->readDataTypeSection(in, ncells, "point_data");
  }
  else if ( word.startsWith("POINT_DATA") )
  {
    VertexDataContainer* m = getDataContainerArray()->getDataContainerAs<VertexDataContainer>(getVertexDataContainerName());
    m_CurrentAttrMat = m->getAttributeMatrix(getVertexAttributeMatrixName());
    npts = tokens[1].toInt(&ok);
    if(m_CurrentAttrMat->getNumTuples() != npts)
    {
      setErrorCondition(-61007);
      notifyErrorMessage(getHumanLabel(), QString("Number of points does not match number of tuples in the Attribute Matrix"), getErrorCondition());
      return getErrorCondition();
    }
    this->readDataTypeSection(in, numPts, "cell_data");
  }


<<<<<<< HEAD
  //if there is point data, we need to create the vertex array
  VertexDataContainer* vm = getDataContainerArray()->getDataContainerAs<VertexDataContainer>(getVertexDataContainerName());
  if(vm != NULL)
  {
    AttributeMatrix::Pointer attrMat = vm->getAttributeMatrix(getVertexAttributeMatrixName());
    size_t numPoints = attrMat->getNumTuples();
    //only calculate coordinates if not in preflight
    if(getInPreflight() == true)
    {
      VertexArray::Pointer vertices = VertexArray::CreateArray(1, DREAM3D::VertexData::SurfaceMeshNodes);
      vm->setVertices(vertices);
    }
    else
    {
      VertexArray::Pointer vertices = VertexArray::CreateArray(numPoints, DREAM3D::VertexData::SurfaceMeshNodes);
      VertexArray::Vert_t* vertex = vertices.get()->getPointer(0);
      size_t count = 0;
      for(size_t k = 0; k < dims[2]; k++)
      {
        for(size_t j = 0; j < dims[1]; j++)
        {
          for(size_t i = 0; i < dims[0]; i++)
          {
            vertex[count].pos[0] = float(i) * resolution[0];
            vertex[count].pos[1] = float(j) * resolution[1];
            vertex[count].pos[2] = float(k) * resolution[2];
            count++;
          }
        }
      }
      vm->setVertices(vertices);
    } 
  }

  instream.close();
=======
  in.close();
>>>>>>> 2e54cef8
  return err;
}

// -----------------------------------------------------------------------------
//
// -----------------------------------------------------------------------------
int VtkStructuredPointsReader::readDataTypeSection(std::istream &in, int numValues, const std::string &nextKeyWord)
{
  QByteArray buf(kBufferSize, '\0');
  char* line = buf.data();


  //
  // Read keywords until end-of-file
  //
  while (this->readString(in, line, kBufferSize))
  {
    //
    // read scalar data
    //
    if ( ! strncmp(lowerCase(line, kBufferSize), "scalars", 7) )
    {
      if (  this->readScalarData(in, numValues) <= 0 )
      {
        return 0;
      }
    }
    //
    // read vector data
    //
    else if ( ! strncmp(line, "vectors", 7) )
    {
      if ( this->readVectorData(in, numValues) <= 0 )
      {
        return 0;
      }
    }
#if 0
    //
    // read 3x3 tensor data
    //
    else if ( ! strncmp(line, "tensors", 7) )
    {
      if ( ! this->ReadTensorData(a, numPts) )
      {
        return 0;
      }
    }
    //
    // read normals data
    //
    else if ( ! strncmp(line, "normals", 7) )
    {

      if ( ! this->ReadNormalData(a, numPts) )
      {
        return 0;
      }    }
    //
    // read texture coordinates data
    //
    else if ( ! strncmp(line, "texture_coordinates", 19) )
    {
      if ( ! this->ReadTCoordsData(a, numPts) )
      {
        return 0;
      }
    }
    //
    // read the global id data
    //
    else if ( ! strncmp(line, "global_ids", 10) )
    {
      if ( ! this->ReadGlobalIds(a, numPts) )
      {
        return 0;
      }
    }
    //
    // read the pedigree id data
    //
    else if ( ! strncmp(line, "pedigree_ids", 10) )
    {
      if ( ! this->ReadPedigreeIds(a, numPts) )
      {
        return 0;
      }
    }
    //
    // read color scalars data
    //
    else if ( ! strncmp(line, "color_scalars", 13) )
    {
      if ( ! this->ReadCoScalarData(a, numPts) )
      {
        return 0;
      }
    }
    //
    // read lookup table. Associate with scalar data.
    //
    else if ( ! strncmp(line, "lookup_table", 12) )
    {
      if ( ! this->ReadLutData(a) )
      {
        return 0;
      }
    }
    //
    // read field of data
    //
    else if ( ! strncmp(line, "field", 5) )
    {
      vtkFieldData *f;
      if ( ! (f=this->ReadFieldData()) )
      {
        return 0;
      }
      for(int i=0; i<f->GetNumberOfArrays(); i++)
      {
        a->AddArray(f->GetAbstractArray(i));
      }
      f->Delete();
    }
#endif

    //
    // maybe bumped into cell data
    //
    else if ( ! strncmp(line, nextKeyWord.c_str(), 9) )
    {
      QList<QByteArray>tokens = buf.split(' ');
      QString word = QString(tokens[0]);
      bool ok = false;
      if(readString(in, line, 256))
      {
        if(nextKeyWord.compare("cell_data") == 0)
        {
          VolumeDataContainer* m = getDataContainerArray()->getDataContainerAs<VolumeDataContainer>(getVolumeDataContainerName());
          m_CurrentAttrMat = m->getAttributeMatrix(getCellAttributeMatrixName());
          int ncells = QString(line).toInt(&ok);
          this->readDataTypeSection(in, ncells, "point_data");
        }
        else if(nextKeyWord.compare("point_data") == 0)
        {
          VertexDataContainer* m = getDataContainerArray()->getDataContainerAs<VertexDataContainer>(getVertexDataContainerName());
          m_CurrentAttrMat = m->getAttributeMatrix(getVertexAttributeMatrixName());
          int npts = QString(line).toInt(&ok);
          this->readDataTypeSection(in, npts, "cell_data");
        }
      }
    }

    else
    {
      //      vtkErrorMacro(<< "Unsupported point attribute type: " << line
      //                    << " for file: " << (this->FileName?this->FileName:"(Null FileName)"));
      return 0;
    }
  }
  return 1;
}


// -----------------------------------------------------------------------------
//
// ------------------------------------------------------------------------
int VtkStructuredPointsReader::DecodeString(char *resname, const char* name)
{
  if ( !resname || !name )
  {
    return 0;
  }
  std::ostringstream str;
  size_t cc = 0;
  unsigned int ch;
  size_t len = strlen(name);
  size_t reslen = 0;
  char buffer[10] = "0x";
  while(name[cc])
  {
    if ( name[cc] == '%' )
    {
      if ( cc <= (len - 3) )
      {
        buffer[2] = name[cc+1];
        buffer[3] = name[cc+2];
        buffer[4] = 0;
        sscanf(buffer, "%x", &ch);
        str << static_cast<char>(ch);
        cc+=2;
        reslen++;
      }
    }
    else
    {
      str << name[cc];
      reslen++;
    }
    cc ++;
  }
  strncpy(resname, str.str().c_str(), reslen+1);
  resname[reslen] = 0;
  return static_cast<int>(reslen);
}


// -----------------------------------------------------------------------------
//
// ------------------------------------------------------------------------
// Read scalar point attributes. Return 0 if error.
int VtkStructuredPointsReader::readScalarData(std::istream &in, int numPts)
{
  char line[256], name[256], key[256], tableName[256];
  int numComp = 1;
  char buffer[1024];

  if (!(this->readString(in, buffer, 1024) && this->readString(in, line, 1024)))
  {
    vtkErrorMacro(<<"Cannot read scalar header!" << " for file: "
                  << (getInputFile().toStdString()));
    return 0;
  }

  this->DecodeString(name, buffer);

  if (!this->readString(in, key, 1024))
  {
    vtkErrorMacro(<<"Cannot read scalar header!" << " for file: "
                  << getInputFile().toStdString());
    return 0;
  }

  QString scalarType(line);

  // the next string could be an integer number of components or a lookup table
  if (strcmp(this->lowerCase(key, 256), "lookup_table"))
  {
    numComp = atoi(key);
    if (numComp < 1 || !this->readString(in, key, 1024))
    {
      vtkErrorMacro(<<"Cannot read scalar header!" << " for file: "
                    << getInputFile().toStdString());
      return 0;
    }
  }

  if (strcmp(this->lowerCase(key, 256), "lookup_table"))
  {
    vtkErrorMacro(<<"Lookup table must be specified with scalar.\n" <<
                  "Use \"LOOKUP_TABLE default\" to use default table.");
    return 0;
  }

  if (!this->readString(in, tableName, 1024))
  {
    vtkErrorMacro(<<"Cannot read scalar header!" << " for file: "
                  << getInputFile().toStdString());
    return 0;
  }

  //std::cout << "Reading Scalar data--> " << name << std::endl;
  // Suck up the newline at the end of the current line
  this->readLine(in, line, 1024);

  int err = 1;
  // Read the data
  if (scalarType.compare("unsigned_char") == 0) {
    err = readDataChunk<uint8_t>(m_CurrentAttrMat, in, getInPreflight(), getFileIsBinary(), name, numComp);
  }
  else if (scalarType.compare("char") == 0) {
    err = readDataChunk<int8_t>(m_CurrentAttrMat, in, getInPreflight(), getFileIsBinary(), name, numComp);
  }
  else if (scalarType.compare("unsigned_short") == 0) {
    err = readDataChunk<uint16_t>(m_CurrentAttrMat, in, getInPreflight(), getFileIsBinary(), name, numComp);
  }
  else if (scalarType.compare("short") == 0) {
    err = readDataChunk<int16_t>(m_CurrentAttrMat, in, getInPreflight(), getFileIsBinary(), name, numComp);
  }
  else if (scalarType.compare("unsigned_int") == 0) {
    err = readDataChunk<uint32_t>(m_CurrentAttrMat, in, getInPreflight(), getFileIsBinary(), name, numComp);
  }
  else if (scalarType.compare("int") == 0) {
    err = readDataChunk<int32_t>(m_CurrentAttrMat, in, getInPreflight(), getFileIsBinary(), name, numComp);
  }
  else if (scalarType.compare("unsigned_long") == 0) {
    err = readDataChunk<qint64>(m_CurrentAttrMat, in, getInPreflight(), getFileIsBinary(), name, numComp);
  }
  else if (scalarType.compare("long") == 0) {
    err = readDataChunk<quint64>(m_CurrentAttrMat, in, getInPreflight(), getFileIsBinary(), name, numComp);
  }
  else if (scalarType.compare("float") == 0) {
    err = readDataChunk<float>(m_CurrentAttrMat, in, getInPreflight(), getFileIsBinary(), name, numComp);
  }
  else if (scalarType.compare("double") == 0) {
    err = readDataChunk<double>(m_CurrentAttrMat, in, getInPreflight(), getFileIsBinary(), name, numComp);
  }



  return err;
}


// -----------------------------------------------------------------------------
//
// ------------------------------------------------------------------------
// Read vector point attributes. Return 0 if error.
int VtkStructuredPointsReader::readVectorData(std::istream &in, int numPts)
{
#if 0
  int skipVector=0;
  char line[256], name[256];
  vtkDataArray *data;
  char buffer[1024];

  if (!(this->readString(buffer) && this->readString(line)))
  {
    vtkErrorMacro(<<"Cannot read vector data!" << " for file: " << (this->FileName?this->FileName:"(Null FileName)"));
    return 0;
  }
  this->DecodeString(name, buffer);

  //
  // See whether vector has been already read or vector name (if specified)
  // matches name in file.
  //
  if ( a->GetVectors() != NULL || (this->VectorsName && strcmp(name,this->VectorsName)) )
  {
    skipVector = 1;
  }

  data = vtkDataArray::SafeDownCast(
        this->ReadArray(line, numPts, 3));
  if ( data != NULL )
  {
    data->SetName(name);
    if ( ! skipVector )
    {
      a->SetVectors(data);
    }
    else if ( this->ReadAllVectors )
    {
      a->AddArray(data);
    }
    data->Delete();
  }
  else
  {
    return 0;
  }

  float progress = this->GetProgress();
  this->UpdateProgress(progress + 0.5*(1.0 - progress));
#endif
  return 1;
}

// -----------------------------------------------------------------------------
//
// -----------------------------------------------------------------------------
int VtkStructuredPointsReader::parseCoordinateLine(const char* input, size_t& value)
{
  char text[256];
  char text1[256];
  int i = 0;
  int n = sscanf(input, "%s %d %s", text, &i, text1);
  if (n != 3)
  {
    value = -1;
    return -1;
  }
  value = i;
  return 0;
}

// -----------------------------------------------------------------------------
//
// -----------------------------------------------------------------------------
void VtkStructuredPointsReader::readData(std::istream &instream)
{

  QByteArray buf(kBufferSize, '\0');
  char* buffer = buf.data();

  QList<QByteArray> tokens;
  int err = 0;

  bool hasPointData = false;
  bool hasCellData = false;
  bool skipChunk = false;

  AttributeMatrix::Pointer attrMat;
<<<<<<< HEAD

  //read a line to get whether the first block of data is POINT_DATA or CELL_DATA
  qint64 filePos = instream.pos();
  buf = instream.readLine().trimmed();
  // If we read an empty line, then we should drop into this while loop and start reading lines until
  // we find a line with something on it.
  while(buf.isEmpty() == true && instream.atEnd() == false)
=======
#if 0
  while(instream.atEnd() == false)
>>>>>>> 2e54cef8
  {
    buf = instream.readLine().trimmed();
  }
  // Check to make sure we didn't read to the end of the file
  if(instream.atEnd() == true)
  {
    return;
  }
  tokens = buf.split(' ');

  bool readDataSections;
  while(instream.atEnd() == false)
  {
    skipChunk = false;
    readDataSections = false;
    QString dataStr(tokens.at(0));
    dataStr = "CELL_DATA";
    if (dataStr.compare("POINT_DATA") == 0)
    {
      attrMat = getDataContainerArray()->getDataContainer(getVertexDataContainerName())->getAttributeMatrix(getVertexAttributeMatrixName());
      readDataSections = true;
      if(m_ReadPointData == true) hasPointData = true;
      else skipChunk = true;
    }
    else if (dataStr.compare("CELL_DATA") == 0)
    {
      attrMat = getDataContainerArray()->getDataContainer(getVolumeDataContainerName())->getAttributeMatrix(getCellAttributeMatrixName());
      readDataSections = true;
      if(m_ReadCellData == true) hasCellData = true;
      else skipChunk = true;
    }

    while(readDataSections == true)
    {
      // Read the SCALARS/VECTORS line which should be 3 or 4 words
      buf = instream.readLine().trimmed();
      // If we read an empty line, then we should drop into this while loop and start reading lines until
      // we find a line with something on it.
      while(buf.isEmpty() == true && instream.atEnd() == false)
      {
        buf = instream.readLine().trimmed();
      }
      // Check to make sure we didn't read to the end of the file
      if(instream.atEnd() == true)
      {
        readDataSections = false;
        continue;
      }
      tokens = buf.split(' ');

      QString scalarNumComps;
      QString scalarKeyWord = tokens[0];

      //Check to see if the line read is actually a POINT_DATA or CELL_DATA line
      //This would happen on the second or later block of data and means we have switched data types and need to jump out of this while loop
      if(scalarKeyWord.compare("POINT_DATA") == 0 || scalarKeyWord.compare("CELL_DATA") == 0)
      {
        readDataSections = false;
        continue;
      }

      //if we didn't exit from the POINT_DATA/CELL_DATA check, then make sure the scalars line has the correct info on it
      if (tokens.size() < 3 || tokens.size() > 4)
      {
        QString ss = QObject::tr("Error reading SCALARS header section of VTK file. 3 or 4 words are needed. Found %1. Read Line was\n  %2").arg(tokens.size()).arg(QString(buf));
        setErrorCondition(-61009);
        notifyErrorMessage(getHumanLabel(), ss, getErrorCondition());
        return;
      }

      if(scalarKeyWord.compare("SCALARS") == 0)
      {
        scalarNumComps = QString("1");
      }
      else if (scalarKeyWord.compare("VECTORS") == 0)
      {
        scalarNumComps = QString("3");
      }
      else 
      {
        QString ss = QObject::tr("Error reading Dataset section. Unknown Keyword found. %1").arg(scalarKeyWord);
        setErrorCondition(-61010);
        notifyErrorMessage(getHumanLabel(), ss, getErrorCondition());
        return;
      }
      QString scalarName = tokens[1];
      scalarName = scalarName.replace("%20", " "); // Replace URL style encoding of string names. %20 is a Space.
      QString scalarType = tokens[2];

      if(tokens.size() == 4) {
        scalarNumComps = tokens[3];
      }

      // Read the LOOKUP_TABLE line which should be 2 words
      buf = instream.readLine().trimmed();
      tokens = buf.split(' ');
      QString lookupKeyWord = tokens[0];
      if (lookupKeyWord.compare("LOOKUP_TABLE") != 0 || tokens.size() != 2)
      {
        QString ss = QObject::tr("Error reading LOOKUP_TABLE header section of VTK file. 2 words are needed. Found %1. Read Line was\n  %2").arg(tokens.size()).arg(QString(buf));
        setErrorCondition(-61011);
        notifyErrorMessage(getHumanLabel(), ss, getErrorCondition());
        return;
      }

      if (scalarType.compare("unsigned_char") == 0) {
        err = readDataChunk<uint8_t>(attrMat, instream, getInPreflight(), getFileIsBinary(), scalarName, scalarType, scalarNumComps, skipChunk);
      }
      else if (scalarType.compare("char") == 0) {
        err = readDataChunk<int8_t>(attrMat, instream, getInPreflight(), getFileIsBinary(), scalarName, scalarType, scalarNumComps, skipChunk);
      }
      else if (scalarType.compare("unsigned_short") == 0) {
        err = readDataChunk<uint16_t>(attrMat, instream, getInPreflight(), getFileIsBinary(), scalarName, scalarType, scalarNumComps, skipChunk);
      }
      else if (scalarType.compare("short") == 0) {
        err = readDataChunk<int16_t>(attrMat, instream, getInPreflight(), getFileIsBinary(), scalarName, scalarType, scalarNumComps, skipChunk);
      }
      else if (scalarType.compare("unsigned_int") == 0) {
        err = readDataChunk<uint32_t>(attrMat, instream, getInPreflight(), getFileIsBinary(), scalarName, scalarType, scalarNumComps, skipChunk);
      }
      else if (scalarType.compare("int") == 0) {
        err = readDataChunk<int32_t>(attrMat, instream, getInPreflight(), getFileIsBinary(), scalarName, scalarType, scalarNumComps, skipChunk);
      }
      else if (scalarType.compare("unsigned_long") == 0) {
        err = readDataChunk<qint64>(attrMat, instream, getInPreflight(), getFileIsBinary(), scalarName, scalarType, scalarNumComps, skipChunk);
      }
      else if (scalarType.compare("long") == 0) {
        err = readDataChunk<quint64>(attrMat, instream, getInPreflight(), getFileIsBinary(), scalarName, scalarType, scalarNumComps, skipChunk);
      }
      else if (scalarType.compare("float") == 0) {
        err = readDataChunk<float>(attrMat, instream, getInPreflight(), getFileIsBinary(), scalarName, scalarType, scalarNumComps, skipChunk);
      }
      else if (scalarType.compare("double") == 0) {
        err = readDataChunk<double>(attrMat, instream, getInPreflight(), getFileIsBinary(), scalarName, scalarType, scalarNumComps, skipChunk);
      }

      if(err < 0) {
        QString ss = QObject::tr("Error Reading Dataset from VTK File. Dataset Type %1\n  DataSet Name %2\n  Numerical Type: %3\n  File Pos").arg(scalarKeyWord).arg(scalarKeyWord).arg(scalarType).arg(filePos);
        setErrorCondition(err);
        notifyErrorMessage(getHumanLabel(), ss, getErrorCondition());
        return;
      }

    }

  }
<<<<<<< HEAD
  if(hasPointData == false) getDataContainerArray()->removeDataContainer(getVertexDataContainerName());
  if(hasCellData == false) getDataContainerArray()->removeDataContainer(getVolumeDataContainerName());

=======
#endif
>>>>>>> 2e54cef8
}



// -----------------------------------------------------------------------------
//
// -----------------------------------------------------------------------------
AbstractFilter::Pointer VtkStructuredPointsReader::newFilterInstance(bool copyFilterParameters)
{
  VtkStructuredPointsReader::Pointer filter = VtkStructuredPointsReader::New();
  if(true == copyFilterParameters)
  {
    copyFilterParameterInstanceVariables(filter.get());
  }
  return filter;
}

// -----------------------------------------------------------------------------
//
// -----------------------------------------------------------------------------
const QString VtkStructuredPointsReader::getCompiledLibraryName()
{ return IO::IOBaseName; }


// -----------------------------------------------------------------------------
//
// -----------------------------------------------------------------------------
const QString VtkStructuredPointsReader::getGroupName()
{ return DREAM3D::FilterGroups::IOFilters; }


// -----------------------------------------------------------------------------
//
// -----------------------------------------------------------------------------
const QString VtkStructuredPointsReader::getSubGroupName()
{ return DREAM3D::FilterSubGroups::InputFilters; }


// -----------------------------------------------------------------------------
//
// -----------------------------------------------------------------------------
const QString VtkStructuredPointsReader::getHumanLabel()
{ return "Vtk Structured Points Reader"; }
<|MERGE_RESOLUTION|>--- conflicted
+++ resolved
@@ -333,12 +333,8 @@
 //
 // -----------------------------------------------------------------------------
 template<typename T>
-<<<<<<< HEAD
-int readDataChunk(AttributeMatrix::Pointer attrMat, QFile &inStream, bool inPreflight, bool binary, const QString &scalarName, const QString &scalarType, const QString &scalarNumComp, bool skipChunk)
-=======
 int readDataChunk(AttributeMatrix::Pointer attrMat, std::istream &in, bool inPreflight, bool binary,
                   const QString &scalarName, int scalarNumComp)
->>>>>>> 2e54cef8
 {
   QVector<size_t> amTDims = attrMat->getTupleDimensions();
   //std::cout  << "Reading into " << attrMat->getName().toStdString() << std::endl;
@@ -352,37 +348,12 @@
   typename DataArray<T>::Pointer data = DataArray<T>::CreateArray(tDims, cDims, scalarName, !inPreflight);
   data->initializeWithZeros();
   attrMat->addAttributeArray(data->getName(), data);
-<<<<<<< HEAD
-  if(inPreflight == true || skipChunk == true)
-  {
-    // qDebug() << "Skipping Scalars " << scalarName;
-    return skipVolume<T>(inStream, binary, numTuples*numComp);
-=======
   if(inPreflight == true) {
     return skipVolume<T>(in, binary, numTuples*scalarNumComp);
->>>>>>> 2e54cef8
   }
   else
   {
-<<<<<<< HEAD
-    data->initializeWithValue(static_cast<T>(-1));
-    size_t k_BufferSize = 4096; // Read the data in k_BufferSize chunks which should be reasonably optimal for most drives
-    T* buffer = data->getPointer(0);
-    char* ptr = reinterpret_cast<char*>(buffer);
-
-    //get current position in file and file size
-    qint64 pos = inStream.pos();
-    qint64 posCheck;
-    qint64 fileSize = inStream.size();
-
-    qint64 totalBytesRead = 0;
-
-    // Read all the data in one shot into a buffer
-    qint64 totalSize = static_cast<qint64>(numTuples*numComp*sizeof(T));
-    while(totalBytesRead < totalSize)
-=======
     if(binary)
->>>>>>> 2e54cef8
     {
       int err = vtkReadBinaryData<T>(in, data->getPointer(0), numTuples, scalarNumComp);
       if( err < 0 )
@@ -391,19 +362,6 @@
         << " numTuples=" << numTuples << std::endl;
         return err;
       }
-<<<<<<< HEAD
-      qint64 bytesRead = inStream.read(ptr, k_BufferSize);
-      //calculating bytesRead by checking the actual position in the file....THIS MAY BE A BAD FIX, SINCE WE ARE ALLOWING THE AMOUTN READ TO BE DIFFERENT THAN WHAT WE TOLD IT TO READ
-      if(inStream.pos()-pos !=  bytesRead)
-      {
-        inStream.seek(pos+bytesRead);
-      }
-      bytesRead = inStream.pos()-pos;
-      pos += bytesRead;
-      ptr = ptr + bytesRead;
-      totalBytesRead += bytesRead;
-      if(inStream.atEnd() == true)
-=======
       if(BIGENDIAN == 0) {data->byteSwapElements(); }
     }
     else
@@ -411,18 +369,11 @@
       T value = static_cast<T>(0.0);
       size_t totalSize = numTuples*scalarNumComp;
       for (size_t i = 0; i < totalSize; ++i)
->>>>>>> 2e54cef8
       {
         in >> value;
         data->setValue(i, value);
       }
     }
-<<<<<<< HEAD
-    //Vtk Binary files are written with BIG Endine byte order. If we are on a little
-    // endian machine (Intel x86 or Intel x86_64 then we need to byte swap the elements in the array
-    if(BIGENDIAN == 0) {data->byteSwapElements(); }
-=======
->>>>>>> 2e54cef8
   }
 
   return 0;
@@ -553,23 +504,6 @@
   // But we need the 'extents' which is one less in all directions (unless dim=1)
   QVector<size_t> dims(3,0);
   QList<QByteArray> tokens = buf.split(' ');
-<<<<<<< HEAD
-  dims[0] = tokens[1].toInt(&ok, 10)+1;
-  dims[1] = tokens[2].toInt(&ok, 10)+1;
-  dims[2] = tokens[3].toInt(&ok, 10)+1;
-  if(m_ReadCellData == true)
-  {
-    QVector<size_t> tDims(3, 0);
-    dims[0] -= 1;
-    dims[1] -= 1;
-    dims[2] -= 1;
-    tDims[0] = dims[0];
-    tDims[1] = dims[1];
-    tDims[2] = dims[2];
-    getDataContainerArray()->getDataContainerAs<VolumeDataContainer>(getVolumeDataContainerName())->setDimensions(dims);
-    getDataContainerArray()->getDataContainer(getVolumeDataContainerName())->getAttributeMatrix(getCellAttributeMatrixName())->resizeAttributeArrays(tDims);
-  }
-=======
   dims[0] = tokens[1].toInt(&ok, 10);
   dims[1] = tokens[2].toInt(&ok, 10);
   dims[2] = tokens[3].toInt(&ok, 10);
@@ -582,7 +516,6 @@
   volAm->setTupleDimensions(tDims);
   volDc->setDimensions(tDims.data());
 
->>>>>>> 2e54cef8
 
   err = readLine(in, buffer, kBufferSize); // Read Line 7 which is the Scaling values
   tokens = buf.split(' ');
@@ -641,7 +574,6 @@
   }
 
 
-<<<<<<< HEAD
   //if there is point data, we need to create the vertex array
   VertexDataContainer* vm = getDataContainerArray()->getDataContainerAs<VertexDataContainer>(getVertexDataContainerName());
   if(vm != NULL)
@@ -675,11 +607,8 @@
       vm->setVertices(vertices);
     } 
   }
-
-  instream.close();
-=======
   in.close();
->>>>>>> 2e54cef8
+
   return err;
 }
 
@@ -1073,18 +1002,9 @@
   bool skipChunk = false;
 
   AttributeMatrix::Pointer attrMat;
-<<<<<<< HEAD
-
-  //read a line to get whether the first block of data is POINT_DATA or CELL_DATA
-  qint64 filePos = instream.pos();
-  buf = instream.readLine().trimmed();
-  // If we read an empty line, then we should drop into this while loop and start reading lines until
-  // we find a line with something on it.
-  while(buf.isEmpty() == true && instream.atEnd() == false)
-=======
+
 #if 0
   while(instream.atEnd() == false)
->>>>>>> 2e54cef8
   {
     buf = instream.readLine().trimmed();
   }
@@ -1231,13 +1151,9 @@
     }
 
   }
-<<<<<<< HEAD
-  if(hasPointData == false) getDataContainerArray()->removeDataContainer(getVertexDataContainerName());
-  if(hasCellData == false) getDataContainerArray()->removeDataContainer(getVolumeDataContainerName());
-
-=======
+
 #endif
->>>>>>> 2e54cef8
+
 }
 
 
