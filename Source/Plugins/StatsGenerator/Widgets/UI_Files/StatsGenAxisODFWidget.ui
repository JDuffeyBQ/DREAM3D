--- conflicted
+++ resolved
@@ -498,97 +498,6 @@
               <number>0</number>
              </property>
              <item>
-<<<<<<< HEAD
-=======
-              <widget class="QPushButton" name="m_CalculateODFBtn">
-               <property name="sizePolicy">
-                <sizepolicy hsizetype="Preferred" vsizetype="Preferred">
-                 <horstretch>0</horstretch>
-                 <verstretch>0</verstretch>
-                </sizepolicy>
-               </property>
-               <property name="minimumSize">
-                <size>
-                 <width>24</width>
-                 <height>24</height>
-                </size>
-               </property>
-               <property name="maximumSize">
-                <size>
-                 <width>24</width>
-                 <height>24</height>
-                </size>
-               </property>
-               <property name="toolTip">
-                <string>Update ODF Data. Every time a new value is entered this button should be clicked.</string>
-               </property>
-               <property name="text">
-                <string/>
-               </property>
-               <property name="icon">
-                <iconset resource="../../../../../ExternalProjects/SIMPL/Source/SVWidgetsLib/icons/images/Icons.qrc">
-                 <normaloff>:/reload.png</normaloff>:/reload.png</iconset>
-               </property>
-               <property name="iconSize">
-                <size>
-                 <width>24</width>
-                 <height>24</height>
-                </size>
-               </property>
-               <property name="autoDefault">
-                <bool>true</bool>
-               </property>
-               <property name="default">
-                <bool>false</bool>
-               </property>
-               <property name="flat">
-                <bool>true</bool>
-               </property>
-              </widget>
-             </item>
-             <item>
-              <widget class="QPushButton" name="savePoleFigureImage">
-               <property name="sizePolicy">
-                <sizepolicy hsizetype="Preferred" vsizetype="Preferred">
-                 <horstretch>0</horstretch>
-                 <verstretch>0</verstretch>
-                </sizepolicy>
-               </property>
-               <property name="minimumSize">
-                <size>
-                 <width>24</width>
-                 <height>24</height>
-                </size>
-               </property>
-               <property name="maximumSize">
-                <size>
-                 <width>24</width>
-                 <height>24</height>
-                </size>
-               </property>
-               <property name="toolTip">
-                <string>Save Pole Figure</string>
-               </property>
-               <property name="text">
-                <string/>
-               </property>
-               <property name="icon">
-                <iconset resource="../../../../../ExternalProjects/SIMPL/Source/SVWidgetsLib/icons/images/Icons.qrc">
-                 <normaloff>:/data-transfer-download.png</normaloff>:/data-transfer-download.png</iconset>
-               </property>
-               <property name="iconSize">
-                <size>
-                 <width>24</width>
-                 <height>24</height>
-                </size>
-               </property>
-               <property name="flat">
-                <bool>true</bool>
-               </property>
-              </widget>
-             </item>
-             <item>
->>>>>>> ca244121
               <spacer name="horizontalSpacer_4">
                <property name="orientation">
                 <enum>Qt::Horizontal</enum>
