--- conflicted
+++ resolved
@@ -234,17 +234,8 @@
 // -----------------------------------------------------------------------------
 //
 // -----------------------------------------------------------------------------
-<<<<<<< HEAD
-void StatsGeneratorUtilities::GenerateMisorientationBinData(StatsData* statsData, unsigned int phaseType, unsigned int crystalStruct,
-                                                            QVector<float>& odf,
-                                                            QVector<float>& angles,
-                                                            QVector<float>& axes,
-                                                            QVector<float>& weights,
-                                                            bool computeMDF)
-=======
 void StatsGeneratorUtilities::GenerateMisorientationBinData(StatsData* statsData, PhaseType::Type phaseType, unsigned int crystalStruct, QVector<float>& odf, QVector<float>& angles, QVector<float>& axes,
                                                             QVector<float>& weights, bool computeMDF)
->>>>>>> 1b0d2d7e
 {
   QVector<float> x;
   QVector<float> y;
