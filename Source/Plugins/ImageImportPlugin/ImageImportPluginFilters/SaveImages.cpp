--- conflicted
+++ resolved
@@ -1,634 +1,315 @@
-<<<<<<< HEAD
-/* ============================================================================
- * Copyright (c) 2012 Michael A. Jackson (BlueQuartz Software)
- * Copyright (c) 2012 Dr. Michael A. Groeber (US Air Force Research Laboratories)
- * All rights reserved.
- *
- * Redistribution and use in source and binary forms, with or without modification,
- * are permitted provided that the following conditions are met:
- *
- * Redistributions of source code must retain the above copyright notice, this
- * list of conditions and the following disclaimer.
- *
- * Redistributions in binary form must reproduce the above copyright notice, this
- * list of conditions and the following disclaimer in the documentation and/or
- * other materials provided with the distribution.
- *
- * Neither the name of Michael A. Groeber, Michael A. Jackson, the US Air Force,
- * BlueQuartz Software nor the names of its contributors may be used to endorse
- * or promote products derived from this software without specific prior written
- * permission.
- *
- * THIS SOFTWARE IS PROVIDED BY THE COPYRIGHT HOLDERS AND CONTRIBUTORS "AS IS"
- * AND ANY EXPRESS OR IMPLIED WARRANTIES, INCLUDING, BUT NOT LIMITED TO, THE
- * IMPLIED WARRANTIES OF MERCHANTABILITY AND FITNESS FOR A PARTICULAR PURPOSE ARE
- * DISCLAIMED. IN NO EVENT SHALL THE COPYRIGHT HOLDER OR CONTRIBUTORS BE LIABLE
- * FOR ANY DIRECT, INDIRECT, INCIDENTAL, SPECIAL, EXEMPLARY, OR CONSEQUENTIAL
- * DAMAGES (INCLUDING, BUT NOT LIMITED TO, PROCUREMENT OF SUBSTITUTE GOODS OR
- * SERVICES; LOSS OF USE, DATA, OR PROFITS; OR BUSINESS INTERRUPTION) HOWEVER
- * CAUSED AND ON ANY THEORY OF LIABILITY, WHETHER IN CONTRACT, STRICT LIABILITY,
- * OR TORT (INCLUDING NEGLIGENCE OR OTHERWISE) ARISING IN ANY WAY OUT OF THE
- * USE OF THIS SOFTWARE, EVEN IF ADVISED OF THE POSSIBILITY OF SUCH DAMAGE.
- *
- *  This code was written under United States Air Force Contract number
- *                           FA8650-07-D-5800
- *
- * ~~~~~~~~~~~~~~~~~~~~~~~~~~~~~~~~~~~~~~~~~~~~~~~~~~~~~~~~~~~~~~~~~~~~~~~~~~ */
-#include "SaveImages.h"
-
-
-#include <QtCore/QDir>
-#include <QtCore/QFileInfo>
-#include <QtCore/QString>
-#include <QtGui/QImage>
-#include <QtGui/QColor>
-
-
-#include "MXA/MXA.h"
-#include "MXA/Utilities/MXADir.h"
-
-// -----------------------------------------------------------------------------
-//
-// -----------------------------------------------------------------------------
-SaveImages::SaveImages() :
-  AbstractFilter(),
-  m_ImagePrefix(""),
-  m_OutputPath(""),
-  m_ImageFormat(0),
-  m_ColorsArrayName(""),
-  m_Colors(NULL)
-{
-  setupFilterParameters();
-}
-
-// -----------------------------------------------------------------------------
-//
-// -----------------------------------------------------------------------------
-SaveImages::~SaveImages()
-{
-}
-
-// -----------------------------------------------------------------------------
-//
-// -----------------------------------------------------------------------------
-void SaveImages::setupFilterParameters()
-{
-  std::vector<FilterParameter::Pointer> parameters;
-  /* Place all your option initialization code here */
-  /* To Display a Combobox with a list of current Voxel Cell Arrays in it */
-  {
-    FilterParameter::Pointer option = FilterParameter::New();
-    option->setHumanLabel(" Colors Array");
-    option->setPropertyName("ColorsArrayName");
-    option->setWidgetType(FilterParameter::VoxelCellArrayNameSelectionWidget);
-    option->setValueType("string");
-    option->setUnits("");
-    parameters.push_back(option);
-  }
-  {
-    ChoiceFilterParameter::Pointer parameter = ChoiceFilterParameter::New();
-    parameter->setHumanLabel("Image Format");
-    parameter->setPropertyName("ImageFormat");
-    parameter->setWidgetType(FilterParameter::ChoiceWidget);
-    parameter->setValueType("unsigned int");
-    std::vector<std::string> choices;
-    choices.push_back("tif");
-    choices.push_back("bmp");
-    choices.push_back("png");
-    parameter->setChoices(choices);
-    parameters.push_back(parameter);
-  }
-  /* For String input use this code */
-  {
-    FilterParameter::Pointer parameter = FilterParameter::New();
-    parameter->setHumanLabel(" Image Prefix");
-    parameter->setPropertyName("ImagePrefix");
-    parameter->setWidgetType(FilterParameter::StringWidget);
-    parameter->setValueType("string");
-    parameters.push_back(parameter);
-  }
-  /*   For an output path use this code*/
-  {
-    FilterParameter::Pointer option = FilterParameter::New();
-    option->setHumanLabel("Output Path");
-    option->setPropertyName("OutputPath");
-    option->setWidgetType(FilterParameter::OutputPathWidget);
-    option->setValueType("string");
-    parameters.push_back(option);
-  }
-
-
-  setFilterParameters(parameters);
-}
-
-// -----------------------------------------------------------------------------
-//
-// -----------------------------------------------------------------------------
-void SaveImages::readFilterParameters(AbstractFilterParametersReader* reader, int index)
-{
-  reader->openFilterGroup(this, index);
-/* FILTER_WIDGETCODEGEN_AUTO_GENERATED_CODE BEGIN*/
-  setImagePrefix( reader->readValue("ImagePrefix", getImagePrefix()) );
-  setOutputPath( reader->readValue("OutputPath", getOutputPath()) );
-  setColorsArrayName( reader->readValue("ColorsArrayName", getColorsArrayName()) );
-  setImageFormat( reader->readValue("ImageFormat", getImageFormat()) );
-  reader->closeFilterGroup();
-}
-
-// -----------------------------------------------------------------------------
-//
-// -----------------------------------------------------------------------------
-int SaveImages::writeFilterParameters(AbstractFilterParametersWriter* writer, int index)
-{
-  writer->openFilterGroup(this, index);
-  writer->writeValue("ImagePrefix", getImagePrefix() );
-  writer->writeValue("OutputPath", getOutputPath() );
-  writer->writeValue("ColorsArrayName", getColorsArrayName() );
-  writer->writeValue("ImageFormat", getImageFormat() );
-  writer->closeFilterGroup();
-  return ++index; // we want to return the next index that was just written to
-}
-
-// -----------------------------------------------------------------------------
-//
-// -----------------------------------------------------------------------------
-void SaveImages::dataCheck(bool preflight, size_t voxels, size_t fields, size_t ensembles)
-{
-  setErrorCondition(0);
-  std::stringstream ss;
-  VoxelDataContainer* m = getVoxelDataContainer();
-  /* Example code for preflighting looking for a valid string for the output file
-   * but not necessarily the fact that the file exists: Example code to make sure
-   * we have something in a string before proceeding.*/
-
-  if (m_OutputPath.empty() == true)
-  {
-    setErrorCondition(-1003);
-    addErrorMessage(getHumanLabel(), "Output Directory is Not set correctly", getErrorCondition());
-  }
-
-  else if (MXADir::exists(m_OutputPath) == false)
-  {
-    ss.str("");
-    ss <<  "The directory path for the output file does not exist. DREAM3D will attempt to create this path during execution of the filter.";
-    addWarningMessage(getHumanLabel(), ss.str(), -1);
-  }
-
-  if(m_ColorsArrayName.empty() == true)
-  {
-    setErrorCondition(-1004);
-    addErrorMessage(getHumanLabel(), "Input  Color Array name is empty", getErrorCondition());
-  }
-  else
-  {
-    GET_PREREQ_DATA_2(m, CellData, Colors, ss, -300, uint8_t, UInt8ArrayType, voxels, 3)
-  }
-
-}
-
-
-// -----------------------------------------------------------------------------
-//
-// -----------------------------------------------------------------------------
-void SaveImages::preflight()
-{
-  /* Place code here that sanity checks input arrays and input values. Look at some
-  * of the other DREAM3DLib/Filters/.cpp files for sample codes */
-  dataCheck(true, 1, 1, 1);
-}
-
-// -----------------------------------------------------------------------------
-//
-// -----------------------------------------------------------------------------
-void SaveImages::execute()
-{
-  int err = 0;
-  std::stringstream ss;
-  setErrorCondition(err);
-  VoxelDataContainer* m = getVoxelDataContainer();
-  if(NULL == m)
-  {
-    setErrorCondition(-999);
-    notifyErrorMessage("The Voxel DataContainer Object was NULL", -999);
-    return;
-  }
-  setErrorCondition(0);
-
-
-
-  /* Place all your code to execute your filter here. */
-  size_t dims[3];
-  m->getDimensions(dims);
-
-  dataCheck(false, dims[0] * dims[1] * dims[2], 1, 1);
-
-
-
-  size_t index = 0;
-  uint8_t* slice = NULL;
-  for(size_t z = 0; z < dims[2]; ++z)
-  {
-    index = z * (dims[0] * dims[1]) * 3;
-    // Get the pointer to the data.
-    slice = m_Colors + index;
-
-    err = saveImage(slice, z, dims);
-
-  }
-
-
-
-
-  /* Let the GUI know we are done with this filter */
-  notifyStatusMessage("Complete");
-}
-
-// -----------------------------------------------------------------------------
-//
-// -----------------------------------------------------------------------------
-int SaveImages::saveImage(uint8_t* ipfColors, size_t slice, size_t* dims)
-{
-  int err = 0;
-
-  QString path = QString::fromStdString(m_OutputPath) + QDir::separator() + QString::fromStdString(m_ImagePrefix) + QString::number(slice);
-  if(m_ImageFormat == TifImageType)
-  {
-    path.append(".tif");
-  }
-  else if (m_ImageFormat == BmpImageType)
-  {
-    path.append(".bmp");
-  }
-  else if (m_ImageFormat == PngImageType)
-  {
-    path.append(".png");
-  }
-  else if (m_ImageFormat == JpgImageType)
-  {
-    path.append(".jpg");
-  }
-
-  path = QDir::toNativeSeparators(path);
-  QFileInfo fi(path);
-  QDir parent(fi.absolutePath());
-  if (parent.exists() == false)
-  {
-    parent.mkpath(fi.absolutePath());
-  }
-
-  int index = 0;
-  QImage image(dims[0], dims[1], QImage::Format_RGB32);
-  for(size_t y = 0; y < dims[1]; ++y)
-  {
-    uint8_t* scanLine = image.scanLine(y);
-    for(size_t x = 0; x < dims[0]; ++x)
-    {
-      #if defined (CMP_WORDS_BIGENDIAN)
-        #error
-      #else
-        QColor rgb(ipfColors[index + 0], ipfColors[index + 1], ipfColors[index +2]);
-        QColor hsl = rgb.toHsl();
-        int hue = hsl.hue();
-        int saturation = hsl.saturation();
-        int lightness = hsl.lightness();
-         lightness = (float)(lightness) * 1.0;
-         if(lightness > 255) lightness = 255;
-         hsl.setHsl(hue, saturation, lightness);
- 
-       rgb = hsl.toRgb();
-    //     scanLine[x*4 + 3] = 0xFF;
-         index = y * dims[0] * 3 + x * 3;
- //        scanLine[x*4 + 2] = ipfColors[index + 0];
- //        scanLine[x*4 + 1] = ipfColors[index + 1];
- //        scanLine[x*4 + 0] = ipfColors[index + 2];
-         scanLine[x*4 + 2] = rgb.red();
-         scanLine[x*4 + 1] = rgb.green();
-         scanLine[x*4 + 0] = rgb.blue();
-
-      #endif
-    }
-
-  }
-  image.setText("", "DREAM3D generated Image");
-  bool success = image.save(path);
-  if (success) { err = 0;}
-  else { err = -1;}
-  return err;
-}
-=======
-/* ============================================================================
- * Copyright (c) 2012 Michael A. Jackson (BlueQuartz Software)
- * Copyright (c) 2012 Dr. Michael A. Groeber (US Air Force Research Laboratories)
- * All rights reserved.
- *
- * Redistribution and use in source and binary forms, with or without modification,
- * are permitted provided that the following conditions are met:
- *
- * Redistributions of source code must retain the above copyright notice, this
- * list of conditions and the following disclaimer.
- *
- * Redistributions in binary form must reproduce the above copyright notice, this
- * list of conditions and the following disclaimer in the documentation and/or
- * other materials provided with the distribution.
- *
- * Neither the name of Michael A. Groeber, Michael A. Jackson, the US Air Force,
- * BlueQuartz Software nor the names of its contributors may be used to endorse
- * or promote products derived from this software without specific prior written
- * permission.
- *
- * THIS SOFTWARE IS PROVIDED BY THE COPYRIGHT HOLDERS AND CONTRIBUTORS "AS IS"
- * AND ANY EXPRESS OR IMPLIED WARRANTIES, INCLUDING, BUT NOT LIMITED TO, THE
- * IMPLIED WARRANTIES OF MERCHANTABILITY AND FITNESS FOR A PARTICULAR PURPOSE ARE
- * DISCLAIMED. IN NO EVENT SHALL THE COPYRIGHT HOLDER OR CONTRIBUTORS BE LIABLE
- * FOR ANY DIRECT, INDIRECT, INCIDENTAL, SPECIAL, EXEMPLARY, OR CONSEQUENTIAL
- * DAMAGES (INCLUDING, BUT NOT LIMITED TO, PROCUREMENT OF SUBSTITUTE GOODS OR
- * SERVICES; LOSS OF USE, DATA, OR PROFITS; OR BUSINESS INTERRUPTION) HOWEVER
- * CAUSED AND ON ANY THEORY OF LIABILITY, WHETHER IN CONTRACT, STRICT LIABILITY,
- * OR TORT (INCLUDING NEGLIGENCE OR OTHERWISE) ARISING IN ANY WAY OUT OF THE
- * USE OF THIS SOFTWARE, EVEN IF ADVISED OF THE POSSIBILITY OF SUCH DAMAGE.
- *
- *  This code was written under United States Air Force Contract number
- *                           FA8650-07-D-5800
- *
- * ~~~~~~~~~~~~~~~~~~~~~~~~~~~~~~~~~~~~~~~~~~~~~~~~~~~~~~~~~~~~~~~~~~~~~~~~~~ */
-#include "SaveImages.h"
-
-
-#include <QtCore/QDir>
-#include <QtCore/QFileInfo>
-#include <QtCore/QString>
-#include <QtGui/QImage>
-#include <QtGui/QColor>
-
-#include "MXA/MXA.h"
-#include "MXA/Utilities/MXADir.h"
-
-// -----------------------------------------------------------------------------
-//
-// -----------------------------------------------------------------------------
-SaveImages::SaveImages() :
-  AbstractFilter(),
-  m_ImagePrefix(""),
-  m_OutputPath(""),
-  m_ImageFormat(0),
-  m_ColorsArrayName(""),
-  m_Colors(NULL)
-{
-  setupFilterParameters();
-}
-
-// -----------------------------------------------------------------------------
-//
-// -----------------------------------------------------------------------------
-SaveImages::~SaveImages()
-{
-}
-
-// -----------------------------------------------------------------------------
-//
-// -----------------------------------------------------------------------------
-void SaveImages::setupFilterParameters()
-{
-  std::vector<FilterParameter::Pointer> parameters;
-  /* Place all your option initialization code here */
-  /* To Display a Combobox with a list of current Voxel Cell Arrays in it */
-  {
-    FilterParameter::Pointer option = FilterParameter::New();
-    option->setHumanLabel(" Colors Array");
-    option->setPropertyName("ColorsArrayName");
-    option->setWidgetType(FilterParameter::VoxelCellArrayNameSelectionWidget);
-    option->setValueType("string");
-    option->setUnits("");
-    parameters.push_back(option);
-  }
-  {
-    ChoiceFilterParameter::Pointer parameter = ChoiceFilterParameter::New();
-    parameter->setHumanLabel("Image Format");
-    parameter->setPropertyName("ImageFormat");
-    parameter->setWidgetType(FilterParameter::ChoiceWidget);
-    parameter->setValueType("unsigned int");
-    std::vector<std::string> choices;
-    choices.push_back("tif");
-    choices.push_back("bmp");
-    choices.push_back("png");
-    parameter->setChoices(choices);
-    parameters.push_back(parameter);
-  }
-  /* For String input use this code */
-  {
-    FilterParameter::Pointer parameter = FilterParameter::New();
-    parameter->setHumanLabel(" Image Prefix");
-    parameter->setPropertyName("ImagePrefix");
-    parameter->setWidgetType(FilterParameter::StringWidget);
-    parameter->setValueType("string");
-    parameters.push_back(parameter);
-  }
-  /*   For an output path use this code*/
-  {
-    FilterParameter::Pointer option = FilterParameter::New();
-    option->setHumanLabel("Output Path");
-    option->setPropertyName("OutputPath");
-    option->setWidgetType(FilterParameter::OutputPathWidget);
-    option->setValueType("string");
-    parameters.push_back(option);
-  }
-
-
-  setFilterParameters(parameters);
-}
-
-// -----------------------------------------------------------------------------
-//
-// -----------------------------------------------------------------------------
-void SaveImages::readFilterParameters(AbstractFilterParametersReader* reader, int index)
-{
-  reader->openFilterGroup(this, index);
-/* FILTER_WIDGETCODEGEN_AUTO_GENERATED_CODE BEGIN*/
-  setImagePrefix( reader->readValue("ImagePrefix", getImagePrefix()) );
-  setOutputPath( reader->readValue("OutputPath", getOutputPath()) );
-  setColorsArrayName( reader->readValue("ColorsArrayName", getColorsArrayName()) );
-  setImageFormat( reader->readValue("ImageFormat", getImageFormat()) );
-  reader->closeFilterGroup();
-}
-
-// -----------------------------------------------------------------------------
-//
-// -----------------------------------------------------------------------------
-int SaveImages::writeFilterParameters(AbstractFilterParametersWriter* writer, int index)
-{
-  writer->openFilterGroup(this, index);
-  writer->writeValue("ImagePrefix", getImagePrefix() );
-  writer->writeValue("OutputPath", getOutputPath() );
-  writer->writeValue("ColorsArrayName", getColorsArrayName() );
-  writer->writeValue("ImageFormat", getImageFormat() );
-  writer->closeFilterGroup();
-  return ++index; // we want to return the next index that was just written to
-}
-
-// -----------------------------------------------------------------------------
-//
-// -----------------------------------------------------------------------------
-void SaveImages::dataCheck(bool preflight, size_t voxels, size_t fields, size_t ensembles)
-{
-  setErrorCondition(0);
-  std::stringstream ss;
-  VoxelDataContainer* m = getVoxelDataContainer();
-  /* Example code for preflighting looking for a valid string for the output file
-   * but not necessarily the fact that the file exists: Example code to make sure
-   * we have something in a string before proceeding.*/
-
-  if (m_OutputPath.empty() == true)
-  {
-    setErrorCondition(-1003);
-    addErrorMessage(getHumanLabel(), "Output Directory is Not set correctly", getErrorCondition());
-  }
-
-  else if (MXADir::exists(m_OutputPath) == false)
-  {
-    ss.str("");
-    ss <<  "The directory path for the output file does not exist. DREAM3D will attempt to create this path during execution of the filter.";
-    addWarningMessage(getHumanLabel(), ss.str(), -1);
-  }
-
-  if(m_ColorsArrayName.empty() == true)
-  {
-    setErrorCondition(-1004);
-    addErrorMessage(getHumanLabel(), "Input  Color Array name is empty", getErrorCondition());
-  }
-  else
-  {
-    GET_PREREQ_DATA_2(m, CellData, Colors, ss, -300, uint8_t, UInt8ArrayType, voxels, 3)
-  }
-
-}
-
-
-// -----------------------------------------------------------------------------
-//
-// -----------------------------------------------------------------------------
-void SaveImages::preflight()
-{
-  /* Place code here that sanity checks input arrays and input values. Look at some
-  * of the other DREAM3DLib/Filters/.cpp files for sample codes */
-  dataCheck(true, 1, 1, 1);
-}
-
-// -----------------------------------------------------------------------------
-//
-// -----------------------------------------------------------------------------
-void SaveImages::execute()
-{
-  int err = 0;
-  std::stringstream ss;
-  setErrorCondition(err);
-  VoxelDataContainer* m = getVoxelDataContainer();
-  if(NULL == m)
-  {
-    setErrorCondition(-999);
-    notifyErrorMessage("The Voxel DataContainer Object was NULL", -999);
-    return;
-  }
-  setErrorCondition(0);
-
-
-
-  /* Place all your code to execute your filter here. */
-  size_t dims[3];
-  m->getDimensions(dims);
-
-  dataCheck(false, dims[0] * dims[1] * dims[2], 1, 1);
-
-
-
-  size_t index = 0;
-  uint8_t* slice = NULL;
-  for(size_t z = 0; z < dims[2]; ++z)
-  {
-    index = z * (dims[0] * dims[1]) * 3;
-    // Get the pointer to the data.
-    slice = m_Colors + index;
-
-    err = saveImage(slice, z, dims);
-
-  }
-
-
-
-
-  /* Let the GUI know we are done with this filter */
-  notifyStatusMessage("Complete");
-}
-
-// -----------------------------------------------------------------------------
-//
-// -----------------------------------------------------------------------------
-int SaveImages::saveImage(uint8_t* ipfColors, size_t slice, size_t* dims)
-{
-  int err = 0;
-
-  QString path = QString::fromStdString(m_OutputPath) + QDir::separator() + QString::fromStdString(m_ImagePrefix) + QString::number(slice);
-  if(m_ImageFormat == TifImageType)
-  {
-    path.append(".tif");
-  }
-  else if (m_ImageFormat == BmpImageType)
-  {
-    path.append(".bmp");
-  }
-  else if (m_ImageFormat == PngImageType)
-  {
-    path.append(".png");
-  }
-  else if (m_ImageFormat == JpgImageType)
-  {
-    path.append(".jpg");
-  }
-
-  path = QDir::toNativeSeparators(path);
-  QFileInfo fi(path);
-  QDir parent(fi.absolutePath());
-  if (parent.exists() == false)
-  {
-    parent.mkpath(fi.absolutePath());
-  }
-
-  int index = 0;
-  QImage image(dims[0], dims[1], QImage::Format_RGB32);
-  for(size_t y = 0; y < dims[1]; ++y)
-  {
-    uint8_t* scanLine = image.scanLine(y);
-    for(size_t x = 0; x < dims[0]; ++x)
-    {
-      #if defined (CMP_WORDS_BIGENDIAN)
-        #error
-      #else
-       QColor rgb(ipfColors[index + 0], ipfColors[index + 1], ipfColors[index +2]);
-       QColor hsl = rgb.toHsl();
-       int hue = hsl.hue();
-       int saturation = hsl.saturation();
-       int lightness = hsl.lightness();
-        lightness = (float)(lightness) * 1.20;
-        if(lightness > 255) { lightness = 255; }
-        hsl.setHsl(hue, saturation, lightness);
-
-       rgb = hsl.toRgb();
-   //     scanLine[x*4 + 3] = 0xFF;
-        index = y * dims[0] * 3 + x * 3;
-//        scanLine[x*4 + 2] = ipfColors[index + 0];
-//        scanLine[x*4 + 1] = ipfColors[index + 1];
-//        scanLine[x*4 + 0] = ipfColors[index + 2];
-        scanLine[x*4 + 2] = rgb.red();
-        scanLine[x*4 + 1] = rgb.green();
-        scanLine[x*4 + 0] = rgb.blue();
-
-      #endif
-    }
-
-  }
-  image.setText("", "DREAM3D generated Image");
-  bool success = image.save(path);
-  if (success) { err = 0;}
-  else { err = -1;}
-  return err;
-}
->>>>>>> b39fa58a
+/* ============================================================================
+ * Copyright (c) 2012 Michael A. Jackson (BlueQuartz Software)
+ * Copyright (c) 2012 Dr. Michael A. Groeber (US Air Force Research Laboratories)
+ * All rights reserved.
+ *
+ * Redistribution and use in source and binary forms, with or without modification,
+ * are permitted provided that the following conditions are met:
+ *
+ * Redistributions of source code must retain the above copyright notice, this
+ * list of conditions and the following disclaimer.
+ *
+ * Redistributions in binary form must reproduce the above copyright notice, this
+ * list of conditions and the following disclaimer in the documentation and/or
+ * other materials provided with the distribution.
+ *
+ * Neither the name of Michael A. Groeber, Michael A. Jackson, the US Air Force,
+ * BlueQuartz Software nor the names of its contributors may be used to endorse
+ * or promote products derived from this software without specific prior written
+ * permission.
+ *
+ * THIS SOFTWARE IS PROVIDED BY THE COPYRIGHT HOLDERS AND CONTRIBUTORS "AS IS"
+ * AND ANY EXPRESS OR IMPLIED WARRANTIES, INCLUDING, BUT NOT LIMITED TO, THE
+ * IMPLIED WARRANTIES OF MERCHANTABILITY AND FITNESS FOR A PARTICULAR PURPOSE ARE
+ * DISCLAIMED. IN NO EVENT SHALL THE COPYRIGHT HOLDER OR CONTRIBUTORS BE LIABLE
+ * FOR ANY DIRECT, INDIRECT, INCIDENTAL, SPECIAL, EXEMPLARY, OR CONSEQUENTIAL
+ * DAMAGES (INCLUDING, BUT NOT LIMITED TO, PROCUREMENT OF SUBSTITUTE GOODS OR
+ * SERVICES; LOSS OF USE, DATA, OR PROFITS; OR BUSINESS INTERRUPTION) HOWEVER
+ * CAUSED AND ON ANY THEORY OF LIABILITY, WHETHER IN CONTRACT, STRICT LIABILITY,
+ * OR TORT (INCLUDING NEGLIGENCE OR OTHERWISE) ARISING IN ANY WAY OUT OF THE
+ * USE OF THIS SOFTWARE, EVEN IF ADVISED OF THE POSSIBILITY OF SUCH DAMAGE.
+ *
+ *  This code was written under United States Air Force Contract number
+ *                           FA8650-07-D-5800
+ *
+ * ~~~~~~~~~~~~~~~~~~~~~~~~~~~~~~~~~~~~~~~~~~~~~~~~~~~~~~~~~~~~~~~~~~~~~~~~~~ */
+#include "SaveImages.h"
+
+
+#include <QtCore/QDir>
+#include <QtCore/QFileInfo>
+#include <QtCore/QString>
+#include <QtGui/QImage>
+#include <QtGui/QColor>
+
+#include "MXA/MXA.h"
+#include "MXA/Utilities/MXADir.h"
+
+// -----------------------------------------------------------------------------
+//
+// -----------------------------------------------------------------------------
+SaveImages::SaveImages() :
+  AbstractFilter(),
+  m_ImagePrefix(""),
+  m_OutputPath(""),
+  m_ImageFormat(0),
+  m_ColorsArrayName(""),
+  m_Colors(NULL)
+{
+  setupFilterParameters();
+}
+
+// -----------------------------------------------------------------------------
+//
+// -----------------------------------------------------------------------------
+SaveImages::~SaveImages()
+{
+}
+
+// -----------------------------------------------------------------------------
+//
+// -----------------------------------------------------------------------------
+void SaveImages::setupFilterParameters()
+{
+  std::vector<FilterParameter::Pointer> parameters;
+  /* Place all your option initialization code here */
+  /* To Display a Combobox with a list of current Voxel Cell Arrays in it */
+  {
+    FilterParameter::Pointer option = FilterParameter::New();
+    option->setHumanLabel(" Colors Array");
+    option->setPropertyName("ColorsArrayName");
+    option->setWidgetType(FilterParameter::VoxelCellArrayNameSelectionWidget);
+    option->setValueType("string");
+    option->setUnits("");
+    parameters.push_back(option);
+  }
+  {
+    ChoiceFilterParameter::Pointer parameter = ChoiceFilterParameter::New();
+    parameter->setHumanLabel("Image Format");
+    parameter->setPropertyName("ImageFormat");
+    parameter->setWidgetType(FilterParameter::ChoiceWidget);
+    parameter->setValueType("unsigned int");
+    std::vector<std::string> choices;
+    choices.push_back("tif");
+    choices.push_back("bmp");
+    choices.push_back("png");
+    parameter->setChoices(choices);
+    parameters.push_back(parameter);
+  }
+  /* For String input use this code */
+  {
+    FilterParameter::Pointer parameter = FilterParameter::New();
+    parameter->setHumanLabel(" Image Prefix");
+    parameter->setPropertyName("ImagePrefix");
+    parameter->setWidgetType(FilterParameter::StringWidget);
+    parameter->setValueType("string");
+    parameters.push_back(parameter);
+  }
+  /*   For an output path use this code*/
+  {
+    FilterParameter::Pointer option = FilterParameter::New();
+    option->setHumanLabel("Output Path");
+    option->setPropertyName("OutputPath");
+    option->setWidgetType(FilterParameter::OutputPathWidget);
+    option->setValueType("string");
+    parameters.push_back(option);
+  }
+
+
+  setFilterParameters(parameters);
+}
+
+// -----------------------------------------------------------------------------
+//
+// -----------------------------------------------------------------------------
+void SaveImages::readFilterParameters(AbstractFilterParametersReader* reader, int index)
+{
+  reader->openFilterGroup(this, index);
+/* FILTER_WIDGETCODEGEN_AUTO_GENERATED_CODE BEGIN*/
+  setImagePrefix( reader->readValue("ImagePrefix", getImagePrefix()) );
+  setOutputPath( reader->readValue("OutputPath", getOutputPath()) );
+  setColorsArrayName( reader->readValue("ColorsArrayName", getColorsArrayName()) );
+  setImageFormat( reader->readValue("ImageFormat", getImageFormat()) );
+  reader->closeFilterGroup();
+}
+
+// -----------------------------------------------------------------------------
+//
+// -----------------------------------------------------------------------------
+int SaveImages::writeFilterParameters(AbstractFilterParametersWriter* writer, int index)
+{
+  writer->openFilterGroup(this, index);
+  writer->writeValue("ImagePrefix", getImagePrefix() );
+  writer->writeValue("OutputPath", getOutputPath() );
+  writer->writeValue("ColorsArrayName", getColorsArrayName() );
+  writer->writeValue("ImageFormat", getImageFormat() );
+  writer->closeFilterGroup();
+  return ++index; // we want to return the next index that was just written to
+}
+
+// -----------------------------------------------------------------------------
+//
+// -----------------------------------------------------------------------------
+void SaveImages::dataCheck(bool preflight, size_t voxels, size_t fields, size_t ensembles)
+{
+  setErrorCondition(0);
+  std::stringstream ss;
+  VoxelDataContainer* m = getVoxelDataContainer();
+  /* Example code for preflighting looking for a valid string for the output file
+   * but not necessarily the fact that the file exists: Example code to make sure
+   * we have something in a string before proceeding.*/
+
+  if (m_OutputPath.empty() == true)
+  {
+    setErrorCondition(-1003);
+    addErrorMessage(getHumanLabel(), "Output Directory is Not set correctly", getErrorCondition());
+  }
+
+  else if (MXADir::exists(m_OutputPath) == false)
+  {
+    ss.str("");
+    ss <<  "The directory path for the output file does not exist. DREAM3D will attempt to create this path during execution of the filter.";
+    addWarningMessage(getHumanLabel(), ss.str(), -1);
+  }
+
+  if(m_ColorsArrayName.empty() == true)
+  {
+    setErrorCondition(-1004);
+    addErrorMessage(getHumanLabel(), "Input  Color Array name is empty", getErrorCondition());
+  }
+  else
+  {
+    GET_PREREQ_DATA_2(m, CellData, Colors, ss, -300, uint8_t, UInt8ArrayType, voxels, 3)
+  }
+
+}
+
+
+// -----------------------------------------------------------------------------
+//
+// -----------------------------------------------------------------------------
+void SaveImages::preflight()
+{
+  /* Place code here that sanity checks input arrays and input values. Look at some
+  * of the other DREAM3DLib/Filters/.cpp files for sample codes */
+  dataCheck(true, 1, 1, 1);
+}
+
+// -----------------------------------------------------------------------------
+//
+// -----------------------------------------------------------------------------
+void SaveImages::execute()
+{
+  int err = 0;
+  std::stringstream ss;
+  setErrorCondition(err);
+  VoxelDataContainer* m = getVoxelDataContainer();
+  if(NULL == m)
+  {
+    setErrorCondition(-999);
+    notifyErrorMessage("The Voxel DataContainer Object was NULL", -999);
+    return;
+  }
+  setErrorCondition(0);
+
+
+
+  /* Place all your code to execute your filter here. */
+  size_t dims[3];
+  m->getDimensions(dims);
+
+  dataCheck(false, dims[0] * dims[1] * dims[2], 1, 1);
+
+
+
+  size_t index = 0;
+  uint8_t* slice = NULL;
+  for(size_t z = 0; z < dims[2]; ++z)
+  {
+    index = z * (dims[0] * dims[1]) * 3;
+    // Get the pointer to the data.
+    slice = m_Colors + index;
+
+    err = saveImage(slice, z, dims);
+
+  }
+
+
+
+
+  /* Let the GUI know we are done with this filter */
+  notifyStatusMessage("Complete");
+}
+
+// -----------------------------------------------------------------------------
+//
+// -----------------------------------------------------------------------------
+int SaveImages::saveImage(uint8_t* ipfColors, size_t slice, size_t* dims)
+{
+  int err = 0;
+
+  QString path = QString::fromStdString(m_OutputPath) + QDir::separator() + QString::fromStdString(m_ImagePrefix) + QString::number(slice);
+  if(m_ImageFormat == TifImageType)
+  {
+    path.append(".tif");
+  }
+  else if (m_ImageFormat == BmpImageType)
+  {
+    path.append(".bmp");
+  }
+  else if (m_ImageFormat == PngImageType)
+  {
+    path.append(".png");
+  }
+  else if (m_ImageFormat == JpgImageType)
+  {
+    path.append(".jpg");
+  }
+
+  path = QDir::toNativeSeparators(path);
+  QFileInfo fi(path);
+  QDir parent(fi.absolutePath());
+  if (parent.exists() == false)
+  {
+    parent.mkpath(fi.absolutePath());
+  }
+
+  int index = 0;
+  QImage image(dims[0], dims[1], QImage::Format_RGB32);
+  for(size_t y = 0; y < dims[1]; ++y)
+  {
+    uint8_t* scanLine = image.scanLine(y);
+    for(size_t x = 0; x < dims[0]; ++x)
+    {
+      #if defined (CMP_WORDS_BIGENDIAN)
+        #error
+      #else
+       QColor rgb(ipfColors[index + 0], ipfColors[index + 1], ipfColors[index +2]);
+       QColor hsl = rgb.toHsl();
+       int hue = hsl.hue();
+       int saturation = hsl.saturation();
+       int lightness = hsl.lightness();
+        lightness = (float)(lightness) * 1.20;
+        if(lightness > 255) { lightness = 255; }
+        hsl.setHsl(hue, saturation, lightness);
+
+       rgb = hsl.toRgb();
+   //     scanLine[x*4 + 3] = 0xFF;
+        index = y * dims[0] * 3 + x * 3;
+//        scanLine[x*4 + 2] = ipfColors[index + 0];
+//        scanLine[x*4 + 1] = ipfColors[index + 1];
+//        scanLine[x*4 + 0] = ipfColors[index + 2];
+        scanLine[x*4 + 2] = rgb.red();
+        scanLine[x*4 + 1] = rgb.green();
+        scanLine[x*4 + 0] = rgb.blue();
+
+      #endif
+    }
+
+  }
+  image.setText("", "DREAM3D generated Image");
+  bool success = image.save(path);
+  if (success) { err = 0;}
+  else { err = -1;}
+  return err;
+}