--- conflicted
+++ resolved
@@ -1243,19 +1243,15 @@
           featureOwnersIdx = availablePoints[slot];
         }
       }
-<<<<<<< HEAD
       else
       {
          featureOwnersIdx = static_cast<size_t>(rg.genrand_res53() * m_TotalPackingPoints);
       }
+
       //find the column row and plane of that point
       column = featureOwnersIdx % m_PackingPoints[0];
       row = int(featureOwnersIdx / m_PackingPoints[0]) % m_PackingPoints[1];
       plane = featureOwnersIdx / (m_PackingPoints[0] * m_PackingPoints[1]);
-=======
-
-
->>>>>>> f69430a3
       xc = static_cast<float>((column * m_PackingRes[0]) + (m_PackingRes[0] * 0.5));
       yc = static_cast<float>((row * m_PackingRes[1]) + (m_PackingRes[1] * 0.5));
       zc = static_cast<float>((plane * m_PackingRes[2]) + (m_PackingRes[2] * 0.5));
