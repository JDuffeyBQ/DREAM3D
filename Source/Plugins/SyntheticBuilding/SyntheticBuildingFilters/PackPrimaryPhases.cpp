/* ============================================================================
 * Copyright (c) 2011 Michael A. Jackson (BlueQuartz Software)
 * Copyright (c) 2011 Dr. Michael A. Groeber (US Air Force Research Laboratories)
 * All rights reserved.
 *
 * Redistribution and use in source and binary forms, with or without modification,
 * are permitted provided that the following conditions are met:
 *
 * Redistributions of source code must retain the above copyright notice, this
 * list of conditions and the following disclaimer.
 *
 * Redistributions in binary form must reproduce the above copyright notice, this
 * list of conditions and the following disclaimer in the documentation and/or
 * other materials provided with the distribution.
 *
 * Neither the name of Michael A. Groeber, Michael A. Jackson, the US Air Force,
 * BlueQuartz Software nor the names of its contributors may be used to endorse
 * or promote products derived from this software without specific prior written
 * permission.
 *
 * THIS SOFTWARE IS PROVIDED BY THE COPYRIGHT HOLDERS AND CONTRIBUTORS "AS IS"
 * AND ANY EXPRESS OR IMPLIED WARRANTIES, INCLUDING, BUT NOT LIMITED TO, THE
 * IMPLIED WARRANTIES OF MERCHANTABILITY AND FITNESS FOR A PARTICULAR PURPOSE ARE
 * DISCLAIMED. IN NO EVENT SHALL THE COPYRIGHT HOLDER OR CONTRIBUTORS BE LIABLE
 * FOR ANY DIRECT, INDIRECT, INCIDENTAL, SPECIAL, EXEMPLARY, OR CONSEQUENTIAL
 * DAMAGES (INCLUDING, BUT NOT LIMITED TO, PROCUREMENT OF SUBSTITUTE GOODS OR
 * SERVICES; LOSS OF USE, DATA, OR PROFITS; OR BUSINESS INTERRUPTION) HOWEVER
 * CAUSED AND ON ANY THEORY OF LIABILITY, WHETHER IN CONTRACT, STRICT LIABILITY,
 * OR TORT (INCLUDING NEGLIGENCE OR OTHERWISE) ARISING IN ANY WAY OUT OF THE
 * USE OF THIS SOFTWARE, EVEN IF ADVISED OF THE POSSIBILITY OF SUCH DAMAGE.
 *
 *  This code was written under United States Air Force Contract number
 *                           FA8650-07-D-5800
 *
 * ~~~~~~~~~~~~~~~~~~~~~~~~~~~~~~~~~~~~~~~~~~~~~~~~~~~~~~~~~~~~~~~~~~~~~~~~~~ */

#include "PackPrimaryPhases.h"
#include <algorithm>


#ifdef DREAM3D_USE_PARALLEL_ALGORITHMS
#include <tbb/parallel_for.h>
#include <tbb/blocked_range3d.h>
#include <tbb/partitioner.h>
#include <tbb/task_scheduler_init.h>
#endif


#include <QtCore/QFile>
#include <QtCore/QFileInfo>
#include <QtCore/QDir>

#include "DREAM3DLib/Common/Constants.h"
#include "DREAM3DLib/DataArrays/NeighborList.hpp"
#include "DREAM3DLib/Math/MatrixMath.h"
#include "DREAM3DLib/Math/DREAM3DMath.h"
#include "DREAM3DLib/Math/OrientationMath.h"
#include "DREAM3DLib/StatsData/PrimaryStatsData.h"
#include "DREAM3DLib/ShapeOps/CubeOctohedronOps.h"
#include "DREAM3DLib/ShapeOps/CylinderOps.h"
#include "DREAM3DLib/ShapeOps/EllipsoidOps.h"
#include "DREAM3DLib/ShapeOps/SuperEllipsoidOps.h"
#include "DREAM3DLib/CoreFilters/DataContainerWriter.h"
#include "DREAM3DLib/Utilities/TimeUtilities.h"
#include "DREAM3DLib/Utilities/DREAM3DRandom.h"

//// Macro to determine if we are going to show the Debugging Output files
#define PPP_SHOW_DEBUG_OUTPUTS 0

#define NEW_SHARED_ARRAY(var, m_msgType, size)\
  boost::shared_array<m_msgType> var##Array(new m_msgType[size]);\
  m_msgType* var = var##Array.get();

#define GG_INIT_DOUBLE_ARRAY(array, value, size)\
  for(size_t n = 0; n < size; ++n) { array[n] = (value); }

#if (CMP_SIZEOF_SIZE_T == 4)
typedef int32_t DimType;
#else
typedef int64_t DimType;
#endif

/**
 * @brief
 */
class AssignVoxelsGapsImpl
{
    DimType dims[3];
    float Invradcur[3];
    float res[3];
    int32_t* m_FeatureIds;
    float xc;
    float yc;
    float zc;
    ShapeOps* m_ShapeOps;
    float ga[3][3];
    int curFeature;
    Int32ArrayType::Pointer newownersPtr;
    FloatArrayType::Pointer ellipfuncsPtr;

  public:
    AssignVoxelsGapsImpl(DimType* dimensions, float* resolution, int32_t* featureIds, float* radCur,
                         float* xx, ShapeOps* shapeOps, float gA[3][3], float* size, int cur_feature,
    Int32ArrayType::Pointer newowners, FloatArrayType::Pointer ellipfuncs) :
      m_FeatureIds(featureIds),
      m_ShapeOps(shapeOps),
      curFeature(cur_feature)
    {
      dims[0] = dimensions[0];
      dims[1] = dimensions[1];
      dims[2] = dimensions[2];
      Invradcur[0] = 1.0 / radCur[0];
      Invradcur[1] = 1.0 / radCur[1];
      Invradcur[2] = 1.0 / radCur[2];

      res[0] = resolution[0];
      res[1] = resolution[1];
      res[2] = resolution[2];

      xc = xx[0];
      yc = xx[1];
      zc = xx[2];

      ga[0][0] = gA[0][0];
      ga[0][1] = gA[0][1];
      ga[0][2] = gA[0][2];
      ga[1][0] = gA[1][0];
      ga[1][1] = gA[1][1];
      ga[1][2] = gA[1][2];
      ga[2][0] = gA[2][0];
      ga[2][1] = gA[2][1];
      ga[2][2] = gA[2][2];

      newownersPtr = newowners;
      ellipfuncsPtr = ellipfuncs;

    }
    virtual ~AssignVoxelsGapsImpl() {}

    // -----------------------------------------------------------------------------
    //
    // -----------------------------------------------------------------------------
    void convert(int zStart, int zEnd, int yStart, int yEnd, int xStart, int xEnd) const
    {

      int column = 0;
      int row = 0;
      int plane = 0;
      int index = 0;
      float gaCopy[3][3];
      float gaT[3][3];
      float coords[3] = {0.0f, 0.0f, 0.0f};
      float inside = 0.0f;
      //   float dist = 0.0f;
      //   float radcur1squared = 1.0/(Invradcur[0]*Invradcur[0]);
      float coordsRotated[3] = {0.0f, 0.0f, 0.0f};
      int32_t* newowners = newownersPtr->getPointer(0);
      float* ellipfuncs = ellipfuncsPtr->getPointer(0);

      //making a copy because the transpose function used later can't deal with the const nature of ga
      for(int i=0;i<3;i++)
      {
        for(int j=0;j<3;j++)
        {
          gaCopy[i][j] = ga[i][j];
        }
      }

      DimType dim0_dim_1 = dims[0] * dims[1];
      for (DimType iter1 = xStart; iter1 < xEnd; iter1++)
      {
        column = iter1;
        if (iter1 < 0) { column = iter1 + dims[0]; }
        else if (iter1 > dims[0] - 1) { column = iter1 - dims[0]; }

        for (DimType iter2 = yStart; iter2 < yEnd; iter2++)
        {
          row = iter2;
          if (iter2 < 0) { row = iter2 + dims[1]; }
          else if (iter2 > dims[1] - 1) { row = iter2 - dims[1]; }
          size_t row_dim = row * dims[0];

          for (DimType iter3 = zStart; iter3 < zEnd; iter3++)
          {
            plane = iter3;
            if (iter3 < 0) { plane = iter3 + dims[2]; }
            else if (iter3 > dims[2] - 1) { plane = iter3 - dims[2]; }

            index = static_cast<int>( (plane * dim0_dim_1) + (row_dim) + column );

            inside = -1;
            coords[0] = float(iter1) * res[0];
            coords[1] = float(iter2) * res[1];
            coords[2] = float(iter3) * res[2];

            coords[0] = coords[0] - xc;
            coords[1] = coords[1] - yc;
            coords[2] = coords[2] - zc;
            MatrixMath::Transpose3x3(gaCopy, gaT);
            MatrixMath::Multiply3x3with3x1(gaT, coords, coordsRotated);
            float axis1comp = coordsRotated[0] * Invradcur[0];
            float axis2comp = coordsRotated[1] * Invradcur[1];
            float axis3comp = coordsRotated[2] * Invradcur[2];
            inside = m_ShapeOps->inside(axis1comp, axis2comp, axis3comp);
            //if (inside >= 0 && newowners[index] > 0)
            if (inside >= 0 && newowners[index] > 0 && inside > ellipfuncs[index])
            {
              newowners[index] = curFeature;
              ellipfuncs[index] = inside;
              //newowners[index] = -2;
              //ellipfuncs[index] = inside;
            }
            else if (inside >= 0 && newowners[index] == -1)
            {
              newowners[index] = curFeature;
              ellipfuncs[index] = inside;
            }
          }
        }
      }
    }

#ifdef DREAM3D_USE_PARALLEL_ALGORITHMS
    void operator()(const tbb::blocked_range3d<int, int, int>& r) const
    {
      convert(r.pages().begin(), r.pages().end(), r.rows().begin(), r.rows().end(), r.cols().begin(), r.cols().end());
    }
#endif

  private:

};


// -----------------------------------------------------------------------------
//
// -----------------------------------------------------------------------------
PackPrimaryPhases::PackPrimaryPhases() :
  AbstractFilter(),
  m_OutputCellAttributeMatrixName(DREAM3D::Defaults::SyntheticVolumeDataContainerName, DREAM3D::Defaults::CellAttributeMatrixName, ""),
  m_OutputCellFeatureAttributeMatrixName(DREAM3D::Defaults::CellFeatureAttributeMatrixName),
  m_OutputCellEnsembleAttributeMatrixName(DREAM3D::Defaults::CellEnsembleAttributeMatrixName),
  m_FeatureIdsArrayName(DREAM3D::CellData::FeatureIds),
  m_CellPhasesArrayName(DREAM3D::CellData::Phases),
  m_FeaturePhasesArrayName(DREAM3D::FeatureData::Phases),
  m_NumFeaturesArrayName(DREAM3D::EnsembleData::NumFeatures),
  m_NeighborhoodsArrayName(DREAM3D::FeatureData::Neighborhoods),
  m_CentroidsArrayName(DREAM3D::FeatureData::Centroids),
  m_VolumesArrayName(DREAM3D::FeatureData::Volumes),
  m_AxisLengthsArrayName(DREAM3D::FeatureData::AxisLengths),
  m_AxisEulerAnglesArrayName(DREAM3D::FeatureData::AxisEulerAngles),
  m_Omega3sArrayName(DREAM3D::FeatureData::Omega3s),
  m_EquivalentDiametersArrayName(DREAM3D::FeatureData::EquivalentDiameters),
  m_InputStatsArrayPath(DREAM3D::Defaults::VolumeDataContainerName, DREAM3D::Defaults::CellEnsembleAttributeMatrixName, DREAM3D::EnsembleData::Statistics),
  m_InputPhaseTypesArrayPath(DREAM3D::Defaults::VolumeDataContainerName, DREAM3D::Defaults::CellEnsembleAttributeMatrixName, DREAM3D::EnsembleData::PhaseTypes),
  m_InputShapeTypesArrayPath(DREAM3D::Defaults::VolumeDataContainerName, DREAM3D::Defaults::CellEnsembleAttributeMatrixName, DREAM3D::EnsembleData::ShapeTypes),
  m_HaveFeatures(false),
  m_FeatureInputFile(""),
  m_CsvOutputFile(""),
  m_PeriodicBoundaries(false),
  m_WriteGoalAttributes(false),
  m_ErrorOutputFile(""),
  m_VtkOutputFile(""),
  m_FeatureIds(NULL),
  m_CellPhases(NULL),
  m_FeaturePhases(NULL),
  m_NumFeatures(NULL),
  m_Neighborhoods(NULL),
  m_Centroids(NULL),
  m_Volumes(NULL),
  m_AxisLengths(NULL),
  m_AxisEulerAngles(NULL),
  m_Omega3s(NULL),
  m_EquivalentDiameters(NULL),
  m_PhaseTypesArrayName(DREAM3D::EnsembleData::PhaseTypes),
  m_PhaseTypes(NULL),
  m_ShapeTypesArrayName(DREAM3D::EnsembleData::ShapeTypes),
  m_ShapeTypes(NULL)
{
  m_EllipsoidOps = EllipsoidOps::New();
  m_ShapeOps[DREAM3D::ShapeType::EllipsoidShape] = m_EllipsoidOps.get();
  m_SuperEllipsoidOps = SuperEllipsoidOps::New();
  m_ShapeOps[DREAM3D::ShapeType::SuperEllipsoidShape] = m_SuperEllipsoidOps.get();
  m_CubicOctohedronOps = CubeOctohedronOps::New();
  m_ShapeOps[DREAM3D::ShapeType::CubeOctahedronShape] = m_CubicOctohedronOps.get();
  m_CylinderOps = CylinderOps::New();
  m_ShapeOps[DREAM3D::ShapeType::CylinderShape] = m_CylinderOps.get();
  m_UnknownShapeOps = ShapeOps::New();
  m_ShapeOps[DREAM3D::ShapeType::UnknownShapeType] = m_UnknownShapeOps.get();

  m_OrthoOps = OrthoRhombicOps::New();

  m_HalfPackingRes[0] = m_HalfPackingRes[1] = m_HalfPackingRes[2] = 1.0f;
  m_OneOverHalfPackingRes[0] = m_OneOverHalfPackingRes[1] = m_OneOverHalfPackingRes[2] = 1.0f;

  m_Seed = QDateTime::currentMSecsSinceEpoch();
  setupFilterParameters();
}

// -----------------------------------------------------------------------------
//
// -----------------------------------------------------------------------------
PackPrimaryPhases::~PackPrimaryPhases()
{
}

// -----------------------------------------------------------------------------
//
// -----------------------------------------------------------------------------
void PackPrimaryPhases::setupFilterParameters()
{
  FilterParameterVector parameters;
  parameters.push_back(FilterParameter::New("Periodic Boundaries", "PeriodicBoundaries", FilterParameterWidgetType::BooleanWidget, getPeriodicBoundaries(), false));
  parameters.push_back(FilterParameter::New("Required Information", "", FilterParameterWidgetType::SeparatorWidget, "", true));
  parameters.push_back(FilterParameter::New("Statistics Array", "InputStatsArrayPath", FilterParameterWidgetType::DataArraySelectionWidget, getInputStatsArrayPath(), true));
  parameters.push_back(FilterParameter::New("Phase Types Array", "InputPhaseTypesArrayPath", FilterParameterWidgetType::DataArraySelectionWidget, getInputPhaseTypesArrayPath(), true));
  parameters.push_back(FilterParameter::New("Shape Types Array", "InputShapeTypesArrayPath", FilterParameterWidgetType::DataArraySelectionWidget, getInputShapeTypesArrayPath(), true));
  parameters.push_back(FilterParameter::New("Created Information", "", FilterParameterWidgetType::SeparatorWidget, "", true));
  parameters.push_back(FilterParameter::New("Cell Attribute Matrix Name", "OutputCellAttributeMatrixName", FilterParameterWidgetType::AttributeMatrixSelectionWidget, getOutputCellAttributeMatrixName(), true));
  parameters.push_back(FilterParameter::New("Cell Feature Attribute Matrix Name", "OutputCellFeatureAttributeMatrixName", FilterParameterWidgetType::StringWidget, getOutputCellFeatureAttributeMatrixName(), true));
  parameters.push_back(FilterParameter::New("Cell Ensemble Attribute Matrix Name", "OutputCellEnsembleAttributeMatrixName", FilterParameterWidgetType::StringWidget, getOutputCellEnsembleAttributeMatrixName(), true));
  parameters.push_back(FilterParameter::New("Feature Ids Array Name", "FeatureIdsArrayName", FilterParameterWidgetType::StringWidget, getFeatureIdsArrayName(), true));
  parameters.push_back(FilterParameter::New("Cell Phases Array Name", "CellPhasesArrayName", FilterParameterWidgetType::StringWidget, getCellPhasesArrayName(), true));
  parameters.push_back(FilterParameter::New("Feature Phases Array Name", "FeaturePhasesArrayName", FilterParameterWidgetType::StringWidget, getFeaturePhasesArrayName(), true));
  parameters.push_back(FilterParameter::New("Number of Features Array Name", "NumFeaturesArrayName", FilterParameterWidgetType::StringWidget, getNumFeaturesArrayName(), true));
  QStringList linkedProps("FeatureInputFile");
  parameters.push_back(FilterParameter::NewConditional("Already Have Features", "HaveFeatures", FilterParameterWidgetType::LinkedBooleanWidget, getHaveFeatures(), false, linkedProps));
  parameters.push_back(FileSystemFilterParameter::New("Feature Input File", "FeatureInputFile", FilterParameterWidgetType::InputFileWidget, getFeatureInputFile(), false, "", "*.txt", "Text File"));
  linkedProps.clear();
  linkedProps << "CsvOutputFile";
  parameters.push_back(FilterParameter::NewConditional("Write Goal Attributes", "WriteGoalAttributes", FilterParameterWidgetType::LinkedBooleanWidget, getWriteGoalAttributes(), true, linkedProps));
  parameters.push_back(FileSystemFilterParameter::New("Goal Attribute CSV File", "CsvOutputFile", FilterParameterWidgetType::OutputFileWidget, getCsvOutputFile(), false, "", "*.csv", "Comma Separated Data"));

#if PPP_SHOW_DEBUG_OUTPUTS
  parameters.push_back(FileSystemFilterParameter::New("Debug VTK File", "VtkOutputFile", FilterParameterWidgetType::InputFileWidget, getVtkOutputFile(), true, "", "*.vtk", "VTK File"));
  parameters.push_back(FileSystemFilterParameter::New("Debug Error File", "ErrorOutputFile", FilterParameterWidgetType::InputFileWidget, getErrorOutputFile(), false, "", "*.txt", "Text File"));
#endif

  setFilterParameters(parameters);
}

// -----------------------------------------------------------------------------
//
// -----------------------------------------------------------------------------
void PackPrimaryPhases::readFilterParameters(AbstractFilterParametersReader* reader, int index)
{
  reader->openFilterGroup(this, index);
  setOutputCellAttributeMatrixName( reader->readDataArrayPath("OutputCellAttributeMatrixName", getOutputCellAttributeMatrixName() ) );
  setOutputCellFeatureAttributeMatrixName( reader->readString("OutputCellFeatureAttributeMatrixName", getOutputCellFeatureAttributeMatrixName() ) );
  setOutputCellEnsembleAttributeMatrixName( reader->readString("OutputCellEnsembleAttributeMatrixName", getOutputCellEnsembleAttributeMatrixName() ) );
  setFeatureIdsArrayName( reader->readString("FeatureIdsArrayName", getFeatureIdsArrayName() ) );
  setCellPhasesArrayName( reader->readString("CellPhasesArrayName", getCellPhasesArrayName() ) );
  setFeaturePhasesArrayName( reader->readString("FeaturePhasesArrayName", getFeaturePhasesArrayName() ) );
  setNumFeaturesArrayName( reader->readString("NumFeaturesArrayName", getNumFeaturesArrayName() ) );
  setPeriodicBoundaries( reader->readValue("PeriodicBoundaries", false) );
  setWriteGoalAttributes( reader->readValue("WriteGoalAttributes", false) );
  setHaveFeatures( reader->readValue("HaveFeatures", getHaveFeatures()) );
  setFeatureInputFile( reader->readString( "FeatureInputFile", getFeatureInputFile() ) );
  setCsvOutputFile( reader->readString( "CsvOutputFile", getCsvOutputFile() ) );
  setInputStatsArrayPath(reader->readDataArrayPath("InputStatsArrayPath", getInputStatsArrayPath() ) );
  setInputPhaseTypesArrayPath(reader->readDataArrayPath("InputPhaseTypesArrayPath", getInputPhaseTypesArrayPath() ) );
  setInputShapeTypesArrayPath(reader->readDataArrayPath("InputShapeTypesArrayPath", getInputShapeTypesArrayPath() ) );
  setVtkOutputFile( reader->readString( "VtkOutputFile", getVtkOutputFile() ) );
  setErrorOutputFile( reader->readString( "ErrorOutputFile", getErrorOutputFile() ) );
  reader->closeFilterGroup();
}

// -----------------------------------------------------------------------------
//
// -----------------------------------------------------------------------------
int PackPrimaryPhases::writeFilterParameters(AbstractFilterParametersWriter* writer, int index)
{
  writer->openFilterGroup(this, index);
  DREAM3D_FILTER_WRITE_PARAMETER(OutputCellAttributeMatrixName)
      DREAM3D_FILTER_WRITE_PARAMETER(OutputCellFeatureAttributeMatrixName)
      DREAM3D_FILTER_WRITE_PARAMETER(OutputCellEnsembleAttributeMatrixName)
      DREAM3D_FILTER_WRITE_PARAMETER(FeatureIdsArrayName)
      DREAM3D_FILTER_WRITE_PARAMETER(CellPhasesArrayName)
      DREAM3D_FILTER_WRITE_PARAMETER(FeaturePhasesArrayName)
      DREAM3D_FILTER_WRITE_PARAMETER(NumFeaturesArrayName)
      DREAM3D_FILTER_WRITE_PARAMETER(PeriodicBoundaries)
      DREAM3D_FILTER_WRITE_PARAMETER(HaveFeatures)
      DREAM3D_FILTER_WRITE_PARAMETER(WriteGoalAttributes)
      DREAM3D_FILTER_WRITE_PARAMETER(FeatureInputFile)
      DREAM3D_FILTER_WRITE_PARAMETER(CsvOutputFile)
      DREAM3D_FILTER_WRITE_PARAMETER(InputStatsArrayPath)
      DREAM3D_FILTER_WRITE_PARAMETER(InputPhaseTypesArrayPath)
      DREAM3D_FILTER_WRITE_PARAMETER(InputShapeTypesArrayPath)
      DREAM3D_FILTER_WRITE_PARAMETER(VtkOutputFile)
      DREAM3D_FILTER_WRITE_PARAMETER(ErrorOutputFile)
      writer->closeFilterGroup();
  return ++index; // we want to return the next index that was just written to
}

// -----------------------------------------------------------------------------
//
// -----------------------------------------------------------------------------
void PackPrimaryPhases::updateFeatureInstancePointers()
{
  setErrorCondition(0);

  if( NULL != m_FeaturePhasesPtr.lock().get() ) /* Validate the Weak Pointer wraps a non-NULL pointer to a DataArray<T> object */
  { m_FeaturePhases = m_FeaturePhasesPtr.lock()->getPointer(0); } /* Now assign the raw pointer to data from the DataArray<T> object */
  if( NULL != m_NeighborhoodsPtr.lock().get() ) /* Validate the Weak Pointer wraps a non-NULL pointer to a DataArray<T> object */
  { m_Neighborhoods = m_NeighborhoodsPtr.lock()->getPointer(0); }
  if( NULL != m_EquivalentDiametersPtr.lock().get() ) /* Validate the Weak Pointer wraps a non-NULL pointer to a DataArray<T> object */
  { m_EquivalentDiameters = m_EquivalentDiametersPtr.lock()->getPointer(0); } /* Now assign the raw pointer to data from the DataArray<T> object */
  if( NULL != m_VolumesPtr.lock().get() ) /* Validate the Weak Pointer wraps a non-NULL pointer to a DataArray<T> object */
  { m_Volumes = m_VolumesPtr.lock()->getPointer(0); } /* Now assign the raw pointer to data from the DataArray<T> object */
  if( NULL != m_Omega3sPtr.lock().get() ) /* Validate the Weak Pointer wraps a non-NULL pointer to a DataArray<T> object */
  { m_Omega3s = m_Omega3sPtr.lock()->getPointer(0); } /* Now assign the raw pointer to data from the DataArray<T> object */
  if( NULL != m_CentroidsPtr.lock().get() ) /* Validate the Weak Pointer wraps a non-NULL pointer to a DataArray<T> object */
  { m_Centroids = m_CentroidsPtr.lock()->getPointer(0); } /* Now assign the raw pointer to data from the DataArray<T> object */
  if( NULL != m_AxisEulerAnglesPtr.lock().get() ) /* Validate the Weak Pointer wraps a non-NULL pointer to a DataArray<T> object */
  { m_AxisEulerAngles = m_AxisEulerAnglesPtr.lock()->getPointer(0); } /* Now assign the raw pointer to data from the DataArray<T> object */
  if( NULL != m_AxisLengthsPtr.lock().get() ) /* Validate the Weak Pointer wraps a non-NULL pointer to a DataArray<T> object */
  { m_AxisLengths = m_AxisLengthsPtr.lock()->getPointer(0); } /* Now assign the raw pointer to data from the DataArray<T> object */
}

// -----------------------------------------------------------------------------
//
// -----------------------------------------------------------------------------
void PackPrimaryPhases::dataCheck()
{
  DataArrayPath tempPath;
  setErrorCondition(0);
  // This is for convenience

  // Make sure we have our input DataContainer with the proper Ensemble data
  VolumeDataContainer* m = getDataContainerArray()->getPrereqDataContainer<VolumeDataContainer, AbstractFilter>(this, getOutputCellAttributeMatrixName().getDataContainerName(), false);
  if(getErrorCondition() < 0 || NULL == m) { return; }
  //Input Ensemble Data That we require
  typedef DataArray<unsigned int> PhaseTypeArrayType;
  typedef DataArray<unsigned int> ShapeTypeArrayType;

  QVector<size_t> dims(1, 1);
  m_PhaseTypesPtr = getDataContainerArray()->getPrereqArrayFromPath<DataArray<unsigned int>, AbstractFilter>(this, getInputPhaseTypesArrayPath(), dims);
  if( NULL != m_PhaseTypesPtr.lock().get() ) /* Validate the Weak Pointer wraps a non-NULL pointer to a DataArray<T> object */
  { m_PhaseTypes = m_PhaseTypesPtr.lock()->getPointer(0); } /* Now assign the raw pointer to data from the DataArray<T> object */

  m_ShapeTypesPtr = getDataContainerArray()->getPrereqArrayFromPath<DataArray<unsigned int>, AbstractFilter>(this, getInputShapeTypesArrayPath(), dims);
  if( NULL != m_ShapeTypesPtr.lock().get() ) /* Validate the Weak Pointer wraps a non-NULL pointer to a DataArray<T> object */
  { m_ShapeTypes = m_ShapeTypesPtr.lock()->getPointer(0); } /* Now assign the raw pointer to data from the DataArray<T> object */

  m_StatsDataArray = getDataContainerArray()->getPrereqArrayFromPath<StatsDataArray, AbstractFilter>(this, getInputStatsArrayPath(), dims);
  if(m_StatsDataArray.lock() == NULL)
  {
    QString ss = QObject::tr("Stats Array Not Initialized correctly");
    setErrorCondition(-308);
    notifyErrorMessage(getHumanLabel(), ss, -308);
  }

  dims[0] = 1;
  //Cell Data
  tempPath.update(getOutputCellAttributeMatrixName().getDataContainerName(), getOutputCellAttributeMatrixName().getAttributeMatrixName(), getFeatureIdsArrayName() );
  m_FeatureIdsPtr = getDataContainerArray()->createNonPrereqArrayFromPath<DataArray<int32_t>, AbstractFilter, int32_t>(this, tempPath, -1, dims); /* Assigns the shared_ptr<>(this, tempPath, -1, dims); Assigns the shared_ptr<> to an instance variable that is a weak_ptr<> */
  if( NULL != m_FeatureIdsPtr.lock().get() ) /* Validate the Weak Pointer wraps a non-NULL pointer to a DataArray<T> object */
  { m_FeatureIds = m_FeatureIdsPtr.lock()->getPointer(0); } /* Now assign the raw pointer to data from the DataArray<T> object */

  tempPath.update(getOutputCellAttributeMatrixName().getDataContainerName(), getOutputCellAttributeMatrixName().getAttributeMatrixName(), getCellPhasesArrayName() );
  m_CellPhasesPtr = getDataContainerArray()->createNonPrereqArrayFromPath<DataArray<int32_t>, AbstractFilter, int32_t>(this, tempPath, 0, dims); /* Assigns the shared_ptr<>(this, tempPath, 0, dims); Assigns the shared_ptr<> to an instance variable that is a weak_ptr<> */
  if( NULL != m_CellPhasesPtr.lock().get() ) /* Validate the Weak Pointer wraps a non-NULL pointer to a DataArray<T> object */
  { m_CellPhases = m_CellPhasesPtr.lock()->getPointer(0); } /* Now assign the raw pointer to data from the DataArray<T> object */

  QVector<size_t> tDims(1, 0);
  AttributeMatrix::Pointer cellFeatureAttrMat = m->createNonPrereqAttributeMatrix<AbstractFilter>(this, getOutputCellFeatureAttributeMatrixName(), tDims, DREAM3D::AttributeMatrixType::CellFeature);
  if(getErrorCondition() < 0) { return; }
  tDims[0] = m_PhaseTypesPtr.lock()->getNumberOfTuples();
  AttributeMatrix::Pointer cellEnsembleAttrMat = m->createNonPrereqAttributeMatrix<AbstractFilter>(this, getOutputCellEnsembleAttributeMatrixName(), tDims, DREAM3D::AttributeMatrixType::CellEnsemble);
  if(getErrorCondition() < 0) { return; }

  //Feature Data
  tempPath.update(getOutputCellAttributeMatrixName().getDataContainerName(), getOutputCellFeatureAttributeMatrixName(), getFeaturePhasesArrayName() );
  m_FeaturePhasesPtr = getDataContainerArray()->createNonPrereqArrayFromPath<DataArray<int32_t>, AbstractFilter, int32_t>(this,  tempPath, 0, dims); /* Assigns the shared_ptr<> to an instance variable that is a weak_ptr<> */
  if( NULL != m_FeaturePhasesPtr.lock().get() ) /* Validate the Weak Pointer wraps a non-NULL pointer to a DataArray<T> object */
  { m_FeaturePhases = m_FeaturePhasesPtr.lock()->getPointer(0); } /* Now assign the raw pointer to data from the DataArray<T> object */
  tempPath.update(getOutputCellAttributeMatrixName().getDataContainerName(), getOutputCellFeatureAttributeMatrixName(), getNeighborhoodsArrayName() );
  m_NeighborhoodsPtr = getDataContainerArray()->createNonPrereqArrayFromPath<DataArray<int32_t>, AbstractFilter, int32_t>(this,  tempPath, 0, dims);
  if( NULL != m_NeighborhoodsPtr.lock().get() ) /* Validate the Weak Pointer wraps a non-NULL pointer to a DataArray<T> object */
  { m_Neighborhoods = m_NeighborhoodsPtr.lock()->getPointer(0); }
  tempPath.update(getOutputCellAttributeMatrixName().getDataContainerName(), getOutputCellFeatureAttributeMatrixName(), getEquivalentDiametersArrayName() );
  m_EquivalentDiametersPtr = getDataContainerArray()->createNonPrereqArrayFromPath<DataArray<float>, AbstractFilter, float>(this,  tempPath, 0, dims); /* Assigns the shared_ptr<> to an instance variable that is a weak_ptr<> */
  if( NULL != m_EquivalentDiametersPtr.lock().get() ) /* Validate the Weak Pointer wraps a non-NULL pointer to a DataArray<T> object */
  { m_EquivalentDiameters = m_EquivalentDiametersPtr.lock()->getPointer(0); } /* Now assign the raw pointer to data from the DataArray<T> object */
  tempPath.update(getOutputCellAttributeMatrixName().getDataContainerName(), getOutputCellFeatureAttributeMatrixName(), getVolumesArrayName() );
  m_VolumesPtr = getDataContainerArray()->createNonPrereqArrayFromPath<DataArray<float>, AbstractFilter, float>(this,  tempPath, 0, dims); /* Assigns the shared_ptr<> to an instance variable that is a weak_ptr<> */
  if( NULL != m_VolumesPtr.lock().get() ) /* Validate the Weak Pointer wraps a non-NULL pointer to a DataArray<T> object */
  { m_Volumes = m_VolumesPtr.lock()->getPointer(0); } /* Now assign the raw pointer to data from the DataArray<T> object */
  tempPath.update(getOutputCellAttributeMatrixName().getDataContainerName(), getOutputCellFeatureAttributeMatrixName(), getOmega3sArrayName() );
  m_Omega3sPtr = getDataContainerArray()->createNonPrereqArrayFromPath<DataArray<float>, AbstractFilter, float>(this,  tempPath, 0, dims); /* Assigns the shared_ptr<> to an instance variable that is a weak_ptr<> */
  if( NULL != m_Omega3sPtr.lock().get() ) /* Validate the Weak Pointer wraps a non-NULL pointer to a DataArray<T> object */
  { m_Omega3s = m_Omega3sPtr.lock()->getPointer(0); } /* Now assign the raw pointer to data from the DataArray<T> object */
  dims[0] = 3;
  tempPath.update(getOutputCellAttributeMatrixName().getDataContainerName(), getOutputCellFeatureAttributeMatrixName(), getCentroidsArrayName() );
  m_CentroidsPtr = getDataContainerArray()->createNonPrereqArrayFromPath<DataArray<float>, AbstractFilter, float>(this,  tempPath, 0, dims); /* Assigns the shared_ptr<> to an instance variable that is a weak_ptr<> */
  if( NULL != m_CentroidsPtr.lock().get() ) /* Validate the Weak Pointer wraps a non-NULL pointer to a DataArray<T> object */
  { m_Centroids = m_CentroidsPtr.lock()->getPointer(0); } /* Now assign the raw pointer to data from the DataArray<T> object */
  tempPath.update(getOutputCellAttributeMatrixName().getDataContainerName(), getOutputCellFeatureAttributeMatrixName(), getAxisEulerAnglesArrayName() );
  m_AxisEulerAnglesPtr = getDataContainerArray()->createNonPrereqArrayFromPath<DataArray<float>, AbstractFilter, float>(this,  tempPath, 0, dims); /* Assigns the shared_ptr<> to an instance variable that is a weak_ptr<> */
  if( NULL != m_AxisEulerAnglesPtr.lock().get() ) /* Validate the Weak Pointer wraps a non-NULL pointer to a DataArray<T> object */
  { m_AxisEulerAngles = m_AxisEulerAnglesPtr.lock()->getPointer(0); } /* Now assign the raw pointer to data from the DataArray<T> object */
  tempPath.update(getOutputCellAttributeMatrixName().getDataContainerName(), getOutputCellFeatureAttributeMatrixName(), getAxisLengthsArrayName() );
  m_AxisLengthsPtr = getDataContainerArray()->createNonPrereqArrayFromPath<DataArray<float>, AbstractFilter, float>(this,  tempPath, 0, dims); /* Assigns the shared_ptr<> to an instance variable that is a weak_ptr<> */
  if( NULL != m_AxisLengthsPtr.lock().get() ) /* Validate the Weak Pointer wraps a non-NULL pointer to a DataArray<T> object */
  { m_AxisLengths = m_AxisLengthsPtr.lock()->getPointer(0); } /* Now assign the raw pointer to data from the DataArray<T> object */
  //Ensemble Data
  dims[0] = 1;
  tempPath.update(getOutputCellAttributeMatrixName().getDataContainerName(), getOutputCellEnsembleAttributeMatrixName(), getNumFeaturesArrayName() );
  m_NumFeaturesPtr = getDataContainerArray()->createNonPrereqArrayFromPath<DataArray<int32_t>, AbstractFilter, int32_t>(this,  tempPath, 0, dims); /* Assigns the shared_ptr<> to an instance variable that is a weak_ptr<> */
  if( NULL != m_NumFeaturesPtr.lock().get() ) /* Validate the Weak Pointer wraps a non-NULL pointer to a DataArray<T> object */
  { m_NumFeatures = m_NumFeaturesPtr.lock()->getPointer(0); } /* Now assign the raw pointer to data from the DataArray<T> object */
}

// -----------------------------------------------------------------------------
//
// -----------------------------------------------------------------------------
void PackPrimaryPhases::preflight()
{
  setInPreflight(true);
  emit preflightAboutToExecute();
  emit updateFilterParameters(this);
  dataCheck();
  emit preflightExecuted();

  if (m_WriteGoalAttributes == true && getCsvOutputFile().isEmpty() == true)
  {
    QString ss = QObject::tr("%1 needs the Csv Output File Set and it was not.").arg(ClassName());
    notifyErrorMessage(getHumanLabel(), ss, -1);
    setErrorCondition(-387);
  }

  if(m_HaveFeatures == true && getFeatureInputFile().isEmpty() == true)
  {
    QString ss = QObject::tr(": The Feature file must be set before executing this filter.");
    notifyErrorMessage(getHumanLabel(), ss, -1);
    setErrorCondition(-1);
  }

  DataContainer::Pointer dc = getDataContainerArray()->getDataContainer(getOutputCellAttributeMatrixName());
  if(dc == NULL) { setInPreflight(false); return; }
  AttributeMatrix::Pointer attrMat = dc->getAttributeMatrix(getOutputCellFeatureAttributeMatrixName());
  if(attrMat == NULL) { setInPreflight(false); return; }

  attrMat->removeAttributeArray(m_EquivalentDiametersArrayName);
  attrMat->removeAttributeArray(m_Omega3sArrayName);
  attrMat->removeAttributeArray(m_AxisEulerAnglesArrayName);
  attrMat->removeAttributeArray(m_AxisLengthsArrayName);
  attrMat->removeAttributeArray(m_VolumesArrayName);
  attrMat->removeAttributeArray(m_CentroidsArrayName);
  attrMat->removeAttributeArray(m_NeighborhoodsArrayName);
  setInPreflight(false);
}

// -----------------------------------------------------------------------------
//
// -----------------------------------------------------------------------------
void PackPrimaryPhases::execute()
{
  int err = 0;
  setErrorCondition(err);
  DREAM3D_RANDOMNG_NEW()
      dataCheck();
  if(getErrorCondition() < 0) { return; }

  if(m_HaveFeatures == false)
  {
    notifyStatusMessage(getHumanLabel(), "Packing Features - Initializing Volume");
    // this initializes the arrays to hold the details of the locations of all of the features during packing
    Int32ArrayType::Pointer featureOwnersPtr = initialize_packinggrid();

    notifyStatusMessage(getHumanLabel(), "Packing Features - Placing Features");
    place_features(featureOwnersPtr);
  }

  if(m_HaveFeatures == true)
  {
    notifyStatusMessage(getHumanLabel(), "Loading Features");
    load_features();
    if (getCancel() == true) { return; }
  }

  notifyStatusMessage(getHumanLabel(), "Packing Features - Assigning Voxels");
  assign_voxels();
  if (getCancel() == true) { return; }

  notifyStatusMessage(getHumanLabel(), "Packing Features - Assigning Gaps");
  assign_gaps_only();
  if (getCancel() == true) { return; }

  notifyStatusMessage(getHumanLabel(), "Packing Features - Cleaning Up Volume");
  //  cleanup_features();
  if (getCancel() == true) { return; }

  if(m_WriteGoalAttributes == true)
  {
    write_goal_attributes();
  }

  VolumeDataContainer* m = getDataContainerArray()->getDataContainerAs<VolumeDataContainer>(getOutputCellAttributeMatrixName().getDataContainerName());
  AttributeMatrix::Pointer cellFeatureAttrMat = m->getAttributeMatrix(m_OutputCellFeatureAttributeMatrixName);
  cellFeatureAttrMat->removeAttributeArray(m_EquivalentDiametersArrayName);
  cellFeatureAttrMat->removeAttributeArray(m_Omega3sArrayName);
  cellFeatureAttrMat->removeAttributeArray(m_AxisEulerAnglesArrayName);
  cellFeatureAttrMat->removeAttributeArray(m_AxisLengthsArrayName);
  cellFeatureAttrMat->removeAttributeArray(m_VolumesArrayName);
  cellFeatureAttrMat->removeAttributeArray(m_CentroidsArrayName);
  cellFeatureAttrMat->removeAttributeArray(m_NeighborhoodsArrayName);

  // If there is an error set this to something negative and also set a message
  notifyStatusMessage(getHumanLabel(), "Packing Features Complete");

}

// -----------------------------------------------------------------------------
//
// -----------------------------------------------------------------------------
int PackPrimaryPhases::writeVtkFile(int32_t* featureOwners, int32_t* exclusionZones)
{
  size_t featureOwnersIdx = 0;
  std::ofstream outFile;
  outFile.open(m_VtkOutputFile.toLatin1().data(), std::ios_base::binary);
  if(outFile.is_open() == false)
  {
    qDebug() << "m_VtkOutputFile: " << m_VtkOutputFile << "\n";
    notifyErrorMessage(getHumanLabel(), "Could not open Vtk File for writing from PackFeatures", -1);
    setErrorCondition(-55);
    return -1;
  }
  outFile << "# vtk DataFile Version 2.0" << "\n";
  outFile << "DREAM.3D Generated from PackPrimaryPhases Filter" << "\n";
  outFile << "ASCII" << "\n";
  outFile << "DATASET STRUCTURED_POINTS" << "\n";
  outFile << "DIMENSIONS " << m_PackingPoints[0] << " " << m_PackingPoints[1] << " " << m_PackingPoints[2] << "\n";
  outFile << "ORIGIN 0.0 0.0 0.0" << "\n";
  outFile << "SPACING " << m_PackingRes[0] << " " << m_PackingRes[1] << " " << m_PackingRes[2] << "\n";
  outFile << "POINT_DATA " << m_PackingPoints[0] * m_PackingPoints[1] * m_PackingPoints[2] << "\n";
  outFile << "\n";
  outFile << "\n";
  outFile << "SCALARS NumOwners int  1" << "\n";
  outFile << "LOOKUP_TABLE default" << "\n";
  for (int i = 0; i < (m_PackingPoints[2]); i++)
  {
    for (int j = 0; j < (m_PackingPoints[1]); j++)
    {
      for (int k = 0; k < (m_PackingPoints[0]); k++)
      {
        featureOwnersIdx = (m_PackingPoints[0] * m_PackingPoints[1] * i) + (m_PackingPoints[0] * j) + k;
        int name = featureOwners[featureOwnersIdx];
        if(i % 20 == 0 && i > 0) { outFile << "\n"; }
        outFile << "     ";
        if(name < 100) { outFile << " "; }
        if(name < 10) { outFile << " "; }
        outFile << name;
      }
    }
  }
  outFile << "SCALARS ExclusionZone int  1" << "\n";
  outFile << "LOOKUP_TABLE default" << "\n";
  for (int i = 0; i < (m_PackingPoints[2]); i++)
  {
    for (int j = 0; j < (m_PackingPoints[1]); j++)
    {
      for (int k = 0; k < (m_PackingPoints[0]); k++)
      {
        featureOwnersIdx = (m_PackingPoints[0] * m_PackingPoints[1] * i) + (m_PackingPoints[0] * j) + k;
        int32_t val = exclusionZones[featureOwnersIdx];
        if(i % 20 == 0 && i > 0) { outFile << "\n"; }
        outFile << "       ";
        outFile << val;
      }
    }
  }
  outFile.close();
  return 0;
}

// -----------------------------------------------------------------------------
//
// -----------------------------------------------------------------------------
void  PackPrimaryPhases::load_features()
{

  VolumeDataContainer* m = getDataContainerArray()->getDataContainerAs<VolumeDataContainer>(getOutputCellAttributeMatrixName().getDataContainerName());
  AttributeMatrix::Pointer cellFeatureAttrMat = m->getAttributeMatrix(m_OutputCellFeatureAttributeMatrixName);

  std::ifstream inFile;
  inFile.open(getFeatureInputFile().toLatin1().data(), std::ios_base::binary);
  if(!inFile)
  {
    QString ss = QObject::tr("Failed to open: %1").arg(getFeatureInputFile());
    setErrorCondition(-1);
    notifyErrorMessage(getHumanLabel(), ss, -1);
  }
  int numFeatures;
  inFile >> numFeatures;
  if (0 == numFeatures)
  {
    notifyErrorMessage(getHumanLabel(), "The number of features is Zero and should be greater than Zero", -600);
  }

  firstPrimaryFeature = 1;

  QVector<size_t> tDims(1, firstPrimaryFeature + numFeatures);
  cellFeatureAttrMat->setTupleDimensions(tDims);
  updateFeatureInstancePointers();

  int phase;
  float xC, yC, zC;
  float axisA, axisB, axisC;
  float vol, eqDiam;
  float omega3;
  float phi1, PHI, phi2;
  size_t currentFeature = firstPrimaryFeature;
  for(int i = 0; i < numFeatures; i++)
  {
    inFile >> phase >> xC >> yC >> zC >> axisA >> axisB >> axisC >> omega3 >> phi1 >> PHI >> phi2;
    vol = (4.0/3.0) * DREAM3D::Constants::k_Pi * axisA * axisB * axisC;
    eqDiam = 2.0*powf((vol * (3.0/4.0) * (DREAM3D::Constants::k_1OverPi)), (1.0/3.0));
    m_Centroids[3* currentFeature + 0] = xC;
    m_Centroids[3* currentFeature + 1] = yC;
    m_Centroids[3* currentFeature + 2] = zC;
    m_Volumes[currentFeature] = vol;
    m_EquivalentDiameters[currentFeature] = eqDiam;
    m_AxisLengths[3 * currentFeature + 0] = axisA/axisA;
    m_AxisLengths[3 * currentFeature + 1] = axisB/axisA;
    m_AxisLengths[3 * currentFeature + 2] = axisC/axisA;
    m_AxisEulerAngles[3 * currentFeature + 0] = phi1;
    m_AxisEulerAngles[3 * currentFeature + 1] = PHI;
    m_AxisEulerAngles[3 * currentFeature + 2] = phi2;
    m_Omega3s[currentFeature] = omega3;
    m_FeaturePhases[currentFeature] = phase;
    currentFeature++;
  }
}

// -----------------------------------------------------------------------------
//
// -----------------------------------------------------------------------------
void PackPrimaryPhases::place_features(Int32ArrayType::Pointer featureOwnersPtr)
{
  bool writeErrorFile = false;
  std::ofstream outFile;
  if(m_ErrorOutputFile.isEmpty() == false)
  {
    outFile.open(m_ErrorOutputFile.toLatin1().data(), std::ios_base::binary);
    writeErrorFile = outFile.is_open();
  }

  int err = 0;
  setErrorCondition(err);
  m_Seed = QDateTime::currentMSecsSinceEpoch();
  DREAM3D_RANDOMNG_NEW_SEEDED(m_Seed);

  VolumeDataContainer* m = getDataContainerArray()->getDataContainerAs<VolumeDataContainer>(getOutputCellAttributeMatrixName().getDataContainerName());

  size_t totalFeatures = m_FeaturePhasesPtr.lock()->getNumberOfTuples();

  // Get the number of input ensembles from one of the input arrays that are located in the Input Ensemble AttributeMatrix
  size_t totalEnsembles = m_PhaseTypesPtr.lock()->getNumberOfTuples();

  StatsDataArray& statsDataArray = *(m_StatsDataArray.lock().get());

  size_t udims[3] =
  { 0, 0, 0 };
  m->getDimensions(udims);
#if (CMP_SIZEOF_SIZE_T == 4)
  typedef int32_t DimType;
#else
  typedef int64_t DimType;
#endif
  DimType dims[3] =
  {
    static_cast<DimType>(udims[0]),
    static_cast<DimType>(udims[1]),
    static_cast<DimType>(udims[2]),
  };

  float xRes = m->getXRes();
  float yRes = m->getYRes();
  float zRes = m->getZRes();
  sizex = dims[0] * m->getXRes();
  sizey = dims[1] * m->getYRes();
  sizez = dims[2] * m->getZRes();
  totalvol = sizex * sizey * sizez;

  double totalprimaryvolTEMP = 0;
  //  float badcount = 0;
  //  size_t check = 0;
  size_t totalVox = static_cast<size_t>(dims[0] * dims[1] * dims[2]);
  for (size_t i = 0; i < totalVox; i++)
  {
    if(m_FeatureIds[i] <= 0) { totalprimaryvolTEMP++; }
  }
  float totalprimaryvol = static_cast<float>(totalprimaryvolTEMP);
  totalprimaryvol = totalprimaryvol * (m->getXRes() * m->getYRes() * m->getZRes());

  // float change1, change2;
  float change = 0.0f;
  int phase = 0;
  int randomfeature;
  //   float random = 0.0f;
  //  int newfeature;
  // float check;
  float xc, yc, zc;
  float oldxc, oldyc, oldzc;
  oldfillingerror = 0;
  currentneighborhooderror = 0, oldneighborhooderror = 0;
  currentsizedisterror = 0, oldsizedisterror = 0;
  int acceptedmoves = 0;
  float totalprimaryfractions = 0.0;
  // find which phases are primary phases
  for (size_t i = 1; i < totalEnsembles; ++i)
  {

    if(m_PhaseTypes[i] == DREAM3D::PhaseType::PrimaryPhase)
    {
      PrimaryStatsData* pp = PrimaryStatsData::SafePointerDownCast(statsDataArray[i].get());
      if (NULL == pp)
      {
        QString ss = QObject::tr("Tried to cast a statsDataArray[%1].get() to a PrimaryStatsData* "
                                 "pointer but this resulted in a NULL pointer. The value at m_PhaseTypes[%2] = %3 does not match up "
                                 "with the type of pointer stored in the StatsDataArray (PrimaryStatsData)\n")
            .arg(i).arg(i).arg(m_PhaseTypes[i]);
        notifyErrorMessage(getHumanLabel(), ss, -666);
        setErrorCondition(-666);
        return;
      }
      primaryphases.push_back(static_cast<int>(i) );
      primaryphasefractions.push_back(pp->getPhaseFraction());
      totalprimaryfractions = totalprimaryfractions + pp->getPhaseFraction();
    }
  }
  // scale the primary phase fractions to total to 1
  for (size_t i = 0; i < primaryphasefractions.size(); i++)
  {
    primaryphasefractions[i] = primaryphasefractions[i] / totalprimaryfractions;
  }

  QVector<size_t> dim(1, 1);
  Int32ArrayType::Pointer exclusionOwnersPtr = Int32ArrayType::CreateArray(featureOwnersPtr->getNumberOfTuples(), dim, "PackPrimaryFeatures::exclusions_owners");
  exclusionOwnersPtr->initializeWithValue(0);

  //This is the set that we are going to keep updated with the points that are not in an exclusion zone
  std::map<size_t,size_t> availablePoints;
  std::map<size_t,size_t> availablePointsInv;

  // Get a pointer to the Feature Owners that was just initialized in the initialize_packinggrid() method
  int32_t* featureOwners = featureOwnersPtr->getPointer(0);
  int32_t* exclusionOwners = exclusionOwnersPtr->getPointer(0);
  size_t featureOwnersIdx = 0;

  // initialize the sim and goal size distributions for the primary phases
  featuresizedist.resize(primaryphases.size());
  simfeaturesizedist.resize(primaryphases.size());
  featuresizediststep.resize(primaryphases.size());
  for (size_t i = 0; i < primaryphases.size(); i++)
  {
    phase = primaryphases[i];
    PrimaryStatsData* pp = PrimaryStatsData::SafePointerDownCast(statsDataArray[phase].get());
    featuresizedist[i].resize(40);
    simfeaturesizedist[i].resize(40);
    featuresizediststep[i] = static_cast<float>(((2 * pp->getMaxFeatureDiameter()) - (pp->getMinFeatureDiameter() / 2.0)) / featuresizedist[i].size());
    float input = 0;
    float previoustotal = 0;
    VectorOfFloatArray GSdist = pp->getFeatureSizeDistribution();
    float avg = GSdist[0]->getValue(0);
    float stdev = GSdist[1]->getValue(0);
    float denominatorConst = 1.0 / sqrtf(2.0f * stdev * stdev); // Calculate it here rather than calculating the same thing multiple times below
    for (size_t j = 0; j < featuresizedist[i].size(); j++)
    {
      input = (float(j + 1) * featuresizediststep[i]) + (pp->getMinFeatureDiameter() / 2.0f);
      float logInput = logf(input);
      if(logInput <= avg)
      {
        featuresizedist[i][j] = 0.5f - 0.5f * (DREAM3DMath::erf((avg - logInput) * denominatorConst)) - previoustotal;
      }
      if(logInput > avg)
      {
        featuresizedist[i][j] = 0.5f + 0.5f * (DREAM3DMath::erf((logInput - avg) * denominatorConst)) - previoustotal;
      }
      previoustotal = previoustotal + featuresizedist[i][j];
    }
  }

  if (getCancel() == true)
  {
    std::cout << "PackPrimaryPhases: " << this << std::endl;
    QString ss = QObject::tr("Filter Cancelled.");
    notifyErrorMessage(getHumanLabel(), ss, -1);
    setErrorCondition(-1);
    return;
  }

  // generate the features and monitor the size distribution error while doing so. After features are generated, no new features can enter or leave the structure.
  Feature feature;

  // Estimate the total Number of features here
  int estNumFeatures = estimate_numfeatures((int)(udims[0]), (int)(udims[1]), (int)(udims[2]), xRes, yRes, zRes);
  QVector<size_t> tDims(1, estNumFeatures);
  m->getAttributeMatrix(m_OutputCellFeatureAttributeMatrixName)->resizeAttributeArrays(tDims);
  //need to update pointers after resize, buut do not need to run full data check because pointers are still valid
  updateFeatureInstancePointers();

  int gid = 1;
  firstPrimaryFeature = gid;
  std::vector<float> curphasevol;
  curphasevol.resize(primaryphases.size());
  float factor = 1.0;
  size_t iter = 0;
  for (size_t j = 0; j < primaryphases.size(); ++j)
  {
    curphasevol[j] = 0;
    float curphasetotalvol = totalprimaryvol * primaryphasefractions[j];
    while (curphasevol[j] < (factor * curphasetotalvol))
    {
      iter++;
      m_Seed++;
      phase = primaryphases[j];
      generate_feature(phase, static_cast<int>(m_Seed), &feature, m_ShapeTypes[phase]);
      currentsizedisterror = check_sizedisterror(&feature);
      change = (currentsizedisterror) - (oldsizedisterror);
      if(change > 0 || currentsizedisterror > (1.0 - (float(iter) * 0.001)) || curphasevol[j] < (0.75 * factor * curphasetotalvol))
      {
        QString ss = QObject::tr("Packing Features (1/2) - Generating Feature #%1").arg(gid);
        notifyStatusMessage(getMessagePrefix(), getHumanLabel(), ss);
        if (gid + 1 >= static_cast<int>(m->getAttributeMatrix(m_OutputCellFeatureAttributeMatrixName)->getNumTuples()))
        {
          tDims[0] = gid + 1;
          m->getAttributeMatrix(m_OutputCellFeatureAttributeMatrixName)->resizeAttributeArrays(tDims);
          //need to update pointers after resize, buut do not need to run full data check because pointers are still valid
          updateFeatureInstancePointers();
        }

        transfer_attributes(gid, &feature);
        oldsizedisterror = currentsizedisterror;
        curphasevol[j] = curphasevol[j] + m_Volumes[gid];
        iter = 0;
        gid++;
      }
      if (getCancel() == true)
      {
        QString ss = QObject::tr("Filter Cancelled.");
        notifyErrorMessage(getHumanLabel(), ss, -1);
        setErrorCondition(-1);
        return;
      }
    }
  }

  if(m_PeriodicBoundaries == false)
  {
    iter = 0;
    int xfeatures, yfeatures, zfeatures;
    xfeatures = int(powf((m->getAttributeMatrix(m_OutputCellFeatureAttributeMatrixName)->getNumTuples() * (sizex / sizey) * (sizex / sizez)), (1.0f / 3.0f)) + 1);
    yfeatures = int(xfeatures * (sizey / sizex) + 1);
    zfeatures = int(xfeatures * (sizez / sizex) + 1);
    factor = 0.25f * (1.0f - (float((xfeatures - 2) * (yfeatures - 2) * (zfeatures - 2)) / float(xfeatures * yfeatures * zfeatures)));
    for (size_t j = 0; j < primaryphases.size(); ++j)
    {
      float curphasetotalvol = totalprimaryvol * primaryphasefractions[j];
      while (curphasevol[j] < ((1 + factor) * curphasetotalvol))
      {
        iter++;
        m_Seed++;
        phase = primaryphases[j];
        generate_feature(phase, static_cast<int>(m_Seed), &feature, m_ShapeTypes[phase]);
        currentsizedisterror = check_sizedisterror(&feature);
        change = (currentsizedisterror) - (oldsizedisterror);
        if(change > 0 || currentsizedisterror > (1.0 - (iter * 0.001)) || curphasevol[j] < (0.75 * factor * curphasetotalvol))
        {
          QString ss = QObject::tr("Packing Features (2/2) - Generating Feature #%1").arg(gid);
          notifyStatusMessage(getMessagePrefix(), getHumanLabel(), ss);
          if (gid + 1 >= static_cast<int>(m->getAttributeMatrix(m_OutputCellFeatureAttributeMatrixName)->getNumTuples()) )
          {
            tDims[0] = gid + 1;
            m->getAttributeMatrix(m_OutputCellFeatureAttributeMatrixName)->resizeAttributeArrays(tDims);
            //need to update pointers after resize, buut do not need to run full data check because pointers are still valid
            updateFeatureInstancePointers();
          }
          transfer_attributes(gid, &feature);
          oldsizedisterror = currentsizedisterror;
          curphasevol[j] = curphasevol[j] + m_Volumes[gid];
          iter = 0;
          gid++;
        }
        if (getCancel() == true)
        {
          QString ss = QObject::tr("Filter Cancelled.");
          notifyErrorMessage(getHumanLabel(), ss, -1);
          setErrorCondition(-1);
          return;
        }
      }
    }
  }

  tDims[0] = gid;
  m->getAttributeMatrix(m_OutputCellFeatureAttributeMatrixName)->resizeAttributeArrays(tDims);
  totalFeatures = m->getAttributeMatrix(m_OutputCellFeatureAttributeMatrixName)->getNumTuples();
  //need to update pointers after resize, buut do not need to run full data check because pointers are still valid
  updateFeatureInstancePointers();

  if (getCancel() == true)
  {
    QString ss = QObject::tr("Filter Cancelled.");
    notifyErrorMessage(getHumanLabel(), ss, -1);
    setErrorCondition(-1);
    return;
  }

  notifyStatusMessage(getHumanLabel(), "Initializing Neighbor Distributions");

  // initialize the sim and goal neighbor distribution for the primary phases
  neighbordist.resize(primaryphases.size());
  simneighbordist.resize(primaryphases.size());
  neighbordiststep.resize(primaryphases.size());
  for (size_t i = 0; i < primaryphases.size(); i++)
  {
    phase = primaryphases[i];
    PrimaryStatsData* pp = PrimaryStatsData::SafePointerDownCast(statsDataArray[phase].get());
    neighbordist[i].resize(pp->getBinNumbers()->getSize());
    simneighbordist[i].resize(pp->getBinNumbers()->getSize());
    VectorOfFloatArray Neighdist = pp->getFeatureSize_Neighbors();
    float normalizer = 0;
    for (size_t j = 0; j < neighbordist[i].size(); j++)
    {
      neighbordist[i][j].resize(40);
      float input = 0;
      float previoustotal = 0;
      float avg = Neighdist[0]->getValue(j);
      float stdev = Neighdist[1]->getValue(j);
      neighbordiststep[i] = 2;
      float denominatorConst = 1.0 / sqrtf(2.0f * stdev * stdev); // Calculate it here rather than calculating the same thing multiple times below
      for (size_t k = 0; k < neighbordist[i][j].size(); k++)
      {
        input = (float(k + 1) * neighbordiststep[i]);
        float logInput = logf(input);
        if(logInput <= avg)
        {
          neighbordist[i][j][k] = 0.5f - 0.5f * (DREAM3DMath::erf((avg - logInput) * denominatorConst )) - previoustotal;
        }
        if(logInput > avg)
        {
          neighbordist[i][j][k] = 0.5f + 0.5f * (DREAM3DMath::erf((logInput - avg) * denominatorConst)) - previoustotal;
        }
        previoustotal = previoustotal + neighbordist[i][j][k];
      }
      normalizer = normalizer + previoustotal;
    }
    normalizer = 1.0 / normalizer;
    for (size_t j = 0; j < neighbordist[i].size(); j++)
    {
      for (size_t k = 0; k < neighbordist[i][j].size(); k++)
      {
        neighbordist[i][j][k] = neighbordist[i][j][k] * normalizer;
      }
    }
  }

  if (getCancel() == true)
  {

    QString ss = QObject::tr("Filter Cancelled.");
    notifyErrorMessage(getHumanLabel(), ss, -1);
    setErrorCondition(-1);
    return;
  }

  //  for each feature : select centroid, determine voxels in feature, monitor filling error and decide of the 10 placements which
  // is the most beneficial, then the feature is added and its neighbors are determined

  columnlist.resize(totalFeatures);
  rowlist.resize(totalFeatures);
  planelist.resize(totalFeatures);
  ellipfunclist.resize(totalFeatures);
  packqualities.resize(totalFeatures);
  fillingerror = 1;

  int count = 0;
  int column, row, plane;
  int progFeature = 0;
  int progFeatureInc = totalFeatures * .01;
  for (size_t i = firstPrimaryFeature; i < totalFeatures; i++)
  {
    if ((int)i > progFeature + progFeatureInc)
    {

      QString ss = QObject::tr("Placing Feature #%1/%2").arg(i).arg(totalFeatures);
      notifyStatusMessage(getMessagePrefix(), getHumanLabel(), ss);
      progFeature = i;
    }

    //we always put the feature in the center of the box to make sure the feature has the optimal chance to not touch the edge of the box
    //this is because in the insert function below we are just determining which voxels relative to the centroid are in the feature
    xc = sizex * 0.5f;
    yc = sizey * 0.5f;
    zc = sizez * 0.5f;
    m_Centroids[3 * i] = xc;
    m_Centroids[3 * i + 1] = yc;
    m_Centroids[3 * i + 2] = zc;
    insert_feature(i);
    count = 0;
    //now we randomly pick a place to try to place the feature
    xc = static_cast<float>(rg.genrand_res53() * sizex);
    yc = static_cast<float>(rg.genrand_res53() * sizey);
    zc = static_cast<float>(rg.genrand_res53() * sizez);
    column = static_cast<int>( (xc - (m_HalfPackingRes[0])) * m_OneOverPackingRes[0] );
    row = static_cast<int>( (yc - (m_HalfPackingRes[1])) * m_OneOverPackingRes[1] );
    plane = static_cast<int>( (zc - (m_HalfPackingRes[2])) * m_OneOverPackingRes[2] );
    featureOwnersIdx = (m_PackingPoints[0] * m_PackingPoints[1] * plane) + (m_PackingPoints[0] * row) + column;
    //now we walk til we find a point that is not in an exclusion zone
    while(exclusionOwners[featureOwnersIdx] > 0 && count < m_TotalPackingPoints)
    {
      featureOwnersIdx++;
      if(featureOwnersIdx >= m_TotalPackingPoints) { featureOwnersIdx = 0; }
      count++;
    }
    column = featureOwnersIdx % m_PackingPoints[0];
    row = int(featureOwnersIdx / m_PackingPoints[0]) % m_PackingPoints[1];
    plane = featureOwnersIdx / (m_PackingPoints[0] * m_PackingPoints[1]);
    xc = static_cast<float>((column * m_PackingRes[0]) + (m_PackingRes[0] * 0.5));
    yc = static_cast<float>((row * m_PackingRes[1]) + (m_PackingRes[1] * 0.5));
    zc = static_cast<float>((plane * m_PackingRes[2]) + (m_PackingRes[2] * 0.5));
    move_feature(i, xc, yc, zc);
    fillingerror = check_fillingerror(i, -1000, featureOwnersPtr, exclusionOwnersPtr);

    if (getCancel() == true)
    {
      QString ss = QObject::tr("Filter Cancelled.");
      notifyErrorMessage(getHumanLabel(), ss, -1);
      setErrorCondition(-1);
      return;
    }
  }

  notifyStatusMessage(getMessagePrefix(), getHumanLabel(), "Determining Neighbors");
  progFeature = 0;
  progFeatureInc = totalFeatures * .01;
  uint64_t millis = QDateTime::currentMSecsSinceEpoch();
  uint64_t currentMillis = millis;
  uint64_t startMillis = millis;
  uint64_t estimatedTime = 0;
  float timeDiff = 0.0f;

  // determine neighborhoods and initial neighbor distribution errors
  for (size_t i = firstPrimaryFeature; i < totalFeatures; i++)
  {
    currentMillis = QDateTime::currentMSecsSinceEpoch();
    if (currentMillis - millis > 1000)
    {
      QString ss = QObject::tr("Determining Neighbors %1/%2").arg(i).arg(totalFeatures);
      timeDiff = ((float)i / (float)(currentMillis - startMillis));
      estimatedTime = (float)(totalFeatures - i) / timeDiff;
      ss = QObject::tr(" Est. Time Remain: %1").arg(DREAM3D::convertMillisToHrsMinSecs(estimatedTime));
      notifyStatusMessage(getMessagePrefix(), getHumanLabel(), ss);

      millis = QDateTime::currentMSecsSinceEpoch();
    }
    determine_neighbors(i, 1);
  }
  oldneighborhooderror = check_neighborhooderror(-1000, -1000);
  // begin swaping/moving/adding/removing features to try to improve packing
  int totalAdjustments = static_cast<int>(100 * (totalFeatures - 1));

  //determine initial set of available points
  availablePointsCount = 0;
  for(size_t i = 0; i < m_TotalPackingPoints; i++)
  {
    if(exclusionOwners[i] == 0)
    {
      availablePoints[i] = availablePointsCount;
      availablePointsInv[availablePointsCount] = i;
      availablePointsCount++;
    }
  }
  // and clear the pointsToRemove and pointsToAdd vectors from the initial packing
  pointsToRemove.clear();
  pointsToAdd.clear();

  millis = QDateTime::currentMSecsSinceEpoch();
  startMillis = millis;
  bool good;
  size_t key;
  float xshift, yshift, zshift;
  int lastIteration = 0;
  int numIterationsPerTime = 0;
  for (int iteration = 0; iteration < totalAdjustments; ++iteration)
  {
    currentMillis = QDateTime::currentMSecsSinceEpoch();
    if (currentMillis - millis > 5000)
    {
      QString ss = QObject::tr("Swapping/Moving/Adding/Removing Features Iteration %1/%2").arg(iteration).arg(totalAdjustments);
      timeDiff = ((float)iteration / (float)(currentMillis - startMillis));
      estimatedTime = (float)(totalAdjustments - iteration) / timeDiff;

      ss = QObject::tr(" || Est. Time Remain: %1 || Iterations/Sec: %2").arg(DREAM3D::convertMillisToHrsMinSecs(estimatedTime)).arg(timeDiff * 1000);
      notifyStatusMessage(getMessagePrefix(), getHumanLabel(), ss);

      millis = QDateTime::currentMSecsSinceEpoch();

      numIterationsPerTime = iteration - lastIteration;
      lastIteration = iteration;
    }


    if (getCancel() == true)
    {
      QString ss = QObject::tr("Filter Cancelled.");
      notifyErrorMessage(getHumanLabel(), ss, -1);
      setErrorCondition(-1);
      return;
    }

    int option = iteration % 2;

    if(writeErrorFile == true && iteration % 25 == 0)
    {
      outFile << iteration << " " << fillingerror << "  " << availablePoints.size() << "  " << availablePointsCount << " " << totalFeatures << " " << acceptedmoves << "\n";
    }

    // JUMP - this option moves one feature to a random spot in the volume
    if(option == 0)
    {
      randomfeature = firstPrimaryFeature + int(rg.genrand_res53() * (totalFeatures - firstPrimaryFeature));
      good = false;
      count = 0;
      while(good == false && count < static_cast<int>((totalFeatures - firstPrimaryFeature)) )
      {
        xc = m_Centroids[3 * randomfeature];
        yc = m_Centroids[3 * randomfeature + 1];
        zc = m_Centroids[3 * randomfeature + 2];
        column = static_cast<int>( (xc - (m_HalfPackingRes[0])) * m_OneOverPackingRes[0] );
        row = static_cast<int>( (yc - (m_HalfPackingRes[1])) * m_OneOverPackingRes[1] );
        plane = static_cast<int>( (zc - (m_HalfPackingRes[2])) * m_OneOverPackingRes[2] );
        featureOwnersIdx = (m_PackingPoints[0] * m_PackingPoints[1] * plane) + (m_PackingPoints[0] * row) + column;
        if(featureOwners[featureOwnersIdx] > 1) { good = true; }
        else { randomfeature++; }
        if(static_cast<size_t>(randomfeature) >= totalFeatures) { randomfeature = firstPrimaryFeature; }
        count++;
      }
      m_Seed++;

      if(availablePoints.size() > 0)
      {
        key = static_cast<size_t>(rg.genrand_res53() * (availablePointsCount-1));
        featureOwnersIdx = availablePointsInv[key];
      }
      else
      {
        featureOwnersIdx = static_cast<size_t>(rg.genrand_res53() * m_TotalPackingPoints);
      }

      //find the column row and plane of that point
      column = featureOwnersIdx % m_PackingPoints[0];
      row = int(featureOwnersIdx / m_PackingPoints[0]) % m_PackingPoints[1];
      plane = featureOwnersIdx / (m_PackingPoints[0] * m_PackingPoints[1]);
      xc = static_cast<float>((column * m_PackingRes[0]) + (m_PackingRes[0] * 0.5));
      yc = static_cast<float>((row * m_PackingRes[1]) + (m_PackingRes[1] * 0.5));
      zc = static_cast<float>((plane * m_PackingRes[2]) + (m_PackingRes[2] * 0.5));
      oldxc = m_Centroids[3 * randomfeature];
      oldyc = m_Centroids[3 * randomfeature + 1];
      oldzc = m_Centroids[3 * randomfeature + 2];
      oldfillingerror = fillingerror;
      fillingerror = check_fillingerror(-1000, static_cast<int>(randomfeature), featureOwnersPtr, exclusionOwnersPtr);
      move_feature(randomfeature, xc, yc, zc);
      fillingerror = check_fillingerror(static_cast<int>(randomfeature), -1000, featureOwnersPtr, exclusionOwnersPtr);
      currentneighborhooderror = check_neighborhooderror(-1000, randomfeature);
      if(fillingerror <= oldfillingerror)
      {
        oldneighborhooderror = currentneighborhooderror;
        update_availablepoints(availablePoints, availablePointsInv);
        acceptedmoves++;
      }
      else if(fillingerror > oldfillingerror)
      {
        fillingerror = check_fillingerror(-1000, static_cast<int>(randomfeature), featureOwnersPtr, exclusionOwnersPtr);
        move_feature(randomfeature, oldxc, oldyc, oldzc);
        fillingerror = check_fillingerror(static_cast<int>(randomfeature), -1000, featureOwnersPtr, exclusionOwnersPtr);
        pointsToRemove.clear();
        pointsToAdd.clear();
      }
    }
    // NUDGE - this option moves one feature to a spot close to its current centroid
    if(option == 1)
    {
      randomfeature = firstPrimaryFeature + int(rg.genrand_res53() * (totalFeatures - firstPrimaryFeature));
      good = false;
      count = 0;
      while(good == false && count < static_cast<int>((totalFeatures - firstPrimaryFeature)) )
      {
        xc = m_Centroids[3 * randomfeature];
        yc = m_Centroids[3 * randomfeature + 1];
        zc = m_Centroids[3 * randomfeature + 2];
        column = static_cast<int>( (xc - (m_HalfPackingRes[0])) * m_OneOverPackingRes[0] );
        row = static_cast<int>( (yc - (m_HalfPackingRes[1])) * m_OneOverPackingRes[1] );
        plane = static_cast<int>( (zc - (m_HalfPackingRes[2])) * m_OneOverPackingRes[2] );
        featureOwnersIdx = (m_PackingPoints[0] * m_PackingPoints[1] * plane) + (m_PackingPoints[0] * row) + column;
        if(featureOwners[featureOwnersIdx] > 1) { good = true; }
        else { randomfeature++; }
        if(static_cast<size_t>(randomfeature) >= totalFeatures) { randomfeature = firstPrimaryFeature; }
        count++;
      }
      m_Seed++;
      oldxc = m_Centroids[3 * randomfeature];
      oldyc = m_Centroids[3 * randomfeature + 1];
      oldzc = m_Centroids[3 * randomfeature + 2];
      xshift = static_cast<float>(((2.0f * (rg.genrand_res53() - 0.5f)) * (2.0f * m_PackingRes[0])) );
      yshift = static_cast<float>(((2.0f * (rg.genrand_res53() - 0.5f)) * (2.0f * m_PackingRes[1])) );
      zshift = static_cast<float>(((2.0f * (rg.genrand_res53() - 0.5f)) * (2.0f * m_PackingRes[2])) );
      if((oldxc + xshift) < sizex && (oldxc + xshift) > 0) { xc = oldxc + xshift; }
      else { xc = oldxc; }
      if((oldyc + yshift) < sizey && (oldyc + yshift) > 0) { yc = oldyc + yshift; }
      else { yc = oldyc; }
      if((oldzc + zshift) < sizez && (oldzc + zshift) > 0) { zc = oldzc + zshift; }
      else { zc = oldzc; }
      oldfillingerror = fillingerror;
      fillingerror = check_fillingerror(-1000, static_cast<int>(randomfeature), featureOwnersPtr, exclusionOwnersPtr);
      move_feature(randomfeature, xc, yc, zc);
      fillingerror = check_fillingerror(static_cast<int>(randomfeature), -1000, featureOwnersPtr, exclusionOwnersPtr);
      currentneighborhooderror = check_neighborhooderror(-1000, randomfeature);
      //      change2 = (currentneighborhooderror * currentneighborhooderror) - (oldneighborhooderror * oldneighborhooderror);
      //      if(fillingerror <= oldfillingerror && currentneighborhooderror >= oldneighborhooderror)
      if(fillingerror <= oldfillingerror)
      {
        oldneighborhooderror = currentneighborhooderror;
        update_availablepoints(availablePoints, availablePointsInv);
        acceptedmoves++;
      }
      //      else if(fillingerror > oldfillingerror || currentneighborhooderror < oldneighborhooderror)
      else if(fillingerror > oldfillingerror)
      {
        fillingerror = check_fillingerror(-1000, static_cast<int>(randomfeature), featureOwnersPtr, exclusionOwnersPtr);
        move_feature(randomfeature, oldxc, oldyc, oldzc);
        fillingerror = check_fillingerror(static_cast<int>(randomfeature), -1000, featureOwnersPtr, exclusionOwnersPtr);
        pointsToRemove.clear();
        pointsToAdd.clear();
      }
    }
  }

  notifyStatusMessage(getHumanLabel(), "Packing Features - Feature Adjustment Complete");

  if(m_VtkOutputFile.isEmpty() == false)
  {
    err = writeVtkFile(featureOwnersPtr->getPointer(0), exclusionOwnersPtr->getPointer(0));
    if(err < 0)
    {
      return;
    }
  }
}

// -----------------------------------------------------------------------------
//
// -----------------------------------------------------------------------------
Int32ArrayType::Pointer PackPrimaryPhases::initialize_packinggrid()
{
  VolumeDataContainer* m = getDataContainerArray()->getDataContainerAs<VolumeDataContainer>(getOutputCellAttributeMatrixName().getDataContainerName());

  m_PackingRes[0] = m->getXRes() * 2.0f;
  m_PackingRes[1] = m->getYRes() * 2.0f;
  m_PackingRes[2] = m->getZRes() * 2.0f;

  m_HalfPackingRes[0] = m_PackingRes[0] * 0.5;
  m_HalfPackingRes[1] = m_PackingRes[1] * 0.5;
  m_HalfPackingRes[2] = m_PackingRes[2] * 0.5;

  m_OneOverHalfPackingRes[0] = 1.0f / m_HalfPackingRes[0];
  m_OneOverHalfPackingRes[1] = 1.0f / m_HalfPackingRes[1];
  m_OneOverHalfPackingRes[2] = 1.0f / m_HalfPackingRes[2];

  m_OneOverPackingRes[0] = 1.0f / m_PackingRes[0];
  m_OneOverPackingRes[1] = 1.0f / m_PackingRes[1];
  m_OneOverPackingRes[2] = 1.0f / m_PackingRes[2];

  m_PackingPoints[0] = m->getXPoints() / 2;
  m_PackingPoints[1] = m->getYPoints() / 2;
  m_PackingPoints[2] = m->getZPoints() / 2;

  m_TotalPackingPoints = m_PackingPoints[0] * m_PackingPoints[1] * m_PackingPoints[2];

  Int32ArrayType::Pointer featureOwnersPtr = Int32ArrayType::CreateArray(m_TotalPackingPoints, "PackPrimaryFeatures::feature_owners");
  featureOwnersPtr->initializeWithZeros();

  return featureOwnersPtr;
}

// -----------------------------------------------------------------------------
//
// -----------------------------------------------------------------------------
void PackPrimaryPhases::generate_feature(int phase, int Seed, Feature* feature, unsigned int shapeclass)
{
  DREAM3D_RANDOMNG_NEW_SEEDED(Seed)

      StatsDataArray& statsDataArray = *(m_StatsDataArray.lock().get());

  float r1 = 1;
  float a2 = 0, a3 = 0;
  float b2 = 0, b3 = 0;
  float diam = 0;
  float vol = 0;
  int volgood = 0;
  float phi1, PHI, phi2;
  float fourThirdsPiOverEight =  static_cast<float>(((4.0f / 3.0f) * (DREAM3D::Constants::k_Pi)) / 8.0f);
  PrimaryStatsData* pp = PrimaryStatsData::SafePointerDownCast(statsDataArray[phase].get());
  VectorOfFloatArray GSdist = pp->getFeatureSizeDistribution();
  float avg = GSdist[0]->getValue(0);
  float stdev = GSdist[1]->getValue(0);
  while (volgood == 0)
  {
    volgood = 1;
    diam = static_cast<float>(rg.genrand_norm(avg, stdev));
    diam = exp(diam);
    if(diam >= pp->getMaxFeatureDiameter()) { volgood = 0; }
    if(diam < pp->getMinFeatureDiameter()) { volgood = 0; }
    vol = fourThirdsPiOverEight * (diam * diam * diam);
  }
  int diameter = int((diam - pp->getMinFeatureDiameter()) / pp->getBinStepSize());
  float r2 = 0, r3 = 1;
  VectorOfFloatArray bovera = pp->getFeatureSize_BOverA();
  VectorOfFloatArray covera = pp->getFeatureSize_COverA();
  while (r2 < r3)
  {
    r2 = 0, r3 = 0;
    a2 = bovera[0]->getValue(diameter);
    b2 = bovera[1]->getValue(diameter);
    if(a2 == 0)
    {
      a2 = bovera[0]->getValue(diameter - 1);
      b2 = bovera[1]->getValue(diameter - 1);
    }
    r2 = static_cast<float>(rg.genrand_beta(a2, b2));
    a3 = covera[0]->getValue(diameter);
    b3 = covera[1]->getValue(diameter);
    if(a3 == 0)
    {
      a3 = covera[0]->getValue(diameter - 1);
      b3 = covera[1]->getValue(diameter - 1);
    }
    r3 = static_cast<float>( rg.genrand_beta(a3, b3) );
  }
  float random = static_cast<float>( rg.genrand_res53() );
  float totaldensity = 0;
  int bin = 0;
  FloatArrayType::Pointer axisodf = pp->getAxisOrientation();
  while (random > totaldensity && bin < static_cast<int>(axisodf->getSize()) )
  {
    totaldensity = totaldensity + axisodf->getValue(bin);
    bin++;
  }
  m_OrthoOps->determineEulerAngles(bin, phi1, PHI, phi2);
  VectorOfFloatArray omega3 = pp->getFeatureSize_Omegas();
  float mf = omega3[0]->getValue(diameter);
  float s = omega3[1]->getValue(diameter);
  float omega3f = static_cast<float>(rg.genrand_beta(mf, s));
  if(shapeclass == DREAM3D::ShapeType::EllipsoidShape) { omega3f = 1; }

  feature->m_Volumes = vol;
  feature->m_EquivalentDiameters = diam;
  feature->m_AxisLengths[0] = r1;
  feature->m_AxisLengths[1] = r2;
  feature->m_AxisLengths[2] = r3;
  feature->m_AxisEulerAngles[0] = phi1;
  feature->m_AxisEulerAngles[1] = PHI;
  feature->m_AxisEulerAngles[2] = phi2;
  feature->m_Omega3s = omega3f;
  feature->m_FeaturePhases = phase;
  feature->m_Neighborhoods = 0;
}

// -----------------------------------------------------------------------------
//
// -----------------------------------------------------------------------------
void PackPrimaryPhases::transfer_attributes(int gnum, Feature* feature)
{
  m_Volumes[gnum] = feature->m_Volumes;
  m_EquivalentDiameters[gnum] = feature->m_EquivalentDiameters;
  m_AxisLengths[3 * gnum + 0] = feature->m_AxisLengths[0];
  m_AxisLengths[3 * gnum + 1] = feature->m_AxisLengths[1];
  m_AxisLengths[3 * gnum + 2] = feature->m_AxisLengths[2];
  m_AxisEulerAngles[3 * gnum + 0] = feature->m_AxisEulerAngles[0];
  m_AxisEulerAngles[3 * gnum + 1] = feature->m_AxisEulerAngles[1];
  m_AxisEulerAngles[3 * gnum + 2] = feature->m_AxisEulerAngles[2];
  m_Omega3s[gnum] = feature->m_Omega3s;
  m_FeaturePhases[gnum] = feature->m_FeaturePhases;
  m_Neighborhoods[gnum] = feature->m_Neighborhoods;
}

// -----------------------------------------------------------------------------
//
// -----------------------------------------------------------------------------
void PackPrimaryPhases::move_feature(size_t gnum, float xc, float yc, float zc)
{
  int occolumn, ocrow, ocplane;
  int nccolumn, ncrow, ncplane;
  int shiftcolumn, shiftrow, shiftplane;
  float oxc = m_Centroids[3 * gnum];
  float oyc = m_Centroids[3 * gnum + 1];
  float ozc = m_Centroids[3 * gnum + 2];
  occolumn = static_cast<int>( (oxc - (m_HalfPackingRes[0])) * m_OneOverPackingRes[0] );
  ocrow = static_cast<int>( (oyc - (m_HalfPackingRes[1])) * m_OneOverPackingRes[1] );
  ocplane = static_cast<int>( (ozc - (m_HalfPackingRes[2])) * m_OneOverPackingRes[2] );
  nccolumn = static_cast<int>( (xc - (m_HalfPackingRes[0])) * m_OneOverPackingRes[0] );
  ncrow = static_cast<int>( (yc - (m_HalfPackingRes[1])) * m_OneOverPackingRes[1] );
  ncplane = static_cast<int>( (zc - (m_HalfPackingRes[2])) * m_OneOverPackingRes[2] );
  shiftcolumn = nccolumn - occolumn;
  shiftrow = ncrow - ocrow;
  shiftplane = ncplane - ocplane;
  m_Centroids[3 * gnum] = xc;
  m_Centroids[3 * gnum + 1] = yc;
  m_Centroids[3 * gnum + 2] = zc;
  size_t size = columnlist[gnum].size();

  for (size_t i = 0; i < size; i++)
  {
    int& cl = columnlist[gnum][i];
    cl += shiftcolumn;
    int& rl = rowlist[gnum][i];
    rl += shiftrow;
    int& pl = planelist[gnum][i];
    pl += shiftplane;
  }
}

// -----------------------------------------------------------------------------
//
// -----------------------------------------------------------------------------
void PackPrimaryPhases::determine_neighbors(size_t gnum, int add)
{
  VolumeDataContainer* m = getDataContainerArray()->getDataContainerAs<VolumeDataContainer>(getOutputCellAttributeMatrixName().getDataContainerName());

  float x, y, z;
  float xn, yn, zn;
  float dia, dia2;
  float dx, dy, dz;
  x = m_Centroids[3 * gnum];
  y = m_Centroids[3 * gnum + 1];
  z = m_Centroids[3 * gnum + 2];
  dia = m_EquivalentDiameters[gnum];
  size_t totalFeatures = m->getAttributeMatrix(m_OutputCellFeatureAttributeMatrixName)->getNumTuples();
  int32_t increment = 0;
  if(add > 0) { increment = 1; }
  if(add < 0) { increment = -1; }
  for (size_t n = firstPrimaryFeature; n < totalFeatures; n++)
  {
    xn = m_Centroids[3 * n];
    yn = m_Centroids[3 * n + 1];
    zn = m_Centroids[3 * n + 2];
    dia2 = m_EquivalentDiameters[n];
    dx = fabs(x - xn);
    dy = fabs(y - yn);
    dz = fabs(z - zn);
    if(dx < dia && dy < dia && dz < dia)
    {
      m_Neighborhoods[gnum] = m_Neighborhoods[gnum] + increment;
    }
    if(dx < dia2 && dy < dia2 && dz < dia2)
    {
      m_Neighborhoods[n] = m_Neighborhoods[n] + increment;
    }
  }
}

// -----------------------------------------------------------------------------
//
// -----------------------------------------------------------------------------
float PackPrimaryPhases::check_neighborhooderror(int gadd, int gremove)
{
  // Optimized Code
  VolumeDataContainer* m = getDataContainerArray()->getDataContainerAs<VolumeDataContainer>(getOutputCellAttributeMatrixName().getDataContainerName());

  StatsDataArray& statsDataArray = *(m_StatsDataArray.lock().get());

  float neighborerror;
  float bhattdist;
  float dia;
  int nnum;
  size_t diabin = 0;
  size_t nnumbin = 0;
  int index = 0;

  int phase;
  typedef std::vector<std::vector<float> > VectOfVectFloat_t;
  for (size_t iter = 0; iter < simneighbordist.size(); ++iter)
  {
    phase = primaryphases[iter];
    PrimaryStatsData* pp = PrimaryStatsData::SafePointerDownCast(statsDataArray[phase].get());
    VectOfVectFloat_t& curSimNeighborDist = simneighbordist[iter];
    size_t curSImNeighborDist_Size = curSimNeighborDist.size();
    float oneOverNeighborDistStep = 1.0f / neighbordiststep[iter];

    std::vector<int> count(curSImNeighborDist_Size, 0);
    for (size_t i = 0; i < curSImNeighborDist_Size; i++)
    {
      curSimNeighborDist[i].resize(40);
      for (size_t j = 0; j < 40; j++)
      {
        curSimNeighborDist[i][j] = 0;
      }
    }
    if(gadd > 0 && m_FeaturePhases[gadd] == phase)
    {
      determine_neighbors(gadd, 1);
    }
    if(gremove > 0 && m_FeaturePhases[gremove] == phase)
    {
      determine_neighbors(gremove, -1);
    }

    float maxFeatureDia = pp->getMaxFeatureDiameter();
    float minFeatureDia = pp->getMinFeatureDiameter();
    float oneOverBinStepSize = 1.0f / pp->getBinStepSize();

    size_t totalFeatures = m->getAttributeMatrix(m_OutputCellFeatureAttributeMatrixName)->getNumTuples();
    for (size_t i = firstPrimaryFeature; i < totalFeatures; i++)
    {
      nnum = 0;
      index = i;
      if(index != gremove && m_FeaturePhases[index] == phase)
      {
        dia = m_EquivalentDiameters[index];
        if(dia > maxFeatureDia) { dia = maxFeatureDia; }
        if(dia < minFeatureDia) { dia = minFeatureDia; }
        diabin = static_cast<size_t>(((dia - minFeatureDia) * oneOverBinStepSize) );
        nnum = m_Neighborhoods[index];
        nnumbin = static_cast<size_t>( nnum * oneOverNeighborDistStep );
        if(nnumbin >= 40) { nnumbin = 39; }
        curSimNeighborDist[diabin][nnumbin]++;
        count[diabin]++;
      }
    }
    if(gadd > 0 && m_FeaturePhases[gadd] == phase)
    {
      dia = m_EquivalentDiameters[gadd];
      if(dia > maxFeatureDia) { dia = maxFeatureDia; }
      if(dia < minFeatureDia) { dia = minFeatureDia; }
      diabin = static_cast<size_t>(((dia - minFeatureDia) * oneOverBinStepSize) );
      nnum = m_Neighborhoods[gadd];
      nnumbin = static_cast<size_t>( nnum * oneOverNeighborDistStep );
      if(nnumbin >= 40) { nnumbin = 39; }
      curSimNeighborDist[diabin][nnumbin]++;
      count[diabin]++;
    }
    float runningtotal = 0.0f;

    for (size_t i = 0; i < curSImNeighborDist_Size; i++)
    {
      if (count[i] == 0)
      {
        for (size_t j = 0; j < 40; j++)
        {
          curSimNeighborDist[i][j] = 0.0f;
          runningtotal = runningtotal + 0.0f;
        }
      }
      else
      {
        float oneOverCount = 1.0f / (float)(count[i]);
        for (size_t j = 0; j < 40; j++)
        {
          curSimNeighborDist[i][j] = curSimNeighborDist[i][j] * oneOverCount;
          runningtotal = runningtotal + curSimNeighborDist[i][j];
        }
      }
    }

    runningtotal = 1.0f / runningtotal; // Flip this so that we have a multiply instead of a divide.
    for (size_t i = 0; i < curSImNeighborDist_Size; i++)
    {
      for (size_t j = 0; j < 40; j++)
      {
        curSimNeighborDist[i][j] = curSimNeighborDist[i][j] * runningtotal;
      }
    }

    if(gadd > 0 && m_FeaturePhases[gadd] == phase)
    {
      determine_neighbors(gadd, -1);
    }

    if(gremove > 0 && m_FeaturePhases[gremove] == phase)
    {
      determine_neighbors(gremove, 1);
    }
  }
  compare_3Ddistributions(simneighbordist, neighbordist, bhattdist);
  neighborerror = bhattdist;
  return neighborerror;
}

// -----------------------------------------------------------------------------
//
// -----------------------------------------------------------------------------
void PackPrimaryPhases::compare_1Ddistributions(std::vector<float> array1, std::vector<float> array2, float& bhattdist)
{
  bhattdist = 0;
  for (size_t i = 0; i < array1.size(); i++)
  {
    bhattdist = bhattdist + sqrt((array1[i] * array2[i]));
  }
}

// -----------------------------------------------------------------------------
//
// -----------------------------------------------------------------------------
void PackPrimaryPhases::compare_2Ddistributions(std::vector<std::vector<float> > array1, std::vector<std::vector<float> > array2, float& bhattdist)
{
  bhattdist = 0;
  for (size_t i = 0; i < array1.size(); i++)
  {
    for (size_t j = 0; j < array1[i].size(); j++)
    {
      bhattdist = bhattdist + sqrt((array1[i][j] * array2[i][j]));
    }
  }
}

// -----------------------------------------------------------------------------
//
// -----------------------------------------------------------------------------
void PackPrimaryPhases::compare_3Ddistributions(std::vector<std::vector<std::vector<float> > > array1, std::vector<std::vector<std::vector<float> > > array2, float& bhattdist)
{
  bhattdist = 0;
  for (size_t i = 0; i < array1.size(); i++)
  {
    for (size_t j = 0; j < array1[i].size(); j++)
    {
      for (size_t k = 0; k < array1[i][j].size(); k++)
      {
        bhattdist = bhattdist + sqrt((array1[i][j][k] * array2[i][j][k]));
      }
    }
  }
}

// -----------------------------------------------------------------------------
//
// -----------------------------------------------------------------------------
float PackPrimaryPhases::check_sizedisterror(Feature* feature)
{
  VolumeDataContainer* m = getDataContainerArray()->getDataContainerAs<VolumeDataContainer>(getOutputCellAttributeMatrixName().getDataContainerName());

  StatsDataArray& statsDataArray = *(m_StatsDataArray.lock().get());

  float dia;
  float sizedisterror = 0;
  float bhattdist;
  int index;
  int count = 0;
  int phase;
  size_t featureSizeDist_Size = featuresizedist.size();
  for (size_t iter = 0; iter < featureSizeDist_Size; ++iter)
  {
    phase = primaryphases[iter];
    PrimaryStatsData* pp = PrimaryStatsData::SafePointerDownCast(statsDataArray[phase].get());
    count = 0;
    std::vector<float>& curFeatureSizeDist = featuresizedist[iter];
    std::vector<float>::size_type curFeatureSizeDistSize = curFeatureSizeDist.size();
    std::vector<float>& curSimFeatureSizeDist = simfeaturesizedist[iter];
    // Initialize all Values to Zero
    for (size_t i = 0; i < curFeatureSizeDistSize; i++)
    {
      curSimFeatureSizeDist[i] = 0.0f;
    }

    int64_t totalFeatures = m->getAttributeMatrix(m_OutputCellFeatureAttributeMatrixName)->getNumTuples();
    float oneOverCurFeatureSizeDistStep = 1.0f / featuresizediststep[iter];
    float halfMinFeatureDiameter = pp->getMinFeatureDiameter() * 0.5f;
    for (int64_t b = firstPrimaryFeature; b < totalFeatures; b++)
    {
      index = b;
      if(m_FeaturePhases[index] == phase)
      {
        dia = m_EquivalentDiameters[index];
        dia = (dia - halfMinFeatureDiameter) * oneOverCurFeatureSizeDistStep;
        if(dia < 0) { dia = 0; }
        if(dia > curFeatureSizeDistSize - 1.0f) { dia = curFeatureSizeDistSize - 1.0f; }
        curSimFeatureSizeDist[int(dia)]++;
        count++;
      }
    }

    if(feature->m_FeaturePhases == phase)
    {
      dia = feature->m_EquivalentDiameters;
      dia = (dia - halfMinFeatureDiameter) * oneOverCurFeatureSizeDistStep;
      if(dia < 0) { dia = 0; }
      if(dia > curFeatureSizeDistSize - 1.0f) { dia = curFeatureSizeDistSize - 1.0f; }
      curSimFeatureSizeDist[int(dia)]++;
      count++;
    }
    float oneOverCount = 1.0f / count;

    if (count == 0)
    {
      for (size_t i = 0; i < curFeatureSizeDistSize; i++) { curSimFeatureSizeDist[i] = 0.0; }
    }
    else
    {
      for (size_t i = 0; i < curFeatureSizeDistSize; i++)
      {
        curSimFeatureSizeDist[i] = curSimFeatureSizeDist[i] * oneOverCount;
      }
    }
  }
  compare_2Ddistributions(simfeaturesizedist, featuresizedist, bhattdist);
  sizedisterror = bhattdist;
  return sizedisterror;
}

// -----------------------------------------------------------------------------
//
// -----------------------------------------------------------------------------
float PackPrimaryPhases::check_fillingerror(int gadd, int gremove, Int32ArrayType::Pointer featureOwnersPtr, Int32ArrayType::Pointer exclusionOwnersPtr)
{
  size_t featureOwnersIdx = 0;
  int32_t* featureOwners = featureOwnersPtr->getPointer(0);
  int32_t* exclusionOwners = exclusionOwnersPtr->getPointer(0);

  fillingerror = fillingerror * float(m_TotalPackingPoints);
  int col, row, plane;
  int k1 = 0, k2 = 0, k3 = 0;
  float multiplier = 1.0;
  if(gadd > 0)
  {
    size_t key, val;
    k1 = 2;
    k2 = -1;
    k3 = 1;
    size_t size = columnlist[gadd].size();
    std::vector<int>& cl = columnlist[gadd];
    std::vector<int>& rl = rowlist[gadd];
    std::vector<int>& pl = planelist[gadd];
    std::vector<float>& efl = ellipfunclist[gadd];
    float packquality = 0;
    for (size_t i = 0; i < size; i++)
    {
      col = cl[i];
      row = rl[i];
      plane = pl[i];
      multiplier = 1.0;
      if(m_PeriodicBoundaries == true)
      {
        if(col < 0) { col = col + m_PackingPoints[0]; }
        if(col > m_PackingPoints[0] - 1) { col = col - m_PackingPoints[0]; }
        if(row < 0) { row = row + m_PackingPoints[1]; }
        if(row > m_PackingPoints[1] - 1) { row = row - m_PackingPoints[1]; }
        if(plane < 0) { plane = plane + m_PackingPoints[2]; }
        if(plane > m_PackingPoints[2] - 1) { plane = plane - m_PackingPoints[2]; }
        featureOwnersIdx = (m_PackingPoints[0] * m_PackingPoints[1] * plane) + (m_PackingPoints[0] * row) + col;
        int currentFeatureOwner = featureOwners[featureOwnersIdx];
        if(exclusionOwners[featureOwnersIdx] > 0) { multiplier = 2.0; }
        if(efl[i] > 0.1)
        {
          if(exclusionOwners[featureOwnersIdx] == 0)
          {
            pointsToRemove.push_back(featureOwnersIdx);
<<<<<<< HEAD
=======
            //            key = availablePoints[featureOwnersIdx];
            ////          availablePoints.erase(featureOwnersIdx);
            //            val = availablePointsInv[availablePointsCount-1];
            ////          availablePointsInv.erase(availablePointsCount-1);
            //            if(key < availablePointsCount-1)
            //            {
            //              availablePointsInv[key] = val;
            //              availablePoints[val] = key;
            //            }
            //            availablePointsCount--;
>>>>>>> e73ff412
          }
          exclusionOwners[featureOwnersIdx]++;
        }
        fillingerror = fillingerror + ((k1 * currentFeatureOwner  + k2));
        //        fillingerror = fillingerror + (multiplier * (k1 * currentFeatureOwner  + k2));
        featureOwners[featureOwnersIdx] = currentFeatureOwner + k3;
        packquality = packquality + ((currentFeatureOwner) * (currentFeatureOwner));
      }
      else
      {
        if(col >= 0 && col < m_PackingPoints[0] && row >= 0 && row < m_PackingPoints[1] && plane >= 0 && plane < m_PackingPoints[2])
        {
          featureOwnersIdx = (m_PackingPoints[0] * m_PackingPoints[1] * plane) + (m_PackingPoints[0] * row) + col;
          int currentFeatureOwner = featureOwners[featureOwnersIdx];
          if(exclusionOwners[featureOwnersIdx] > 0) { multiplier = 2.0; }
          if(efl[i] > 0.1)
          {
            if(exclusionOwners[featureOwnersIdx] == 0)
            {
              pointsToRemove.push_back(featureOwnersIdx);
<<<<<<< HEAD
=======
              //              key = availablePoints[featureOwnersIdx];
              ////            availablePoints.erase(featureOwnersIdx);
              //              val = availablePointsInv[availablePointsCount-1];
              ////            availablePointsInv.erase(availablePointsCount-1);
              //              if(key < availablePointsCount-1)
              //              {
              //                availablePointsInv[key] = val;
              //                availablePoints[val] = key;
              //              }
              //              availablePointsCount--;
>>>>>>> e73ff412
            }
            exclusionOwners[featureOwnersIdx]++;
          }
          fillingerror = fillingerror + ((k1 * currentFeatureOwner  + k2));
          //        fillingerror = fillingerror + (multiplier * (k1 * currentFeatureOwner  + k2));
          featureOwners[featureOwnersIdx] = currentFeatureOwner + k3;
          packquality = packquality + ((currentFeatureOwner) * (currentFeatureOwner));
        }
      }
    }
    packqualities[gadd] = static_cast<int>( packquality / float(size) );
  }
  if(gremove > 0)
  {
    k1 = -2;
    k2 = 3;
    k3 = -1;
    size_t size = columnlist[gremove].size();
    std::vector<int>& cl = columnlist[gremove];
    std::vector<int>& rl = rowlist[gremove];
    std::vector<int>& pl = planelist[gremove];
    std::vector<float>& efl = ellipfunclist[gremove];
    for (size_t i = 0; i < size; i++)
    {
      col = cl[i];
      row = rl[i];
      plane = pl[i];
      multiplier = 1.0;
      if(m_PeriodicBoundaries == true)
      {
        if(col < 0) { col = col + m_PackingPoints[0]; }
        if(col > m_PackingPoints[0] - 1) { col = col - m_PackingPoints[0]; }
        if(row < 0) { row = row + m_PackingPoints[1]; }
        if(row > m_PackingPoints[1] - 1) { row = row - m_PackingPoints[1]; }
        if(plane < 0) { plane = plane + m_PackingPoints[2]; }
        if(plane > m_PackingPoints[2] - 1) { plane = plane - m_PackingPoints[2]; }
        featureOwnersIdx = (m_PackingPoints[0] * m_PackingPoints[1] * plane) + (m_PackingPoints[0] * row) + col;
        int currentFeatureOwner = featureOwners[featureOwnersIdx];
        if(exclusionOwners[featureOwnersIdx] > 1) { multiplier = 2.0; }
        if(efl[i] > 0.1)
        {
          exclusionOwners[featureOwnersIdx]--;
          if(exclusionOwners[featureOwnersIdx] == 0)
          {
            pointsToAdd.push_back(featureOwnersIdx);
          }
        }
        fillingerror = fillingerror + ((k1 * currentFeatureOwner  + k2));
        //        fillingerror = fillingerror + (multiplier * (k1 * currentFeatureOwner  + k2));
        featureOwners[featureOwnersIdx] = currentFeatureOwner + k3;
      }
      else
      {
        if(col >= 0 && col < m_PackingPoints[0] && row >= 0 && row < m_PackingPoints[1] && plane >= 0 && plane < m_PackingPoints[2])
        {
          featureOwnersIdx = (m_PackingPoints[0] * m_PackingPoints[1] * plane) + (m_PackingPoints[0] * row) + col;
          int currentFeatureOwner = featureOwners[featureOwnersIdx];
          if(exclusionOwners[featureOwnersIdx] > 1) { multiplier = 2.0; }
          if(efl[i] > 0.1)
          {
            exclusionOwners[featureOwnersIdx]--;
            if(exclusionOwners[featureOwnersIdx] == 0)
            {
              pointsToAdd.push_back(featureOwnersIdx);
            }
          }
          fillingerror = fillingerror + ((k1 * currentFeatureOwner  + k2));
          //          fillingerror = fillingerror + (multiplier * (k1 * currentFeatureOwner  + k2));
          featureOwners[featureOwnersIdx] = currentFeatureOwner + k3;
        }
      }
    }
  }
  fillingerror = fillingerror / float(m_TotalPackingPoints);
  return fillingerror;
}

// -----------------------------------------------------------------------------
//
// -----------------------------------------------------------------------------
void PackPrimaryPhases::update_availablepoints(std::map<size_t,size_t> &availablePoints, std::map<size_t,size_t> &availablePointsInv)
{
  size_t removeSize = pointsToRemove.size();
  size_t addSize = pointsToAdd.size();
  size_t featureOwnersIdx;
  size_t key, val;
  for(size_t i = 0; i < removeSize; i++)
  {
    featureOwnersIdx = pointsToRemove[i];
    key = availablePoints[featureOwnersIdx];
    //  availablePoints.erase(featureOwnersIdx);
    val = availablePointsInv[availablePointsCount-1];
    //  availablePointsInv.erase(availablePointsCount-1);
    if(key < availablePointsCount-1)
    {
      availablePointsInv[key] = val;
      availablePoints[val] = key;
    }
    availablePointsCount--;
  }
  for(size_t i = 0; i < addSize; i++)
  {
    featureOwnersIdx = pointsToAdd[i];
    availablePoints[featureOwnersIdx] = availablePointsCount;
    availablePointsInv[availablePointsCount] = featureOwnersIdx;
    availablePointsCount++;
  }
  pointsToRemove.clear();
  pointsToAdd.clear();
}

// -----------------------------------------------------------------------------
//
// -----------------------------------------------------------------------------
void PackPrimaryPhases::insert_feature(size_t gnum)
{
  DREAM3D_RANDOMNG_NEW();

  float inside = -1;
  int column, row, plane;
  int centercolumn, centerrow, centerplane;
  int xmin, xmax, ymin, ymax, zmin, zmax;
  float xc, yc, zc;
  float coordsRotated[3];
  float coords[3];
  float volcur = m_Volumes[gnum];
  float bovera = m_AxisLengths[3 * gnum + 1];
  float covera = m_AxisLengths[3 * gnum + 2];
  float omega3 = m_Omega3s[gnum];
  float radcur1 = 1;
  unsigned int shapeclass = m_ShapeTypes[m_FeaturePhases[gnum]];

  // init any values for each of the Shape Ops
  for (QMap<unsigned int, ShapeOps*>::iterator ops = m_ShapeOps.begin(); ops != m_ShapeOps.end(); ++ops)
  {
    ops.value()->init();
  }
  // Create our Argument Map
  QMap<ShapeOps::ArgName, float> shapeArgMap;
  shapeArgMap[ShapeOps::Omega3] = omega3;
  shapeArgMap[ShapeOps::VolCur] = volcur;
  shapeArgMap[ShapeOps::B_OverA] = bovera;
  shapeArgMap[ShapeOps::C_OverA] = covera;

  radcur1 = m_ShapeOps[shapeclass]->radcur1(shapeArgMap);

  float radcur2 = (radcur1 * bovera);
  float radcur3 = (radcur1 * covera);
  float phi1 = m_AxisEulerAngles[3 * gnum];
  float PHI = m_AxisEulerAngles[3 * gnum + 1];
  float phi2 = m_AxisEulerAngles[3 * gnum + 2];
  float ga[3][3];
  float gaT[3][3];
  OrientationMath::EulertoMat(phi1, PHI, phi2, ga);
  xc = m_Centroids[3 * gnum];
  yc = m_Centroids[3 * gnum + 1];
  zc = m_Centroids[3 * gnum + 2];
  centercolumn = static_cast<int>( (xc - (m_PackingRes[0] * 0.5)) * m_OneOverPackingRes[0] );
  centerrow = static_cast<int>( (yc - (m_PackingRes[1] * 0.5)) * m_OneOverPackingRes[1] );
  centerplane = static_cast<int>( (zc - (m_PackingRes[2] * 0.5)) * m_OneOverPackingRes[2] );
  xmin = int(centercolumn - ((radcur1 * m_OneOverPackingRes[0]) + 1));
  xmax = int(centercolumn + ((radcur1 * m_OneOverPackingRes[0]) + 1));
  ymin = int(centerrow - ((radcur1 * m_OneOverPackingRes[1]) + 1));
  ymax = int(centerrow + ((radcur1 * m_OneOverPackingRes[1]) + 1));
  zmin = int(centerplane - ((radcur1 * m_OneOverPackingRes[2]) + 1));
  zmax = int(centerplane + ((radcur1 * m_OneOverPackingRes[2]) + 1));
  if(xmin < -m_PackingPoints[0]) { xmin = -m_PackingPoints[0]; }
  if(xmax > 2 * m_PackingPoints[0] - 1) { xmax = (2 * m_PackingPoints[0] - 1); }
  if(ymin < -m_PackingPoints[1]) { ymin = -m_PackingPoints[1]; }
  if(ymax > 2 * m_PackingPoints[1] - 1) { ymax = (2 * m_PackingPoints[1] - 1); }
  if(zmin < -m_PackingPoints[2]) { zmin = -m_PackingPoints[2]; }
  if(zmax > 2 * m_PackingPoints[2] - 1) { zmax = (2 * m_PackingPoints[2] - 1); }

  float OneOverRadcur1 = 1.0 / radcur1;
  float OneOverRadcur2 = 1.0 / radcur2;
  float OneOverRadcur3 = 1.0 / radcur3;
  for (int iter1 = xmin; iter1 < xmax + 1; iter1++)
  {
    for (int iter2 = ymin; iter2 < ymax + 1; iter2++)
    {
      for (int iter3 = zmin; iter3 < zmax + 1; iter3++)
      {
        column = iter1;
        row = iter2;
        plane = iter3;
        coords[0] = float(column) * m_PackingRes[0];
        coords[1] = float(row) * m_PackingRes[1];
        coords[2] = float(plane) * m_PackingRes[2];
        inside = -1;
        coords[0] = coords[0] - xc;
        coords[1] = coords[1] - yc;
        coords[2] = coords[2] - zc;
        MatrixMath::Transpose3x3(ga, gaT);
        MatrixMath::Multiply3x3with3x1(gaT, coords, coordsRotated);
        float axis1comp = coordsRotated[0] * OneOverRadcur1;
        float axis2comp = coordsRotated[1] * OneOverRadcur2;
        float axis3comp = coordsRotated[2] * OneOverRadcur3;
        inside = m_ShapeOps[shapeclass]->inside(axis1comp, axis2comp, axis3comp);
        if(inside >= 0)
        {
          columnlist[gnum].push_back(column);
          rowlist[gnum].push_back(row);
          planelist[gnum].push_back(plane);
          ellipfunclist[gnum].push_back(inside);
        }
      }
    }
  }
}

// -----------------------------------------------------------------------------
//
// -----------------------------------------------------------------------------
void PackPrimaryPhases::assign_voxels()
{
  notifyStatusMessage(getHumanLabel(), "Assigning Voxels");

  VolumeDataContainer* m = getDataContainerArray()->getDataContainerAs<VolumeDataContainer>(getOutputCellAttributeMatrixName().getDataContainerName());

  int64_t totalPoints = m->getAttributeMatrix(m_OutputCellAttributeMatrixName.getAttributeMatrixName())->getNumTuples();

  size_t udims[3] = {0, 0, 0};
  m->getDimensions(udims);

  DimType dims[3] =
  {
    static_cast<DimType>(udims[0]),
    static_cast<DimType>(udims[1]),
    static_cast<DimType>(udims[2]),
  };


#ifdef DREAM3D_USE_PARALLEL_ALGORITHMS
  tbb::task_scheduler_init init;
  bool doParallel = true;
#endif

  DimType column, row, plane;
  float xc, yc, zc;
  float size[3] = {sizex, sizey, sizez};

  DimType xmin, xmax, ymin, ymax, zmin, zmax;

  float xRes = m->getXRes();
  float yRes = m->getYRes();
  float zRes = m->getZRes();
  float res[3] = {xRes, yRes, zRes};

  Int32ArrayType::Pointer newownersPtr = Int32ArrayType::CreateArray(totalPoints, "newowners");
  newownersPtr->initializeWithValue(-1);
  int32_t* newowners = newownersPtr->getPointer(0);

  FloatArrayType::Pointer ellipfuncsPtr = FloatArrayType::CreateArray(totalPoints, "ellipfuncs");
  ellipfuncsPtr->initializeWithValue(-1);
  float* ellipfuncs = ellipfuncsPtr->getPointer(0);

  float featuresPerTime = 0;
  uint64_t millis = QDateTime::currentMSecsSinceEpoch();
  uint64_t currentMillis = millis;

  int64_t totalFeatures = m->getAttributeMatrix(m_OutputCellFeatureAttributeMatrixName)->getNumTuples();
  for (int64_t i = firstPrimaryFeature; i < totalFeatures; i++)
  {
    featuresPerTime++;
    currentMillis = QDateTime::currentMSecsSinceEpoch();
    if (currentMillis - millis > 1000)
    {
      float rate = featuresPerTime / ( (float)(currentMillis - millis) ) * 1000.0f;

      QString ss = QObject::tr("Assign Voxels & Gaps|| Features Checked: %1 || Features/Second: %2").arg(i).arg((int)rate);
      notifyStatusMessage(getMessagePrefix(), getHumanLabel(), ss);
      featuresPerTime = 0;
      millis = QDateTime::currentMSecsSinceEpoch();
    }
    float volcur = m_Volumes[i];
    float bovera = m_AxisLengths[3 * i + 1];
    float covera = m_AxisLengths[3 * i + 2];
    float omega3 = m_Omega3s[i];
    xc = m_Centroids[3 * i];
    yc = m_Centroids[3 * i + 1];
    zc = m_Centroids[3 * i + 2];
    float radcur1 = 0.0f;
    //Unbounded Check for the size of shapeTypes. We assume a 1:1 with phase
    unsigned int shapeclass = m_ShapeTypes[m_FeaturePhases[i]];

    // init any values for each of the Shape Ops
    for (QMap<unsigned int, ShapeOps*>::iterator ops = m_ShapeOps.begin(); ops != m_ShapeOps.end(); ++ops )
    {
      ops.value()->init();
    }
    // Create our Argument Map
    QMap<ShapeOps::ArgName, float> shapeArgMap;
    shapeArgMap[ShapeOps::Omega3] = omega3;
    shapeArgMap[ShapeOps::VolCur] = volcur;
    shapeArgMap[ShapeOps::B_OverA] = bovera;
    shapeArgMap[ShapeOps::C_OverA] = covera;

    radcur1 = m_ShapeOps[shapeclass]->radcur1(shapeArgMap);

    float radcur2 = (radcur1 * bovera);
    float radcur3 = (radcur1 * covera);
    float phi1 = m_AxisEulerAngles[3 * i];
    float PHI = m_AxisEulerAngles[3 * i + 1];
    float phi2 = m_AxisEulerAngles[3 * i + 2];
    float ga[3][3];
    OrientationMath::EulertoMat(phi1, PHI, phi2, ga);
    column = static_cast<DimType>( xc / xRes );
    row = static_cast<DimType>( yc / yRes );
    plane = static_cast<DimType>( zc / zRes );
    xmin = int(column - ((radcur1 / xRes) + 1));
    xmax = int(column + ((radcur1 / xRes) + 1));
    ymin = int(row - ((radcur1 / yRes) + 1)); // <======================
    ymax = int(row + ((radcur1 / yRes) + 1)); // <======================
    zmin = int(plane - ((radcur1 / zRes) + 1)); // <======================
    zmax = int(plane + ((radcur1 / zRes) + 1)); // <======================

    if (m_PeriodicBoundaries == true)
    {
      if (xmin < -dims[0]) { xmin = -dims[0]; }
      if (xmax > 2 * dims[0] - 1) { xmax = (2 * dims[0] - 1); }
      if (ymin < -dims[1]) { ymin = -dims[1]; }
      if (ymax > 2 * dims[1] - 1) { ymax = (2 * dims[1] - 1); }
      if (zmin < -dims[2]) { zmin = -dims[2]; }
      if (zmax > 2 * dims[2] - 1) { zmax = (2 * dims[2] - 1); }
    }
    else
    {
      if (xmin < 0) { xmin = 0; }
      if (xmax > dims[0] - 1) { xmax = dims[0] - 1; }
      if (ymin < 0) { ymin = 0; }
      if (ymax > dims[1] - 1) { ymax = dims[1] - 1; }
      if (zmin < 0) { zmin = 0; }
      if (zmax > dims[2] - 1) { zmax = dims[2] - 1; }
    }

    float radCur[3] = { radcur1, radcur2, radcur3 };
    float xx[3] = {xc, yc, zc };
    ShapeOps* shapeOps = m_ShapeOps[shapeclass];
    //#if 0
#ifdef DREAM3D_USE_PARALLEL_ALGORITHMS
    if (doParallel == true)
    {
      tbb::parallel_for(tbb::blocked_range3d<int, int, int>(zmin, zmax + 1, ymin, ymax + 1, xmin, xmax + 1),
                        AssignVoxelsGapsImpl(dims, res, m_FeatureIds, radCur, xx, shapeOps, ga, size, i, newownersPtr, ellipfuncsPtr), tbb::auto_partitioner());

    }
    else
#endif
    {
      AssignVoxelsGapsImpl serial(dims, res, m_FeatureIds, radCur, xx, shapeOps, ga, size, i, newownersPtr, ellipfuncsPtr);
      serial.convert(zmin, zmax + 1, ymin, ymax + 1, xmin, xmax + 1);
    }


  }

  QVector<bool> activeObjects(totalFeatures, false);
  int gnum;
  for (size_t i = 0; i < static_cast<size_t>(totalPoints); i++)
  {
    if(ellipfuncs[i] >= 0) { m_FeatureIds[i] = newowners[i]; }
    gnum = m_FeatureIds[i];
    if(gnum >= 0) { activeObjects[gnum] = true; }
    newowners[i] = -1;
    ellipfuncs[i] = -1.0;
  }

  AttributeMatrix::Pointer cellFeatureAttrMat = m->getAttributeMatrix(getOutputCellFeatureAttributeMatrixName());
  cellFeatureAttrMat->removeInactiveObjects(activeObjects, m_FeatureIdsPtr.lock());
  //need to update pointers after removing inactive objects
  updateFeatureInstancePointers();
  totalFeatures = cellFeatureAttrMat->getNumTuples();
  //counting the number of features for each phase
  for(int64_t i = 1; i < totalFeatures; i++)
  {
    int phase = m_FeaturePhases[i];
    if(phase >= 0) { m_NumFeatures[phase]++; }
  }

  //need to update pointers after resize, but do not need to run full data check because pointers are still valid
  updateFeatureInstancePointers();
  if (getCancel() == true)
  {
    QString ss = QObject::tr("Filter Cancelled.");
    notifyErrorMessage(getHumanLabel(), ss, -1);
    setErrorCondition(-1);
    return;
  }

  for(int64_t i = 0; i < totalPoints; i++)
  {
    gnum = m_FeatureIds[i];
    if(gnum >= 0)
    {
      m_CellPhases[i] = m_FeaturePhases[gnum];
    }
  }
}

// -----------------------------------------------------------------------------
//
// -----------------------------------------------------------------------------
void PackPrimaryPhases::assign_gaps_only()
{
  notifyStatusMessage(getHumanLabel(), "Assigning Gaps");

  VolumeDataContainer* m = getDataContainerArray()->getDataContainerAs<VolumeDataContainer>(getOutputCellAttributeMatrixName().getDataContainerName());

  int featurename, feature;
  int current = 0;
  int most = 0;
  int count = 1;
  int fixedCount = 1;
  int counter = 0;
  int neighpoint;
  int good;
  int neighbor;

  int xPoints = static_cast<int>(m->getXPoints());
  int yPoints = static_cast<int>(m->getYPoints());
  int zPoints = static_cast<int>(m->getZPoints());
  size_t totalPoints = m->getAttributeMatrix(m_OutputCellAttributeMatrixName.getAttributeMatrixName())->getNumTuples();
  size_t totalFeatures = m->getAttributeMatrix(m_OutputCellFeatureAttributeMatrixName)->getNumTuples();

  int neighpoints[6];
  neighpoints[0] = -xPoints * yPoints;
  neighpoints[1] = -xPoints;
  neighpoints[2] = -1;
  neighpoints[3] = 1;
  neighpoints[4] = xPoints;
  neighpoints[5] = xPoints * yPoints;

  Int32ArrayType::Pointer neighborsPtr = Int32ArrayType::CreateArray(m->getTotalPoints(), "Neighbors");
  neighborsPtr->initializeWithValue(-1);
  m_Neighbors = neighborsPtr->getPointer(0);

  QVector<int > n(totalFeatures + 1, 0);
  //uint64_t millis = QDateTime::currentMSecsSinceEpoch();
  //uint64_t currentMillis = millis;

  while (count != 0)
  {
    counter++;
    count = 0;
    fixedCount = 0;
    int zStride, yStride;
    for(int i = 0; i < zPoints; i++)
    {
      zStride = i * xPoints * yPoints;
      for (int j = 0; j < yPoints; j++)
      {
        yStride = j * xPoints;
        for(int k = 0; k < xPoints; k++)
        {
          featurename = m_FeatureIds[zStride + yStride + k];
          if (featurename < 0)
          {
            count++;
            current = 0;
            most = 0;
            for (int l = 0; l < 6; l++)
            {
              good = 1;
              neighpoint = zStride + yStride + k + neighpoints[l];
              if (l == 0 && i == 0) { good = 0; }
              if (l == 5 && i == (zPoints - 1)) { good = 0; }
              if (l == 1 && j == 0) { good = 0; }
              if (l == 4 && j == (yPoints - 1)) { good = 0; }
              if (l == 2 && k == 0) { good = 0; }
              if (l == 3 && k == (xPoints - 1)) { good = 0; }
              if (good == 1)
              {
                feature = m_FeatureIds[neighpoint];
                if (feature > 0)
                {
                  n[feature]++;
                  current = n[feature];
                  if (current > most)
                  {
                    most = current;
                    m_Neighbors[zStride + yStride + k] = neighpoint;
                  }
                }
              }
            }
            for (int l = 0; l < 6; l++)
            {
              good = 1;
              neighpoint = zStride + yStride + k + neighpoints[l];
              if (l == 0 && i == 0) { good = 0; }
              if (l == 5 && i == (zPoints - 1)) { good = 0; }
              if (l == 1 && j == 0) { good = 0; }
              if (l == 4 && j == (yPoints - 1)) { good = 0; }
              if (l == 2 && k == 0) { good = 0; }
              if (l == 3 && k == (xPoints - 1)) { good = 0; }
              if (good == 1)
              {
                feature = m_FeatureIds[neighpoint];
                if(feature > 0) { n[feature] = 0; }
              }
            }
          }
        }
      }
    }
    for (size_t j = 0; j < totalPoints; j++)
    {
      featurename = m_FeatureIds[j];
      neighbor = m_Neighbors[j];
      if (featurename < 0 && neighbor != -1 && m_FeatureIds[neighbor] > 0)
      {
        m_FeatureIds[j] = m_FeatureIds[neighbor];
        m_CellPhases[j] = m_FeaturePhases[m_FeatureIds[neighbor]];
        fixedCount++;
      }
    }
    if(counter >= 1)
    {
      QString ss = QObject::tr("Assign Gaps|| Cycle#: %1 || Remaining Unassigned Voxel Count: %2").arg(counter).arg(count);
      notifyStatusMessage(getMessagePrefix(), getHumanLabel(), ss);
    }
  }
}

// -----------------------------------------------------------------------------
//
// -----------------------------------------------------------------------------
void PackPrimaryPhases::cleanup_features()
{
  notifyStatusMessage(getHumanLabel(), "Cleaning Up Features");

  VolumeDataContainer* m = getDataContainerArray()->getDataContainerAs<VolumeDataContainer>(getOutputCellAttributeMatrixName().getDataContainerName());

  StatsDataArray& statsDataArray = *(m_StatsDataArray.lock().get());

  size_t totalPoints = m->getAttributeMatrix(m_OutputCellAttributeMatrixName.getAttributeMatrixName())->getNumTuples();
  size_t totalFeatures = m->getAttributeMatrix(m_OutputCellFeatureAttributeMatrixName)->getNumTuples();
  size_t udims[3] = {0, 0, 0};
  m->getDimensions(udims);
#if (CMP_SIZEOF_SIZE_T == 4)
  typedef int32_t DimType;
#else
  typedef int64_t DimType;
#endif
  DimType dims[3] =
  {
    static_cast<DimType>(udims[0]),
    static_cast<DimType>(udims[1]),
    static_cast<DimType>(udims[2]),
  };

  DimType neighpoints[6];
  DimType xp = dims[0];
  DimType yp = dims[1];
  DimType zp = dims[2];

  neighpoints[0] = -(xp * yp);
  neighpoints[1] = -xp;
  neighpoints[2] = -1;
  neighpoints[3] = 1;
  neighpoints[4] = xp;
  neighpoints[5] = (xp * yp);
  QVector<QVector<int> > vlists;
  vlists.resize(totalFeatures);
  QVector<int> currentvlist;
  QVector<bool> checked(totalPoints, false);
  QVector<bool> activeObjects(totalFeatures, true);
  size_t count;
  int touchessurface = 0;
  int good;
  int neighbor;
  DimType column, row, plane;
  int index;
  float minsize = 0;
  gsizes.resize(totalFeatures);
  for (size_t i = 1; i < totalFeatures; i++)
  {
    gsizes[i] = 0;
  }

  float resConst = m->getXRes() * m->getYRes() * m->getZRes();
  for (int i = 0; i < totalPoints; i++)
  {
    touchessurface = 0;
    if(checked[i] == false && m_FeatureIds[i] > firstPrimaryFeature)
    {
      PrimaryStatsData* pp = PrimaryStatsData::SafePointerDownCast(statsDataArray[m_CellPhases[i]].get());
      minsize = static_cast<float>( pp->getMinFeatureDiameter() * pp->getMinFeatureDiameter() * pp->getMinFeatureDiameter() * M_PI / 6.0f );
      minsize = static_cast<float>( int(minsize / (resConst)) );
      currentvlist.push_back(i);
      count = 0;
      while (count < currentvlist.size())
      {
        index = currentvlist[count];
        column = index % xp;
        row = (index / xp) % yp;
        plane = index / (xp * yp);
        if(column == 0 || column == xp || row == 0 || row == yp || plane == 0 || plane == zp) { touchessurface = 1; }
        for (int j = 0; j < 6; j++)
        {
          good = 1;
          neighbor = static_cast<int>( index + neighpoints[j] );
          if(m_PeriodicBoundaries == false)
          {
            if(j == 0 && plane == 0) { good = 0; }
            if(j == 5 && plane == (zp - 1)) { good = 0; }
            if(j == 1 && row == 0) { good = 0; }
            if(j == 4 && row == (yp - 1)) { good = 0; }
            if(j == 2 && column == 0) { good = 0; }
            if(j == 3 && column == (xp - 1)) { good = 0; }
            if(good == 1 && m_FeatureIds[neighbor] == m_FeatureIds[index] && checked[neighbor] == false)
            {
              currentvlist.push_back(neighbor);
              checked[neighbor] = true;
            }
          }
          else if(m_PeriodicBoundaries == true)
          {
            if(j == 0 && plane == 0) { neighbor = static_cast<int>( neighbor + (xp * yp * zp) ); }
            if(j == 5 && plane == (zp - 1)) { neighbor = static_cast<int>( neighbor - (xp * yp * zp) ); }
            if(j == 1 && row == 0) { neighbor = static_cast<int>( neighbor + (xp * yp) ); }
            if(j == 4 && row == (yp - 1)) { neighbor = static_cast<int>( neighbor - (xp * yp) ); }
            if(j == 2 && column == 0) { neighbor = static_cast<int>( neighbor + (xp) ); }
            if(j == 3 && column == (xp - 1)) { neighbor = static_cast<int>( neighbor - (xp) ); }
            if(m_FeatureIds[neighbor] == m_FeatureIds[index] && checked[neighbor] == false)
            {
              currentvlist.push_back(neighbor);
              checked[neighbor] = true;
            }
          }
        }
        count++;
      }
      size_t size = vlists[m_FeatureIds[i]].size();
      if(size > 0)
      {
        if(size < currentvlist.size())
        {
          for (size_t k = 0; k < vlists[m_FeatureIds[i]].size(); k++)
          {
            m_FeatureIds[vlists[m_FeatureIds[i]][k]] = -1;
          }
          vlists[m_FeatureIds[i]].resize(currentvlist.size());
          vlists[m_FeatureIds[i]].swap(currentvlist);
        }
        else if(size >= currentvlist.size())
        {
          for (size_t k = 0; k < currentvlist.size(); k++)
          {
            m_FeatureIds[currentvlist[k]] = -1;
          }
        }
      }
      else if(size == 0)
      {
        if(currentvlist.size() >= minsize || touchessurface == 1)
        {
          vlists[m_FeatureIds[i]].resize(currentvlist.size());
          vlists[m_FeatureIds[i]].swap(currentvlist);
        }
        if(currentvlist.size() < minsize && touchessurface == 0)
        {
          for (size_t k = 0; k < currentvlist.size(); k++)
          {
            m_FeatureIds[currentvlist[k]] = -1;
          }
        }
      }
      currentvlist.clear();
    }
  }
  assign_gaps_only();
  for (int i = 0; i < totalPoints; i++)
  {
    if(m_FeatureIds[i] > 0) { gsizes[m_FeatureIds[i]]++; }
  }
  for (size_t i = firstPrimaryFeature; i < totalFeatures; i++)
  {
    if(gsizes[i] == 0) { activeObjects[i] = false; }
  }

  AttributeMatrix::Pointer cellFeatureAttrMat = m->getAttributeMatrix(getOutputCellFeatureAttributeMatrixName());
  cellFeatureAttrMat->removeInactiveObjects(activeObjects, m_FeatureIdsPtr.lock());
  updateFeatureInstancePointers();

  for (int i = 0; i < totalPoints; i++)
  {
    if(m_FeatureIds[i] > 0) { m_CellPhases[i] = m_FeaturePhases[m_FeatureIds[i]]; }
  }
}

// -----------------------------------------------------------------------------
//
// -----------------------------------------------------------------------------
int PackPrimaryPhases::estimate_numfeatures(int xpoints, int ypoints, int zpoints, float xres, float yres, float zres)
{
  //  int err = -1;

  float ptotalvol;
  int phase;

  ptotalvol = (xpoints * xres) * (ypoints * yres) * (zpoints * zres);
  if (ptotalvol == 0.0)
  {
    return 1;
  }

  // This is for convenience
  DataContainerArray::Pointer dca = getDataContainerArray();

  //VolumeDataContainer* m = getDataContainerArray()->getDataContainerAs<VolumeDataContainer>(getOutputCellAttributeMatrixName().getDataContainerName());
  QVector<size_t> dims(1, 1);
  m_PhaseTypesPtr = dca->getPrereqArrayFromPath<DataArray<unsigned int>, AbstractFilter>(this, getInputPhaseTypesArrayPath(), dims);
  DataArray<uint32_t>* phaseType = m_PhaseTypesPtr.lock().get();

  StatsDataArray::Pointer statsPtr = dca->getPrereqArrayFromPath<StatsDataArray, AbstractFilter>(this, getInputStatsArrayPath(), dims);
  m_StatsDataArray = boost::dynamic_pointer_cast<StatsDataArray>(statsPtr);
  if(m_StatsDataArray.lock().get() == NULL)
  {
    QString ss = QObject::tr("Stats Array Not Initialized correctly");
    setErrorCondition(-308);
    notifyErrorMessage(getHumanLabel(), ss, -308);
    return 1;
  }

#if 0

  IDataArray::Pointer iPtr = m->getAttributeMatrix(m_CellEnsembleAttributeMatrixName)->getAttributeArray(DREAM3D::EnsembleData::PhaseTypes);
  // Get the PhaseTypes - Remember there is a Dummy PhaseType in the first slot of the array
  DataArray<uint32_t>* phaseType = DataArray<uint32_t>::SafePointerDownCast(iPtr.get());

  iPtr = m->getAttributeMatrix(m_CellEnsembleAttributeMatrixName)->getAttributeArray(DREAM3D::EnsembleData::Statistics);
  StatsDataArray* statsDataArrayPtr = StatsDataArray::SafePointerDownCast(iPtr.get());
  if(NULL == statsDataArrayPtr)
  {
    return 1;
  }
#endif
  // Create a Reference Variable so we can use the [] syntax
  StatsDataArray& statsDataArray = *(m_StatsDataArray.lock().get());

  DREAM3D_RANDOMNG_NEW()

      QVector<int> primaryPhasesLocal;
  QVector<double> primaryPhaseFractionsLocal;
  double totalprimaryfractions = 0.0;
  StatsData::Pointer statsData = StatsData::NullPointer();
  // find which phases are primary phases
  for (size_t i = 1; i < phaseType->getNumberOfTuples(); ++i)
  {
    if(phaseType->getValue(i) == DREAM3D::PhaseType::PrimaryPhase)
    {
      PrimaryStatsData* pp = PrimaryStatsData::SafePointerDownCast(statsDataArray[i].get());
      primaryPhasesLocal.push_back(i);
      primaryPhaseFractionsLocal.push_back(pp->getPhaseFraction());
      totalprimaryfractions = totalprimaryfractions + pp->getPhaseFraction();
    }
  }
  // scale the primary phase fractions to total to 1
  for (size_t i = 0; i < primaryPhaseFractionsLocal.size(); i++)
  {
    primaryPhaseFractionsLocal[i] = primaryPhaseFractionsLocal[i] / totalprimaryfractions;
  }
  // generate the features
  int gid = 1;

  float currentvol = 0.0;
  float vol;
  float diam;
  int volgood = 0;
  for (size_t j = 0; j < primaryPhasesLocal.size(); ++j)
  {
    float curphasetotalvol = totalvol * primaryPhaseFractionsLocal[j];
    while (currentvol < (curphasetotalvol))
    {
      volgood = 0;
      phase = primaryPhasesLocal[j];
      PrimaryStatsData* pp = PrimaryStatsData::SafePointerDownCast(statsDataArray[phase].get());
      while (volgood == 0)
      {
        volgood = 1;
        // u = rg.genrand_res53();
        if(pp->getFeatureSize_DistType() == DREAM3D::DistributionType::LogNormal)
        {
          float avgdiam = pp->getFeatureSizeDistribution().at(0)->getValue(0);
          float sddiam = pp->getFeatureSizeDistribution().at(1)->getValue(0);
          diam = rg.genrand_norm(avgdiam, sddiam);
          diam = exp(diam);
          if(diam >= pp->getMaxFeatureDiameter()) { volgood = 0; }
          if(diam < pp->getMinFeatureDiameter()) { volgood = 0; }
          vol = (4.0f / 3.0f) * (M_PI) * ((diam * 0.5f) * (diam * 0.5f) * (diam * 0.5f));
        }
      }
      currentvol = currentvol + vol;
      gid++;
    }
  }
  return gid;
}

void PackPrimaryPhases::write_goal_attributes()
{
  int err = 0;
  setErrorCondition(err);
  VolumeDataContainer* m = getDataContainerArray()->getDataContainerAs<VolumeDataContainer>(getOutputCellAttributeMatrixName().getDataContainerName());

  int64_t totalFeatures = m->getAttributeMatrix(m_OutputCellFeatureAttributeMatrixName)->getNumTuples();

  // Make sure any directory path is also available as the user may have just typed
  // in a path without actually creating the full path
  QFileInfo fi(m_CsvOutputFile);
  QDir parentPath = fi.path();
  if(!parentPath.mkpath("."))
  {
    QString ss = QObject::tr("Error creating parent path '%1'").arg(parentPath.absolutePath());
    notifyErrorMessage(getHumanLabel(), ss, -1);
    setErrorCondition(-1);
    return;
  }

  QFile outFile(getCsvOutputFile());
  if (!outFile.open(QIODevice::WriteOnly))
  {
    QString msg = QObject::tr("CSV Output file could not be opened: %1").arg(getCsvOutputFile());
    setErrorCondition(-200);
    notifyErrorMessage(getHumanLabel(), "", getErrorCondition());
    return;
  }

  QTextStream dStream(&outFile);

  char space = ',';
  // Write the total number of features
  dStream << totalFeatures - firstPrimaryFeature;
  // Get all the names of the arrays from the Data Container
  QList<QString> headers = m->getAttributeMatrix(m_OutputCellFeatureAttributeMatrixName)->getAttributeArrayNameList();

  QVector<IDataArray::Pointer> data;

  //For checking if an array is a neighborlist
  NeighborList<int>::Pointer neighborlistPtr = NeighborList<int>::New();

  // Print the FeatureIds Header before the rest of the headers
  dStream << DREAM3D::FeatureData::FeatureID;
  // Loop throught the list and print the rest of the headers, ignoring those we don't want
  for(QList<QString>::iterator iter = headers.begin(); iter != headers.end(); ++iter)
  {
    // Only get the array if the name does NOT match those listed
    IDataArray::Pointer p = m->getAttributeMatrix(m_OutputCellFeatureAttributeMatrixName)->getAttributeArray(*iter);
    if(p->getNameOfClass().compare(neighborlistPtr->getNameOfClass()) != 0)
    {
      if (p->getNumberOfComponents() == 1)
      {
        dStream << space << (*iter);
      }
      else // There are more than a single component so we need to add multiple header values
      {
        for(int k = 0; k < p->getNumberOfComponents(); ++k)
        {
          dStream << space << (*iter) << "_" << k;
        }
      }
      // Get the IDataArray from the DataContainer
      data.push_back(p);
    }
  }
  dStream << "\n";

  // Get the number of tuples in the arrays
  size_t numTuples = data[0]->getNumberOfTuples();

  float threshold = 0.0f;

  // Skip the first feature
  for(size_t i = firstPrimaryFeature; i < numTuples; ++i)
  {
    if (((float)i / numTuples) * 100.0f > threshold)
    {

      QString ss = QObject::tr("Writing Feature Data - %1% Complete").arg(((float)i / numTuples) * 100);
      notifyStatusMessage(getMessagePrefix(), getHumanLabel(), ss);
      threshold = threshold + 5.0f;
      if (threshold < ((float)i / numTuples) * 100.0f)
      {
        threshold = ((float)i / numTuples) * 100.0f;
      }
    }

    // Print the feature id
    dStream << i;
    // Print a row of data
    for(qint32 p = 0; p < data.size(); ++p)
    {
      dStream << space;
      data[p]->printTuple(dStream, i, space);
    }
    dStream << "\n";
  }
}

// -----------------------------------------------------------------------------
//
// -----------------------------------------------------------------------------
AbstractFilter::Pointer PackPrimaryPhases::newFilterInstance(bool copyFilterParameters)
{
  PackPrimaryPhases::Pointer filter = PackPrimaryPhases::New();
  if(true == copyFilterParameters)
  {
    filter->setFilterParameters(getFilterParameters());
    copyFilterParameterInstanceVariables(filter.get());
  }
  return filter;
}

// -----------------------------------------------------------------------------
//
// -----------------------------------------------------------------------------
const QString PackPrimaryPhases::getCompiledLibraryName()
{ return SyntheticBuilding::SyntheticBuildingBaseName; }


// -----------------------------------------------------------------------------
//
// -----------------------------------------------------------------------------
const QString PackPrimaryPhases::getGroupName()
{ return DREAM3D::FilterGroups::SyntheticBuildingFilters; }


// -----------------------------------------------------------------------------
//
// -----------------------------------------------------------------------------
const QString PackPrimaryPhases::getSubGroupName()
{ return DREAM3D::FilterSubGroups::PackingFilters; }


// -----------------------------------------------------------------------------
//
// -----------------------------------------------------------------------------
const QString PackPrimaryPhases::getHumanLabel()
{ return "Pack Primary Phases"; }
<|MERGE_RESOLUTION|>--- conflicted
+++ resolved
@@ -1855,19 +1855,6 @@
           if(exclusionOwners[featureOwnersIdx] == 0)
           {
             pointsToRemove.push_back(featureOwnersIdx);
-<<<<<<< HEAD
-=======
-            //            key = availablePoints[featureOwnersIdx];
-            ////          availablePoints.erase(featureOwnersIdx);
-            //            val = availablePointsInv[availablePointsCount-1];
-            ////          availablePointsInv.erase(availablePointsCount-1);
-            //            if(key < availablePointsCount-1)
-            //            {
-            //              availablePointsInv[key] = val;
-            //              availablePoints[val] = key;
-            //            }
-            //            availablePointsCount--;
->>>>>>> e73ff412
           }
           exclusionOwners[featureOwnersIdx]++;
         }
@@ -1888,19 +1875,6 @@
             if(exclusionOwners[featureOwnersIdx] == 0)
             {
               pointsToRemove.push_back(featureOwnersIdx);
-<<<<<<< HEAD
-=======
-              //              key = availablePoints[featureOwnersIdx];
-              ////            availablePoints.erase(featureOwnersIdx);
-              //              val = availablePointsInv[availablePointsCount-1];
-              ////            availablePointsInv.erase(availablePointsCount-1);
-              //              if(key < availablePointsCount-1)
-              //              {
-              //                availablePointsInv[key] = val;
-              //                availablePoints[val] = key;
-              //              }
-              //              availablePointsCount--;
->>>>>>> e73ff412
             }
             exclusionOwners[featureOwnersIdx]++;
           }
