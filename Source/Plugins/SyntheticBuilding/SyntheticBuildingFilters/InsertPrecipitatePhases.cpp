--- conflicted
+++ resolved
@@ -51,6 +51,7 @@
 #include "DREAM3DLib/ShapeOps/EllipsoidOps.h"
 #include "DREAM3DLib/ShapeOps/SuperEllipsoidOps.h"
 #include "DREAM3DLib/StatsData/PrecipitateStatsData.h"
+#include "DREAM3DLib/Math/RadialDistributionFunction.h"
 
 
 
@@ -787,6 +788,20 @@
       }
 
       size_t numPPTfeatures = numfeatures - firstPrecipitateFeature;
+      std::vector<float> boxdims(3);
+      boxdims[0] = dims[0]*m->getXRes;
+      boxdims[1] = dims[1]*m->getYRes;
+      boxdims[2] = dims[2]*m->getZRes;
+
+      std::vector<float> boxres(3);
+      boxres[0] = m->getXRes;
+      boxres[1] = m->getYRes;
+      boxres[2] = m->getZRes;
+
+
+
+      RadialDistributionFunction::GenerateRandomDistribution(m_minRdf, m_rdfMax, current_num_bins, boxdims, boxres);
+
 
       for (size_t i = 0; i < m_rdfRandom.size(); i++)
       {
@@ -819,7 +834,7 @@
 
 
 
-    if (false)
+    if (true)
     {
 
       std::ofstream testFile;
@@ -960,9 +975,9 @@
   {
     std::ofstream testFile3;
     testFile3.open("/Users/Shared/Data/PW_Work/OUTFILE/current.txt");
-    for (size_t i = 0; i < m_rdfCurrentDist.size(); i++)
-    {
-      testFile3 << "\n" << m_rdfCurrentDist[i];
+    for (size_t i = 0; i < m_rdfCurrentDistNorm.size(); i++)
+    {
+      testFile3 << "\n" << m_rdfCurrentDistNorm[i];
     }
     testFile3.close();
 
@@ -973,15 +988,6 @@
       testFile2 << "\n" << m_rdfTargetDist[i];
     }
     testFile2.close();
-
-    std::ofstream testFile5;
-    testFile5.open("/Users/Shared/Data/PW_Work/OUTFILE/centroids.txt");
-    for (size_t i = firstPrecipitateFeature; i < numfeatures; i++)
-    {
-      testFile5 << "\n" << m_Centroids[3*i] << "\t" <<m_Centroids[3*i+1] << "\t" << m_Centroids[3*i+2];
-    }
-    testFile5.close();
-
   }
 
 std::cout << "Done Jumping" <<std::endl;
@@ -1292,19 +1298,10 @@
 
       if (r < m_rdfMin)
       { rdfBin = -1;}
-<<<<<<< HEAD
-
-
-//      if (r < 9.0)
-//      {
-//        int stop = 0;
-//      }
-=======
       if (r < 6.0)
       {
         int stop = 0;
       }
->>>>>>> 1ffbbd01
       //if (rdfBin >= m_numRDFbins) {rdfBin = m_numRDFbins;}
       if (double_count == true)
       {
