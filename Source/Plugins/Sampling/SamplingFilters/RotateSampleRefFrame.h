--- conflicted
+++ resolved
@@ -76,11 +76,7 @@
   using ConstPointer = std::shared_ptr<const Self>;
   using WeakPointer = std::weak_ptr<Self>;
   using ConstWeakPointer = std::weak_ptr<const Self>;
-<<<<<<< HEAD
-
-=======
   
->>>>>>> be389886
   /**
    * @brief Returns a NullPointer wrapped by a shared_ptr<>
    * @return
