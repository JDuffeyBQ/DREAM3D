--- conflicted
+++ resolved
@@ -34,11 +34,7 @@
 
 ## Authors ##
 
-<<<<<<< HEAD
-**Copyright:** 2012 Michael A. Groeber (AFRL),2012 Michael A. Jackson (BlueQuartz Software)
-=======
 **Copyright:** 2015 BlueQuartz Software, LLC
->>>>>>> a9453748
 
 **Contact Info:** dream3d@bluequartz.net
 
