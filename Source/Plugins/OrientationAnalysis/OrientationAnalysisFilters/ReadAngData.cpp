/* ============================================================================
* Copyright (c) 2012 Michael A. Jackson (BlueQuartz Software)
* Copyright (c) 2012 Dr. Michael A. Groeber (US Air Force Research Laboratories)
* All rights reserved.
*
* Redistribution and use in source and binary forms, with or without modification,
* are permitted provided that the following conditions are met:
*
* Redistributions of source code must retain the above copyright notice, this
* list of conditions and the following disclaimer.
*
* Redistributions in binary form must reproduce the above copyright notice, this
* list of conditions and the following disclaimer in the documentation and/or
* other materials provided with the distribution.
*
* Neither the name of Michael A. Groeber, Michael A. Jackson, the US Air Force,
* BlueQuartz Software nor the names of its contributors may be used to endorse
* or promote products derived from this software without specific prior written
* permission.
*
* THIS SOFTWARE IS PROVIDED BY THE COPYRIGHT HOLDERS AND CONTRIBUTORS "AS IS"
* AND ANY EXPRESS OR IMPLIED WARRANTIES, INCLUDING, BUT NOT LIMITED TO, THE
* IMPLIED WARRANTIES OF MERCHANTABILITY AND FITNESS FOR A PARTICULAR PURPOSE ARE
* DISCLAIMED. IN NO EVENT SHALL THE COPYRIGHT HOLDER OR CONTRIBUTORS BE LIABLE
* FOR ANY DIRECT, INDIRECT, INCIDENTAL, SPECIAL, EXEMPLARY, OR CONSEQUENTIAL
* DAMAGES (INCLUDING, BUT NOT LIMITED TO, PROCUREMENT OF SUBSTITUTE GOODS OR
* SERVICES; LOSS OF USE, DATA, OR PROFITS; OR BUSINESS INTERRUPTION) HOWEVER
* CAUSED AND ON ANY THEORY OF LIABILITY, WHETHER IN CONTRACT, STRICT LIABILITY,
* OR TORT (INCLUDING NEGLIGENCE OR OTHERWISE) ARISING IN ANY WAY OUT OF THE
* USE OF THIS SOFTWARE, EVEN IF ADVISED OF THE POSSIBILITY OF SUCH DAMAGE.
*
*  This code was written under United States Air Force Contract number
*                           FA8650-07-D-5800
*
* ~~~~~~~~~~~~~~~~~~~~~~~~~~~~~~~~~~~~~~~~~~~~~~~~~~~~~~~~~~~~~~~~~~~~~~~~~~ */
#include "ReadAngData.h"


#include <limits>
#include <vector>
#include <sstream>

#include <QtCore/QFileInfo>

#include "EbsdLib/EbsdLib.h"
#include "EbsdLib/TSL/AngFields.h"
#include "EbsdLib/TSL/AngReader.h"


#include "DREAM3DLib/FilterParameters/AbstractFilterParametersReader.h"
#include "DREAM3DLib/FilterParameters/AbstractFilterParametersWriter.h"

#include "OrientationAnalysis/OrientationAnalysisConstants.h"


#define NEW_SHARED_ARRAY(var, m_msgType, size)\
  boost::shared_array<m_msgType> var##Array(new m_msgType[size]);\
  m_msgType* var = var##Array.get();


/* ############## Start Private Implementation ############################### */
// -----------------------------------------------------------------------------
//
// -----------------------------------------------------------------------------
class ReadAngDataPrivate
{
    Q_DISABLE_COPY(ReadAngDataPrivate)
    Q_DECLARE_PUBLIC(ReadAngData)
    ReadAngData* const q_ptr;
    ReadAngDataPrivate(ReadAngData* ptr);

    Ang_Private_Data m_Data;

    QString m_InputFile_Cache;
    QDateTime m_TimeStamp_Cache;
};

// -----------------------------------------------------------------------------
//
// -----------------------------------------------------------------------------
ReadAngDataPrivate::ReadAngDataPrivate(ReadAngData* ptr) :
  q_ptr(ptr),
  m_InputFile_Cache(""),
  m_TimeStamp_Cache(QDateTime())
{

}

// -----------------------------------------------------------------------------
//
// -----------------------------------------------------------------------------
ReadAngData::ReadAngData() :
  AbstractFilter(),
  m_DataContainerName(DREAM3D::Defaults::DataContainerName),
  m_CellEnsembleAttributeMatrixName(DREAM3D::Defaults::CellEnsembleAttributeMatrixName),
  m_CellAttributeMatrixName(DREAM3D::Defaults::CellAttributeMatrixName),
  m_PhaseNameArrayName(""),
  m_MaterialNameArrayName(DREAM3D::EnsembleData::MaterialName),
  m_InputFile(""),
  d_ptr(new ReadAngDataPrivate(this)),
  m_FileWasRead(false),
  m_RefFrameZDir(Ebsd::RefFrameZDir::UnknownRefFrameZDirection),
  m_Manufacturer(Ebsd::UnknownManufacturer),
  m_CellPhasesArrayName(DREAM3D::CellData::Phases),
  m_CellPhases(NULL),
  m_CellEulerAnglesArrayName(DREAM3D::CellData::EulerAngles),
  m_CellEulerAngles(NULL),
  m_CrystalStructuresArrayName(DREAM3D::EnsembleData::CrystalStructures),
  m_CrystalStructures(NULL),
  m_LatticeConstantsArrayName(DREAM3D::EnsembleData::LatticeConstants),
  m_LatticeConstants(NULL)
{
  setupFilterParameters();
}

// -----------------------------------------------------------------------------
//
// -----------------------------------------------------------------------------
ReadAngData::~ReadAngData()
{

}

// -----------------------------------------------------------------------------
//
// -----------------------------------------------------------------------------
DREAM3D_PIMPL_PROPERTY_DEF(ReadAngData, Ang_Private_Data, Data)
DREAM3D_PIMPL_PROPERTY_DEF(ReadAngData, QString, InputFile_Cache)
DREAM3D_PIMPL_PROPERTY_DEF(ReadAngData, QDateTime, TimeStamp_Cache)

// -----------------------------------------------------------------------------
//
// -----------------------------------------------------------------------------
void ReadAngData::setupFilterParameters()
{
  FilterParameterVector parameters;
  parameters.push_back(FileSystemFilterParameter::New("Input File", "InputFile", FilterParameterWidgetType::InputFileWidget, getInputFile(), false, "", "*.ang"));
  parameters.push_back(FilterParameter::New("Created Information", "", FilterParameterWidgetType::SeparatorWidget, "", true));
  parameters.push_back(FilterParameter::New("Data Container Name", "DataContainerName", FilterParameterWidgetType::StringWidget, getDataContainerName(), true, ""));
  parameters.push_back(FilterParameter::New("Cell Attribute Matrix Name", "CellAttributeMatrixName", FilterParameterWidgetType::StringWidget, getCellAttributeMatrixName(), true, ""));
  parameters.push_back(FilterParameter::New("Cell Ensemble Attribute Matrix Name", "CellEnsembleAttributeMatrixName", FilterParameterWidgetType::StringWidget, getCellEnsembleAttributeMatrixName(), true, ""));
  setFilterParameters(parameters);
}

// -----------------------------------------------------------------------------
//
// -----------------------------------------------------------------------------
void ReadAngData::readFilterParameters(AbstractFilterParametersReader* reader, int index)
{
  reader->openFilterGroup(this, index);
  setDataContainerName(reader->readString("DataContainerName", getDataContainerName()));
  setCellAttributeMatrixName(reader->readString("CellAttributeMatrixName", getCellAttributeMatrixName()));
  setCellEnsembleAttributeMatrixName(reader->readString("CellEnsembleAttributeMatrixName", getCellEnsembleAttributeMatrixName()));
  setInputFile(reader->readString("InputFile", getInputFile()));
  reader->closeFilterGroup();
}

// -----------------------------------------------------------------------------
//
// -----------------------------------------------------------------------------
int ReadAngData::writeFilterParameters(AbstractFilterParametersWriter* writer, int index)
{
  writer->openFilterGroup(this, index);
  DREAM3D_FILTER_WRITE_PARAMETER(DataContainerName)
<<<<<<< HEAD
      DREAM3D_FILTER_WRITE_PARAMETER(CellAttributeMatrixName)
      DREAM3D_FILTER_WRITE_PARAMETER(CellEnsembleAttributeMatrixName)
      DREAM3D_FILTER_WRITE_PARAMETER(InputFile)
      writer->closeFilterGroup();
=======
  DREAM3D_FILTER_WRITE_PARAMETER(CellAttributeMatrixName)
  DREAM3D_FILTER_WRITE_PARAMETER(CellEnsembleAttributeMatrixName)
  DREAM3D_FILTER_WRITE_PARAMETER(InputFile)
  writer->closeFilterGroup();
>>>>>>> 702180c7
  return ++index; // we want to return the next index that was just written to
}

// -----------------------------------------------------------------------------
//
// -----------------------------------------------------------------------------
<<<<<<< HEAD
void ReadAngData::flushCache()
{
  setInputFile_Cache("");
  setTimeStamp_Cache(QDateTime());
  setData(Ang_Private_Data());
}

// -----------------------------------------------------------------------------
//
// -----------------------------------------------------------------------------
void ReadAngData::populateAngData(AngReader* reader, DataContainer::Pointer m, QVector<size_t> dims, ANG_READ_FLAG flag)
{
  QFileInfo fi(m_InputFile);
  QDateTime timeStamp(fi.lastModified());

  // Drop into this if statement if we need to read from a file
  if (m_InputFile != getInputFile_Cache() || getTimeStamp_Cache().isValid() == false || getTimeStamp_Cache() < timeStamp)
  {
    float zStep = 1.0, xOrigin = 0.0f, yOrigin = 0.0f, zOrigin = 0.0f;
    int zDim = 1;

    reader->setFileName(m_InputFile);

    if (flag == ANG_HEADER_ONLY)
    {
      int err = reader->readHeaderOnly();
      if (err < 0)
      {
        setErrorCondition(err);
        notifyErrorMessage(getHumanLabel(), reader->getErrorMessage(), err);
        notifyErrorMessage(getHumanLabel(), "AngReader could not read the .ang file header.", getErrorCondition());
        m_FileWasRead = false;
        return;
      }
      else
      {
        m_FileWasRead = true;
      }
    }
    else
    {
      int err = reader->readFile();
      if (err < 0)
      {
        setErrorCondition(err);
        notifyErrorMessage(getHumanLabel(), reader->getErrorMessage(), err);
        notifyErrorMessage(getHumanLabel(), "AngReader could not read the .ang file.", getErrorCondition());
        return;
      }
    }
    dims[0] = reader->getXDimension();
    dims[1] = reader->getYDimension();
    dims[2] = zDim; // We are reading a single slice

    // Set Cache with values from the file
    {
      Ang_Private_Data data;
      data.dims = dims;
      data.resolution.push_back(reader->getXStep());
      data.resolution.push_back(reader->getYStep());
      data.resolution.push_back(zStep);
      data.origin.push_back(xOrigin);
      data.origin.push_back(yOrigin);
      data.origin.push_back(zOrigin);
      data.phases = reader->getPhaseVector();
      setData(data);

      setInputFile_Cache(m_InputFile);

      QFileInfo newFi(m_InputFile);
      QDateTime timeStamp(newFi.lastModified());
      setTimeStamp_Cache(timeStamp);
    }
  }
  else
  {
    m_FileWasRead = false;
  }

  // Read from cache
  {
    dims[0] = getData().dims[0];
    dims[1] = getData().dims[1];
    dims[2] = getData().dims[2];
    m->getGeometryAs<ImageGeom>()->setDimensions(dims[0], dims[1], dims[2]);
    m->getGeometryAs<ImageGeom>()->setResolution(getData().resolution[0], getData().resolution[1], getData().resolution[2]);
    m->getGeometryAs<ImageGeom>()->setOrigin(getData().origin[0], getData().origin[1], getData().origin[2]);
  }

  if (flag == ANG_FULL_FILE)
  {
    loadInfo(reader);
  }
}

// -----------------------------------------------------------------------------
//
// -----------------------------------------------------------------------------
=======
>>>>>>> 702180c7
void ReadAngData::dataCheck()
{
  // Reset FileWasRead flag
  m_FileWasRead = false;

  DataArrayPath tempPath;
  setErrorCondition(0);

  DataContainer::Pointer m = getDataContainerArray()->createNonPrereqDataContainer<AbstractFilter>(this, getDataContainerName());
  if (getErrorCondition() < 0) { return; }

  // Create the Image Geometry
  ImageGeom::Pointer image = ImageGeom::CreateGeometry(DREAM3D::Geometry::ImageGeometry);
  m->setGeometry(image);

  QVector<size_t> tDims(3, 0);
  AttributeMatrix::Pointer cellAttrMat = m->createNonPrereqAttributeMatrix<AbstractFilter>(this, getCellAttributeMatrixName(), tDims, DREAM3D::AttributeMatrixType::Cell);
  if (getErrorCondition() < 0) { return; }
  tDims.resize(1);
  tDims[0] = 0;
  AttributeMatrix::Pointer cellEnsembleAttrMat = m->createNonPrereqAttributeMatrix<AbstractFilter>(this, getCellEnsembleAttributeMatrixName(), tDims, DREAM3D::AttributeMatrixType::CellEnsemble);
  if (getErrorCondition() < 0) { return; }

  QFileInfo fi(m_InputFile);
  if (fi.exists() == false)
  {
    QString ss = QObject::tr("The input file does not exist: '%1'").arg(getInputFile());
    setErrorCondition(-388);
    notifyErrorMessage(getHumanLabel(), ss, getErrorCondition());
  }

  if (m_InputFile.isEmpty() == true && m_Manufacturer == Ebsd::UnknownManufacturer)
  {
    QString ss = QObject::tr("%1: The InputFile must be set. It is empty.").arg(getHumanLabel());
    setErrorCondition(-1);
    notifyErrorMessage(getHumanLabel(), ss, -1);
  }

  if (m_InputFile.isEmpty() == false) // User set a filename, so lets check it
  {
    QVector<size_t> dims(3, 0);

    QString ext = fi.suffix();
    QVector<QString> names;
    if (ext.compare(Ebsd::Ang::FileExt) == 0)
    {
      boost::shared_ptr<AngReader> reader(new AngReader());
      readDataFile(reader.get(), m, dims, ANG_HEADER_ONLY);

      //Update the size of the Cell Attribute Matrix now that the dimensions of the volume are known
      cellAttrMat->resizeAttributeArrays(dims);
      AngFields angfeatures;
      names = angfeatures.getFilterFeatures<QVector<QString> >();
      dims.resize(1);
      dims[0] = 1;
      for (qint32 i = 0; i < names.size(); ++i)
      {
        if (reader->getPointerType(names[i]) == Ebsd::Int32)
        {
          cellAttrMat->createAndAddAttributeArray<DataArray<int32_t>, AbstractFilter, int32_t>(this, names[i], 0, dims);
        }
        else if (reader->getPointerType(names[i]) == Ebsd::Float)
        {
          cellAttrMat->createAndAddAttributeArray<DataArray<float>, AbstractFilter, float>(this, names[i], 0, dims);
        }
      }
    }
    else
    {
      setErrorCondition(-997);
      QString ss = QObject::tr("The File extension '%1' was not recognized. The reader only recognizes the .ang file extension").arg(ext);
      notifyErrorMessage(getHumanLabel(), ss, getErrorCondition());
      return;
    }

    QVector<size_t> dim(1, 3);
    tempPath.update(getDataContainerName(), getCellAttributeMatrixName(), getCellEulerAnglesArrayName());
    m_CellEulerAnglesPtr = getDataContainerArray()->createNonPrereqArrayFromPath<DataArray<float>, AbstractFilter, float>(this, tempPath, 0, dim); /* Assigns the shared_ptr<> to an instance variable that is a weak_ptr<> */
    if (NULL != m_CellEulerAnglesPtr.lock().get()) /* Validate the Weak Pointer wraps a non-NULL pointer to a DataArray<T> object */
    {
      m_CellEulerAngles = m_CellEulerAnglesPtr.lock()->getPointer(0);
    } /* Now assign the raw pointer to data from the DataArray<T> object */
    dim[0] = 1;
    tempPath.update(getDataContainerName(), getCellAttributeMatrixName(), getCellPhasesArrayName());
    m_CellPhasesPtr = getDataContainerArray()->createNonPrereqArrayFromPath<DataArray<int32_t>, AbstractFilter, int32_t>(this, tempPath, 0, dim); /* Assigns the shared_ptr<> to an instance variable that is a weak_ptr<> */
    if (NULL != m_CellPhasesPtr.lock().get()) /* Validate the Weak Pointer wraps a non-NULL pointer to a DataArray<T> object */
    {
      m_CellPhases = m_CellPhasesPtr.lock()->getPointer(0);
    } /* Now assign the raw pointer to data from the DataArray<T> object */

    //typedef DataArray<unsigned int> XTalStructArrayType;
    tempPath.update(getDataContainerName(), getCellEnsembleAttributeMatrixName(), getCrystalStructuresArrayName());
    m_CrystalStructuresPtr = getDataContainerArray()->createNonPrereqArrayFromPath<DataArray<uint32_t>, AbstractFilter, uint32_t>(this, tempPath, Ebsd::CrystalStructure::UnknownCrystalStructure, dim); /* Assigns the shared_ptr<> to an instance variable that is a weak_ptr<> */
    if (NULL != m_CrystalStructuresPtr.lock().get()) /* Validate the Weak Pointer wraps a non-NULL pointer to a DataArray<T> object */
    {
      m_CrystalStructures = m_CrystalStructuresPtr.lock()->getPointer(0);
    } /* Now assign the raw pointer to data from the DataArray<T> object */
    dim[0] = 6;
    tempPath.update(getDataContainerName(), getCellEnsembleAttributeMatrixName(), getLatticeConstantsArrayName());
    m_LatticeConstantsPtr = getDataContainerArray()->createNonPrereqArrayFromPath<DataArray<float>, AbstractFilter, float>(this, tempPath, 0.0, dim); /* Assigns the shared_ptr<> to an instance variable that is a weak_ptr<> */
    if (NULL != m_LatticeConstantsPtr.lock().get()) /* Validate the Weak Pointer wraps a non-NULL pointer to a DataArray<T> object */
    {
      m_LatticeConstants = m_LatticeConstantsPtr.lock()->getPointer(0);
    } /* Now assign the raw pointer to data from the DataArray<T> object */

    StringDataArray::Pointer materialNames = StringDataArray::CreateArray(cellEnsembleAttrMat->getNumTuples(), DREAM3D::EnsembleData::MaterialName);
    cellEnsembleAttrMat->addAttributeArray(DREAM3D::EnsembleData::MaterialName, materialNames);
  }
}

// -----------------------------------------------------------------------------
//
// -----------------------------------------------------------------------------
void ReadAngData::preflight()
{
  setInPreflight(true);
  emit preflightAboutToExecute();
  emit updateFilterParameters(this);
  dataCheck();
  emit preflightExecuted();
  setInPreflight(false);
}

// -----------------------------------------------------------------------------
//
// -----------------------------------------------------------------------------
void ReadAngData::execute()
{
  int err = 0;
  QString ss;
  setErrorCondition(err);

  dataCheck();
  if (getErrorCondition() < 0) { return; }

  boost::shared_ptr<AngReader> reader(new AngReader());
  QVector<size_t> tDims(3, 0);
  QVector<size_t> cDims(1, 1);
  DataContainer::Pointer m = getDataContainerArray()->getDataContainer(getDataContainerName());
  AttributeMatrix::Pointer ebsdAttrMat = m->getAttributeMatrix(getCellAttributeMatrixName());
  ebsdAttrMat->setType(DREAM3D::AttributeMatrixType::Cell);

  readDataFile(reader.get(), m, tDims, ANG_FULL_FILE);

  copyRawEbsdData(reader.get(), tDims, cDims);

  // Set the file name and time stamp into the cache, if we are reading from the file and after all the reading has been done
  {
    QFileInfo newFi(m_InputFile);
    QDateTime timeStamp(newFi.lastModified());

    if (m_InputFile == getInputFile_Cache() && getTimeStamp_Cache().isValid() && getTimeStamp_Cache() >= timeStamp)
    {
      setTimeStamp_Cache(timeStamp);
      setInputFile_Cache(m_InputFile);
    }
  }

  /* Let the GUI know we are done with this filter */
  notifyStatusMessage(getHumanLabel(), "Complete");
}

// -----------------------------------------------------------------------------
//
// -----------------------------------------------------------------------------
const QString ReadAngData::getCompiledLibraryName()
{
  return OrientationAnalysis::OrientationAnalysisBaseName;
}


// -----------------------------------------------------------------------------
//
// -----------------------------------------------------------------------------
const QString ReadAngData::getGroupName()
{
  return DREAM3D::FilterGroups::IOFilters;
}


// -----------------------------------------------------------------------------
//
// -----------------------------------------------------------------------------
const QString ReadAngData::getSubGroupName()
{
  return DREAM3D::FilterSubGroups::InputFilters;
}


// -----------------------------------------------------------------------------
//
// -----------------------------------------------------------------------------
const QString ReadAngData::getHumanLabel()
{
  return "Read EDAX EBSD Data (.ang)";
}


// -----------------------------------------------------------------------------
//
// -----------------------------------------------------------------------------
AbstractFilter::Pointer ReadAngData::newFilterInstance(bool copyFilterParameters)
{
  ReadAngData::Pointer filter = ReadAngData::New();
  if (true == copyFilterParameters)
  {
    filter->setFilterParameters(getFilterParameters());
    copyFilterParameterInstanceVariables(filter.get());
  }
  return filter;
}

// -----------------------------------------------------------------------------
//
// -----------------------------------------------------------------------------
void ReadAngData::flushCache()
{
  setInputFile_Cache("");
  setTimeStamp_Cache(QDateTime());
  setData(Ang_Private_Data());
}

// -----------------------------------------------------------------------------
//
// -----------------------------------------------------------------------------
void ReadAngData::readDataFile(AngReader* reader, DataContainer::Pointer m, QVector<size_t> &tDims, ANG_READ_FLAG flag)
{
  QFileInfo fi(m_InputFile);
  QDateTime timeStamp(fi.lastModified());
  if (flag == ANG_FULL_FILE)
  {
    setInputFile_Cache(""); // We need something to trigger the file read below
  }
  // Drop into this if statement if we need to read from a file
  if (m_InputFile != getInputFile_Cache() || getTimeStamp_Cache().isValid() == false || getTimeStamp_Cache() < timeStamp)
  {
    float zStep = 1.0, xOrigin = 0.0f, yOrigin = 0.0f, zOrigin = 0.0f;
    int zDim = 1;

    reader->setFileName(m_InputFile);

    if (flag == ANG_HEADER_ONLY)
    {
      int err = reader->readHeaderOnly();
      if (err < 0)
      {
        setErrorCondition(err);
        notifyErrorMessage(getHumanLabel(), reader->getErrorMessage(), err);
        notifyErrorMessage(getHumanLabel(), "AngReader could not read the .ang file header.", getErrorCondition());
        m_FileWasRead = false;
        return;
      }
      else
      {
        m_FileWasRead = true;
      }
    }
    else
    {
      int err = reader->readFile();
      if (err < 0)
      {
        setErrorCondition(err);
        notifyErrorMessage(getHumanLabel(), reader->getErrorMessage(), err);
        notifyErrorMessage(getHumanLabel(), "AngReader could not read the .ang file.", getErrorCondition());
        return;
      }
    }
    tDims[0] = reader->getXDimension();
    tDims[1] = reader->getYDimension();
    tDims[2] = zDim; // We are reading a single slice

    // Set Cache with values from the file
    {
      Ang_Private_Data data;
      data.dims = tDims;
      data.resolution.push_back(reader->getXStep());
      data.resolution.push_back(reader->getYStep());
      data.resolution.push_back(zStep);
      data.origin.push_back(xOrigin);
      data.origin.push_back(yOrigin);
      data.origin.push_back(zOrigin);
      data.phases = reader->getPhaseVector();
      setData(data);

      setInputFile_Cache(m_InputFile);

      QFileInfo newFi(m_InputFile);
      QDateTime timeStamp(newFi.lastModified());
      setTimeStamp_Cache(timeStamp);
    }
  }
  else
  {
    m_FileWasRead = false;
  }

  // Read from cache
  {
    tDims[0] = getData().dims[0];
    tDims[1] = getData().dims[1];
    tDims[2] = getData().dims[2];
    m->getGeometryAs<ImageGeom>()->setDimensions(tDims[0], tDims[1], tDims[2]);
    m->getGeometryAs<ImageGeom>()->setResolution(getData().resolution[0], getData().resolution[1], getData().resolution[2]);
    m->getGeometryAs<ImageGeom>()->setOrigin(getData().origin[0], getData().origin[1], getData().origin[2]);
  }

  if (flag == ANG_FULL_FILE)
  {
    loadMaterialInfo(reader);
  }
}

// -----------------------------------------------------------------------------
//
// -----------------------------------------------------------------------------
int ReadAngData::loadMaterialInfo(AngReader* reader)
{
  QVector<AngPhase::Pointer> phases = getData().phases;
  if (phases.size() == 0)
  {
    setErrorCondition(reader->getErrorCode());
    notifyErrorMessage(getHumanLabel(), reader->getErrorMessage(), getErrorCondition());
    return getErrorCondition();
  }

  DataArray<unsigned int>::Pointer crystalStructures = DataArray<unsigned int>::CreateArray(phases.size() + 1, getCrystalStructuresArrayName());
  StringDataArray::Pointer materialNames = StringDataArray::CreateArray(phases.size() + 1, getMaterialNameArrayName());
  QVector<size_t> dims(1, 6);
  FloatArrayType::Pointer latticeConstants = FloatArrayType::CreateArray(phases.size() + 1, dims, getLatticeConstantsArrayName());

  // Initialize the zero'th element to unknowns. The other elements will
  // be filled in based on values from the data file
  crystalStructures->setValue(0, Ebsd::CrystalStructure::UnknownCrystalStructure);
  materialNames->setValue(0, "Invalid Phase");
  latticeConstants->setComponent(0, 0, 0.0f);
  latticeConstants->setComponent(0, 1, 0.0f);
  latticeConstants->setComponent(0, 2, 0.0f);
  latticeConstants->setComponent(0, 3, 0.0f);
  latticeConstants->setComponent(0, 4, 0.0f);
  latticeConstants->setComponent(0, 5, 0.0f);

  for (size_t i = 0; i < phases.size(); i++)
  {
    int phaseID = phases[i]->getPhaseIndex();
    crystalStructures->setValue(phaseID, phases[i]->determineCrystalStructure());
    materialNames->setValue(phaseID, phases[i]->getMaterialName());
    QVector<float> lc = phases[i]->getLatticeConstants();

    latticeConstants->setComponent(phaseID, 0, lc[0]);
    latticeConstants->setComponent(phaseID, 1, lc[1]);
    latticeConstants->setComponent(phaseID, 2, lc[2]);
    latticeConstants->setComponent(phaseID, 3, lc[3]);
    latticeConstants->setComponent(phaseID, 4, lc[4]);
    latticeConstants->setComponent(phaseID, 5, lc[5]);

  }
  DataContainer::Pointer vdc = getDataContainerArray()->getDataContainer(getDataContainerName());
  if (NULL == vdc) { return -1; }
  AttributeMatrix::Pointer attrMatrix = vdc->getAttributeMatrix(getCellEnsembleAttributeMatrixName());
  if (NULL == attrMatrix.get()) { return -2; }

  // Resize the AttributeMatrix based on the size of the crystal structures array
  QVector<size_t> tDims(1, crystalStructures->getNumberOfTuples());
  attrMatrix->resizeAttributeArrays(tDims);
  // Now add the attributeArray to the AttributeMatrix
  attrMatrix->addAttributeArray(DREAM3D::EnsembleData::CrystalStructures, crystalStructures);
  attrMatrix->addAttributeArray(DREAM3D::EnsembleData::MaterialName, materialNames);
  attrMatrix->addAttributeArray(DREAM3D::EnsembleData::LatticeConstants, latticeConstants);

  // Now reset the internal ensemble array references to these new arrays
  m_CrystalStructuresPtr = crystalStructures;
  if (NULL != m_CrystalStructuresPtr.lock().get()) /* Validate the Weak Pointer wraps a non-NULL pointer to a DataArray<T> object */
  {
    m_CrystalStructures = m_CrystalStructuresPtr.lock()->getPointer(0);
  } /* Now assign the raw pointer to data from the DataArray<T> object */

  m_LatticeConstantsPtr = latticeConstants;
  if (NULL != m_LatticeConstantsPtr.lock().get()) /* Validate the Weak Pointer wraps a non-NULL pointer to a DataArray<T> object */
  {
    m_LatticeConstants = m_LatticeConstantsPtr.lock()->getPointer(0);
  } /* Now assign the raw pointer to data from the DataArray<T> object */
  return 0;
}

// -----------------------------------------------------------------------------
//
// -----------------------------------------------------------------------------
void ReadAngData::copyRawEbsdData(AngReader* reader, QVector<size_t> &tDims, QVector<size_t> &cDims)
{
  float* f1 = NULL;
  float* f2 = NULL;
  float* f3 = NULL;
  int* phasePtr = NULL;

  FloatArrayType::Pointer fArray = FloatArrayType::NullPointer();
  Int32ArrayType::Pointer iArray = Int32ArrayType::NullPointer();

  DataContainer::Pointer m = getDataContainerArray()->getDataContainer(getDataContainerName());
  AttributeMatrix::Pointer ebsdAttrMat = m->getAttributeMatrix(getCellAttributeMatrixName());

  size_t totalPoints = m->getGeometryAs<ImageGeom>()->getNumberOfElements();

  // Prepare the Cell Attribute Matrix with the correct number of tuples based on the total points being read from the file.
  tDims.resize(3);
  tDims[0] = m->getGeometryAs<ImageGeom>()->getXPoints();
  tDims[1] = m->getGeometryAs<ImageGeom>()->getYPoints();
  tDims[2] = m->getGeometryAs<ImageGeom>()->getZPoints();
  ebsdAttrMat->resizeAttributeArrays(tDims);

  //// Adjust the values of the 'phase' data to correct for invalid values
  {
    phasePtr = reinterpret_cast<int*>(reader->getPointerByName(Ebsd::Ang::PhaseData));
    for (size_t i = 0; i < totalPoints; i++)
    {
      if (phasePtr[i] < 1)
      {
        phasePtr[i] = 1;
      }
    }
    iArray = Int32ArrayType::CreateArray(tDims, cDims, DREAM3D::CellData::Phases);
    ::memcpy(iArray->getPointer(0), phasePtr, sizeof(int32_t) * totalPoints);
    ebsdAttrMat->addAttributeArray(DREAM3D::CellData::Phases, iArray);
  }

  //// Condense the Euler Angles from 3 separate arrays into a single 1x3 array
  {
    f1 = reinterpret_cast<float*>(reader->getPointerByName(Ebsd::Ang::Phi1));
    f2 = reinterpret_cast<float*>(reader->getPointerByName(Ebsd::Ang::Phi));
    f3 = reinterpret_cast<float*>(reader->getPointerByName(Ebsd::Ang::Phi2));
    cDims[0] = 3;
    fArray = FloatArrayType::CreateArray(tDims, cDims, DREAM3D::CellData::EulerAngles);
    float* cellEulerAngles = fArray->getPointer(0);

    for (size_t i = 0; i < totalPoints; i++)
    {
      cellEulerAngles[3 * i] = f1[i];
      cellEulerAngles[3 * i + 1] = f2[i];
      cellEulerAngles[3 * i + 2] = f3[i];
    }
    ebsdAttrMat->addAttributeArray(DREAM3D::CellData::EulerAngles, fArray);
  }

  cDims[0] = 1;
  {
    f1 = reinterpret_cast<float*>(reader->getPointerByName(Ebsd::Ang::ImageQuality));
    fArray = FloatArrayType::CreateArray(tDims, cDims, Ebsd::Ang::ImageQuality);
    ::memcpy(fArray->getPointer(0), f1, sizeof(float) * totalPoints);
    ebsdAttrMat->addAttributeArray(Ebsd::Ang::ImageQuality, fArray);
  }

  {
    f1 = reinterpret_cast<float*>(reader->getPointerByName(Ebsd::Ang::ConfidenceIndex));
    fArray = FloatArrayType::CreateArray(tDims, cDims, Ebsd::Ang::ConfidenceIndex);
    ::memcpy(fArray->getPointer(0), f1, sizeof(float) * totalPoints);
    ebsdAttrMat->addAttributeArray(Ebsd::Ang::ConfidenceIndex, fArray);
  }

  {
    f1 = reinterpret_cast<float*>(reader->getPointerByName(Ebsd::Ang::SEMSignal));
    fArray = FloatArrayType::CreateArray(tDims, cDims, Ebsd::Ang::SEMSignal);
    ::memcpy(fArray->getPointer(0), f1, sizeof(float) * totalPoints);
    ebsdAttrMat->addAttributeArray(Ebsd::Ang::SEMSignal, fArray);
  }

  {
    f1 = reinterpret_cast<float*>(reader->getPointerByName(Ebsd::Ang::Fit));
    fArray = FloatArrayType::CreateArray(tDims, cDims, Ebsd::Ang::Fit);
    ::memcpy(fArray->getPointer(0), f1, sizeof(float) * totalPoints);
    ebsdAttrMat->addAttributeArray(Ebsd::Ang::Fit, fArray);
  }

<<<<<<< HEAD
}

// -----------------------------------------------------------------------------
//
// -----------------------------------------------------------------------------
int ReadAngData::loadInfo(AngReader* reader)
{
  QVector<AngPhase::Pointer> phases = getData().phases;
  if (phases.size() == 0)
  {
    setErrorCondition(reader->getErrorCode());
    notifyErrorMessage(getHumanLabel(), reader->getErrorMessage(), getErrorCondition());
    return getErrorCondition();
  }

  DataArray<unsigned int>::Pointer crystalStructures = DataArray<unsigned int>::CreateArray(phases.size() + 1, getCrystalStructuresArrayName());
  StringDataArray::Pointer materialNames = StringDataArray::CreateArray(phases.size() + 1, getMaterialNameArrayName());
  QVector<size_t> dims(1, 6);
  FloatArrayType::Pointer latticeConstants = FloatArrayType::CreateArray(phases.size() + 1, dims, getLatticeConstantsArrayName());

  // Initialize the zero'th element to unknowns. The other elements will
  // be filled in based on values from the data file
  crystalStructures->setValue(0, Ebsd::CrystalStructure::UnknownCrystalStructure);
  materialNames->setValue(0, "Invalid Phase");
  latticeConstants->setComponent(0, 0, 0.0f);
  latticeConstants->setComponent(0, 1, 0.0f);
  latticeConstants->setComponent(0, 2, 0.0f);
  latticeConstants->setComponent(0, 3, 0.0f);
  latticeConstants->setComponent(0, 4, 0.0f);
  latticeConstants->setComponent(0, 5, 0.0f);

  for (size_t i = 0; i < phases.size(); i++)
  {
    int phaseID = phases[i]->getPhaseIndex();
    crystalStructures->setValue(phaseID, phases[i]->determineCrystalStructure());
    materialNames->setValue(phaseID, phases[i]->getMaterialName());
    QVector<float> lc = phases[i]->getLatticeConstants();

    latticeConstants->setComponent(phaseID, 0, lc[0]);
    latticeConstants->setComponent(phaseID, 1, lc[1]);
    latticeConstants->setComponent(phaseID, 2, lc[2]);
    latticeConstants->setComponent(phaseID, 3, lc[3]);
    latticeConstants->setComponent(phaseID, 4, lc[4]);
    latticeConstants->setComponent(phaseID, 5, lc[5]);

  }
  DataContainer::Pointer vdc = getDataContainerArray()->getDataContainer(getDataContainerName());
  if (NULL == vdc) { return -1; }
  AttributeMatrix::Pointer attrMatrix = vdc->getAttributeMatrix(getCellEnsembleAttributeMatrixName());
  if (NULL == attrMatrix.get()) { return -2; }

  // Resize the AttributeMatrix based on the size of the crystal structures array
  QVector<size_t> tDims(1, crystalStructures->getNumberOfTuples());
  attrMatrix->resizeAttributeArrays(tDims);
  // Now add the attributeArray to the AttributeMatrix
  attrMatrix->addAttributeArray(DREAM3D::EnsembleData::CrystalStructures, crystalStructures);
  attrMatrix->addAttributeArray(DREAM3D::EnsembleData::MaterialName, materialNames);
  attrMatrix->addAttributeArray(DREAM3D::EnsembleData::LatticeConstants, latticeConstants);

  // Now reset the internal ensemble array references to these new arrays
  m_CrystalStructuresPtr = crystalStructures;
  if (NULL != m_CrystalStructuresPtr.lock().get()) /* Validate the Weak Pointer wraps a non-NULL pointer to a DataArray<T> object */
  {
    m_CrystalStructures = m_CrystalStructuresPtr.lock()->getPointer(0);
  } /* Now assign the raw pointer to data from the DataArray<T> object */

  m_LatticeConstantsPtr = latticeConstants;
  if (NULL != m_LatticeConstantsPtr.lock().get()) /* Validate the Weak Pointer wraps a non-NULL pointer to a DataArray<T> object */
  {
    m_LatticeConstants = m_LatticeConstantsPtr.lock()->getPointer(0);
  } /* Now assign the raw pointer to data from the DataArray<T> object */
  return 0;
}

// -----------------------------------------------------------------------------
//
// -----------------------------------------------------------------------------
AbstractFilter::Pointer ReadAngData::newFilterInstance(bool copyFilterParameters)
{
  ReadAngData::Pointer filter = ReadAngData::New();
  if (true == copyFilterParameters)
  {
    filter->setFilterParameters(getFilterParameters());
    copyFilterParameterInstanceVariables(filter.get());
  }
  return filter;
}

// -----------------------------------------------------------------------------
//
// -----------------------------------------------------------------------------
const QString ReadAngData::getCompiledLibraryName()
{
  return OrientationAnalysis::OrientationAnalysisBaseName;
}


// -----------------------------------------------------------------------------
//
// -----------------------------------------------------------------------------
const QString ReadAngData::getGroupName()
{
  return DREAM3D::FilterGroups::IOFilters;
}


// -----------------------------------------------------------------------------
//
// -----------------------------------------------------------------------------
const QString ReadAngData::getSubGroupName()
{
  return DREAM3D::FilterSubGroups::InputFilters;
}


// -----------------------------------------------------------------------------
//
// -----------------------------------------------------------------------------
const QString ReadAngData::getHumanLabel()
{
  return "Read EDAX EBSD Data (.ang)";
}
=======
}
>>>>>>> 702180c7
<|MERGE_RESOLUTION|>--- conflicted
+++ resolved
@@ -162,124 +162,16 @@
 {
   writer->openFilterGroup(this, index);
   DREAM3D_FILTER_WRITE_PARAMETER(DataContainerName)
-<<<<<<< HEAD
-      DREAM3D_FILTER_WRITE_PARAMETER(CellAttributeMatrixName)
-      DREAM3D_FILTER_WRITE_PARAMETER(CellEnsembleAttributeMatrixName)
-      DREAM3D_FILTER_WRITE_PARAMETER(InputFile)
-      writer->closeFilterGroup();
-=======
   DREAM3D_FILTER_WRITE_PARAMETER(CellAttributeMatrixName)
   DREAM3D_FILTER_WRITE_PARAMETER(CellEnsembleAttributeMatrixName)
   DREAM3D_FILTER_WRITE_PARAMETER(InputFile)
   writer->closeFilterGroup();
->>>>>>> 702180c7
   return ++index; // we want to return the next index that was just written to
 }
 
 // -----------------------------------------------------------------------------
 //
 // -----------------------------------------------------------------------------
-<<<<<<< HEAD
-void ReadAngData::flushCache()
-{
-  setInputFile_Cache("");
-  setTimeStamp_Cache(QDateTime());
-  setData(Ang_Private_Data());
-}
-
-// -----------------------------------------------------------------------------
-//
-// -----------------------------------------------------------------------------
-void ReadAngData::populateAngData(AngReader* reader, DataContainer::Pointer m, QVector<size_t> dims, ANG_READ_FLAG flag)
-{
-  QFileInfo fi(m_InputFile);
-  QDateTime timeStamp(fi.lastModified());
-
-  // Drop into this if statement if we need to read from a file
-  if (m_InputFile != getInputFile_Cache() || getTimeStamp_Cache().isValid() == false || getTimeStamp_Cache() < timeStamp)
-  {
-    float zStep = 1.0, xOrigin = 0.0f, yOrigin = 0.0f, zOrigin = 0.0f;
-    int zDim = 1;
-
-    reader->setFileName(m_InputFile);
-
-    if (flag == ANG_HEADER_ONLY)
-    {
-      int err = reader->readHeaderOnly();
-      if (err < 0)
-      {
-        setErrorCondition(err);
-        notifyErrorMessage(getHumanLabel(), reader->getErrorMessage(), err);
-        notifyErrorMessage(getHumanLabel(), "AngReader could not read the .ang file header.", getErrorCondition());
-        m_FileWasRead = false;
-        return;
-      }
-      else
-      {
-        m_FileWasRead = true;
-      }
-    }
-    else
-    {
-      int err = reader->readFile();
-      if (err < 0)
-      {
-        setErrorCondition(err);
-        notifyErrorMessage(getHumanLabel(), reader->getErrorMessage(), err);
-        notifyErrorMessage(getHumanLabel(), "AngReader could not read the .ang file.", getErrorCondition());
-        return;
-      }
-    }
-    dims[0] = reader->getXDimension();
-    dims[1] = reader->getYDimension();
-    dims[2] = zDim; // We are reading a single slice
-
-    // Set Cache with values from the file
-    {
-      Ang_Private_Data data;
-      data.dims = dims;
-      data.resolution.push_back(reader->getXStep());
-      data.resolution.push_back(reader->getYStep());
-      data.resolution.push_back(zStep);
-      data.origin.push_back(xOrigin);
-      data.origin.push_back(yOrigin);
-      data.origin.push_back(zOrigin);
-      data.phases = reader->getPhaseVector();
-      setData(data);
-
-      setInputFile_Cache(m_InputFile);
-
-      QFileInfo newFi(m_InputFile);
-      QDateTime timeStamp(newFi.lastModified());
-      setTimeStamp_Cache(timeStamp);
-    }
-  }
-  else
-  {
-    m_FileWasRead = false;
-  }
-
-  // Read from cache
-  {
-    dims[0] = getData().dims[0];
-    dims[1] = getData().dims[1];
-    dims[2] = getData().dims[2];
-    m->getGeometryAs<ImageGeom>()->setDimensions(dims[0], dims[1], dims[2]);
-    m->getGeometryAs<ImageGeom>()->setResolution(getData().resolution[0], getData().resolution[1], getData().resolution[2]);
-    m->getGeometryAs<ImageGeom>()->setOrigin(getData().origin[0], getData().origin[1], getData().origin[2]);
-  }
-
-  if (flag == ANG_FULL_FILE)
-  {
-    loadInfo(reader);
-  }
-}
-
-// -----------------------------------------------------------------------------
-//
-// -----------------------------------------------------------------------------
-=======
->>>>>>> 702180c7
 void ReadAngData::dataCheck()
 {
   // Reset FileWasRead flag
@@ -752,129 +644,4 @@
     ebsdAttrMat->addAttributeArray(Ebsd::Ang::Fit, fArray);
   }
 
-<<<<<<< HEAD
-}
-
-// -----------------------------------------------------------------------------
-//
-// -----------------------------------------------------------------------------
-int ReadAngData::loadInfo(AngReader* reader)
-{
-  QVector<AngPhase::Pointer> phases = getData().phases;
-  if (phases.size() == 0)
-  {
-    setErrorCondition(reader->getErrorCode());
-    notifyErrorMessage(getHumanLabel(), reader->getErrorMessage(), getErrorCondition());
-    return getErrorCondition();
-  }
-
-  DataArray<unsigned int>::Pointer crystalStructures = DataArray<unsigned int>::CreateArray(phases.size() + 1, getCrystalStructuresArrayName());
-  StringDataArray::Pointer materialNames = StringDataArray::CreateArray(phases.size() + 1, getMaterialNameArrayName());
-  QVector<size_t> dims(1, 6);
-  FloatArrayType::Pointer latticeConstants = FloatArrayType::CreateArray(phases.size() + 1, dims, getLatticeConstantsArrayName());
-
-  // Initialize the zero'th element to unknowns. The other elements will
-  // be filled in based on values from the data file
-  crystalStructures->setValue(0, Ebsd::CrystalStructure::UnknownCrystalStructure);
-  materialNames->setValue(0, "Invalid Phase");
-  latticeConstants->setComponent(0, 0, 0.0f);
-  latticeConstants->setComponent(0, 1, 0.0f);
-  latticeConstants->setComponent(0, 2, 0.0f);
-  latticeConstants->setComponent(0, 3, 0.0f);
-  latticeConstants->setComponent(0, 4, 0.0f);
-  latticeConstants->setComponent(0, 5, 0.0f);
-
-  for (size_t i = 0; i < phases.size(); i++)
-  {
-    int phaseID = phases[i]->getPhaseIndex();
-    crystalStructures->setValue(phaseID, phases[i]->determineCrystalStructure());
-    materialNames->setValue(phaseID, phases[i]->getMaterialName());
-    QVector<float> lc = phases[i]->getLatticeConstants();
-
-    latticeConstants->setComponent(phaseID, 0, lc[0]);
-    latticeConstants->setComponent(phaseID, 1, lc[1]);
-    latticeConstants->setComponent(phaseID, 2, lc[2]);
-    latticeConstants->setComponent(phaseID, 3, lc[3]);
-    latticeConstants->setComponent(phaseID, 4, lc[4]);
-    latticeConstants->setComponent(phaseID, 5, lc[5]);
-
-  }
-  DataContainer::Pointer vdc = getDataContainerArray()->getDataContainer(getDataContainerName());
-  if (NULL == vdc) { return -1; }
-  AttributeMatrix::Pointer attrMatrix = vdc->getAttributeMatrix(getCellEnsembleAttributeMatrixName());
-  if (NULL == attrMatrix.get()) { return -2; }
-
-  // Resize the AttributeMatrix based on the size of the crystal structures array
-  QVector<size_t> tDims(1, crystalStructures->getNumberOfTuples());
-  attrMatrix->resizeAttributeArrays(tDims);
-  // Now add the attributeArray to the AttributeMatrix
-  attrMatrix->addAttributeArray(DREAM3D::EnsembleData::CrystalStructures, crystalStructures);
-  attrMatrix->addAttributeArray(DREAM3D::EnsembleData::MaterialName, materialNames);
-  attrMatrix->addAttributeArray(DREAM3D::EnsembleData::LatticeConstants, latticeConstants);
-
-  // Now reset the internal ensemble array references to these new arrays
-  m_CrystalStructuresPtr = crystalStructures;
-  if (NULL != m_CrystalStructuresPtr.lock().get()) /* Validate the Weak Pointer wraps a non-NULL pointer to a DataArray<T> object */
-  {
-    m_CrystalStructures = m_CrystalStructuresPtr.lock()->getPointer(0);
-  } /* Now assign the raw pointer to data from the DataArray<T> object */
-
-  m_LatticeConstantsPtr = latticeConstants;
-  if (NULL != m_LatticeConstantsPtr.lock().get()) /* Validate the Weak Pointer wraps a non-NULL pointer to a DataArray<T> object */
-  {
-    m_LatticeConstants = m_LatticeConstantsPtr.lock()->getPointer(0);
-  } /* Now assign the raw pointer to data from the DataArray<T> object */
-  return 0;
-}
-
-// -----------------------------------------------------------------------------
-//
-// -----------------------------------------------------------------------------
-AbstractFilter::Pointer ReadAngData::newFilterInstance(bool copyFilterParameters)
-{
-  ReadAngData::Pointer filter = ReadAngData::New();
-  if (true == copyFilterParameters)
-  {
-    filter->setFilterParameters(getFilterParameters());
-    copyFilterParameterInstanceVariables(filter.get());
-  }
-  return filter;
-}
-
-// -----------------------------------------------------------------------------
-//
-// -----------------------------------------------------------------------------
-const QString ReadAngData::getCompiledLibraryName()
-{
-  return OrientationAnalysis::OrientationAnalysisBaseName;
-}
-
-
-// -----------------------------------------------------------------------------
-//
-// -----------------------------------------------------------------------------
-const QString ReadAngData::getGroupName()
-{
-  return DREAM3D::FilterGroups::IOFilters;
-}
-
-
-// -----------------------------------------------------------------------------
-//
-// -----------------------------------------------------------------------------
-const QString ReadAngData::getSubGroupName()
-{
-  return DREAM3D::FilterSubGroups::InputFilters;
-}
-
-
-// -----------------------------------------------------------------------------
-//
-// -----------------------------------------------------------------------------
-const QString ReadAngData::getHumanLabel()
-{
-  return "Read EDAX EBSD Data (.ang)";
-}
-=======
-}
->>>>>>> 702180c7
+}