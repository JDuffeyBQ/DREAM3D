--- conflicted
+++ resolved
@@ -570,14 +570,10 @@
   FloatArrayType::Pointer fArray = FloatArrayType::NullPointer();
   Int32ArrayType::Pointer iArray = Int32ArrayType::NullPointer();
 
-<<<<<<< HEAD
   DataContainer::Pointer m = getDataContainerArray()->getDataContainer(getDataContainerName());
   AttributeMatrix::Pointer ebsdAttrMat = m->getAttributeMatrix(getCellAttributeMatrixName());
 
-  size_t totalPoints = m->getGeometryAs<ImageGeom>()->getNumberOfTuples();
-=======
   size_t totalPoints = m->getGeometryAs<ImageGeom>()->getNumberOfElements();
->>>>>>> 4df0c0fa
 
   // Prepare the Cell Attribute Matrix with the correct number of tuples based on the total points being read from the file.
   tDims.resize(3);
