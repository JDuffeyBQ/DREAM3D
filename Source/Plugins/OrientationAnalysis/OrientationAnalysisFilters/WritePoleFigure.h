--- conflicted
+++ resolved
@@ -46,7 +46,6 @@
 class WritePoleFigure : public AbstractFilter
 {
   Q_OBJECT
-<<<<<<< HEAD
     PYB11_CREATE_BINDINGS(WritePoleFigure SUPERCLASS AbstractFilter)
     PYB11_PROPERTY(QString ImagePrefix READ getImagePrefix WRITE setImagePrefix)
     PYB11_PROPERTY(QString OutputPath READ getOutputPath WRITE setOutputPath)
@@ -62,12 +61,12 @@
     PYB11_PROPERTY(bool UseGoodVoxels READ getUseGoodVoxels WRITE setUseGoodVoxels)
     PYB11_PROPERTY(int GenerationAlgorithm READ getGenerationAlgorithm WRITE setGenerationAlgorithm)
     //  PYB11_PROPERTY(bool UseDiscreteHeatMap READ getUseDiscreteHeatMap WRITE setUseDiscreteHeatMap)
-  public:
-    SIMPL_SHARED_POINTERS(WritePoleFigure)
-    SIMPL_STATIC_NEW_MACRO(WritePoleFigure)
-    SIMPL_TYPE_MACRO_SUPER_OVERRIDE(WritePoleFigure, AbstractFilter)
-
-    virtual ~WritePoleFigure();
+public:
+  SIMPL_SHARED_POINTERS(WritePoleFigure)
+  SIMPL_FILTER_NEW_MACRO(WritePoleFigure)
+  SIMPL_TYPE_MACRO_SUPER_OVERRIDE(WritePoleFigure, AbstractFilter)
+
+  ~WritePoleFigure() override;
 
     enum ImageFormatType
     {
@@ -128,70 +127,70 @@
     //  SIMPL_FILTER_PARAMETER(bool, UseDiscreteHeatMap)
     //  Q_PROPERTY(bool UseDiscreteHeatMap READ getUseDiscreteHeatMap WRITE setUseDiscreteHeatMap)
 
-    /**
-     * @brief getCompiledLibraryName Reimplemented from @see AbstractFilter class
-     */
-    virtual const QString getCompiledLibraryName() const override;
-
-    /**
-     * @brief getBrandingString Returns the branding string for the filter, which is a tag
-     * used to denote the filter's association with specific plugins
-     * @return Branding string
-    */
-    virtual const QString getBrandingString() const override;
-
-    /**
-     * @brief getFilterVersion Returns a version string for this filter. Default
-     * value is an empty string.
-     * @return
-     */
-    virtual const QString getFilterVersion() const override;
-
-    /**
-     * @brief newFilterInstance Reimplemented from @see AbstractFilter class
-     */
-    virtual AbstractFilter::Pointer newFilterInstance(bool copyFilterParameters) const override;
-
-    /**
-     * @brief getGroupName Reimplemented from @see AbstractFilter class
-     */
-    virtual const QString getGroupName() const override;
-
-    /**
-     * @brief getSubGroupName Reimplemented from @see AbstractFilter class
-     */
-    virtual const QString getSubGroupName() const override;
-
-    /**
-     * @brief getUuid Return the unique identifier for this filter.
-     * @return A QUuid object.
-     */
-    virtual const QUuid getUuid() override;
-
-    /**
-     * @brief getHumanLabel Reimplemented from @see AbstractFilter class
-     */
-    virtual const QString getHumanLabel() const override;
-
-    /**
-     * @brief setupFilterParameters Reimplemented from @see AbstractFilter class
-     */
-    virtual void setupFilterParameters() override;
-
-    /**
-     * @brief readFilterParameters Reimplemented from @see AbstractFilter class
-     */
-    virtual void readFilterParameters(AbstractFilterParametersReader* reader, int index) override;
-
-    /**
-     * @brief execute Reimplemented from @see AbstractFilter class
-     */
-    virtual void execute() override;
-
-    /**
-    * @brief preflight Reimplemented from @see AbstractFilter class
-    */
-    virtual void preflight() override;
+  /**
+   * @brief getCompiledLibraryName Reimplemented from @see AbstractFilter class
+   */
+  const QString getCompiledLibraryName() const override;
+
+  /**
+   * @brief getBrandingString Returns the branding string for the filter, which is a tag
+   * used to denote the filter's association with specific plugins
+   * @return Branding string
+  */
+  const QString getBrandingString() const override;
+
+  /**
+   * @brief getFilterVersion Returns a version string for this filter. Default
+   * value is an empty string.
+   * @return
+   */
+  const QString getFilterVersion() const override;
+
+  /**
+   * @brief newFilterInstance Reimplemented from @see AbstractFilter class
+   */
+  AbstractFilter::Pointer newFilterInstance(bool copyFilterParameters) const override;
+
+  /**
+   * @brief getGroupName Reimplemented from @see AbstractFilter class
+   */
+  const QString getGroupName() const override;
+
+  /**
+   * @brief getSubGroupName Reimplemented from @see AbstractFilter class
+   */
+  const QString getSubGroupName() const override;
+
+  /**
+   * @brief getUuid Return the unique identifier for this filter.
+   * @return A QUuid object.
+   */
+  const QUuid getUuid() override;
+
+  /**
+   * @brief getHumanLabel Reimplemented from @see AbstractFilter class
+   */
+  const QString getHumanLabel() const override;
+
+  /**
+   * @brief setupFilterParameters Reimplemented from @see AbstractFilter class
+   */
+  void setupFilterParameters() override;
+
+  /**
+   * @brief readFilterParameters Reimplemented from @see AbstractFilter class
+   */
+  void readFilterParameters(AbstractFilterParametersReader* reader, int index) override;
+
+  /**
+   * @brief execute Reimplemented from @see AbstractFilter class
+   */
+  void execute() override;
+
+  /**
+  * @brief preflight Reimplemented from @see AbstractFilter class
+  */
+  void preflight() override;
 
   signals:
     /**
@@ -249,202 +248,11 @@
     DEFINE_DATAARRAY_VARIABLE(uint32_t, CrystalStructures)
     DEFINE_DATAARRAY_VARIABLE(bool, GoodVoxels)
 
-    WritePoleFigure(const WritePoleFigure&) = delete; // Copy Constructor Not Implemented
-    void operator=(const WritePoleFigure&);           // Operator '=' Not Implemented
-=======
-public:
-  SIMPL_SHARED_POINTERS(WritePoleFigure)
-  SIMPL_FILTER_NEW_MACRO(WritePoleFigure)
-  SIMPL_TYPE_MACRO_SUPER_OVERRIDE(WritePoleFigure, AbstractFilter)
-
-  ~WritePoleFigure() override;
-
-  enum ImageFormatType
-  {
-    TifImageType = 0,
-    BmpImageType = 1,
-    PngImageType = 2,
-    JpgImageType = 3
-  };
-
-  using EnumType = int;
-
-  enum class Algorithm : EnumType
-  {
-    LambertProjection = 0, //!<
-    Discrete = 1,          //!<
-    Unknown = 2,           //!
-  };
-
-  SIMPL_FILTER_PARAMETER(QString, ImagePrefix)
-  Q_PROPERTY(QString ImagePrefix READ getImagePrefix WRITE setImagePrefix)
-
-  SIMPL_FILTER_PARAMETER(QString, OutputPath)
-  Q_PROPERTY(QString OutputPath READ getOutputPath WRITE setOutputPath)
-
-  SIMPL_FILTER_PARAMETER(int, ImageFormat)
-  Q_PROPERTY(int ImageFormat READ getImageFormat WRITE setImageFormat)
-
-  SIMPL_FILTER_PARAMETER(int, ImageSize)
-  Q_PROPERTY(int ImageSize READ getImageSize WRITE setImageSize)
-
-  SIMPL_FILTER_PARAMETER(int, LambertSize)
-  Q_PROPERTY(int LambertSize READ getLambertSize WRITE setLambertSize)
-
-  SIMPL_FILTER_PARAMETER(int, NumColors)
-  Q_PROPERTY(int NumColors READ getNumColors WRITE setNumColors)
-
-  SIMPL_FILTER_PARAMETER(int, ImageLayout)
-  Q_PROPERTY(int ImageLayout READ getImageLayout WRITE setImageLayout)
-
-  SIMPL_FILTER_PARAMETER(DataArrayPath, CellEulerAnglesArrayPath)
-  Q_PROPERTY(DataArrayPath CellEulerAnglesArrayPath READ getCellEulerAnglesArrayPath WRITE setCellEulerAnglesArrayPath)
-
-  SIMPL_FILTER_PARAMETER(DataArrayPath, CellPhasesArrayPath)
-  Q_PROPERTY(DataArrayPath CellPhasesArrayPath READ getCellPhasesArrayPath WRITE setCellPhasesArrayPath)
-
-  SIMPL_FILTER_PARAMETER(DataArrayPath, CrystalStructuresArrayPath)
-  Q_PROPERTY(DataArrayPath CrystalStructuresArrayPath READ getCrystalStructuresArrayPath WRITE setCrystalStructuresArrayPath)
-
-  SIMPL_FILTER_PARAMETER(DataArrayPath, GoodVoxelsArrayPath)
-  Q_PROPERTY(DataArrayPath GoodVoxelsArrayPath READ getGoodVoxelsArrayPath WRITE setGoodVoxelsArrayPath)
-
-  SIMPL_FILTER_PARAMETER(bool, UseGoodVoxels)
-  Q_PROPERTY(bool UseGoodVoxels READ getUseGoodVoxels WRITE setUseGoodVoxels)
-
-  SIMPL_FILTER_PARAMETER(int, GenerationAlgorithm)
-  Q_PROPERTY(int GenerationAlgorithm READ getGenerationAlgorithm WRITE setGenerationAlgorithm)
-
-//  SIMPL_FILTER_PARAMETER(bool, UseDiscreteHeatMap)
-//  Q_PROPERTY(bool UseDiscreteHeatMap READ getUseDiscreteHeatMap WRITE setUseDiscreteHeatMap)
-
-  /**
-   * @brief getCompiledLibraryName Reimplemented from @see AbstractFilter class
-   */
-  const QString getCompiledLibraryName() const override;
-
-  /**
-   * @brief getBrandingString Returns the branding string for the filter, which is a tag
-   * used to denote the filter's association with specific plugins
-   * @return Branding string
-  */
-  const QString getBrandingString() const override;
-
-  /**
-   * @brief getFilterVersion Returns a version string for this filter. Default
-   * value is an empty string.
-   * @return
-   */
-  const QString getFilterVersion() const override;
-
-  /**
-   * @brief newFilterInstance Reimplemented from @see AbstractFilter class
-   */
-  AbstractFilter::Pointer newFilterInstance(bool copyFilterParameters) const override;
-
-  /**
-   * @brief getGroupName Reimplemented from @see AbstractFilter class
-   */
-  const QString getGroupName() const override;
-
-  /**
-   * @brief getSubGroupName Reimplemented from @see AbstractFilter class
-   */
-  const QString getSubGroupName() const override;
-
-  /**
-   * @brief getUuid Return the unique identifier for this filter.
-   * @return A QUuid object.
-   */
-  const QUuid getUuid() override;
-
-  /**
-   * @brief getHumanLabel Reimplemented from @see AbstractFilter class
-   */
-  const QString getHumanLabel() const override;
-
-  /**
-   * @brief setupFilterParameters Reimplemented from @see AbstractFilter class
-   */
-  void setupFilterParameters() override;
-
-  /**
-   * @brief readFilterParameters Reimplemented from @see AbstractFilter class
-   */
-  void readFilterParameters(AbstractFilterParametersReader* reader, int index) override;
-
-  /**
-   * @brief execute Reimplemented from @see AbstractFilter class
-   */
-  void execute() override;
-
-  /**
-  * @brief preflight Reimplemented from @see AbstractFilter class
-  */
-  void preflight() override;
-
-signals:
-  /**
-   * @brief updateFilterParameters Emitted when the Filter requests all the latest Filter parameters
-   * be pushed from a user-facing control (such as a widget)
-   * @param filter Filter instance pointer
-   */
-  void updateFilterParameters(AbstractFilter* filter);
-
-  /**
-   * @brief parametersChanged Emitted when any Filter parameter is changed internally
-   */
-  void parametersChanged();
-
-  /**
-   * @brief preflightAboutToExecute Emitted just before calling dataCheck()
-   */
-  void preflightAboutToExecute();
-
-  /**
-   * @brief preflightExecuted Emitted just after calling dataCheck()
-   */
-  void preflightExecuted();
-
-protected:
-  WritePoleFigure();
-  /**
-   * @brief dataCheck Checks for the appropriate parameter values and availability of arrays
-   */
-  void dataCheck();
-
-  /**
-   * @brief Initializes all the private instance variables.
-   */
-  void initialize();
-
-  /**
-   * @brief generateImagePath Generates the path to write the image
-   * @param label Name of file
-   * @return Generated output path
-   */
-  QString generateImagePath(QString label);
-
-  /**
-   * @brief writeImage Writes the pole figure image to a file
-   * @param image Image to write
-   * @param label Name of file
-   */
-  void writeImage(QImage image, QString label);
-
-private:
-  bool m_UseDiscreteHeatMap = false;
-  DEFINE_DATAARRAY_VARIABLE(float, CellEulerAngles)
-  DEFINE_DATAARRAY_VARIABLE(int32_t, CellPhases)
-  DEFINE_DATAARRAY_VARIABLE(uint32_t, CrystalStructures)
-  DEFINE_DATAARRAY_VARIABLE(bool, GoodVoxels)
-
 public:
   WritePoleFigure(const WritePoleFigure&) = delete; // Copy Constructor Not Implemented
   WritePoleFigure(WritePoleFigure&&) = delete;      // Move Constructor
   WritePoleFigure& operator=(const WritePoleFigure&) = delete; // Copy Assignment Not Implemented
   WritePoleFigure& operator=(WritePoleFigure&&) = delete;      // Move Assignment Not Implemented
->>>>>>> 12428167
 };
 
 #endif /* _WritePoleFigure_H_ */