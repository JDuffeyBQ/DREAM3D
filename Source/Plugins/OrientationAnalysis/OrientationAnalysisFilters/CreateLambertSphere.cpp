/* ============================================================================
 * Copyright (c) 2017 BlueQuartz Software, LLC
 *
 * Redistribution and use in source and binary forms, with or without modification,
 * are permitted provided that the following conditions are met:
 *
 * Redistributions of source code must retain the above copyright notice, this
 * list of conditions and the following disclaimer.
 *
 * Redistributions in binary form must reproduce the above copyright notice, this
 * list of conditions and the following disclaimer in the documentation and/or
 * other materials provided with the distribution.
 *
 * Neither the name of BlueQuartz Software, the US Air Force, nor the names of its
 * contributors may be used to endorse or promote products derived from this software
 * without specific prior written permission.
 *
 * THIS SOFTWARE IS PROVIDED BY THE COPYRIGHT HOLDERS AND CONTRIBUTORS "AS IS"
 * AND ANY EXPRESS OR IMPLIED WARRANTIES, INCLUDING, BUT NOT LIMITED TO, THE
 * IMPLIED WARRANTIES OF MERCHANTABILITY AND FITNESS FOR A PARTICULAR PURPOSE ARE
 * DISCLAIMED. IN NO EVENT SHALL THE COPYRIGHT HOLDER OR CONTRIBUTORS BE LIABLE
 * FOR ANY DIRECT, INDIRECT, INCIDENTAL, SPECIAL, EXEMPLARY, OR CONSEQUENTIAL
 * DAMAGES (INCLUDING, BUT NOT LIMITED TO, PROCUREMENT OF SUBSTITUTE GOODS OR
 * SERVICES; LOSS OF USE, DATA, OR PROFITS; OR BUSINESS INTERRUPTION) HOWEVER
 * CAUSED AND ON ANY THEORY OF LIABILITY, WHETHER IN CONTRACT, STRICT LIABILITY,
 * OR TORT (INCLUDING NEGLIGENCE OR OTHERWISE) ARISING IN ANY WAY OUT OF THE
 * USE OF THIS SOFTWARE, EVEN IF ADVISED OF THE POSSIBILITY OF SUCH DAMAGE.
 *
 * ~~~~~~~~~~~~~~~~~~~~~~~~~~~~~~~~~~~~~~~~~~~~~~~~~~~~~~~~~~~~~~~~~~~~~~~~~~ */

#include "CreateLambertSphere.h"

#include <assert.h>
#include <cmath>

#include "SIMPLib/Common/Constants.h"
#include "SIMPLib/Common/TemplateHelpers.hpp"
#include "SIMPLib/FilterParameters/AbstractFilterParametersReader.h"
#include "SIMPLib/FilterParameters/ChoiceFilterParameter.h"
#include "SIMPLib/FilterParameters/DataArrayCreationFilterParameter.h"
#include "SIMPLib/FilterParameters/DataArraySelectionFilterParameter.h"
#include "SIMPLib/FilterParameters/DataContainerCreationFilterParameter.h"
#include "SIMPLib/FilterParameters/StringFilterParameter.h"
#include "SIMPLib/FilterParameters/LinkedBooleanFilterParameter.h"
#include "SIMPLib/Geometry/EdgeGeom.h"
#include "SIMPLib/Geometry/ImageGeom.h"
#include "SIMPLib/Geometry/QuadGeom.h"
#include "SIMPLib/Geometry/TriangleGeom.h"
#include "SIMPLib/Geometry/VertexGeom.h"

#include "OrientationLib/Utilities/LambertUtilities.h"

#include "OrientationAnalysis/OrientationAnalysisConstants.h"
#include "OrientationAnalysis/OrientationAnalysisVersion.h"

// -----------------------------------------------------------------------------
//
// -----------------------------------------------------------------------------
CreateLambertSphere::CreateLambertSphere()
: m_Hemisphere(0)
, m_ImageDataArrayPath(DataArrayPath())
, m_QuadDataContainerName(SIMPL::Defaults::QuadDataContainerName)
, m_TriangleDataContainerName(SIMPL::Defaults::TriangleDataContainerName)
, m_EdgeDataContainerName(SIMPL::Defaults::EdgeDataContainerName)
, m_VertexDataContainerName(SIMPL::Defaults::VertexDataContainerName)
, m_VertexAttributeMatrixName(SIMPL::Defaults::VertexAttributeMatrixName)
, m_EdgeAttributeMatrixName(SIMPL::Defaults::EdgeAttributeMatrixName)
, m_FaceAttributeMatrixName(SIMPL::Defaults::FaceAttributeMatrixName)
, m_CreateVertexGeometry(true)
, m_CreateEdgeGeometry(true)
, m_CreateTriangleGeometry(true)
, m_CreateQuadGeometry(true)
{
}

// -----------------------------------------------------------------------------
//
// -----------------------------------------------------------------------------
CreateLambertSphere::~CreateLambertSphere() = default;

// -----------------------------------------------------------------------------
//
// -----------------------------------------------------------------------------
void CreateLambertSphere::setupFilterParameters()
{
  QVector<FilterParameter::Pointer> parameters;
  ChoiceFilterParameter::Pointer parameter = ChoiceFilterParameter::New();
  parameter->setHumanLabel("Select Hemisphere to Generate");
  parameter->setPropertyName("Hemisphere");
  parameter->setSetterCallback(SIMPL_BIND_SETTER(CreateLambertSphere, this, Hemisphere));
  parameter->setGetterCallback(SIMPL_BIND_GETTER(CreateLambertSphere, this, Hemisphere));
  QVector<QString> choices;
  choices.push_back("Northern");
  choices.push_back("Southern");
  // choices.push_back("Both");
  parameter->setChoices(choices);
  parameter->setCategory(FilterParameter::Parameter);
  parameters.push_back(parameter);

  
  {
    QStringList linkedProperties;// = {"VertexDataContainerName", "VertexAttributeMatrixName"};
    parameters.push_back(SIMPL_NEW_LINKED_BOOL_FP("Create Vertex Geometry", CreateVertexGeometry, FilterParameter::Parameter, CreateLambertSphere, linkedProperties));
//    parameters.push_back(SIMPL_NEW_DC_CREATION_FP("Output Vertex DataContainer Name", VertexDataContainerName, FilterParameter::Parameter, CreateLambertSphere));
//    parameters.push_back(SIMPL_NEW_STRING_FP("Vertex Attribute Matrix", VertexAttributeMatrixName, FilterParameter::Parameter, CreateLambertSphere));
  }
  
  {
    QStringList linkedProperties;// = {"EdgeDataContainerName", "EdgeAttributeMatrixName"};
    parameters.push_back(SIMPL_NEW_LINKED_BOOL_FP("Create Edge Geometry", CreateEdgeGeometry, FilterParameter::Parameter, CreateLambertSphere, linkedProperties));
//    parameters.push_back(SIMPL_NEW_DC_CREATION_FP("Output Edge DataContainer Name", EdgeDataContainerName, FilterParameter::Parameter, CreateLambertSphere));
//    parameters.push_back(SIMPL_NEW_STRING_FP("Edge Attribute Matrix", EdgeAttributeMatrixName, FilterParameter::Parameter, CreateLambertSphere));
  }
  
  {
    QStringList linkedProperties;// = {"TriangleDataContainerName"};
    parameters.push_back(SIMPL_NEW_LINKED_BOOL_FP("Create Triangle Geometry", CreateTriangleGeometry, FilterParameter::Parameter, CreateLambertSphere, linkedProperties));
//    parameters.push_back(SIMPL_NEW_DC_CREATION_FP("Output Triangle DataContainer Name", TriangleDataContainerName, FilterParameter::Parameter, CreateLambertSphere));
  }
  
  {
    QStringList linkedProperties;// = {"QuadDataContainerName", "FaceAttributeMatrixName", "ImageFaceDataArrayName"};
    parameters.push_back(SIMPL_NEW_LINKED_BOOL_FP("Create Quad Geometry", CreateQuadGeometry, FilterParameter::Parameter, CreateLambertSphere, linkedProperties));
//    parameters.push_back(SIMPL_NEW_DC_CREATION_FP("Output Quad DataContainer Name", QuadDataContainerName, FilterParameter::Parameter, CreateLambertSphere));
//    parameters.push_back(SIMPL_NEW_STRING_FP("Quad Attribute Matrix", FaceAttributeMatrixName, FilterParameter::Parameter, CreateLambertSphere));
//    parameters.push_back(SIMPL_NEW_STRING_FP("Quad Face ArrayName", ImageFaceDataArrayName, FilterParameter::Parameter, CreateLambertSphere));
  }
  
   {
    // Option to map an existing image
    QStringList linkedProperties = {"ImageDataArrayPath"};
    parameters.push_back(SIMPL_NEW_LINKED_BOOL_FP("Use Existing Image", UseExistingImage, FilterParameter::Parameter, CreateLambertSphere, linkedProperties));
 
    DataArraySelectionFilterParameter::RequirementType req = DataArraySelectionFilterParameter::CreateRequirement(SIMPL::TypeNames::UInt8, 1, AttributeMatrix::Type::Cell, IGeometry::Type::Image);
    parameters.push_back(SIMPL_NEW_DA_SELECTION_FP("Image Data", ImageDataArrayPath, FilterParameter::RequiredArray, CreateLambertSphere, req));
  }
  
  setFilterParameters(parameters);
}

// -----------------------------------------------------------------------------
//
// -----------------------------------------------------------------------------
void CreateLambertSphere::initialize()
{
}

// -----------------------------------------------------------------------------
//
// -----------------------------------------------------------------------------
void CreateLambertSphere::dataCheck()
{
  setErrorCondition(0);
  setWarningCondition(0);
  initialize();

  if(getHemisphere() < 0 || getHemisphere() > 2)
  {
    setErrorCondition(-99006);
    QString msg("Invalid selection of the Hemisphere value. Valid values are 0 (Northern), 1 (Southern)");
    notifyErrorMessage(getHumanLabel(), msg, getErrorCondition());
    return;
  }
  QVector<size_t> cDims = {1};
  DataContainerArray::Pointer dca = getDataContainerArray();
  
  
  m_VertexDataName = "Vertex_" + getImageDataArrayPath().getDataArrayName();
  m_EdgeDataName = "Edge_" + getImageDataArrayPath().getDataArrayName();
  m_TriangleDataName = "Triangle_" + getImageDataArrayPath().getDataArrayName();
  m_QuadDataName = "Quad_" + getImageDataArrayPath().getDataArrayName();
  
  if(getUseExistingImage())
  {
    m_ImageDataPtr = getDataContainerArray()->getPrereqArrayFromPath<UInt8ArrayType, AbstractFilter>(this, getImageDataArrayPath(), cDims);
    if(nullptr != m_ImageDataPtr.lock())
    {
      m_ImageData = m_ImageDataPtr.lock()->getPointer(0);
    }
  }

<<<<<<< HEAD
  DataContainer::Pointer m = dca->getPrereqDataContainer(this, getImageDataArrayPath().getDataContainerName(), false);
  if(nullptr == m.get())
=======
  DataContainer::Pointer m = dca->getPrereqDataContainer<AbstractFilter>(this, getImageDataArrayPath().getDataContainerName(), false);
  if(nullptr == m)
>>>>>>> 12428167
  {
    return;
  }
  ImageGeom::Pointer imageGeom = m->getGeometryAs<ImageGeom>();
  if(nullptr == imageGeom)
  {
    setErrorCondition(-99003);
    QString msg("The geometry object was invalid for the image data. Please select a DataContainer that has an Image Geometry or use a filter to create an ImageGeom.");
    notifyErrorMessage(getHumanLabel(), msg, getErrorCondition());
    return;
  }
  size_t imageDims[3] = {0, 0, 0};
  std::tie(imageDims[0], imageDims[1], imageDims[2]) = imageGeom->getDimensions();
  if(imageDims[0] != imageDims[1])
  {
    setErrorCondition(-99004);
    QString msg;
    QTextStream ss(&msg);
    ss << "The input image must be square, i.e., the number of pixels in the X & Y direction must be equal. The current dimensions are";
    ss << " X=" << imageDims[0] << " Y=" << imageDims[1] << " Z=" << imageDims[2];
    notifyErrorMessage(getHumanLabel(), msg, getErrorCondition());
    return;
  }
  if(imageDims[2] != 1)
  {
    setErrorCondition(-99005);
    QString msg;
    QTextStream ss(&msg);
    ss << "The input image must be a single XY Plane image. The current dimensions are";
    ss << " X=" << imageDims[0] << " Y=" << imageDims[1] << " Z=" << imageDims[2];
    notifyErrorMessage(getHumanLabel(), msg, getErrorCondition());
    return;
  }

  int64_t points[3] = {static_cast<int64_t>(imageDims[0] + 1), static_cast<int64_t>(imageDims[1] + 1), 1};
  int64_t totalVerts = points[0] * points[1];
  int64_t totalQuads = static_cast<int64_t>(imageDims[0] * imageDims[1]);
  if(getHemisphere() == 2)
  {
    totalVerts = totalVerts * 2;
    totalQuads = totalQuads * 2;
  }

  size_t numVertices = static_cast<size_t>(points[0] * points[1]);
  QVector<size_t> vertDims(1, 3);
  m_Vertices = SharedVertexList::CreateArray(numVertices, vertDims, SIMPL::Geometry::SharedVertexList, !getInPreflight());
  m_Vertices->initializeWithZeros();

  // Create a Vertex Geometry
  if(getCreateVertexGeometry())
  {
    DataContainer::Pointer vertDC = dca->createNonPrereqDataContainer<AbstractFilter>(this, getVertexDataContainerName());
    if(getErrorCondition() < 0)
    {
      return;
    }
    
    // Create the Vertex Geometry
    VertexGeom::Pointer vertGeom = VertexGeom::CreateGeometry(m_Vertices, "VertexGeometry");
    vertDC->setGeometry(vertGeom);
    
//    QVector<size_t> tDims = {static_cast<size_t>(totalVerts)};
//    vertDC->createNonPrereqAttributeMatrix(this, getVertexAttributeMatrixName(), tDims, AttributeMatrix::Type::Vertex);
    
//    QVector<size_t> cDims = {1};
//    DataArrayPath path(getVertexDataContainerName(), getVertexAttributeMatrixName(), m_VertexDataName);
//    m_VertexDataPtr = getDataContainerArray()->createNonPrereqArrayFromPath<DataArray<uint8_t>, AbstractFilter, uint8_t>(this, path, 0, cDims);
    //    if(nullptr != m_VertexDataPtr.lock())
    //    {
    //      m_VertexData = m_VertexDataPtr.lock()->getPointer(0);
    //    }
  }

  // Create a Edge Geometry
  if(getCreateEdgeGeometry())
  {
    DataContainer::Pointer edgeDC = dca->createNonPrereqDataContainer<AbstractFilter>(this, getEdgeDataContainerName());
    if(getErrorCondition() < 0)
    {
      return;
    }

    size_t numEdges = ((imageDims[0] + 1) * imageDims[0]) + ((imageDims[1] + 1) * imageDims[1]);

    QVector<size_t> tDims = {static_cast<size_t>(totalVerts)};
    edgeDC->createNonPrereqAttributeMatrix(this, getVertexAttributeMatrixName(), tDims, AttributeMatrix::Type::Vertex);
    tDims[0] = numEdges;
    edgeDC->createNonPrereqAttributeMatrix(this, getEdgeAttributeMatrixName(), tDims, AttributeMatrix::Type::Edge);
    
    // Create Edge Geometry
    QVector<size_t> cDims = {2};
    EdgeGeom::Pointer edgetGeom = EdgeGeom::CreateGeometry(numEdges, m_Vertices, "EdgeGeometry");
    edgeDC->setGeometry(edgetGeom);
    
    cDims[0] = 1;
    DataArrayPath path(getEdgeDataContainerName(), getEdgeAttributeMatrixName(), m_EdgeDataName);
    m_EdgeDataPtr = getDataContainerArray()->createNonPrereqArrayFromPath<DataArray<uint8_t>, AbstractFilter, uint8_t>(this, path, 0, cDims);
    if(nullptr != m_EdgeDataPtr.lock())
    {
      m_EdgeData = m_EdgeDataPtr.lock()->getPointer(0);
    }
  }

  // Create a Triangle Geometry
  if(getCreateTriangleGeometry())
  {
    DataContainer::Pointer triangleDC = dca->createNonPrereqDataContainer<AbstractFilter>(this, getTriangleDataContainerName());
    if(getErrorCondition() < 0)
    {
      return;
    }

    QVector<size_t> tDims = {static_cast<size_t>(totalVerts)};
    triangleDC->createNonPrereqAttributeMatrix(this, getVertexAttributeMatrixName(), tDims, AttributeMatrix::Type::Vertex);
    tDims[0] = static_cast<size_t>(totalQuads * 2);
    triangleDC->createNonPrereqAttributeMatrix(this, getFaceAttributeMatrixName(), tDims, AttributeMatrix::Type::Face);
    
    // Create a Triangle Geometry
    size_t numTris = imageDims[0] * imageDims[1] * 2; // Twice the number of Quads
    QVector<size_t> cDims = {3};
    TriangleGeom::Pointer triangleGeom = TriangleGeom::CreateGeometry(numTris, m_Vertices, "Triangle Geometry");
    triangleDC->setGeometry(triangleGeom);

    cDims[0] = 1;
    DataArrayPath path(getTriangleDataContainerName(), getFaceAttributeMatrixName(), m_TriangleDataName);
    m_TriangleFaceDataPtr = getDataContainerArray()->createNonPrereqArrayFromPath<DataArray<uint8_t>, AbstractFilter, uint8_t>(this, path, 0, cDims);
    if(nullptr != m_TriangleFaceDataPtr.lock())
    {
      m_TriangleFaceData = m_TriangleFaceDataPtr.lock()->getPointer(0);
    }
  }

  // Create a QuadGeometry
  if(getCreateQuadGeometry())
  {
    DataContainer::Pointer quadDC = dca->createNonPrereqDataContainer<AbstractFilter>(this, getQuadDataContainerName());
    if(getErrorCondition() < 0)
    {
      return;
    }

    QVector<size_t> tDims(1, static_cast<size_t>(totalVerts));
    quadDC->createNonPrereqAttributeMatrix(this, getVertexAttributeMatrixName(), tDims, AttributeMatrix::Type::Vertex);
    tDims[0] = static_cast<size_t>(totalQuads);
    quadDC->createNonPrereqAttributeMatrix(this, getFaceAttributeMatrixName(), tDims, AttributeMatrix::Type::Face);

    // Create a Quad Geometry
    QuadGeom::Pointer quadGeom = QuadGeom::CreateGeometry(totalQuads, m_Vertices, SIMPL::Geometry::QuadGeometry, !getInPreflight());
    quadDC->setGeometry(quadGeom);

    cDims[0] = 1;
    DataArrayPath path(getQuadDataContainerName(), getFaceAttributeMatrixName(), m_QuadDataName);
    m_QuadFaceDataPtr = getDataContainerArray()->createNonPrereqArrayFromPath<DataArray<uint8_t>, AbstractFilter, uint8_t>(this, path, 0, cDims);
    if(nullptr != m_QuadFaceDataPtr.lock())
    {
      m_QuadFaceData = m_QuadFaceDataPtr.lock()->getPointer(0);
    }
  }
}

// -----------------------------------------------------------------------------
//
// -----------------------------------------------------------------------------
void CreateLambertSphere::preflight()
{
  setInPreflight(true);
  emit preflightAboutToExecute();
  emit updateFilterParameters(this);
  dataCheck();
  emit preflightExecuted();
  setInPreflight(false);
}

// -----------------------------------------------------------------------------
//
// -----------------------------------------------------------------------------
void CreateLambertSphere::execute()
{
  // 1.253314137315501
  setErrorCondition(0);
  setWarningCondition(0);
  dataCheck();
  if(getErrorCondition() < 0)
  {
    return;
  }

  createVertices();

  createVertexGeometry();
  createEdgeGeometry();
  createTriangleGeometry();
  createQuadGeometry();

  notifyStatusMessage(getHumanLabel(), "Complete");
}

// -----------------------------------------------------------------------------
//
// -----------------------------------------------------------------------------
void CreateLambertSphere::createVertices()
{

  // Get the dimensions of the lambert image we are going to map to a sphere.
  ImageGeom::Pointer imageGeom = getDataContainerArray()->getDataContainer(getImageDataArrayPath())->getGeometryAs<ImageGeom>();
  size_t imageDims[3] = {0, 0, 0};
  std::tie(imageDims[0], imageDims[1], imageDims[2]) = imageGeom->getDimensions();

  UInt8ArrayType::Pointer masterPattern =
      getDataContainerArray()->getAttributeMatrix(getImageDataArrayPath())->getAttributeArrayAs<UInt8ArrayType>(getImageDataArrayPath().getDataArrayName());


  float L = static_cast<float>(SIMPLib::Constants::k_SqrtHalfPi);
  float res = (2.0f * L) / imageDims[0];

  // The number of vertices in X & Y is one more than the dims
  int64_t points[3] = {static_cast<int64_t>(imageDims[0] + 1), static_cast<int64_t>(imageDims[1] + 1), 1};
  
  
//  DataContainer::Pointer vertexDC = getDataContainerArray()->getDataContainer(getVertexDataContainerName());
//  m_VertexData = m_VertexDataPtr.lock()->getPointer(0);

  //int64_t iIndex = 0;
  size_t vIndex = 0;
  // Generate all the vertex values
  for(int64_t y = 0; y < points[1]; y++)
  {
    float* vert = nullptr;
    for(int64_t x = 0; x < points[0]; x++)
    {
      vert = m_Vertices->getTuplePointer(vIndex);
      vert[0] = x * res - L;
      vert[1] = y * res - L;
      vert[2] = 0.0;
      
//      if (x < points[0]-1 && y < points[1] - 1) 
//      {
//        iIndex = (imageDims[0] * y) + x;
//        m_VertexData[iIndex] = masterPattern->getValue(iIndex);
//      }
      vIndex++;
    }
  }

  transformFromLambertSquareToSphere(m_Vertices.get());
}

// -----------------------------------------------------------------------------
//
// -----------------------------------------------------------------------------
void CreateLambertSphere::createVertexGeometry()
{
  if(!getCreateVertexGeometry())
  {
    return;
  }
   
}

// -----------------------------------------------------------------------------
//
// -----------------------------------------------------------------------------
void CreateLambertSphere::createEdgeGeometry()
{
  if(!getCreateEdgeGeometry())
  {
    return;
  }

  // Get the dimensions of the lambert image we are going to map to a sphere.
  ImageGeom::Pointer imageGeom = getDataContainerArray()->getDataContainer(getImageDataArrayPath())->getGeometryAs<ImageGeom>();
  size_t imageDims[3] = {0, 0, 0};
  std::tie(imageDims[0], imageDims[1], imageDims[2]) = imageGeom->getDimensions();

  // now create node and quad arrays knowing the number that will be needed
  DataContainer::Pointer edgeDC = getDataContainerArray()->getDataContainer(getEdgeDataContainerName());

  EdgeGeom::Pointer edgeGeom = edgeDC->getGeometryAs<EdgeGeom>();
  SharedEdgeList::Pointer edges = edgeGeom->getEdges();

  size_t vIndex;
  size_t eIndex = 0;
  for(size_t y = 0; y < imageDims[1]; y++)
  {
    for(size_t x = 0; x < imageDims[0]; x++)
    {
      vIndex = ((imageDims[0] + 1) * y) + x;

      int64_t* edge = edges->getTuplePointer(eIndex++);
      edge[0] = static_cast<int64_t>(vIndex + imageDims[0] + 1);
      edge[1] = static_cast<int64_t>(vIndex);
      edge = edges->getTuplePointer(eIndex++);
      edge[0] = static_cast<int64_t>(vIndex);
      edge[1] = static_cast<int64_t>(vIndex + 1);

      if(x == imageDims[0] - 1)
      {
        edge = edges->getTuplePointer(eIndex++);
        edge[0] = static_cast<int64_t>(vIndex + 1);
        edge[1] = static_cast<int64_t>(vIndex + imageDims[0] + 1 + 1);
      }

      if(y == imageDims[1] - 1)
      {
        edge = edges->getTuplePointer(eIndex++);
        edge[0] = static_cast<int64_t>(vIndex + imageDims[0] + 1 + 1);
        edge[1] = static_cast<int64_t>(vIndex + imageDims[0] + 1);
      }

      //      int64_t* quad = quads->getTuplePointer(qIndex);
      //      quad[0] = static_cast<int64_t>(vIndex);
      //      quad[1] = static_cast<int64_t>(vIndex + 1);
      //      quad[2] = static_cast<int64_t>(vIndex + imageDims[0] + 1 + 1);
      //      quad[3] = static_cast<int64_t>(vIndex + imageDims[0] + 1);
    }
  }
}

// -----------------------------------------------------------------------------
//
// -----------------------------------------------------------------------------
void CreateLambertSphere::createTriangleGeometry()
{
  if(!getCreateTriangleGeometry())
  {
    return;
  }
  // Get the dimensions of the lambert image we are going to map to a sphere.
  ImageGeom::Pointer imageGeom = getDataContainerArray()->getDataContainer(getImageDataArrayPath())->getGeometryAs<ImageGeom>();
  size_t imageDims[3] = {0, 0, 0};
  std::tie(imageDims[0], imageDims[1], imageDims[2]) = imageGeom->getDimensions();

  UInt8ArrayType::Pointer masterPattern =
      getDataContainerArray()->getAttributeMatrix(getImageDataArrayPath())->getAttributeArrayAs<UInt8ArrayType>(getImageDataArrayPath().getDataArrayName());

  // now create node and triangle arrays knowing the number that will be needed
  DataContainer::Pointer triangleDC = getDataContainerArray()->getDataContainer(getTriangleDataContainerName());

  TriangleGeom::Pointer triangleGeom = triangleDC->getGeometryAs<TriangleGeom>();
  SharedTriList::Pointer triangles = triangleGeom->getTriangles();


  m_TriangleFaceData = m_TriangleFaceDataPtr.lock()->getPointer(0);
  size_t iIndex = 0;
  size_t vIndex = 0;
  size_t tIndex = 0;
  for(size_t y = 0; y < imageDims[1]; y++)
  {
    for(size_t x = 0; x < imageDims[0]; x++)
    {
      vIndex = ((imageDims[0] + 1) * y) + x;

      int64_t* tri = triangles->getTuplePointer(tIndex);
      tri[0] = static_cast<int64_t>(vIndex);
      tri[1] = static_cast<int64_t>(vIndex + 1);
      tri[2] = static_cast<int64_t>(vIndex + imageDims[0] + 1 + 1);
      m_TriangleFaceData[tIndex] = masterPattern->getValue(iIndex);
      tIndex++;
      
      tri = triangles->getTuplePointer(tIndex);
      tri[0] = static_cast<int64_t>(vIndex);
      tri[1] = static_cast<int64_t>(vIndex + imageDims[0] + 1 + 1);
      tri[2] = static_cast<int64_t>(vIndex + imageDims[0] + 1);
      m_TriangleFaceData[tIndex] = masterPattern->getValue(iIndex);
      tIndex++;
      iIndex++;
    }
  }
}

// -----------------------------------------------------------------------------
//
// -----------------------------------------------------------------------------
void CreateLambertSphere::createQuadGeometry()
{
  if(!getCreateQuadGeometry())
  {
    return;
  }

  float L = static_cast<float>(SIMPLib::Constants::k_SqrtHalfPi);

  // Get the dimensions of the lambert image we are going to map to a sphere.
  ImageGeom::Pointer imageGeom = getDataContainerArray()->getDataContainer(getImageDataArrayPath())->getGeometryAs<ImageGeom>();
  size_t imageDims[3] = {0, 0, 0};
  std::tie(imageDims[0], imageDims[1], imageDims[2]) = imageGeom->getDimensions();

  UInt8ArrayType::Pointer masterPattern =
      getDataContainerArray()->getAttributeMatrix(getImageDataArrayPath())->getAttributeArrayAs<UInt8ArrayType>(getImageDataArrayPath().getDataArrayName());

  // The number of vertices in X & Y is one more than the dims
  // int64_t points[3] = {static_cast<int64_t>(imageDims[0] + 1), static_cast<int64_t>(imageDims[1] + 1), 1};

  // now create node and quad arrays knowing the number that will be needed
  DataContainer::Pointer quadDC = getDataContainerArray()->getDataContainer(getQuadDataContainerName());
  QuadGeom::Pointer quadGeom = quadDC->getGeometryAs<QuadGeom>();
  SharedVertexList::Pointer vertices = quadGeom->getVertices();

  float res = (2.0f * L) / imageDims[0];
  imageGeom->setResolution(res, res, res);

  float origin[3] = {-(imageDims[0] * res) / 2.0f, -(imageDims[1] * res) / 2.0f, 0.0f};
  imageGeom->setOrigin(origin);

  size_t vIndex = 0;

  size_t totalQuads = (imageDims[0] * imageDims[1]);
  QVector<size_t> tDims(1, totalQuads);
  quadDC->getAttributeMatrix(getFaceAttributeMatrixName())->resizeAttributeArrays(tDims);
  AttributeMatrix::Pointer am = quadDC->getAttributeMatrix(getFaceAttributeMatrixName());

  m_QuadFaceDataPtr = am->getAttributeArrayAs<UInt8ArrayType>(m_QuadDataName);
  m_QuadFaceData = m_QuadFaceDataPtr.lock()->getPointer(0);

  SharedQuadList::Pointer quads = quadGeom->getQuads();
  size_t qIndex = 0;
  for(size_t y = 0; y < imageDims[1]; y++)
  {
    for(size_t x = 0; x < imageDims[0]; x++)
    {
      vIndex = ((imageDims[0] + 1) * y) + x;

      int64_t* quad = quads->getTuplePointer(qIndex);
      quad[0] = static_cast<int64_t>(vIndex);
      quad[1] = static_cast<int64_t>(vIndex + 1);
      quad[2] = static_cast<int64_t>(vIndex + imageDims[0] + 1 + 1);
      quad[3] = static_cast<int64_t>(vIndex + imageDims[0] + 1);

      // Fill in the value for the Quad Cell value.
      m_QuadFaceData[qIndex] = masterPattern->getValue(qIndex);

      qIndex++;
    }
  }
}

// -----------------------------------------------------------------------------
//
// -----------------------------------------------------------------------------
float CreateLambertSphere::cp(float p)
{
  float cc = (2.0f * p / SIMPLib::Constants::k_Pif) * std::sqrt(SIMPLib::Constants::k_Pif - p * p);
  return cc;
}

// -----------------------------------------------------------------------------
//
// -----------------------------------------------------------------------------
void CreateLambertSphere::transformFromLambertSquareToSphere(SharedVertexList* verts)
{
  size_t numVerts = verts->getNumberOfTuples();

  LambertUtilities::Hemisphere hemisphere = LambertUtilities::Hemisphere::North;
  if(getHemisphere() == 0)
  {
    hemisphere = LambertUtilities::Hemisphere::North;
  }
  else if(getHemisphere() == 1)
  {
    hemisphere = LambertUtilities::Hemisphere::South;
  }
  for(size_t v = 0; v < numVerts; v++)
  {
    float* vert = verts->getTuplePointer(v);
    int32_t error = LambertUtilities::LambertSquareVertToSphereVert(vert, hemisphere);
    if(error < 0)
    {
      setErrorCondition(-99000);
      QString msg;
      QTextStream ss(&msg);
      ss << "Error calculating sphere vertex from Lambert Square. Vertex ID=" << v;
      ss << " with value (" << vert[0] << ", " << vert[1] << ", " << vert[2] << ")";
      notifyErrorMessage(getHumanLabel(), msg, getErrorCondition());
    }
  }
}

// -----------------------------------------------------------------------------
//
// -----------------------------------------------------------------------------
AbstractFilter::Pointer CreateLambertSphere::newFilterInstance(bool copyFilterParameters) const
{
  CreateLambertSphere::Pointer filter = CreateLambertSphere::New();
  if(copyFilterParameters)
  {
    copyFilterParameterInstanceVariables(filter.get());
  }
  return filter;
}

// -----------------------------------------------------------------------------
//
// -----------------------------------------------------------------------------
const QString CreateLambertSphere::getCompiledLibraryName() const
{
  return OrientationAnalysisConstants::OrientationAnalysisBaseName;
}

// -----------------------------------------------------------------------------
//
// -----------------------------------------------------------------------------
const QString CreateLambertSphere::getBrandingString() const
{
  return "OrientationAnalysis";
}

// -----------------------------------------------------------------------------
//
// -----------------------------------------------------------------------------
const QString CreateLambertSphere::getFilterVersion() const
{
  QString version;
  QTextStream vStream(&version);
  vStream << OrientationAnalysis::Version::Major() << "." << OrientationAnalysis::Version::Minor() << "." << OrientationAnalysis::Version::Patch();
  return version;
}
// -----------------------------------------------------------------------------
//
// -----------------------------------------------------------------------------
const QString CreateLambertSphere::getGroupName() const
{
  return SIMPL::FilterGroups::SurfaceMeshingFilters;
}

// -----------------------------------------------------------------------------
//
// -----------------------------------------------------------------------------
const QUuid CreateLambertSphere::getUuid()
{
  return QUuid("{c4398303-db7d-506e-81ea-08f253895ccb}");
}

// -----------------------------------------------------------------------------
//
// -----------------------------------------------------------------------------
const QString CreateLambertSphere::getSubGroupName() const
{
  return SIMPL::FilterSubGroups::GenerationFilters;
}

// -----------------------------------------------------------------------------
//
// -----------------------------------------------------------------------------
const QString CreateLambertSphere::getHumanLabel() const
{
  return "Create Sphere (Lambert Projection Technique)";
}<|MERGE_RESOLUTION|>--- conflicted
+++ resolved
@@ -179,13 +179,8 @@
     }
   }
 
-<<<<<<< HEAD
   DataContainer::Pointer m = dca->getPrereqDataContainer(this, getImageDataArrayPath().getDataContainerName(), false);
   if(nullptr == m.get())
-=======
-  DataContainer::Pointer m = dca->getPrereqDataContainer<AbstractFilter>(this, getImageDataArrayPath().getDataContainerName(), false);
-  if(nullptr == m)
->>>>>>> 12428167
   {
     return;
   }
