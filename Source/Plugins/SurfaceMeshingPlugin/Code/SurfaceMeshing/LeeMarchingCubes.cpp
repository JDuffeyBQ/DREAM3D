--- conflicted
+++ resolved
@@ -105,10 +105,7 @@
   const std::string NodesFile("Nodes.bin");
   const std::string TrianglesFile("Triangles.bin");
 }
-<<<<<<< HEAD
-=======
-
->>>>>>> 2408eb2a
+
 
 class GrainChecker
 {
@@ -452,19 +449,12 @@
   int err = 0;
   std::stringstream ss;
 
-<<<<<<< HEAD
- // std::string NodesFile = "/tmp/" + Detail::NodesFile;
-=======
->>>>>>> 2408eb2a
+
   std::string NodesFile = MXADir::tempPath() + Detail::NodesFile;
   m_NodesFile = SMTempFile::New();
   m_NodesFile->setFilePath(NodesFile);
   m_NodesFile->setAutoDelete(this->m_DeleteTempFiles);
 
-<<<<<<< HEAD
-  //std::string TrianglesFile = "/tmp/" + Detail::TrianglesFile;
-=======
->>>>>>> 2408eb2a
   std::string TrianglesFile = MXADir::tempPath() + Detail::TrianglesFile;
   m_TrianglesFile = SMTempFile::New();
   m_TrianglesFile->setFilePath(TrianglesFile);
