/* ============================================================================
 * Copyright (c) 2011 Michael A. Jackson (BlueQuartz Software)
 * Copyright (c) 2011 Dr. Michael A. Groeber (US Air Force Research Laboratories)
 * All rights reserved.
 *
 * Redistribution and use in source and binary forms, with or without modification,
 * are permitted provided that the following conditions are met:
 *
 * Redistributions of source code must retain the above copyright notice, this
 * list of conditions and the following disclaimer.
 *
 * Redistributions in binary form must reproduce the above copyright notice, this
 * list of conditions and the following disclaimer in the documentation and/or
 * other materials provided with the distribution.
 *
 * Neither the name of Michael A. Groeber, Michael A. Jackson, the US Air Force,
 * BlueQuartz Software nor the names of its contributors may be used to endorse
 * or promote products derived from this software without specific prior written
 * permission.
 *
 * THIS SOFTWARE IS PROVIDED BY THE COPYRIGHT HOLDERS AND CONTRIBUTORS "AS IS"
 * AND ANY EXPRESS OR IMPLIED WARRANTIES, INCLUDING, BUT NOT LIMITED TO, THE
 * IMPLIED WARRANTIES OF MERCHANTABILITY AND FITNESS FOR A PARTICULAR PURPOSE ARE
 * DISCLAIMED. IN NO EVENT SHALL THE COPYRIGHT HOLDER OR CONTRIBUTORS BE LIABLE
 * FOR ANY DIRECT, INDIRECT, INCIDENTAL, SPECIAL, EXEMPLARY, OR CONSEQUENTIAL
 * DAMAGES (INCLUDING, BUT NOT LIMITED TO, PROCUREMENT OF SUBSTITUTE GOODS OR
 * SERVICES; LOSS OF USE, DATA, OR PROFITS; OR BUSINESS INTERRUPTION) HOWEVER
 * CAUSED AND ON ANY THEORY OF LIABILITY, WHETHER IN CONTRACT, STRICT LIABILITY,
 * OR TORT (INCLUDING NEGLIGENCE OR OTHERWISE) ARISING IN ANY WAY OUT OF THE
 * USE OF THIS SOFTWARE, EVEN IF ADVISED OF THE POSSIBILITY OF SUCH DAMAGE.
 *
 *  This code was written under United States Air Force Contract number
 *                           FA8650-07-D-5800
 *
 * ~~~~~~~~~~~~~~~~~~~~~~~~~~~~~~~~~~~~~~~~~~~~~~~~~~~~~~~~~~~~~~~~~~~~~~~~~~ */

#include "PackGrainsGen2.h"
#include <map>
#include <assert.h>
#include <stdio.h>
#include <time.h>
#include <stdlib.h>
#include <string.h>

#include <cstddef>
#include <vector>
#include <string>
#include <iostream>
#include <cmath>
#include <fstream>
#include <list>
#include <algorithm>
#include <numeric>

using namespace std;

#include "DREAM3D/Common/DREAM3DMath.h"
#include "DREAM3D/Common/Constants.h"

#define ERROR_TXT_OUT 1
#define ERROR_TXT_OUT1 0

const static float m_pi = M_PI;

<<<<<<< HEAD
using namespace std;
=======
#define ERROR_TXT_OUT 1
#define ERROR_TXT_OUT1 1
>>>>>>> e570fde1

// -----------------------------------------------------------------------------
//
// -----------------------------------------------------------------------------
PackGrainsGen2::PackGrainsGen2() :
    m_ErrorCondition(0)
{

}

// -----------------------------------------------------------------------------
//
// -----------------------------------------------------------------------------
PackGrainsGen2::~PackGrainsGen2()
{
}

void PackGrainsGen2::initialize_packinggrid()
{
  m->sizex = m->xpoints * m->resx;
  m->sizey = m->ypoints * m->resy;
  m->sizez = m->zpoints * m->resz;
  m->totalvol = m->sizex * m->sizey * m->sizez;
  m->totalpoints = m->xpoints * m->ypoints * m->zpoints;

  m->packingresx = m->resx * 2.0;
  m->packingresy = m->resy * 2.0;
  m->packingresz = m->resz * 2.0;
  m->packingxpoints = int(m->sizex / m->packingresx);
  m->packingypoints = int(m->sizey / m->packingresy);
  m->packingzpoints = int(m->sizez / m->packingresz);
  m->packingtotalpoints = m->packingxpoints * m->packingypoints * m->packingzpoints;
  m->grainowners.resize(m->packingxpoints);
  for (int i = 0; i < m->packingxpoints; i++)
  {
    m->grainowners[i].resize(m->packingypoints);
    for (int j = 0; j < m->packingypoints; j++)
    {
      m->grainowners[i][j].resize(m->packingzpoints, 0);
    }
  }
}

void PackGrainsGen2::generate_grain(int gnum, int phase)
{
  DREAM3D_RANDOMNG_NEW_SEEDED(m->GGseed)

  int good = 0;
  float r1 = 1;
  float a1 = 0, a2 = 0, a3 = 0;
  float b1 = 0, b2 = 0, b3 = 0;
  float r2 = 0, r3 = 0;
  float diam = 0;
  float vol = 0;
  int volgood = 0;
  float phi1, PHI, phi2;
  while (volgood == 0)
  {
    volgood = 1;
    diam = rg.genrand_norm(m->avgdiam[phase], m->sddiam[phase]);
    diam = exp(diam);
    if(diam >= m->maxdiameter[phase]) volgood = 0;
    if(diam < m->mindiameter[phase]) volgood = 0;
    vol = (4.0 / 3.0) * (m_pi) * ((diam / 2.0) * (diam / 2.0) * (diam / 2.0));
  }
  int diameter = int((diam - m->mindiameter[phase]) / m->binstepsize[phase]);
  good = 0;
  while (good == 0)
  {
    a1 = m->bovera[phase][diameter][0];
    b1 = m->bovera[phase][diameter][1];
    if(a1 == 0)
    {
      a1 = m->bovera[phase][diameter - 1][0];
      b1 = m->bovera[phase][diameter - 1][1];
    }
    r2 = rg.genrand_beta(a1, b1);
    a2 = m->covera[phase][diameter][0];
    b2 = m->covera[phase][diameter][1];
    if(a2 == 0)
    {
      a2 = m->covera[phase][diameter - 1][0];
      b2 = m->covera[phase][diameter - 1][1];
    }
    r3 = rg.genrand_beta(a2, b2);
    float cob = r3 / r2;
    a3 = m->coverb[phase][diameter][0];
    b3 = m->coverb[phase][diameter][1];
    if(a3 == 0)
    {
      a3 = m->coverb[phase][diameter - 1][0];
      b3 = m->coverb[phase][diameter - 1][1];
    }
    float prob = ((DREAM3DMath::Gamma((a3 + b3)) / (DREAM3DMath::Gamma(a3) * DREAM3DMath::Gamma(b3))) * (powf(cob, (a3 - 1))) * (powf((1 - cob), (b3 - 1))));
    float check = rg.genrand_res53();
    if(prob > check) good = 1;
    if(cob > 1) good = 0;
  }
  float random = rg.genrand_res53();
  int bin = 0;
  for (int i = 0; i < (36 * 36 * 36); i++)
  {
    if(random > m->axisodf[phase][i]) bin = i;
    if(random < m->axisodf[phase][i])
    {
      break;
    }
  }
  m->m_OrientatioOps[Ebsd::OrthoRhombic]->determineEulerAngles(bin, phi1, PHI, phi2);
  float mf = m->omega3[phase][diameter][0];
  float s = m->omega3[phase][diameter][1];
  float omega3f = rg.genrand_beta(mf, s);
  DREAM3D::SyntheticBuilder::ShapeType shapeclass = m->shapeTypes[phase];
  if(shapeclass == DREAM3D::SyntheticBuilder::EllipsoidShape) omega3f = 1;
  m->m_Grains[gnum]->volume = vol;
  m->m_Grains[gnum]->equivdiameter = diam;
  m->m_Grains[gnum]->radius1 = r1;
  m->m_Grains[gnum]->radius2 = r2;
  m->m_Grains[gnum]->radius3 = r3;
  m->m_Grains[gnum]->axiseuler1 = phi1;
  m->m_Grains[gnum]->axiseuler2 = PHI;
  m->m_Grains[gnum]->axiseuler3 = phi2;
  m->m_Grains[gnum]->omega3 = omega3f;
  m->m_Grains[gnum]->phase = phase;
  m->m_Grains[gnum]->neighbordistfunc[0] = 0;
  m->m_Grains[gnum]->neighbordistfunc[1] = 0;
  m->m_Grains[gnum]->neighbordistfunc[2] = 0;
}

// -----------------------------------------------------------------------------
//
// -----------------------------------------------------------------------------
void PackGrainsGen2::execute()
{

  DREAM3D_RANDOMNG_NEW()

  m->totalvol = 0;
  float change1, change2, change;
  int phase;
  size_t randomgrain;
  float random;
  int newgrain;
  float check;
  float xc, yc, zc;
  float oldxc, oldyc, oldzc;
  m->currentfillingerror = 0, m->oldfillingerror = 0;
  m->currentneighborhooderror = 0, m->oldneighborhooderror = 0;
  m->currentsizedisterror = 0, m->oldsizedisterror = 0;
  int acceptedmoves = 0;
  double totalprimaryfractions = 0.0;
  // find which phases are primary phases
  for (size_t i = 1; i < m->phaseType.size(); ++i)
  {
    if(m->phaseType[i] == DREAM3D::Reconstruction::PrimaryPhase)
    {
      m->primaryphases.push_back(i);
      m->primaryphasefractions.push_back(m->phasefraction[i]);
      totalprimaryfractions = totalprimaryfractions + m->phasefraction[i];
    }
  }
  // scale the primary phase fractions to total to 1
  for (size_t i = 0; i < m->primaryphasefractions.size(); i++)
  {
    m->primaryphasefractions[i] = m->primaryphasefractions[i] / totalprimaryfractions;
    if(i > 0) m->primaryphasefractions[i] = m->primaryphasefractions[i] + m->primaryphasefractions[i - 1];
  }
  // this initializes the arrays to hold the details of the locations of all of the grains during packing
  initialize_packinggrid();
  // generate the grains
  int gid = 1;
  float currentvol = 0.0;
  m->m_Grains.resize(2);
  m->m_Grains[1] = Grain::New();
  float factor = 1.0;
  if(m->periodic_boundaries == false) factor = 1.1;
  while (currentvol < (factor * m->totalvol))
  {
    m->GGseed++;
    random = rg.genrand_res53();
    for (size_t j = 0; j < m->primaryphases.size(); ++j)
    {
      if(random < m->primaryphasefractions[j])
      {
        phase = m->primaryphases[j];
        break;
      }
    }
    generate_grain(gid, phase);
    currentvol = currentvol + m->m_Grains[gid]->volume;
    gid++;
    m->m_Grains.resize(gid + 1);
    m->m_Grains[gid] = Grain::New();
  }
  // initialize the sim and goal size distributions for the primary phases
  m->grainsizedist.resize(m->primaryphases.size());
  m->simgrainsizedist.resize(m->primaryphases.size());
  m->grainsizediststep.resize(m->primaryphases.size());
  for (size_t i = 0; i < m->primaryphases.size(); i++)
  {
    phase = m->primaryphases[i];
    m->grainsizedist[i].resize(40);
    m->simgrainsizedist[i].resize(40);
    m->grainsizediststep[i] = ((2 * m->maxdiameter[phase]) - (m->mindiameter[phase] / 2.0)) / m->grainsizedist[i].size();
    //  float root2pi = sqrt((2.0 * 3.1415926535897));
    float input = 0;
    float previoustotal = 0;
    for (size_t j = 0; j < m->grainsizedist[i].size(); j++)
    {
      input = (float(j + 1) * m->grainsizediststep[i]) + (m->mindiameter[phase] / 2.0);
      if(logf(input) <= m->avgdiam[phase]) m->grainsizedist[i][j] = 0.5
          - 0.5 * (DREAM3DMath::erf((m->avgdiam[phase] - logf(float(input))) / (sqrtf(2 * m->sddiam[phase] * m->sddiam[phase])))) - previoustotal;
      if(logf(input) > m->avgdiam[phase]) m->grainsizedist[i][j] = 0.5
          + 0.5 * (DREAM3DMath::erf((logf(float(input)) - m->avgdiam[phase]) / (sqrtf(2 * m->sddiam[phase] * m->sddiam[phase])))) - previoustotal;
      previoustotal = previoustotal + m->grainsizedist[i][j];
    }
  }
  // initialize the sim and goal neighbor distribution for the primary phases
  m->neighbordist.resize(m->primaryphases.size());
  m->simneighbordist.resize(m->primaryphases.size());
  for (size_t i = 0; i < m->primaryphases.size(); i++)
  {
    phase = m->primaryphases[i];
    m->neighbordist[i].resize(m->numdiameterbins[phase]);
    m->simneighbordist[i].resize(m->numdiameterbins[phase]);
    for (size_t j = 0; j < m->neighbordist[i].size(); j++)
    {
      m->neighbordist[i][j].resize(3);
      m->simneighbordist[i][j].resize(3);
      m->neighbordist[i][j][0] = m->neighborparams[phase][j][0] * powf(0.5, m->neighborparams[phase][j][2]) + m->neighborparams[phase][j][1];
      m->neighbordist[i][j][1] = m->neighborparams[phase][j][0] * powf(1.5, m->neighborparams[phase][j][2]) + m->neighborparams[phase][j][1];
      m->neighbordist[i][j][2] = m->neighborparams[phase][j][0] * powf(2.5, m->neighborparams[phase][j][2]) + m->neighborparams[phase][j][1];
    }
  }
  // Perform add and subtract options until size distribution is matched
  // Once size distribution is matched, no grains can enter or leave set
  while (m->oldsizedisterror < 0.999)
  {
    m->GGseed++;
    random = rg.genrand_res53();
    // this option adds a grain
    if(random >= 0.5)
    {
      newgrain = m->m_Grains.size();
      m->m_Grains.resize(newgrain + 1);
      m->m_Grains[newgrain] = Grain::New();
      random = rg.genrand_res53();
      for (size_t j = 0; j < m->primaryphases.size(); ++j)
      {
        if(random < m->primaryphasefractions[j])
        {
          phase = m->primaryphases[j];
          break;
        }
      }
      generate_grain(newgrain, phase);
      m->currentsizedisterror = check_sizedisterror(newgrain, -1000);
      change = (m->currentsizedisterror) - (m->oldsizedisterror);
      if(change > 0)
      {
        m->m_Grains[newgrain]->active = 1;
        m->oldsizedisterror = m->currentsizedisterror;
      }
      else
      {
        m->m_Grains.resize(newgrain);
      }
    }
    // this option removes a grain
    if(random < 0.5)
    {
      randomgrain = int(rg.genrand_res53() * m->m_Grains.size());
      if(randomgrain == 0) random = 1;
      if(randomgrain == m->m_Grains.size()) randomgrain = m->m_Grains.size() - 1;
      m->currentsizedisterror = check_sizedisterror(-1000, randomgrain);
      change = (m->currentsizedisterror) - (m->oldsizedisterror);
      if(change > 0)
      {
        m->m_Grains.erase(m->m_Grains.begin() + randomgrain);
        m->oldsizedisterror = m->currentsizedisterror;
      }
    }
  }
  //  for each grain : select centroid, determine voxels in grain, monitor filling error and decide of the 10 placements which
  // is the most beneficial, then the grain is added and its neighbors are determined
  m->fillingerror = 1;
  for (size_t i = 1; i < m->m_Grains.size(); i++)
  {
    m->m_Grains[i]->active = 1;
    xc = m->sizex / 2.0;
    yc = m->sizey / 2.0;
    zc = m->sizez / 2.0;
    m->m_Grains[i]->centroidx = xc;
    m->m_Grains[i]->centroidy = yc;
    m->m_Grains[i]->centroidz = zc;
    insert_grain(i);
	m->fillingerror = check_fillingerror(i,-1000);
    for (int iter = 0; iter < 10; iter++)
    {
      xc = rg.genrand_res53() * (m->xpoints * m->resx);
      yc = rg.genrand_res53() * (m->ypoints * m->resy);
      zc = rg.genrand_res53() * (m->zpoints * m->resz);
	  oldxc = m->m_Grains[i]->centroidx;
	  oldyc = m->m_Grains[i]->centroidy;
	  oldzc = m->m_Grains[i]->centroidz;
	  m->oldfillingerror = m->fillingerror;
	  m->fillingerror = check_fillingerror(-1000,i);
      move_grain(i, xc, yc, zc);
      m->currentfillingerror = check_fillingerror(i, -1000);
      if(m->currentfillingerror <= m->oldfillingerror)
      {
		m->fillingerror = m->currentfillingerror;
      }
	  else if(m->currentfillingerror > m->oldfillingerror)
	  {
		m->fillingerror = m->currentfillingerror;
		m->fillingerror = check_fillingerror(-1000,i);
		move_grain(i, oldxc, oldyc, oldzc);
		m->fillingerror = check_fillingerror(i,-1000);
	  }
    }
  }
  // determine initial filling and neighbor distribution errors
  m->oldneighborhooderror = check_neighborhooderror(-1000, -1000);
#if ERROR_TXT_OUT
  ofstream outFile;
  string filename = "error.txt";
  outFile.open(filename.c_str());
#endif
  // begin swaping/moving/adding/removing grains to try to improve packing
  for (int iteration = 0; iteration < (100*m->m_Grains.size()); iteration++)
  {
    change1 = 0;
    change2 = 0;
    int option = iteration % 1;
#if ERROR_TXT_OUT
    if(iteration%25 == 0)
    {
      outFile << iteration << "	" << m->oldfillingerror << "	" << m->oldsizedisterror << "	" << m->oldneighborhooderror << "	" << m->m_Grains.size() << "	" << acceptedmoves << endl;
    }
#endif
    // this option moves one grain
    if(option == 0)
    {
      randomgrain = int(rg.genrand_res53() * m->m_Grains.size());
      if(randomgrain == 0) randomgrain = 1;
      if(randomgrain == m->m_Grains.size()) randomgrain = m->m_Grains.size() - 1;
      m->GGseed++;
      xc = rg.genrand_res53() * (m->xpoints * m->resx);
      yc = rg.genrand_res53() * (m->ypoints * m->resy);
      zc = rg.genrand_res53() * (m->zpoints * m->resz);
	  oldxc = m->m_Grains[randomgrain]->centroidx;
	  oldyc = m->m_Grains[randomgrain]->centroidy;
	  oldzc = m->m_Grains[randomgrain]->centroidz;
	  m->oldfillingerror = m->fillingerror;
	  m->fillingerror = check_fillingerror(-1000,randomgrain);
      move_grain(randomgrain, xc, yc, zc);
	  m->currentfillingerror = check_fillingerror(randomgrain,-1000);
//      m->currentneighborhooderror = check_neighborhooderror(-1000, random);
//      change2 = (m->currentneighborhooderror * m->currentneighborhooderror) - (m->oldneighborhooderror * m->oldneighborhooderror);
	  if(m->currentfillingerror < m->oldfillingerror)
      {
		m->fillingerror = m->currentfillingerror;
//        m->oldneighborhooderror = m->currentneighborhooderror;
        acceptedmoves++;
      }
	  else if(m->currentfillingerror > m->oldfillingerror)
	  {
		m->fillingerror = m->currentfillingerror;
		m->fillingerror = check_fillingerror(-1000,randomgrain);
		move_grain(randomgrain, oldxc, oldyc, oldzc);
		m->fillingerror = check_fillingerror(randomgrain,-1000);
	  }
    }
    // this option removes a grain and replaces it with another grain at the same centroid
/*    if(option == 1)
    {
      size_t random1 = int(rg.genrand_res53() * m->m_Grains.size());
      if(random1 == 0) random1 = 1;
      if(random1 == m->m_Grains.size()) random1 = m->m_Grains.size() - 1;
      m->GGseed++;
      xc = m->m_Grains[random1]->centroidx;
      yc = m->m_Grains[random1]->centroidy;
      zc = m->m_Grains[random1]->centroidz;
      m->m_Grains[newgrain]->centroidx = xc;
      m->m_Grains[newgrain]->centroidy = yc;
      m->m_Grains[newgrain]->centroidz = zc;
      insert_grain(newgrain);
      m->currentfillingerror = check_fillingerror(newgrain, random1);
      m->currentneighborhooderror = check_neighborhooderror(newgrain, random1);
      change1 = (m->currentfillingerror * m->currentfillingerror) - (m->oldfillingerror * m->oldfillingerror);
      change2 = (m->currentneighborhooderror * m->currentneighborhooderror) - (m->oldneighborhooderror * m->oldneighborhooderror);
      if(change1 + change2 < 0)
      {
        m->oldfillingerror = m->currentfillingerror;
        m->oldneighborhooderror = m->currentneighborhooderror;
        acceptedmoves++;
      }
    }*/
  }
#if ERROR_TXT_OUT1
  outFile.close();

//  ofstream outFile;
  filename = "test.vtk";
  outFile.open(filename.c_str());
  outFile << "# vtk DataFile Version 2.0" << endl;
  outFile << "data set from FFT2dx_GB" << endl;
  outFile << "ASCII" << endl;
  outFile << "DATASET STRUCTURED_POINTS" << endl;
  outFile << "DIMENSIONS " << m->packingxpoints << " " << m->packingypoints << " " << m->packingzpoints << endl;
  outFile << "ORIGIN 0.0 0.0 0.0" << endl;
  outFile << "SPACING " << m->packingresx << " " << m->packingresy << " " << m->packingresz << endl;
  outFile << "POINT_DATA " << m->packingxpoints*m->packingypoints*m->packingzpoints << endl;
  outFile << endl;
  outFile << endl;
  outFile << "SCALARS GrainID int  1" << endl;
  outFile << "LOOKUP_TABLE default" << endl;
  for (int i = 0; i < (m->packingzpoints); i++)
  {
    for (int j = 0; j < (m->packingypoints); j++)
    {
      for (int k = 0; k < (m->packingxpoints); k++)
      {
        int name = m->grainowners[k][j][i];
        if(i%20 == 0 && i > 0) outFile << endl;
        outFile << "     ";
        if(name < 100) outFile << " ";
        if(name < 10) outFile << " ";
        outFile << name;
      }
    }
  }
  outFile.close();
#endif

  // If there is an error set this to something negative and also set a message
  m_ErrorMessage = "PackGrainsGen2 Completed";
  m_ErrorCondition = 0;
}

void PackGrainsGen2::move_grain(size_t gnum, float xc, float yc, float zc)
{
  std::vector<int> voxellist(1000, -1);
  int column, row, plane;
  int occolumn, ocrow, ocplane;
  int nccolumn, ncrow, ncplane;
  int shiftcolumn, shiftrow, shiftplane;
  float oxc = m->m_Grains[gnum]->centroidx;
  float oyc = m->m_Grains[gnum]->centroidy;
  float ozc = m->m_Grains[gnum]->centroidz;
  occolumn = (oxc - (m->packingresx / 2)) / m->packingresx;
  ocrow = (oyc - (m->packingresy / 2)) / m->packingresy;
  ocplane = (ozc - (m->packingresz / 2)) / m->packingresz;
  nccolumn = (xc - (m->packingresx / 2)) / m->packingresx;
  ncrow = (yc - (m->packingresy / 2)) / m->packingresy;
  ncplane = (zc - (m->packingresz / 2)) / m->packingresz;
  shiftcolumn = nccolumn - occolumn;
  shiftrow = ncrow - ocrow;
  shiftplane = ncplane - ocplane;
  m->m_Grains[gnum]->centroidx = xc;
  m->m_Grains[gnum]->centroidy = yc;
  m->m_Grains[gnum]->centroidz = zc;
  size_t size = m->m_Grains[gnum]->columnlist->size();
  std::vector<int>& columnlist = *(m->m_Grains[gnum]->columnlist);
  std::vector<int>& rowlist = *(m->m_Grains[gnum]->rowlist);
  std::vector<int>& planelist = *(m->m_Grains[gnum]->planelist);

  for (size_t i = 0; i < size; i++)
  {
    column = columnlist[i];
    row = rowlist[i];
    plane = planelist[i];
    column = column + shiftcolumn;
    row = row + shiftrow;
    plane = plane + shiftplane;
    columnlist[i] = column;
    rowlist[i] = row;
    planelist[i] = plane;
  }
}
void PackGrainsGen2::determine_neighbors(size_t gnum, int add)
{
  float x, y, z;
  float xn, yn, zn;
  float dia, dia2;
  int DoverR;
  float xdist, ydist, zdist, totdist;
  int nnum = 0;
  nnum = 0;
  x = m->m_Grains[gnum]->centroidx;
  y = m->m_Grains[gnum]->centroidy;
  z = m->m_Grains[gnum]->centroidz;
  dia = m->m_Grains[gnum]->equivdiameter;
  for (size_t n = 1; n < m->m_Grains.size(); n++)
  {
    xn = m->m_Grains[n]->centroidx;
    yn = m->m_Grains[n]->centroidy;
    zn = m->m_Grains[n]->centroidz;
    dia2 = m->m_Grains[n]->equivdiameter;
    xdist = fabs(x - xn);
    ydist = fabs(y - yn);
    zdist = fabs(z - zn);
    totdist = (xdist * xdist) + (ydist * ydist) + (zdist * zdist);
    totdist = sqrt(totdist);
    if(totdist < (3 * (dia / 2.0)))
    {
      DoverR = int(totdist / (dia / 2.0));
      for (int iter = DoverR; iter < 3; iter++)
      {
        if(add > 0) m->m_Grains[n]->neighbordistfunc[iter]++;
        if(add < 0) m->m_Grains[n]->neighbordistfunc[iter] = m->m_Grains[n]->neighbordistfunc[iter] - 1;
      }
    }
    if(totdist < (3 * (dia2 / 2.0)))
    {
      DoverR = int(totdist / (dia2 / 2.0));
      for (int iter = DoverR; iter < 3; iter++)
      {
        if(add > 0) m->m_Grains[gnum]->neighbordistfunc[iter]++;
        if(add < 0) m->m_Grains[gnum]->neighbordistfunc[iter] = m->m_Grains[gnum]->neighbordistfunc[iter] - 1;
      }
    }
  }
}

float PackGrainsGen2::check_neighborhooderror(int gadd, int gremove)
{
  float neighborerror;
  float bhattdist;
  float dia;
  int nnum;
  int index;
  std::vector<int> count;
  int phase;
  for (size_t iter = 0; iter < m->neighbordist.size(); ++iter)
  {
    phase = m->primaryphases[iter];
    count.resize(m->simneighbordist[iter].size(), 0);
    for (size_t i = 0; i < m->simneighbordist[iter].size(); i++)
    {
      m->simneighbordist[iter][i][0] = 0;
      m->simneighbordist[iter][i][1] = 0;
      m->simneighbordist[iter][i][2] = 0;
    }
    if(gadd > 0 && m->m_Grains[gadd]->phase == phase)
    {
      determine_neighbors(gadd, 1);
    }
    if(gremove > 0 && m->m_Grains[gremove]->phase == phase)
    {
      determine_neighbors(gremove, -1);
    }
    for (size_t i = 1; i < m->m_Grains.size(); i++)
    {
      nnum = 0;
      index = i;
      if(index != gremove && m->m_Grains[index]->phase == phase)
      {
        dia = m->m_Grains[index]->equivdiameter;
        if(dia > m->maxdiameter[phase]) dia = m->maxdiameter[phase];
        if(dia < m->mindiameter[phase]) dia = m->mindiameter[phase];
        dia = int((dia - m->mindiameter[phase]) / m->binstepsize[phase]);
        for (int j = 0; j < 3; j++)
        {
          nnum = m->m_Grains[index]->neighbordistfunc[j];
          if(nnum > 0)
          {
            m->simneighbordist[iter][dia][j] = m->simneighbordist[iter][dia][j] + nnum;
          }
        }
        count[dia]++;
      }
    }
    if(gadd > 0 && m->m_Grains[gadd]->phase == phase)
    {
      dia = m->m_Grains[index]->equivdiameter;
      if(dia > m->maxdiameter[phase]) dia = m->maxdiameter[phase];
      if(dia < m->mindiameter[phase]) dia = m->mindiameter[phase];
      dia = int((dia - m->mindiameter[phase]) / m->binstepsize[phase]);
      for (int j = 0; j < 3; j++)
      {
        nnum = m->m_Grains[index]->neighbordistfunc[j];
        if(nnum > 0)
        {
          m->simneighbordist[iter][dia][j] = m->simneighbordist[iter][dia][j] + nnum;
        }
      }
      count[dia]++;
    }
    for (size_t i = 0; i < m->simneighbordist[iter].size(); i++)
    {
      for (size_t j = 0; j < 3; j++)
      {
        m->simneighbordist[iter][i][j] = m->simneighbordist[iter][i][j] / double(count[i]);
        if(count[i] == 0) m->simneighbordist[iter][i][j] = 0.0;
      }
    }
    if(gadd > 0 && m->m_Grains[gadd]->phase == phase)
    {
      determine_neighbors(gadd, -1);
    }
    if(gremove > 0 && m->m_Grains[gremove]->phase == phase)
    {
      determine_neighbors(gremove, 1);
    }
  }
  compare_3Ddistributions(m->simneighbordist, m->neighbordist, bhattdist);
  neighborerror = bhattdist;
  return neighborerror;
}

void PackGrainsGen2::compare_1Ddistributions(std::vector<float> array1, std::vector<float> array2, float &bhattdist)
{
  bhattdist = 0;
  for (size_t i = 0; i < array1.size(); i++)
  {
    bhattdist = bhattdist + sqrt((array1[i]*array2[i]));
  }
}
void PackGrainsGen2::compare_2Ddistributions(std::vector<std::vector<float> > array1, std::vector<std::vector<float> > array2, float &bhattdist)
{
  bhattdist = 0;
  for (size_t i = 0; i < array1.size(); i++)
  {
    for (size_t j = 0; j < array1[i].size(); j++)
    {
      bhattdist = bhattdist + sqrt((array1[i][j] * array2[i][j]));
    }
  }
}

void PackGrainsGen2::compare_3Ddistributions(std::vector<std::vector<std::vector<float> > > array1,
                                             std::vector<std::vector<std::vector<float> > > array2,
                                             float &bhattdist)
{
  bhattdist = 0;
  for (size_t i = 0; i < array1.size(); i++)
  {
    for (size_t j = 0; j < array1[i].size(); j++)
    {
      for (size_t k = 0; k < array1[i][j].size(); k++)
      {
        bhattdist = bhattdist + sqrt((array1[i][j][k]*array2[i][j][k]));
      }
    }
  }
}

float PackGrainsGen2::check_sizedisterror(int gadd, int gremove)
{
  float dia;
  float sizedisterror = 0;
  float bhattdist;
  int index;
  int count = 0;
  int phase;
  for (size_t iter = 0; iter < m->grainsizedist.size(); ++iter)
  {
    phase = m->primaryphases[iter];
    count = 0;
    for (size_t i = 0; i < m->grainsizedist[iter].size(); i++)
    {
      m->simgrainsizedist[iter][i] = 0.0;
    }
    for (size_t b = 1; b < m->m_Grains.size(); b++)
    {
      index = b;
      if(index != gremove && m->m_Grains[index]->phase == phase)
      {
        dia = m->m_Grains[index]->equivdiameter;
        dia = (dia - (m->mindiameter[phase] / 2.0)) / m->grainsizediststep[iter];
        if(dia < 0) dia = 0;
        if(dia > m->grainsizedist[iter].size() - 1) dia = m->grainsizedist[iter].size() - 1;
        m->simgrainsizedist[iter][int(dia)]++;
        count++;
      }
    }
    if(gadd > 0 && m->m_Grains[gadd]->phase == phase)
    {
      dia = m->m_Grains[gadd]->equivdiameter;
      dia = (dia - (m->mindiameter[phase] / 2.0)) / m->grainsizediststep[iter];
      if(dia < 0) dia = 0;
      if(dia > m->grainsizedist[iter].size() - 1) dia = m->grainsizedist[iter].size() - 1;
      m->simgrainsizedist[iter][int(dia)]++;
      count++;
    }
    for (size_t i = 0; i < m->grainsizedist[iter].size(); i++)
    {
      m->simgrainsizedist[iter][i] = m->simgrainsizedist[iter][i] / float(count);
      if(count == 0) m->simgrainsizedist[iter][i] = 0.0;
    }
  }
  compare_2Ddistributions(m->simgrainsizedist, m->grainsizedist, bhattdist);
  sizedisterror = bhattdist;
  return sizedisterror;
}

float PackGrainsGen2::check_fillingerror(int gadd, int gremove)
{
  float fillingerror = m->fillingerror * float(m->packingtotalpoints);
  int col, row, plane;
  if(gadd > 0)
  {
    size_t size = m->m_Grains[gadd]->columnlist->size();
    std::vector<int>& columnlist = *(m->m_Grains[gadd]->columnlist);
    std::vector<int>& rowlist = *(m->m_Grains[gadd]->rowlist);
    std::vector<int>& planelist = *(m->m_Grains[gadd]->planelist);

    for (size_t i = 0; i < size; i++)
    {
      col = columnlist[i];
      row = rowlist[i];
      plane = planelist[i];
      if(m->periodic_boundaries == true)
      {
        if(col < 0) col = col + m->packingxpoints;
        if(col > m->packingxpoints - 1) col = col - m->packingxpoints;
        if(row < 0) row = row + m->packingypoints;
        if(row > m->packingypoints - 1) row = row - m->packingypoints;
        if(plane < 0) plane = plane + m->packingzpoints;
        if(plane > m->packingzpoints - 1) plane = plane - m->packingzpoints;
        fillingerror = fillingerror + (2 * m->grainowners[col][row][plane] - 1);
		m->grainowners[col][row][plane]++;
      }
      if(m->periodic_boundaries == false)
      {
        if(col >= 0 && col <= m->packingxpoints - 1 && row >= 0 && row <= m->packingypoints - 1 && plane >= 0 && plane <= m->packingzpoints - 1)
        {
          fillingerror = fillingerror + (2 * m->grainowners[col][row][plane] - 1);
		  m->grainowners[col][row][plane]++;
        }
      }
    }
  }
  if(gremove > 0)
  {
    size_t size = m->m_Grains[gremove]->columnlist->size();
    std::vector<int>& columnlist = *(m->m_Grains[gremove]->columnlist);
    std::vector<int>& rowlist = *(m->m_Grains[gremove]->rowlist);
    std::vector<int>& planelist = *(m->m_Grains[gremove]->planelist);
    for (size_t i = 0; i < size; i++)
    {
      col = columnlist[i];
      row = rowlist[i];
      plane = planelist[i];
      if(m->periodic_boundaries == true)
      {
        if(col < 0) col = col + m->packingxpoints;
        if(col > m->packingxpoints - 1) col = col - m->packingxpoints;
        if(row < 0) row = row + m->packingypoints;
        if(row > m->packingypoints - 1) row = row - m->packingypoints;
        if(plane < 0) plane = plane + m->packingzpoints;
        if(plane > m->packingzpoints - 1) plane = plane - m->packingzpoints;
        fillingerror = fillingerror + (-2 * m->grainowners[col][row][plane] + 3);
		m->grainowners[col][row][plane] = m->grainowners[col][row][plane] - 1;
      }
      if(m->periodic_boundaries == false)
      {
        if(col >= 0 && col <= m->packingxpoints - 1 && row >= 0 && row <= m->packingypoints - 1 && plane >= 0 && plane <= m->packingzpoints - 1)
        {
          fillingerror = fillingerror + (-2 * m->grainowners[col][row][plane] + 3);
		  m->grainowners[col][row][plane] = m->grainowners[col][row][plane] - 1;
        }
      }
    }
  }
  fillingerror = fillingerror / float(m->packingtotalpoints);
  return fillingerror;
}

void PackGrainsGen2::insert_grain(size_t gnum)
{
  DREAM3D_RANDOMNG_NEW()

  float dist;
  float inside = -1;
  int column, row, plane;
  int centercolumn, centerrow, centerplane;
  int xmin, xmax, ymin, ymax, zmin, zmax;
  float xc, yc, zc;
  float xp, yp, zp;
  float x, y, z;
  float volcur = m->m_Grains[gnum]->volume;
  float bovera = m->m_Grains[gnum]->radius2;
  float covera = m->m_Grains[gnum]->radius3;
  float omega3 = m->m_Grains[gnum]->omega3;
  float radcur1 = 1;
  if(NULL == m->m_Grains[gnum]->columnlist)
  {
    m->m_Grains[gnum]->columnlist = new std::vector<int>(0);
  }
  if(NULL == m->m_Grains[gnum]->rowlist)
  {
    m->m_Grains[gnum]->rowlist = new std::vector<int>(0);
  }
  if(NULL == m->m_Grains[gnum]->planelist)
  {
    m->m_Grains[gnum]->planelist = new std::vector<int>(0);
  }

  DREAM3D::SyntheticBuilder::ShapeType shapeclass = m->shapeTypes[m->m_Grains[gnum]->phase];

  // init any values for each of the Shape Ops
  for (std::map<DREAM3D::SyntheticBuilder::ShapeType, DREAM3D::ShapeOps*>::iterator ops = m->m_ShapeOps.begin(); ops != m->m_ShapeOps.end(); ++ops)
  {
    (*ops).second->init();
  }
  // Create our Argument Map
  std::map<DREAM3D::ShapeOps::ArgName, float> shapeArgMap;
  shapeArgMap[DREAM3D::ShapeOps::Omega3] = omega3;
  shapeArgMap[DREAM3D::ShapeOps::VolCur] = volcur;
  shapeArgMap[DREAM3D::ShapeOps::B_OverA] = bovera;
  shapeArgMap[DREAM3D::ShapeOps::C_OverA] = covera;

  radcur1 = m->m_ShapeOps[shapeclass]->radcur1(shapeArgMap);

  float radcur2 = (radcur1 * bovera);
  float radcur3 = (radcur1 * covera);
  float phi1 = m->m_Grains[gnum]->axiseuler1;
  float PHI = m->m_Grains[gnum]->axiseuler2;
  float phi2 = m->m_Grains[gnum]->axiseuler3;
  float ga[3][3];
  ga[0][0] = cosf(phi1) * cosf(phi2) - sinf(phi1) * sinf(phi2) * cosf(PHI);
  ga[0][1] = sinf(phi1) * cosf(phi2) + cosf(phi1) * sinf(phi2) * cosf(PHI);
  ga[0][2] = sinf(phi2) * sinf(PHI);
  ga[1][0] = -cosf(phi1) * sinf(phi2) - sinf(phi1) * cosf(phi2) * cosf(PHI);
  ga[1][1] = -sinf(phi1) * sinf(phi2) + cosf(phi1) * cosf(phi2) * cosf(PHI);
  ga[1][2] = cosf(phi2) * sinf(PHI);
  ga[2][0] = sinf(phi1) * sinf(PHI);
  ga[2][1] = -cosf(phi1) * sinf(PHI);
  ga[2][2] = cosf(PHI);
  xc = m->m_Grains[gnum]->centroidx;
  yc = m->m_Grains[gnum]->centroidy;
  zc = m->m_Grains[gnum]->centroidz;
  centercolumn = (xc - (m->packingresx / 2)) / m->packingresx;
  centerrow = (yc - (m->packingresy / 2)) / m->packingresy;
  centerplane = (zc - (m->packingresz / 2)) / m->packingresz;
  xmin = int(centercolumn - ((radcur1 / m->packingresx) + 1));
  xmax = int(centercolumn + ((radcur1 / m->packingresx) + 1));
  ymin = int(centerrow - ((radcur1 / m->packingresy) + 1));
  ymax = int(centerrow + ((radcur1 / m->packingresy) + 1));
  zmin = int(centerplane - ((radcur1 / m->packingresz) + 1));
  zmax = int(centerplane + ((radcur1 / m->packingresz) + 1));
  if(xmin < -m->packingxpoints) xmin = -m->packingxpoints;
  if(xmax > 2 * m->packingxpoints - 1) xmax = (2 * m->packingxpoints - 1);
  if(ymin < -m->packingypoints) ymin = -m->packingypoints;
  if(ymax > 2 * m->packingypoints - 1) ymax = (2 * m->packingypoints - 1);
  if(zmin < -m->packingzpoints) zmin = -m->packingzpoints;
  if(zmax > 2 * m->packingzpoints - 1) zmax = (2 * m->packingzpoints - 1);
  for (int iter1 = xmin; iter1 < xmax + 1; iter1++)
  {
    for (int iter2 = ymin; iter2 < ymax + 1; iter2++)
    {
      for (int iter3 = zmin; iter3 < zmax + 1; iter3++)
      {
        column = iter1;
        row = iter2;
        plane = iter3;
        x = float(column) * m->packingresx;
        y = float(row) * m->packingresy;
        z = float(plane) * m->packingresz;
        inside = -1;
        dist = ((x - xc) * (x - xc)) + ((y - yc) * (y - yc)) + ((z - zc) * (z - zc));
        dist = sqrt(dist);
        if(dist < radcur1)
        {
          x = x - xc;
          y = y - yc;
          z = z - zc;
          xp = (x * ga[0][0]) + (y * ga[1][0]) + (z * ga[2][0]);
          yp = (x * ga[0][1]) + (y * ga[1][1]) + (z * ga[2][1]);
          zp = (x * ga[0][2]) + (y * ga[1][2]) + (z * ga[2][2]);
          float axis1comp = xp / radcur1;
          float axis2comp = yp / radcur2;
          float axis3comp = zp / radcur3;
          inside = m->m_ShapeOps[shapeclass]->inside(axis1comp, axis2comp, axis3comp);
          if(inside >= 0)
          {
            m->m_Grains[gnum]->columnlist->push_back(column);
            m->m_Grains[gnum]->rowlist->push_back(row);
            m->m_Grains[gnum]->planelist->push_back(plane);
          }
        }
      }
    }
  }
}<|MERGE_RESOLUTION|>--- conflicted
+++ resolved
@@ -62,12 +62,8 @@
 
 const static float m_pi = M_PI;
 
-<<<<<<< HEAD
 using namespace std;
-=======
-#define ERROR_TXT_OUT 1
-#define ERROR_TXT_OUT1 1
->>>>>>> e570fde1
+
 
 // -----------------------------------------------------------------------------
 //
