/* ============================================================================
 * Copyright (c) 2010, Michael A. Jackson (BlueQuartz Software)
 * Copyright (c) 2010, Dr. Michael A. Groeber (US Air Force Research Laboratories)
 * All rights reserved.
 *
 * Redistribution and use in source and binary forms, with or without modification,
 * are permitted provided that the following conditions are met:
 *
 * Redistributions of source code must retain the above copyright notice, this
 * list of conditions and the following disclaimer.
 *
 * Redistributions in binary form must reproduce the above copyright notice, this
 * list of conditions and the following disclaimer in the documentation and/or
 * other materials provided with the distribution.
 *
 * Neither the name of Michael A. Groeber, Michael A. Jackson, the US Air Force, 
 * BlueQuartz Software nor the names of its contributors may be used to endorse 
 * or promote products derived from this software without specific prior written
 * permission.
 *
 * THIS SOFTWARE IS PROVIDED BY THE COPYRIGHT HOLDERS AND CONTRIBUTORS "AS IS"
 * AND ANY EXPRESS OR IMPLIED WARRANTIES, INCLUDING, BUT NOT LIMITED TO, THE
 * IMPLIED WARRANTIES OF MERCHANTABILITY AND FITNESS FOR A PARTICULAR PURPOSE ARE
 * DISCLAIMED. IN NO EVENT SHALL THE COPYRIGHT HOLDER OR CONTRIBUTORS BE LIABLE
 * FOR ANY DIRECT, INDIRECT, INCIDENTAL, SPECIAL, EXEMPLARY, OR CONSEQUENTIAL
 * DAMAGES (INCLUDING, BUT NOT LIMITED TO, PROCUREMENT OF SUBSTITUTE GOODS OR
 * SERVICES; LOSS OF USE, DATA, OR PROFITS; OR BUSINESS INTERRUPTION) HOWEVER
 * CAUSED AND ON ANY THEORY OF LIABILITY, WHETHER IN CONTRACT, STRICT LIABILITY,
 * OR TORT (INCLUDING NEGLIGENCE OR OTHERWISE) ARISING IN ANY WAY OUT OF THE
 * USE OF THIS SOFTWARE, EVEN IF ADVISED OF THE POSSIBILITY OF SUCH DAMAGE.
 *
 *  This code was written under United States Air Force Contract number
 *                           FA8650-07-D-5800
 *
 * ~~~~~~~~~~~~~~~~~~~~~~~~~~~~~~~~~~~~~~~~~~~~~~~~~~~~~~~~~~~~~~~~~~~~~~~~~~ */

#include "ReconstructionFunc.h"

// C Includes
#include <stdio.h>

// C++ Includes
#include <iomanip>
#include <iostream>
#include <string>
#include <sstream>
#include <set>

// TSL Ang Library Includes
#include "EbsdLib/TSL/AngReader.h"

//-- MXA Includes
#include "MXA/Common/MXAEndian.h"
#include "MXA/Utilities/MXADir.h"

//-- AIM Includes
#include "DREAM3D/Common/AIMMath.h"
#include "DREAM3D/Common/Constants.h"
#include "DREAM3D/Common/OIMColoring.hpp"
#include "DREAM3D/HDF5/AIM_H5VtkDataWriter.h"


#define NEW_SHARED_ARRAY(var, type, size)\
  boost::shared_array<type> var##Array(new type[size]);\
  type* var = var##Array.get();

const static float m_pi = M_PI;
//const static float m_OnePointThree = 1.33333333333;
//const static float threesixty_over_pi = 360.0 / m_pi;
//const static float m_pi_over_180 = M_PI / 180.0;
const static float sqrt_two = powf(2.0, 0.5);
const static float acos_neg_one = acos(-1.0);
const static float acos_pos_one = acos(1.0);
const static float sin_wmin_neg_1_over_2 = sinf(acos_neg_one / 2.0);
const static float sin_wmin_pos_1_over_2 = sinf(acos_pos_one / 2.0);

#define DIMS "DIMENSIONS"
#define LOOKUP "LOOKUP_TABLE"

#if 0
// -i C:\Users\GroebeMA\Desktop\NewFolder --outputDir C:\Users\GroebeMA\Desktop\NewFolder -f Slice_ --angMaxSlice 400 -s 1 -e 30 -z 0.25 -t -g 10 -c 0.1 -o 5.0 -x 2
#endif

using namespace std;

ReconstructionFunc::ReconstructionFunc() :
resx(1.0f),
resy(1.0f),
resz(1.0f),
xpoints(0),
ypoints(0),
zpoints(0)

{
  m_HexOps = HexagonalOps::New();
  m_OrientationOps.push_back(dynamic_cast<OrientationMath*>(m_HexOps.get()));

  m_CubicOps  = CubicOps::New();
  m_OrientationOps.push_back(dynamic_cast<OrientationMath*>(m_CubicOps.get()));

  m_OrthoOps  = OrthoRhombicOps::New();
  m_OrientationOps.push_back(dynamic_cast<OrientationMath*>(m_OrthoOps.get()));

  // Just to quiet the compiler
  float  f = sqrt_two;
  f = sin_wmin_neg_1_over_2;
  f = sin_wmin_pos_1_over_2;

  grain_indicies = NULL;
  phases = NULL;
  euler1s = NULL;
  euler2s = NULL;
  euler3s = NULL;
  neighbors = NULL;
  surfacevoxels = NULL;
  quats = NULL;
  alreadychecked = NULL;
  unassigned = NULL;
  graincounts = NULL;

  goodVoxels = NULL;


  m_GrainIndicies = AIMArray<int>::CreateArray(0);
  m_Phases = AIMArray<int>::CreateArray(0);
  m_Euler1s = AIMArray<float>::CreateArray(0);
  m_Euler2s = AIMArray<float>::CreateArray(0);
  m_Euler3s = AIMArray<float>::CreateArray(0);
  m_Neighbors = AIMArray<int>::CreateArray(0);
  m_SurfaceVoxels = AIMArray<float>::CreateArray(0);
  m_GoodVoxels = AIMArray<bool>::CreateArray(0);
  m_Quats = AIMArray<float>::CreateArray(0);

  m_AlreadyChecked = AIMArray<int>::CreateArray(0);
  m_Unassigned = AIMArray<int>::CreateArray(0);
  m_GrainCounts = AIMArray<int>::CreateArray(0);

  m_GoodVoxels = AIMArray<bool>::CreateArray(0);
}

// -----------------------------------------------------------------------------
//
// -----------------------------------------------------------------------------
ReconstructionFunc::~ReconstructionFunc()
{
  // std::cout << "~ReconstructionFunc" << std::endl;
  m_Grains.clear();
}

// -----------------------------------------------------------------------------
//
// -----------------------------------------------------------------------------
void ReconstructionFunc::initialize(int nX, int nY, int nZ, float xRes, float yRes, float zRes,
                                    bool mrgTwins, bool mrgColonies, int minAllowedGrSize,
                                    float dwnSmplFact, float misoTol, vector<Ebsd::CrystalStructure> crystalStructures,
                                    vector<DREAM3D::Reconstruction::PhaseType> phaseTypes,
                                    std::vector<float> precipFractions, int alignmentMethod)
{

  mergetwinsoption = (mrgTwins == true) ? 1 : 0;
  mergecoloniesoption = (mrgColonies == true) ? 1 : 0;
  minallowedgrainsize = minAllowedGrSize;
  downsamplefactor = dwnSmplFact;
  misorientationtolerance = misoTol;
  crystruct = crystalStructures;
  phaseType = phaseTypes;
  pptFractions = precipFractions;
  alignmeth = alignmentMethod;

  totalpoints = -1;
  xpoints = nX;
  ypoints = nY;
  zpoints = nZ;
  resx = xRes;
  resy = yRes;
  resz = zRes;

  sizex = (xpoints - 1) * resx;
  sizey = (ypoints - 1) * resy;
  sizez = (zpoints - 1) * resz;

  totalpoints = xpoints * ypoints * zpoints;

  int numgrains = 100;
  size_t oldSize = 0;
  m_Grains.resize(numgrains + 1);
  for(size_t g = oldSize; g < m_Grains.size(); ++g)
  {
    m_Grains[g] = Grain::New();
  }

  grain_indicies = m_GrainIndicies->WritePointer(0, totalpoints);
  phases = m_Phases->WritePointer(0, totalpoints);
  euler1s = m_Euler1s->WritePointer(0, totalpoints);
  euler2s = m_Euler2s->WritePointer(0, totalpoints);
  euler3s = m_Euler3s->WritePointer(0, totalpoints);
  neighbors = m_Neighbors->WritePointer(0, totalpoints);
  surfacevoxels = m_SurfaceVoxels->WritePointer(0, totalpoints);
  quats = m_Quats->WritePointer(0, totalpoints*5);
  m_Quats->SetNumberOfComponents(5);

  alreadychecked = m_AlreadyChecked->WritePointer(0, totalpoints);
  unassigned = m_Unassigned->WritePointer(0, totalpoints);

  goodVoxels = m_GoodVoxels->WritePointer(0, totalpoints);

  for(int i=0;i<totalpoints;i++)
  {
    grain_indicies[i] = -1;
    phases[i] = 1;
    euler1s[i] = -1;
    euler2s[i] = -1;
    euler3s[i] = -1;
    neighbors[i] = -1;
    surfacevoxels[i] = 0;
    alreadychecked[i] = 0;
    unassigned[i] = 0;
    goodVoxels[i] = true; // All Voxels are "Good"
  }

}

void ReconstructionFunc::initializeQuats()
{
  float qr[5];
  Ebsd::CrystalStructure xtal = Ebsd::UnknownCrystalStructure;
  int phase = -1;
  for (int i = 0; i < (xpoints * ypoints * zpoints); i++)
  {
    OrientationMath::eulertoQuat(qr, euler1s[i], euler2s[i], euler3s[i]);
    phase = phases[i];
    xtal = crystruct[phase];
    if (xtal == Ebsd::UnknownCrystalStructure)
    {
      qr[1] = 0.0;
      qr[2] = 0.0;
      qr[3] = 0.0;
      qr[4] = 1.0;
    }
    else
    {
      m_OrientationOps[xtal]->getFZQuat(qr);
    }

    quats[i*5 + 0] = 1.0f;
    quats[i*5 + 1] = qr[1];
    quats[i*5 + 2] = qr[2];
    quats[i*5 + 3] = qr[3];
    quats[i*5 + 4] = qr[4];
  }
}
void ReconstructionFunc::cleanup_data()
{
  int bestneighbor;
  int x, y, z;
  int neighpoint;
  int good = 0;
  int count = 1;
  int neighpoints[6];
  neighpoints[0] = -(xpoints * ypoints);
  neighpoints[1] = -xpoints;
  neighpoints[2] = -1;
  neighpoints[3] = 1;
  neighpoints[4] = xpoints;
  neighpoints[5] = (xpoints * ypoints);
  while (count != 0)
  {
    count = 0;
    for (int i = 0; i < (xpoints * ypoints * zpoints); i++)
    {
      if (grain_indicies[i] == -1 && goodVoxels[i] == false)
      {
		bestneighbor = -1;
        x = i % xpoints;
        y = (i / xpoints) % ypoints;
        z = i / (xpoints * ypoints);
        for (int j = 0; j < 6; j++)
        {
          good = 1;
          neighpoint = i + neighpoints[j];
          if (j == 0 && z == 0) good = 0;
          if (j == 5 && z == (zpoints - 1)) good = 0;
          if (j == 1 && y == 0) good = 0;
          if (j == 4 && y == (ypoints - 1)) good = 0;
          if (j == 2 && x == 0) good = 0;
          if (j == 3 && x == (xpoints - 1)) good = 0;
          if (good == 1)
          {
            if (goodVoxels[neighpoint] == true)
            {
              count++;
              bestneighbor = neighpoint;
            }
          }
        }
        if (bestneighbor >= 0)
        {
          neighbors[i] = bestneighbor;
        }
      }
    }
    for (int j = 0; j < (xpoints * ypoints * zpoints); j++)
    {
      if (neighbors[j] >= 0 && goodVoxels[j] == false)
      {
	    bestneighbor = neighbors[j];
        euler1s[j] = euler1s[bestneighbor];
        euler2s[j] = euler2s[bestneighbor];
        euler3s[j] = euler3s[bestneighbor];
        goodVoxels[j] = goodVoxels[bestneighbor];
        quats[j*5 + 0] = quats[bestneighbor*5 + 0];
        quats[j*5 + 1] = quats[bestneighbor*5 + 1];
        quats[j*5 + 2] = quats[bestneighbor*5 + 2];
        quats[j*5 + 3] = quats[bestneighbor*5 + 3];
        quats[j*5 + 4] = quats[bestneighbor*5 + 4];
        neighbors[j] = -1;
      }
    }
  }
/*  float q1[5];
  float q2[5];
  float qtot[5];
  int numVoxel;
  int col, row, plane;
  int steps = 1;
  int jStride;
  int kStride;
  int neighbor, good;
  float w, n1, n2, n3;
  for (int i = 0; i < totalpoints; i++)
  {
	if (voxels[i].grainname != 0)
    {
	  for(int j=0;j<5;j++)
	  {
		qtot[j] = 0.0;
	  }
      numVoxel = 0;
      q1[0] = 1.0;
      q1[1] = voxels[i].quat[1];
      q1[2] = voxels[i].quat[2];
      q1[3] = voxels[i].quat[3];
      q1[4] = voxels[i].quat[4];
	  for(int m=0;m<5;m++)
	  {
		  qtot[m] = qtot[m] + q1[m];
	  }
	  numVoxel++;
      col = i % xpoints;
      row = (i / xpoints) % ypoints;
      plane = i / (xpoints * ypoints);
      for (int j = -steps; j < steps + 1; j++)
      {
        jStride = j * xpoints * ypoints;
        for (int k = -steps; k < steps + 1; k++)
        {
          kStride = k * xpoints;
          for (int l = -steps; l < steps + 1; l++)
          {
            good = 1;
            neighbor = i + (jStride) + (kStride) + (l);
            if (plane + j < 0) good = 0;
            if (plane + j > zpoints - 1) good = 0;
            if (row + k < 0) good = 0;
            if (row + k > ypoints - 1) good = 0;
            if (col + l < 0) good = 0;
            if (col + l > xpoints - 1) good = 0;
            if (good == 1)
            {
              q2[0] = 1.0;
              q2[1] = voxels[neighbor].quat[1];
              q2[2] = voxels[neighbor].quat[2];
              q2[3] = voxels[neighbor].quat[3];
              q2[4] = voxels[neighbor].quat[4];
              if (crystruct == Ebsd::Hexagonal) w = OrientationMath::getMisoQuatHexagonal(q1, q2, n1, n2, n3);
              if (crystruct == Ebsd::Cubic) w = OrientationMath::getMisoQuatCubic(q1, q2, n1, n2, n3);
              if(w < 5)
			  {
				  if (crystruct == Ebsd::Cubic) OrientationMath::getNearestQuatCubic(q1, q2);
				  for(int m=0;m<5;m++)
				  {
					  qtot[m] = qtot[m] + q2[m];
				  }
				  numVoxel++;
			  }
			}
		  }
		}
	  }
	  for(int m=0;m<5;m++)
	  {
		  qtot[m] = qtot[m]/numVoxel;
		  voxels[i].quat[m] = qtot[m];
	  }
	}
  }*/
}
void ReconstructionFunc::find_border()
{
  int neighpoints[6];
  neighpoints[0] = -(xpoints * ypoints);
  neighpoints[1] = -xpoints;
  neighpoints[2] = -1;
  neighpoints[3] = 1;
  neighpoints[4] = xpoints;
  neighpoints[5] = (xpoints * ypoints);
  float w, n1, n2, n3;
  float q1[5];
  float q2[5];
  //size_t size = 0;
  int index;
  int good = 0;
  size_t count = 0;
  int currentpoint = 0;
  int neighbor = 0;
  int col, row, plane;
  Ebsd::CrystalStructure phase1, phase2;
  int initialVoxelsListSize = 10000;
  std::vector<int> voxelslist(initialVoxelsListSize, -1);
  size_t totalPoints = xpoints * ypoints * zpoints;

  AIMArray<int>::Pointer checkedPtr = AIMArray<int>::CreateArray(totalPoints);
  int *checked = checkedPtr->GetPointer(0);

  for (int iter = 0; iter < (xpoints * ypoints * zpoints); iter++)
  {
    checked[iter] = 0;
  }
  index = 0;

  while (goodVoxels[index] == true)
  {
    index++;
    if(index == totalpoints) break;
  }
  voxelslist[count] = index;
  grain_indicies[index] = 0;
  checked[index] = 1;
  count++;
  for (size_t i = 0; i < count; i++)
  {
    index = voxelslist[i];
    col = index % xpoints;
    row = (index / xpoints) % ypoints;
    plane = index / (xpoints * ypoints);
    for (int j = 0; j < 6; j++)
    {
      good = 1;
      neighbor = index + neighpoints[j];
      if (j == 0 && plane == 0) good = 0;
      if (j == 5 && plane == (zpoints - 1)) good = 0;
      if (j == 1 && row == 0) good = 0;
      if (j == 4 && row == (ypoints - 1)) good = 0;
      if (j == 2 && col == 0) good = 0;
      if (j == 3 && col == (xpoints - 1)) good = 0;
      if (good == 1 && checked[neighbor] == 0)
      {
        if (goodVoxels[neighbor] == false)
        {
          grain_indicies[neighbor] = 0;
          checked[neighbor] = 1;
          voxelslist[count] = neighbor;
          count++;
          if (count >= voxelslist.size()) voxelslist.resize(count + initialVoxelsListSize, -1);
        }
      }
    }
  }
  voxelslist.clear();
  voxelslist.resize(initialVoxelsListSize, -1);
  count = 0;
  for (int iter = 0; iter < (xpoints * ypoints * zpoints); iter++)
  {
    checked[iter] = 0;
    if(grain_indicies[iter] == -1)
	{
		voxelslist[count] = iter;
		checked[iter] = 1;
		count++;
        if (count >= voxelslist.size()) voxelslist.resize(count + initialVoxelsListSize, -1);
 	}
  }
  for (size_t j = 0; j < count; j++)
  {
    currentpoint = voxelslist[j];
    col = currentpoint % xpoints;
    row = (currentpoint / xpoints) % ypoints;
    plane = currentpoint / (xpoints * ypoints);
    q1[0] = 0;
    q1[1] = quats[currentpoint*5 + 1];
    q1[2] = quats[currentpoint*5 + 2];
    q1[3] = quats[currentpoint*5 + 3];
    q1[4] = quats[currentpoint*5 + 4];
    phase1 = crystruct[phases[currentpoint]];
    for (int i = 0; i < 6; i++)
    {
      good = 1;
      neighbor = currentpoint + neighbors[i];
      if (i == 0 && plane == 0) good = 0;
      if (i == 5 && plane == (zpoints - 1)) good = 0;
      if (i == 1 && row == 0) good = 0;
      if (i == 4 && row == (ypoints - 1)) good = 0;
      if (i == 2 && col == 0) good = 0;
      if (i == 3 && col == (xpoints - 1)) good = 0;
      if (good == 1 && grain_indicies[neighbor] == -1 && checked[neighbor] == 0)
      {
        voxelslist[count] = neighbor;
        checked[neighbor] = 1;
        count++;
        if (count >= voxelslist.size()) voxelslist.resize(count + initialVoxelsListSize, -1);
      }
      if (good == 1 && grain_indicies[neighbor] == 0)
      {
        w = 10000.0;
        q2[0] = 0;
        q2[1] = quats[neighbor*5 + 1];
        q2[2] = quats[neighbor*5 + 2];
        q2[3] = quats[neighbor*5 + 3];
        q2[4] = quats[neighbor*5 + 4];
        phase2 = crystruct[phases[neighbor]];
        if (phase1 == phase2) 
		{
          w = m_OrientationOps[phase1]->getMisoQuat( q1, q2, n1, n2, n3);
        }
        if (w < misorientationtolerance)
        {
          grain_indicies[neighbor] = -1;
          checked[neighbor] = 1;
          voxelslist[count] = neighbor;
          count++;
          if (count >= voxelslist.size()) voxelslist.resize(count + initialVoxelsListSize, -1);
        }
      }
    }
  }
  voxelslist.clear();
}

void ReconstructionFunc::align_sections()
{
  float disorientation = 0;
  float mindisorientation = 100000000;
  float **mutualinfo12;
  float *mutualinfo1;
  float *mutualinfo2;
  int graincount1, graincount2;
  int xshift = 0;
  int yshift = 0;
  int newxshift = 0;
  int newyshift = 0;
  int oldxshift = 0;
  int oldyshift = 0;
  int count = 0;
  int slice = 0;
  int xspot, yspot;
  float w;
  float n1, n2, n3;
  float q1[5];
  float q2[5];
  float refxcentroid, refycentroid;
  float curxcentroid, curycentroid;
  int refgnum, curgnum;
  int refposition = 0;
  int curposition = 0;
  int position;
  int tempposition;
  Ebsd::CrystalStructure phase1, phase2;

  int** shifts = new int *[zpoints];
  for (int a = 0; a < zpoints; a++)
  {
    shifts[a] = new int[2];
    for (int b = 0; b < 2; b++)
    {
      shifts[a][b] = 0;
    }
  }
<<<<<<< HEAD
  int** misorients = new int *[xpoints];
  for (int a = 0; a < xpoints; a++)
  {
    misorients[a] = new int[ypoints];
    for (int b = 0; b < ypoints; b++)
    {
      misorients[a][b] = 0;
    }
  }
  if (alignmeth == AIM::Reconstruction::OuterBoundary)
=======
  if (alignmeth == DREAM3D::Reconstruction::OuterBoundary)
>>>>>>> 5f6977e8
  {
    refxcentroid = 0;
    refycentroid = 0;
    count = 0;
    slice = (zpoints - 1);
    for (int l = 0; l < ypoints; l++)
    {
      for (int m = 0; m < xpoints; m++)
      {
        refposition = ((slice) * xpoints * ypoints) + (l * xpoints) + m;
        refxcentroid = refxcentroid + (((resx * m) + (resx / 2.0)) * (float(grain_indicies[refposition])));
        refycentroid = refycentroid + (((resy * l) + (resy / 2.0)) * (float(grain_indicies[refposition])));
        count = count + grain_indicies[refposition];
      }
    }
    refxcentroid = refxcentroid / float(count);
    refycentroid = refycentroid / float(count);
  }
  for (int iter = 1; iter < zpoints; iter++)
  {
    mindisorientation = 100000000;
    slice = (zpoints - 1) - iter;
    if (alignmeth == DREAM3D::Reconstruction::MutualInformation)
    {
      graincount1 = graincounts[slice];
      graincount2 = graincounts[slice + 1];
      mutualinfo12 = new float *[graincount1];
      mutualinfo1 = new float[graincount1];
      mutualinfo2 = new float[graincount2];
      for (int a = 0; a < graincount1; a++)
      {
        mutualinfo1[a] = 0;
        mutualinfo12[a] = new float[graincount2];
        for (int b = 0; b < graincount2; b++)
        {
          mutualinfo12[a][b] = 0;
          mutualinfo2[b] = 0;
        }
      }
    }
<<<<<<< HEAD
    if (alignmeth == AIM::Reconstruction::OuterBoundary)
=======
    tempxshift = 0;
    tempyshift = 0;
    if (alignmeth == DREAM3D::Reconstruction::OuterBoundary)
>>>>>>> 5f6977e8
    {
      curxcentroid = 0;
      curycentroid = 0;
      count = 0;
      slice = (zpoints - 1) - iter;
      for (int l = 0; l < ypoints; l++)
      {
        for (int m = 0; m < xpoints; m++)
        {
          curposition = ((slice) * xpoints * ypoints) + (l * xpoints) + m;
          curxcentroid = curxcentroid + (((resx * m) + (resx / 2.0)) * (float(grain_indicies[curposition])));
          curycentroid = curycentroid + (((resy * l) + (resy / 2.0)) * (float(grain_indicies[curposition])));
          count = count + grain_indicies[curposition];
        }
      }
      curxcentroid = curxcentroid / float(count);
      curycentroid = curycentroid / float(count);
    }
<<<<<<< HEAD
	if (alignmeth == AIM::Reconstruction::Misorientation || alignmeth == AIM::Reconstruction::MutualInformation)
=======
	if (alignmeth >= DREAM3D::Reconstruction::Misorientation)
>>>>>>> 5f6977e8
    {
      oldxshift = -1;
      oldyshift = -1;
      newxshift = 0;
	  newyshift = 0;
	  for (int a = 0; a < xpoints; a++)
	  {
		for (int b = 0; b < ypoints; b++)
		{
		  misorients[a][b] = 0;
		}
	  }
      while(newxshift != oldxshift || newyshift != oldyshift)
      {
	    oldxshift = newxshift;  
	    oldyshift = newyshift;  
        for (int j = -3; j < 4; j++)
        {
          for (int k = -3; k < 4; k++)
          {
            disorientation = 0;
            count = 0;
<<<<<<< HEAD
			if(misorients[k+oldxshift+int(xpoints/2)][j+oldyshift+int(ypoints/2)] == 0 && abs(k+oldxshift) < (xpoints/2) && (j+oldyshift) < (ypoints/2))
			{
				for (int l = 0; l < ypoints; l=l+4)
				{
				  for (int m = 0; m < xpoints; m=m+4)
				  {
					count++;
					if ((l + j + oldyshift) >= 0 && (l + j + oldyshift) < ypoints && (m + k + oldxshift) >= 0 && (m + k + oldxshift) < xpoints)
					{
					  refposition = ((slice + 1) * xpoints * ypoints) + (l * xpoints) + m;
					  curposition = (slice * xpoints * ypoints) + ((l + j + oldyshift) * xpoints) + (m + k + oldxshift);
					  refgnum = grain_indicies[refposition];
					  curgnum = grain_indicies[curposition];
					  if (alignmeth == AIM::Reconstruction::MutualInformation)
					  {
						if (curgnum >= 0 && refgnum >= 0)
						{
						  mutualinfo12[curgnum][refgnum]++;
						  mutualinfo1[curgnum]++;
						  mutualinfo2[refgnum]++;
						}
					  }
					  if (alignmeth == AIM::Reconstruction::Misorientation)
					  {
						if (goodVoxels[refposition] == true && goodVoxels[curposition] == true)
						{
						  w = 10000.0;
						  q1[1] = quats[refposition*5 + 1];
						  q1[2] = quats[refposition*5 + 2];
						  q1[3] = quats[refposition*5 + 3];
						  q1[4] = quats[refposition*5 + 4];
						  phase1 = crystruct[phases[refposition]];
						  q2[1] = quats[curposition*5 + 1];
						  q2[2] = quats[curposition*5 + 2];
						  q2[3] = quats[curposition*5 + 3];
						  q2[4] = quats[curposition*5 + 4];
						  phase2 = crystruct[phases[curposition]];
						  if (phase1 == phase2) w = m_OrientationOps[phase1]->getMisoQuat( q1, q2, n1, n2, n3);
						  if (w > misorientationtolerance) disorientation++;
						}
						if (goodVoxels[refposition] == true && goodVoxels[curposition] == false) disorientation++;
						if (goodVoxels[refposition] == false && goodVoxels[curposition] == true) disorientation++;
					  }
					}
					else
					{
					  if (alignmeth == AIM::Reconstruction::MutualInformation)
					  {
						mutualinfo12[0][0]++;
						mutualinfo1[0]++;
						mutualinfo2[0]++;
					  }
					  //if (alignmeth == AIM::Reconstruction::Misorientation) disorientation = disorientation;
					}
				  }
				}
				if (alignmeth == AIM::Reconstruction::MutualInformation)
				{
				  float ha = 0;
				  float hb = 0;
				  float hab = 0;
				  for (int b = 0; b < graincount1; b++)
				  {
					mutualinfo1[b] = mutualinfo1[b] / float(count);
					if (mutualinfo1[b] != 0) ha = ha + mutualinfo1[b] * log(mutualinfo1[b]);
				  }
				  for (int c = 0; c < graincount2; c++)
				  {
					mutualinfo2[c] = mutualinfo2[c] / float(count);
					if (mutualinfo2[c] != 0) hb = hb + mutualinfo2[c] * log(mutualinfo2[c]);
				  }
				  for (int b = 0; b < graincount1; b++)
				  {
					for (int c = 0; c < graincount2; c++)
					{
					  mutualinfo12[b][c] = mutualinfo12[b][c] / float(count);
					  if (mutualinfo12[b][c] != 0) hab = hab + mutualinfo12[b][c] * log(mutualinfo12[b][c]);
					  float value = 0;
					  if (mutualinfo1[b] > 0 && mutualinfo2[c] > 0) value = (mutualinfo12[b][c] / (mutualinfo1[b] * mutualinfo2[c]));
					  if (value != 0) disorientation = disorientation + (mutualinfo12[b][c] * log(value));
					}
				  }
				  for (int b = 0; b < graincount1; b++)
				  {
					for (int c = 0; c < graincount2; c++)
					{
					  mutualinfo12[b][c] = 0;
					  mutualinfo1[b] = 0;
					  mutualinfo2[c] = 0;
					}
				  }
				  //    float disorientation2 = ha + hb - hab;
				  disorientation = 1.0 / disorientation;
				}
				misorients[k+oldxshift+int(xpoints/2)][j+oldyshift+int(ypoints/2)] = disorientation;
				if (disorientation < mindisorientation)
				{
				  newxshift = k + oldxshift;
				  newyshift = j + oldyshift;
				  mindisorientation = disorientation;
				}
			}
=======
            for (int l = 0; l < ypoints; l=l+4)
            {
              for (int m = 0; m < xpoints; m=m+4)
              {
                count++;
                if ((l + (j * step) + tempyshift) >= 0 && (l + (j * step) + tempyshift) < ypoints && (m + (k * step) + tempxshift) >= 0 && (m + (k * step)
                    + tempxshift) < xpoints)
                {
                  refposition = ((slice + 1) * xpoints * ypoints) + (l * xpoints) + m;
                  curposition = (slice * xpoints * ypoints) + ((l + (j * step) + tempyshift) * xpoints) + (m + (k * step) + tempxshift);
                  refgnum = grain_indicies[refposition];
                  curgnum = grain_indicies[curposition];
                  if (alignmeth == DREAM3D::Reconstruction::MutualInformation)
                  {
                    if (curgnum >= 0 && refgnum >= 0)
                    {
                      mutualinfo12[curgnum][refgnum]++;
                      mutualinfo1[curgnum]++;
                      mutualinfo2[refgnum]++;
                    }
                  }
                  if (alignmeth == DREAM3D::Reconstruction::Misorientation)
                  {
                    if (goodVoxels[refposition] == true && goodVoxels[curposition] == true)
                    {
                      w = 10000.0;
                      q1[1] = quats[refposition*5 + 1];
                      q1[2] = quats[refposition*5 + 2];
                      q1[3] = quats[refposition*5 + 3];
                      q1[4] = quats[refposition*5 + 4];
                      phase1 = crystruct[phases[refposition]];
                      q2[1] = quats[curposition*5 + 1];
                      q2[2] = quats[curposition*5 + 2];
                      q2[3] = quats[curposition*5 + 3];
                      q2[4] = quats[curposition*5 + 4];
                      phase2 = crystruct[phases[curposition]];
                      if (phase1 == phase2) w = m_OrientationOps[phase1]->getMisoQuat( q1, q2, n1, n2, n3);
                      if (w > misorientationtolerance) disorientation++;
                    }
                    if (goodVoxels[refposition] == true && goodVoxels[curposition] == false) disorientation++;
                    if (goodVoxels[refposition] == false && goodVoxels[curposition] == true) disorientation++;
                  }
                }
                else
                {
                  if (alignmeth == DREAM3D::Reconstruction::MutualInformation)
                  {
                    mutualinfo12[0][0]++;
                    mutualinfo1[0]++;
                    mutualinfo2[0]++;
                  }
                  //if (alignmeth == AIM::Reconstruction::Misorientation) disorientation = disorientation;
                }
              }
            }
            if (alignmeth == DREAM3D::Reconstruction::MutualInformation)
            {
              float ha = 0;
              float hb = 0;
              float hab = 0;
              for (int b = 0; b < graincount1; b++)
              {
                mutualinfo1[b] = mutualinfo1[b] / float(count);
                if (mutualinfo1[b] != 0) ha = ha + mutualinfo1[b] * log(mutualinfo1[b]);
              }
              for (int c = 0; c < graincount2; c++)
              {
                mutualinfo2[c] = mutualinfo2[c] / float(count);
                if (mutualinfo2[c] != 0) hb = hb + mutualinfo2[c] * log(mutualinfo2[c]);
              }
              for (int b = 0; b < graincount1; b++)
              {
                for (int c = 0; c < graincount2; c++)
                {
                  mutualinfo12[b][c] = mutualinfo12[b][c] / float(count);
                  if (mutualinfo12[b][c] != 0) hab = hab + mutualinfo12[b][c] * log(mutualinfo12[b][c]);
                  float value = 0;
                  if (mutualinfo1[b] > 0 && mutualinfo2[c] > 0) value = (mutualinfo12[b][c] / (mutualinfo1[b] * mutualinfo2[c]));
                  if (value != 0) disorientation = disorientation + (mutualinfo12[b][c] * log(value));
                }
              }
              for (int b = 0; b < graincount1; b++)
              {
                for (int c = 0; c < graincount2; c++)
                {
                  mutualinfo12[b][c] = 0;
                  mutualinfo1[b] = 0;
                  mutualinfo2[c] = 0;
                }
              }
              //    float disorientation2 = ha + hb - hab;
              disorientation = 1.0 / disorientation;
            }
            if (disorientation < mindisorientation)
            {
              xshift = (k * step) + tempxshift;
              yshift = (j * step) + tempyshift;
              mindisorientation = disorientation;
            }
>>>>>>> 5f6977e8
          }
        }
      }
      shifts[iter][0] = shifts[iter - 1][0] + newxshift;
      shifts[iter][1] = shifts[iter - 1][1] + newyshift;
    }
    if (alignmeth == DREAM3D::Reconstruction::OuterBoundary)
    {
      xshift = int(((curxcentroid - refxcentroid) / resx) + 0.5);
      yshift = int(((curycentroid - refycentroid) / resy) + 0.5);
      shifts[iter][0] = xshift;
      shifts[iter][1] = yshift;
    }
  }
  for (int iter = 1; iter < zpoints; iter++)
  {
    slice = (zpoints - 1) - iter;
    for (int l = 0; l < ypoints; l++)
    {
      for (int m = 0; m < xpoints; m++)
      {
        if (shifts[iter][1] >= 0) yspot = l;
        if (shifts[iter][0] >= 0) xspot = m;
        if (shifts[iter][1] < 0) yspot = ypoints - 1 - l;
        if (shifts[iter][0] < 0) xspot = xpoints - 1 - m;
        position = (slice * xpoints * ypoints) + (yspot * xpoints) + xspot;
        tempposition = (slice * xpoints * ypoints) + ((yspot + shifts[iter][1]) * xpoints) + (xspot + shifts[iter][0]);
        if ((yspot + shifts[iter][1]) >= 0
            && (yspot + shifts[iter][1]) <= ypoints - 1
            && (xspot + shifts[iter][0]) >= 0
            && (xspot + shifts[iter][0]) <= xpoints - 1)
        {
          euler1s[position] = euler1s[tempposition];
          euler2s[position] = euler2s[tempposition];
          euler3s[position] = euler3s[tempposition];
          quats[position*5 + 0] = quats[tempposition*5 + 0];
          quats[position*5 + 1] = quats[tempposition*5 + 1];
          quats[position*5 + 2] = quats[tempposition*5 + 2];
          quats[position*5 + 3] = quats[tempposition*5 + 3];
          quats[position*5 + 4] = quats[tempposition*5 + 4];
          goodVoxels[position] = goodVoxels[tempposition];
          grain_indicies[position] = grain_indicies[tempposition];
        }
        if ((yspot + shifts[iter][1]) < 0
            || (yspot + shifts[iter][1]) > ypoints - 1
            || (xspot + shifts[iter][0]) < 0
            || (xspot + shifts[iter][0]) > xpoints - 1)
        {
          euler1s[position] = 0.0;
          euler2s[position] = 0.0;
          euler3s[position] = 0.0;
          quats[position*5 + 0] = 0.0;
          quats[position*5 + 1] = 0.0;
          quats[position*5 + 2] = 0.0;
          quats[position*5 + 3] = 0.0;
          quats[position*5 + 4] = 1.0;
          goodVoxels[position] = false;
          grain_indicies[position] = 0;
        }
      }
    }
  }

  // Clean up the memory
  for (int a = 0; a < zpoints; a++)
  {
    delete [] shifts[a];
  }
  delete [] shifts;
}
void ReconstructionFunc::form_grains_sections()
{
  DREAM3D_RANDOMNG_NEW()

  int point = 0;
  int seed = 0;
  int noseeds = 0;
  int graincount = 1;
  int neighbor;
  // int currentpoint;
  float q1[5];
  float q2[5];
  float qs[5];
  float w;
  float n1;
  float n2;
  float n3;
  int randx = 0;
  int randy = 0;
  int good = 0;
  int x, y, z;
  int col, row;
  size_t size = 0;
  size_t initialVoxelsListSize = 1000;

  graincounts = m_GrainCounts->WritePointer(0, zpoints);

  std::vector<int > voxelslist(initialVoxelsListSize, -1);
  int neighpoints[8];
  neighpoints[0] = -xpoints - 1;
  neighpoints[1] = -xpoints;
  neighpoints[2] = -xpoints + 1;
  neighpoints[3] = -1;
  neighpoints[4] = 1;
  neighpoints[5] = xpoints - 1;
  neighpoints[6] = xpoints;
  neighpoints[7] = xpoints + 1;
  Ebsd::CrystalStructure phase1, phase2;
  for (int slice = 0; slice < zpoints; slice++)
  {
    graincount = 1;
    noseeds = 0;
    while (noseeds == 0)
    {
      seed = -1;
      randx = int(float(rg.genrand_res53()) * float(xpoints));
      randy = int(float(rg.genrand_res53()) * float(ypoints));
      for (int j = 0; j < ypoints; ++j)
      {
        for (int i = 0; i < xpoints; ++i)
        {
          x = randx + i;
          y = randy + j;
          z = slice;
          if (x > xpoints - 1) x = x - xpoints;
          if (y > ypoints - 1) y = y - ypoints;
          point = (z * xpoints * ypoints) + (y * xpoints) + x;
          if (goodVoxels[point] == true && grain_indicies[point] == -1)
          {
            seed = point;
          }
          if (seed > -1)
          {
            break;
          }
        }
        if (seed > -1)
        {
          break;
        }
      }
      if (seed == -1)
      {
        noseeds = 1;
      }
      if (seed >= 0)
      {
        size = 0;
        grain_indicies[seed] = graincount;
        voxelslist[size] = seed;
        size++;
        qs[0] = 0;
        qs[1] = quats[seed*5 + 1];
        qs[2] = quats[seed*5 + 2];
        qs[3] = quats[seed*5 + 3];
        qs[4] = quats[seed*5 + 4];
        for (size_t j = 0; j < size; ++j)
        {
          int currentpoint = voxelslist[j];
          col = currentpoint % xpoints;
          row = (currentpoint / xpoints) % ypoints;
          q1[0] = 0;
          q1[1] = quats[currentpoint*5 + 1];
          q1[2] = quats[currentpoint*5 + 2];
          q1[3] = quats[currentpoint*5 + 3];
          q1[4] = quats[currentpoint*5 + 4];
		  phase1 = crystruct[phases[currentpoint]];
          for (int i = 0; i < 8; i++)
          {
            good = 1;
            neighbor = currentpoint + neighpoints[i];
            if ((i == 0 || i == 1 || i == 2) && row == 0) good = 0;
            if ((i == 5 || i == 6 || i == 7) && row == (ypoints - 1)) good = 0;
            if ((i == 0 || i == 3 || i == 5) && col == 0) good = 0;
            if ((i == 2 || i == 4 || i == 7) && col == (xpoints - 1)) good = 0;
            if (good == 1 && grain_indicies[neighbor] <= 0)
            {
			  w = 10000.0;
              q2[0] = 0;
              q2[1] = quats[neighbor*5 + 1];
              q2[2] = quats[neighbor*5 + 2];
              q2[3] = quats[neighbor*5 + 3];
              q2[4] = quats[neighbor*5 + 4];
			  phase2 = crystruct[phases[neighbor]];
			  if (phase1 == phase2) w = m_OrientationOps[phase1]->getMisoQuat( q1, q2, n1, n2, n3);
              if (w < misorientationtolerance)
              {
                grain_indicies[neighbor] = graincount;
                voxelslist[size] = neighbor;
                size++;
                if (size >= voxelslist.size()) voxelslist.resize(size + initialVoxelsListSize, -1);
              }
            }
          }
        }
        voxelslist.erase(std::remove(voxelslist.begin(), voxelslist.end(), -1), voxelslist.end());
        graincount++;
        voxelslist.clear();
        voxelslist.resize(initialVoxelsListSize, -1);
      }
    }
    graincounts[slice] = graincount;
  }
}

void ReconstructionFunc::form_grains()
{
  DREAM3D_RANDOMNG_NEW()
  int seed = 0;
  int noseeds = 0;
  size_t graincount = 1;
  int neighbor;
  float q1[5];
  float q2[5];
  float qa[5];
  float qb[5];
  float w;
  float n1, n2, n3;
//  int point = 0;
  int randpoint = 0;
  int good = 0;
  int col, row, plane;
  size_t size = 0;
  size_t initialVoxelsListSize = 1000;
  size_t initialMergeListSize = 10;
  int vid;
  std::vector<int> voxelslist(initialVoxelsListSize, -1);
  std::vector<int>* vlist;
  std::vector<int> mergelist(initialMergeListSize, -1);
  int neighpoints[6];
  neighpoints[0] = -(xpoints * ypoints);
  neighpoints[1] = -xpoints;
  neighpoints[2] = -1;
  neighpoints[3] = 1;
  neighpoints[4] = xpoints;
  neighpoints[5] = (xpoints * ypoints);
  Ebsd::CrystalStructure phase1, phase2;

  // Precalculate some constants
  int totalPMinus1 = totalpoints - 1;


  // Copy all the grain names into a densly packed array

  // Create initial set of grain average quaternions
  size_t grainSize = 1000;
  std::vector<float> m_grainQuats(grainSize*5, 0.0);
  std::vector<int>   m_grainPhases(grainSize, 0);
  float* grainquats = &(m_grainQuats.front());
  int* gphases = &(m_grainPhases.front());

  // Burn volume with tight orientation tolerance to simulate simultaneous growth/aglomeration
  while (noseeds == 0)
  {
    seed = -1;
    int counter = 0;
    randpoint = int(float(rg.genrand_res53()) * float(totalPMinus1));
    while (seed == -1 && counter < totalpoints)
    {
      if (randpoint > totalPMinus1) randpoint = randpoint - totalpoints;
      if (grain_indicies[randpoint] == -1 && goodVoxels[randpoint] == true) seed = randpoint;

      randpoint++;
      counter++;
    }
    if (seed == -1)
    {
      noseeds = 1;
    }
    if (seed >= 0)
    {
      size = 0;
      grain_indicies[seed] = graincount;
      voxelslist[size] = seed;
      size++;
      gphases[graincount] = phases[seed];
      for (int k = 0; k < 5; k++)
      {
        grainquats[graincount * 5 + k] = grainquats[graincount * 5 + k] + quats[seed*5 + k];
      }
      for (size_t j = 0; j < size; ++j)
      {
        int currentpoint = voxelslist[j];
        col = currentpoint % xpoints;
        row = (currentpoint / xpoints) % ypoints;
        plane = currentpoint / (xpoints * ypoints);
        phase1 = crystruct[phases[currentpoint]];
        for (int i = 0; i < 6; i++)
        {
          q1[0] = 1;
          q1[1] = grainquats[graincount * 5 + 1] / grainquats[graincount * 5];
          q1[2] = grainquats[graincount * 5 + 2] / grainquats[graincount * 5];
          q1[3] = grainquats[graincount * 5 + 3] / grainquats[graincount * 5];
          q1[4] = grainquats[graincount * 5 + 4] / grainquats[graincount * 5];
          good = 1;
          neighbor = currentpoint + neighpoints[i];
          if (i == 0 && plane == 0) good = 0;
          if (i == 5 && plane == (zpoints - 1)) good = 0;
          if (i == 1 && row == 0) good = 0;
          if (i == 4 && row == (ypoints - 1)) good = 0;
          if (i == 2 && col == 0) good = 0;
          if (i == 3 && col == (xpoints - 1)) good = 0;
          if (good == 1 && grain_indicies[neighbor] == -1)
          {
            w = 10000.0;
            q2[0] = 1;
            q2[1] = quats[neighbor*5 + 1];
            q2[2] = quats[neighbor*5 + 2];
            q2[3] = quats[neighbor*5 + 3];
            q2[4] = quats[neighbor*5 + 4];
            phase2 = crystruct[phases[neighbor]];
            if (phase1 == phase2) w = m_OrientationOps[phase1]->getMisoQuat( q1, q2, n1, n2, n3);
            if (w < 5.0)
            {
              grain_indicies[neighbor] = graincount;
              for (int k = 0; k < 5; k++)
              {
                qa[k] = quats[seed*5 + k];
                qb[k] = quats[neighbor*5 + k];
              }
              if (phase1 == phase2) m_OrientationOps[phase1]->getNearestQuat(qa, qb);
              for (int k = 0; k < 5; k++)
              {
                quats[neighbor*5 + k] = qb[k];
                grainquats[graincount * 5 + k] = grainquats[graincount * 5 + k] + quats[neighbor*5 + k];
              }
              voxelslist[size] = neighbor;
              size++;
              if (size >= voxelslist.size()) voxelslist.resize(size + initialVoxelsListSize, -1);
            }
          }
        }
      }
      voxelslist.erase(std::remove(voxelslist.begin(), voxelslist.end(), -1), voxelslist.end());
      if (m_Grains[graincount]->voxellist != NULL)
      {
        delete m_Grains[graincount]->voxellist;
      }
      m_Grains[graincount]->voxellist = new std::vector<int>(voxelslist.size());
      m_Grains[graincount]->voxellist->swap(voxelslist);
      m_Grains[graincount]->active = 1;
      m_Grains[graincount]->phase = phases[seed];
      graincount++;
      if (graincount >= m_Grains.size())
      {
        size_t oldSize = m_Grains.size();
        m_Grains.resize(m_Grains.size() + 100);
        for (size_t g = oldSize; g < m_Grains.size(); ++g)
        {
          m_Grains[g] = Grain::New();
        }
      }
      if (graincount >= grainSize)
      {
        // This will allocate a new array and copy all the old values to the new array
        m_grainQuats.resize((graincount + 100) * 5, 0.0);
        grainquats = &(m_grainQuats.front());
        m_grainPhases.resize((graincount + 100), 0);
        gphases = &(m_grainPhases.front());
      }
      voxelslist.clear();
      voxelslist.resize(initialVoxelsListSize, -1);
    }
  }


  SharedIntArray mergedgrainNames(new int[graincount]);
  int* mergedgrain_indicies = mergedgrainNames.get();
  SharedIntArray newgrainNames(new int[graincount]);
  int* newgrain_indicies = newgrainNames.get();

  for(size_t i=0;i<graincount;i++)
  {
   mergedgrain_indicies[i] = i;
   newgrain_indicies[i] = i;
  }
  for(size_t i=1;i<graincount;i++)
  {
    if (m_Grains[i]->active == 1)
    {
      size = 0;
      mergelist[size] = i;
      size++;
      for (size_t j = 0; j < size; j++)
      {
        vlist = m_Grains[mergelist[j]]->voxellist;
        size_t vlistSize = vlist->size();
        for (size_t k = 0; k < vlistSize; k++)
        {
          vid = vlist->at(k);
          col = vid % xpoints;
          row = (vid / xpoints) % ypoints;
          plane = vid / (xpoints * ypoints);
          for (int l = 0; l < 6; l++)
          {
            good = 1;
            neighbor = vid + neighpoints[l];
            if (l == 0 && plane == 0) good = 0;
            if (l == 5 && plane == (zpoints - 1)) good = 0;
            if (l == 1 && row == 0) good = 0;
            if (l == 4 && row == (ypoints - 1)) good = 0;
            if (l == 2 && col == 0) good = 0;
            if (l == 3 && col == (xpoints - 1)) good = 0;
            if (good == 1 && grain_indicies[neighbor] != i && grain_indicies[neighbor] > 0)
            {
              if (m_Grains[grain_indicies[neighbor]]->active == 1)
              {
                w = 10000.0;
                q1[0] = grainquats[i * 5];
                q1[1] = grainquats[i * 5 + 1] / grainquats[i * 5];
                q1[2] = grainquats[i * 5 + 2] / grainquats[i * 5];
                q1[3] = grainquats[i * 5 + 3] / grainquats[i * 5];
                q1[4] = grainquats[i * 5 + 4] / grainquats[i * 5];
                phase1 = crystruct[phases[i]];
                q2[0] = grainquats[grain_indicies[neighbor] * 5];
                q2[1] = grainquats[grain_indicies[neighbor] * 5 + 1] / grainquats[grain_indicies[neighbor] * 5];
                q2[2] = grainquats[grain_indicies[neighbor] * 5 + 2] / grainquats[grain_indicies[neighbor] * 5];
                q2[3] = grainquats[grain_indicies[neighbor] * 5 + 3] / grainquats[grain_indicies[neighbor] * 5];
                q2[4] = grainquats[grain_indicies[neighbor] * 5 + 4] / grainquats[grain_indicies[neighbor] * 5];
                phase2 = crystruct[phases[grain_indicies[neighbor]]];
                if (phase1 == phase2) w = m_OrientationOps[phase1]->getMisoQuat( q1, q2, n1, n2, n3);
                if (w < misorientationtolerance)
                {
                  mergelist[size] = grain_indicies[neighbor];
                  size++;
                  m_Grains[grain_indicies[neighbor]]->active = 0;
                  mergedgrain_indicies[grain_indicies[neighbor]] = i;
                  if (phase1 == phase2) m_OrientationOps[phase1]->getNearestQuat(qa, qb);
                  for (int m = 0; m < 5; m++)
                  {
                    q2[m] = q2[m] * q2[0];
                    grainquats[i * 5 + m] = grainquats[i * 5 + m] + q2[m];
                  }
                  if (size >= mergelist.size()) mergelist.resize(size + initialMergeListSize, -1);
                }
              }
            }
          }
        }
      }
      mergelist.clear();
      mergelist.resize(initialMergeListSize, -1);
    }
  }

  int goodgraincount = 1;
  for(size_t i = 0; i < graincount; ++i)
  {
    if(m_Grains[i]->active == 1)
    {
    newgrain_indicies[i] = goodgraincount;
    m_Grains[goodgraincount]->active = 1;
    goodgraincount++;
    }
  }
  // Copy the grain names back into the Voxel objects
  int mergedname;
  int newname;
  for (int i = 0; i < totalpoints; ++i)
  {
    if(grain_indicies[i] >= 0)
	{
	    mergedname = mergedgrain_indicies[grain_indicies[i]];
		while(mergedgrain_indicies[mergedname] != mergedname)
		{
		  mergedname = mergedgrain_indicies[mergedname];
		}
		newname = newgrain_indicies[mergedname];
	    grain_indicies[i] = newname;
	}
  }
  size_t oldSize = m_Grains.size();
  m_Grains.resize(goodgraincount);
  for(size_t g = oldSize; g < m_Grains.size(); ++g)
  {
    m_Grains[g] = Grain::New();
  }

  goodgraincount = remove_smallgrains(goodgraincount);
  oldSize = m_Grains.size();
  m_Grains.resize(goodgraincount);
  for(size_t g = oldSize; g < m_Grains.size(); ++g)
  {
    m_Grains[g] = Grain::New();
  }
 // m_grainQuats = AIMArray<float >::NullPointer(); // Clean up the array to release some memory

  assign_badpoints();
}

void ReconstructionFunc::assign_badpoints()
{
  vector<int > neighs;
  vector<int > remove;
  int count = 1;
  int good = 1;
  float x, y, z;
  int neighpoint;
  int neighpoints[6];
  size_t numgrains = m_Grains.size();
  std::vector<int > n(numgrains + 1);
  neighpoints[0] = -xpoints * ypoints;
  neighpoints[1] = -xpoints;
  neighpoints[2] = -1;
  neighpoints[3] = 1;
  neighpoints[4] = xpoints;
  neighpoints[5] = xpoints * ypoints;

  while (count != 0)
  {
    count = 0;
    for (int i = 0; i < (xpoints * ypoints * zpoints); i++)
    {
      int grainname = grain_indicies[i];
      if (grainname == 0) unassigned[i] = 1;
      if (grainname <= -1)
      {
        count++;
        unassigned[i] = 1;
        for (size_t c = 1; c < numgrains; c++)
        {
          n[c] = 0;
        }
        x = i % xpoints;
        y = (i / xpoints) % ypoints;
        z = i / (xpoints * ypoints);
        for (int j = 0; j < 6; j++)
        {
          good = 1;
          neighpoint = i + neighpoints[j];
          if (j == 0 && z == 0) good = 0;
          if (j == 5 && z == (zpoints - 1)) good = 0;
          if (j == 1 && y == 0) good = 0;
          if (j == 4 && y == (ypoints - 1)) good = 0;
          if (j == 2 && x == 0) good = 0;
          if (j == 3 && x == (xpoints - 1)) good = 0;
          if (good == 1)
          {
            int grain = grain_indicies[neighpoint];
            if (grain >= 0)
            {
              neighs.push_back(grain);
            }
          }
        }
        int current = 0;
        int most = 0;
        int curgrain = 0;
        int size = int(neighs.size());
        for (int k = 0; k < size; k++)
        {
          int neighbor = neighs[k];
          n[neighbor]++;
          current = n[neighbor];
          if (current > most)
          {
            most = current;
            curgrain = neighbor;
          }
        }
        if (size > 0)
        {
          neighbors[i] = curgrain;
          neighs.clear();
        }
      }
    }
    for (int j = 0; j < (xpoints * ypoints * zpoints); j++)
    {
      int grainname = grain_indicies[j];
      int neighbor = neighbors[j];
      if (grainname <= -1 && neighbor >= 0)
      {
        grain_indicies[j] = neighbor;
        m_Grains[neighbor]->numvoxels++;
      }
    }
  }
}


void ReconstructionFunc::merge_containedgrains()
{
  for (int i = 0; i < (xpoints * ypoints * zpoints); i++)
  {
    int grainname = grain_indicies[i];
    if (m_Grains[grainname]->numneighbors == 1)
    {
      m_Grains[grainname]->gotcontainedmerged = 1;
      grain_indicies[i] = m_Grains[grainname]->neighborlist->at(0);
      m_Grains[m_Grains[grainname]->neighborlist->at(0)]->numvoxels++;
      unassigned[i] = 1;
    }
  }

}

void ReconstructionFunc::reorder_grains()
{
  size_t initialVoxelsListSize = 1000;
  size_t size = 0;
  int neighpoints[26];
  int good = 0;
  int neighbor = 0;
  int col, row, plane;
  int gnum;
  float q1[5];
  float q2[5];
  float q[5];
  float ea1, ea2, ea3;
  size_t currentgrain = 1;
  Ebsd::CrystalStructure phase;

  neighpoints[0] = -(xpoints * ypoints) - xpoints - 1;
  neighpoints[1] = -(xpoints * ypoints) - xpoints;
  neighpoints[2] = -(xpoints * ypoints) - xpoints + 1;
  neighpoints[3] = -(xpoints * ypoints) - 1;
  neighpoints[4] = -(xpoints * ypoints);
  neighpoints[5] = -(xpoints * ypoints) + 1;
  neighpoints[6] = -(xpoints * ypoints) + xpoints - 1;
  neighpoints[7] = -(xpoints * ypoints) + xpoints;
  neighpoints[8] = -(xpoints * ypoints) + xpoints + 1;
  neighpoints[9] = -xpoints - 1;
  neighpoints[10] = -xpoints;
  neighpoints[11] = -xpoints + 1;
  neighpoints[12] = -1;
  neighpoints[13] = 1;
  neighpoints[14] = xpoints - 1;
  neighpoints[15] = xpoints;
  neighpoints[16] = xpoints + 1;
  neighpoints[17] = (xpoints * ypoints) - xpoints - 1;
  neighpoints[18] = (xpoints * ypoints) - xpoints;
  neighpoints[19] = (xpoints * ypoints) - xpoints + 1;
  neighpoints[20] = (xpoints * ypoints) - 1;
  neighpoints[21] = (xpoints * ypoints);
  neighpoints[22] = (xpoints * ypoints) + 1;
  neighpoints[23] = (xpoints * ypoints) + xpoints - 1;
  neighpoints[24] = (xpoints * ypoints) + xpoints;
  neighpoints[25] = (xpoints * ypoints) + xpoints + 1;
  size_t numgrains = m_Grains.size();

  size_t maxGrain = 0;
  // Reset all the Grain nucleus values to -1;
  for (size_t i = 1; i < numgrains; i++)
  {
    m_Grains[i]->nucleus = -1;
	m_Grains[i]->voxellist->resize(1,0);
	m_Grains[i]->gotcontainedmerged = 0;
  }

  // Reset the "already checked" to 0 for all voxels
  for (int i = 0; i < totalpoints; i++)
  {
    alreadychecked[i] = 0;
    if(unassigned[i] == 0)
    {
      gnum = grain_indicies[i];
      m_Grains[gnum]->nucleus = i;
    }
  }
  for (size_t i = 1; i < numgrains; i++)
  {
    if(m_Grains[i]->nucleus != -1)
    {
      size = 0;
      int nucleus = m_Grains[i]->nucleus;
	  phase = crystruct[phases[nucleus]];
      if(m_Grains[currentgrain]->voxellist == NULL)
      {
        if (NULL != m_Grains[currentgrain]->voxellist)
        {
          delete m_Grains[currentgrain]->voxellist;
          m_Grains[currentgrain]->voxellist = NULL;
        }
        m_Grains[currentgrain]->voxellist = new std::vector<int>(initialVoxelsListSize,-1);
      }
      else
      {
        m_Grains[currentgrain]->voxellist->resize(initialVoxelsListSize,-1);
      }
      m_Grains[currentgrain]->voxellist->at(size) = nucleus;
      alreadychecked[nucleus] = 1;
      grain_indicies[nucleus] = currentgrain;
      if (currentgrain > maxGrain) maxGrain = currentgrain;
      size++;
      for (size_t k = 0; k < 5; k++)
      {
        m_Grains[currentgrain]->avg_quat[k] = 0.0;
      }
      for (size_t j = 0; j < size; j++)
      {
        int currentpoint = m_Grains[currentgrain]->voxellist->at(j);
        col = currentpoint % xpoints;
        row = (currentpoint / xpoints) % ypoints;
        plane = currentpoint / (xpoints * ypoints);
        if(unassigned[currentpoint] == 0)
        {
          for (int k = 0; k < 5; k++)
          {
            q1[k] = quats[nucleus*5 + k];
            q2[k] = quats[currentpoint*5 + k];
          }
          m_OrientationOps[phase]->getNearestQuat(q1,q2);
          for (int k = 0; k < 5; k++)
          {
            quats[currentpoint*5 + k] = q2[k];
            m_Grains[currentgrain]->avg_quat[k] = m_Grains[currentgrain]->avg_quat[k] + quats[currentpoint*5 + k];
          }
        }
        for (int k = 0; k < 26; k++)
        {
          good = 1;
          neighbor = currentpoint + neighpoints[k];
          if (k < 9 && plane == 0) good = 0;
          if (k > 16 && plane == (zpoints - 1)) good = 0;
          if ((k == 0 || k == 1 || k == 2 || k == 9 || k == 10 || k == 11 || k == 17 || k == 18 || k == 19) && row == 0) good = 0;
          if ((k == 6 || k == 7 || k == 8 || k == 14 || k == 15 || k == 16 || k == 23 || k == 24 || k == 25) && row == (ypoints - 1)) good = 0;
          if ((k == 0 || k == 3 || k == 6 || k == 9 || k == 12 || k == 14 || k == 17 || k == 20 || k == 23) && col == 0) good = 0;
          if ((k == 2 || k == 5 || k == 8 || k == 11 || k == 13 || k == 16 || k == 19 || k == 22 || k == 25) && col == (xpoints - 1)) good = 0;
          if (good == 1 && alreadychecked[neighbor] == 0)
          {
            size_t grainname = grain_indicies[neighbor];
            if (grainname == i)
            {
              m_Grains[currentgrain]->voxellist->at(size) = neighbor;
              alreadychecked[neighbor] = 1;
              grain_indicies[neighbor] = currentgrain;
              if (currentgrain > maxGrain) maxGrain = currentgrain;
              size++;
              if (size >= m_Grains[currentgrain]->voxellist->size())
              {
                m_Grains[currentgrain]->voxellist->resize(size + initialVoxelsListSize, -1);
              }
            }
          }
        }
      }
      m_Grains[currentgrain]->voxellist->erase(std::remove(m_Grains[currentgrain]->voxellist->begin(), m_Grains[currentgrain]->voxellist->end(), -1), m_Grains[currentgrain]->voxellist->end());
      m_Grains[currentgrain]->active = 1;
      m_Grains[currentgrain]->nucleus = nucleus;
	  m_Grains[currentgrain]->phase = phases[nucleus];
      q[1] = m_Grains[currentgrain]->avg_quat[1]/m_Grains[currentgrain]->avg_quat[0];
      q[2] = m_Grains[currentgrain]->avg_quat[2]/m_Grains[currentgrain]->avg_quat[0];
      q[3] = m_Grains[currentgrain]->avg_quat[3]/m_Grains[currentgrain]->avg_quat[0];
      q[4] = m_Grains[currentgrain]->avg_quat[4]/m_Grains[currentgrain]->avg_quat[0];
	  OrientationMath::QuattoEuler(q, ea1, ea2, ea3);
	  m_Grains[currentgrain]->euler1 = ea1;
      m_Grains[currentgrain]->euler2 = ea2;
      m_Grains[currentgrain]->euler3 = ea3;
      currentgrain++;
    }
  }

  for (int i = 0; i < totalpoints; i++)
  {
	if(grain_indicies[i] >= (int)(currentgrain) )
    {
      grain_indicies[i] = -2;
	  unassigned[i] = 1;
    }
  }
  assign_badpoints();

  numgrains = currentgrain;
  // Resize the m_Grains vector by the appropriate amount
  size_t oldSize = m_Grains.size();
  m_Grains.resize(currentgrain);
  for(size_t g = oldSize; g < m_Grains.size(); ++g)
  {
    m_Grains[g] = Grain::New();
  }

  find_neighbors();
}

void ReconstructionFunc::fillin_sample()
{
  int col, row, plane;
  int point;
  int mincol, maxcol, minrow, maxrow, minplane, maxplane;
  mincol = xpoints;
  minrow = ypoints;
  minplane = zpoints;
  maxcol = 0;
  maxrow = 0;
  maxplane = 0;

  for (int k = 0; k < zpoints; ++k)
  {
    for (int j = 0; j < ypoints; ++j)
    {
      for (int i = 0; i < xpoints; ++i)
      {
        point = (k * xpoints * ypoints) + (j * xpoints) + i;
        if (grain_indicies[point] > 0)
        {
          col = i;
          row = j;
          plane = k;
          if (col < mincol) mincol = col;
          if (col > maxcol) maxcol = col;
          if (row < minrow) minrow = row;
          if (row > maxrow) maxrow = row;
          if (plane < minplane) minplane = plane;
          if (plane > maxplane) maxplane = plane;
        }
      }
    }
  }
  int newvoxelcount = 0;
  int newxpoints = (maxcol - mincol) + 1;
  int newypoints = (maxrow - minrow) + 1;
  int newzpoints = (maxplane - minplane) + 1;
  sizex = (maxcol - mincol) * resx;
  sizey = (maxrow - minrow) * resy;
  sizez = (maxplane - minplane) * resz;
  if (newxpoints != xpoints || newypoints != ypoints || newzpoints != zpoints)
  {
    for (int k = minplane; k < maxplane + 1; ++k)
    {
      for (int j = minrow; j < maxrow + 1; ++j)
      {
        for (int i = mincol; i < maxcol + 1; ++i)
        {
          point = (k * xpoints * ypoints) + (j * xpoints) + i;
          if (grain_indicies[point] == 0)
          {
            grain_indicies[point] = -1;
            neighbors[point] = -1;
            unassigned[point] = 1;
          }
          grain_indicies[newvoxelcount] = grain_indicies[point];
          neighbors[newvoxelcount] = neighbors[point];
          unassigned[newvoxelcount] = unassigned[point];
          phases[newvoxelcount] = phases[point];
          euler1s[newvoxelcount] = euler1s[point];
          euler2s[newvoxelcount] = euler2s[point];
          euler3s[newvoxelcount] = euler3s[point];
          surfacevoxels[newvoxelcount] = surfacevoxels[point];
//          confidences[newvoxelcount] = confidences[point];
//          imagequalities[newvoxelcount] = imagequalities[point];
          goodVoxels[newvoxelcount] = goodVoxels[point];
          alreadychecked[newvoxelcount] = alreadychecked[point];
          newvoxelcount++;
        }
      }
    }
    xpoints = newxpoints;
    ypoints = newypoints;
    zpoints = newzpoints;
    totalpoints = (xpoints * ypoints * zpoints);
  }
  assign_badpoints();
}
int ReconstructionFunc::remove_smallgrains(size_t numgrains)
{
  size_t initialVoxelsListSize = 1000;
  std::vector<int > voxelslist;
  voxelslist.resize(initialVoxelsListSize,-1);
  size_t size = 0;
  int neighpoints[26];
  int good = 0;
  int neighbor = 0;
  int col, row, plane;
  int gnum;
  int currentgrain = 1;
  neighpoints[0] = -(xpoints * ypoints) - xpoints - 1;
  neighpoints[1] = -(xpoints * ypoints) - xpoints;
  neighpoints[2] = -(xpoints * ypoints) - xpoints + 1;
  neighpoints[3] = -(xpoints * ypoints) - 1;
  neighpoints[4] = -(xpoints * ypoints);
  neighpoints[5] = -(xpoints * ypoints) + 1;
  neighpoints[6] = -(xpoints * ypoints) + xpoints - 1;
  neighpoints[7] = -(xpoints * ypoints) + xpoints;
  neighpoints[8] = -(xpoints * ypoints) + xpoints + 1;
  neighpoints[9] = -xpoints - 1;
  neighpoints[10] = -xpoints;
  neighpoints[11] = -xpoints + 1;
  neighpoints[12] = -1;
  neighpoints[13] = 1;
  neighpoints[14] = xpoints - 1;
  neighpoints[15] = xpoints;
  neighpoints[16] = xpoints + 1;
  neighpoints[17] = (xpoints * ypoints) - xpoints - 1;
  neighpoints[18] = (xpoints * ypoints) - xpoints;
  neighpoints[19] = (xpoints * ypoints) - xpoints + 1;
  neighpoints[20] = (xpoints * ypoints) - 1;
  neighpoints[21] = (xpoints * ypoints);
  neighpoints[22] = (xpoints * ypoints) + 1;
  neighpoints[23] = (xpoints * ypoints) + xpoints - 1;
  neighpoints[24] = (xpoints * ypoints) + xpoints;
  neighpoints[25] = (xpoints * ypoints) + xpoints + 1;
  for (int i = 0; i < (xpoints * ypoints * zpoints); i++)
  {
    alreadychecked[i] = 0;
	gnum = grain_indicies[i];
	if(gnum >= 0) m_Grains[gnum]->nucleus = i;
  }
  for (size_t i = 1; i < numgrains; i++)
  {
      size = 0;
      int nucleus = m_Grains[i]->nucleus;
      voxelslist[size] = nucleus;
      alreadychecked[nucleus] = 1;
      grain_indicies[nucleus] = currentgrain;
      size++;
      for (size_t j = 0; j < size; j++)
      {
        int currentpoint = voxelslist[j];
        col = currentpoint % xpoints;
        row = (currentpoint / xpoints) % ypoints;
        plane = currentpoint / (xpoints * ypoints);
        for (size_t k = 0; k < 26; k++)
        {
          good = 1;
          neighbor = currentpoint + neighpoints[k];
          if (k < 9 && plane == 0) good = 0;
          if (k > 16 && plane == (zpoints - 1)) good = 0;
          if ((k == 0 || k == 1 || k == 2 || k == 9 || k == 10 || k == 11 || k == 17 || k == 18 || k == 19) && row == 0) good = 0;
          if ((k == 6 || k == 7 || k == 8 || k == 14 || k == 15 || k == 16 || k == 23 || k == 24 || k == 25) && row == (ypoints - 1)) good = 0;
          if ((k == 0 || k == 3 || k == 6 || k == 9 || k == 12 || k == 14 || k == 17 || k == 20 || k == 23) && col == 0) good = 0;
          if ((k == 2 || k == 5 || k == 8 || k == 11 || k == 13 || k == 16 || k == 19 || k == 22 || k == 25) && col == (xpoints - 1)) good = 0;
          if (good == 1 && alreadychecked[neighbor] == 0)
          {
            size_t grainname = static_cast<size_t>(grain_indicies[neighbor]);
            if (grainname == i)
            {
              voxelslist[size] = neighbor;
              alreadychecked[neighbor] = 1;
              grain_indicies[neighbor] = currentgrain;
              size++;
              if (size >= voxelslist.size()) voxelslist.resize(size + initialVoxelsListSize, -1);
            }
          }
        }
      }
      voxelslist.erase(std::remove(voxelslist.begin(), voxelslist.end(), -1), voxelslist.end());
    if(voxelslist.size() >= static_cast<size_t>(minallowedgrainsize) )
    {
      m_Grains[currentgrain]->active = 1;
      m_Grains[currentgrain]->numvoxels = voxelslist.size();
      currentgrain++;
      voxelslist.clear();
      voxelslist.resize(initialVoxelsListSize,-1);
    }
    if(voxelslist.size() < static_cast<size_t>(minallowedgrainsize) )
    {
        for (size_t b = 0; b < voxelslist.size(); b++)
        {
          int index = voxelslist[b];
          grain_indicies[index] = -2;
        }
        voxelslist.resize(initialVoxelsListSize, -1);
    }
  }
  return currentgrain;
}

float ReconstructionFunc::find_xcoord(size_t index)
{
  float x = resx * float(index % xpoints);
  return x;
}
float ReconstructionFunc::find_ycoord(size_t index)
{
  float y = resy * float((index / xpoints) % ypoints);
  return y;
}
float ReconstructionFunc::find_zcoord(size_t index)
{
  float z = resz * float(index / (xpoints * ypoints));
  return z;
}

void ReconstructionFunc::merge_twins()
{
  int twinmerged = 1;
  float angcur = 180;
  vector<int > twinlist;
  float w;
  float n1, n2, n3;
  float angtol = 2.0;
  float axistol = 2.0*M_PI/180.0;
  float q1[5];
  float q2[5];
  size_t numgrains = m_Grains.size();
  Ebsd::CrystalStructure phase1, phase2;

  for (size_t i = 1; i < numgrains; i++)
  {
    if (m_Grains[i]->twinnewnumber == -1)
    {
      twinlist.push_back(i);
      for (size_t m = 0; m < twinlist.size(); m++)
      {
        int firstgrain = twinlist[m];
        std::vector<int>* nlist = m_Grains[firstgrain]->neighborlist;
        int size = int(nlist->size());
        for (int l = 0; l < size; l++)
        {
          angcur = 180;
          int twin = 0;
          size_t neigh = nlist->at(l);
          if (neigh != i && m_Grains[neigh]->twinnewnumber == -1)
          {
            w = 10000.0;
            q1[1] = m_Grains[firstgrain]->avg_quat[1]/m_Grains[firstgrain]->avg_quat[0];
            q1[2] = m_Grains[firstgrain]->avg_quat[2]/m_Grains[firstgrain]->avg_quat[0];
            q1[3] = m_Grains[firstgrain]->avg_quat[3]/m_Grains[firstgrain]->avg_quat[0];
            q1[4] = m_Grains[firstgrain]->avg_quat[4]/m_Grains[firstgrain]->avg_quat[0];
            phase1 = crystruct[m_Grains[firstgrain]->phase];
            q2[1] = m_Grains[neigh]->avg_quat[1]/m_Grains[neigh]->avg_quat[0];
            q2[2] = m_Grains[neigh]->avg_quat[2]/m_Grains[neigh]->avg_quat[0];
            q2[3] = m_Grains[neigh]->avg_quat[3]/m_Grains[neigh]->avg_quat[0];
            q2[4] = m_Grains[neigh]->avg_quat[4]/m_Grains[neigh]->avg_quat[0];
            phase2 = crystruct[m_Grains[neigh]->phase];
            if (phase1 == phase2) w = m_OrientationOps[phase1]->getMisoQuat( q1, q2, n1, n2, n3);
//			OrientationMath::axisAngletoRod(w, n1, n2, n3, r1, r2, r3);
			float axisdiff111 = acosf(fabs(n1)*0.57735+fabs(n2)*0.57735+fabs(n3)*0.57735);
			float angdiff60 = fabs(w-60);
            if (axisdiff111 < axistol && angdiff60 < angtol) twin = 1;
            if (twin == 1)
            {
              m_Grains[neigh]->gottwinmerged = twinmerged;
              m_Grains[neigh]->twinnewnumber = i;
              twinlist.push_back(neigh);
            }
          }
        }
      }
    }
    twinlist.clear();
  }
  for (int k = 0; k < (xpoints * ypoints * zpoints); k++)
  {
    int grainname = grain_indicies[k];
    int gottwinmerged = m_Grains[grainname]->gottwinmerged;
    if (gottwinmerged == 1)
    {
      int twinnewnumber = m_Grains[grainname]->twinnewnumber;
      grain_indicies[k] = twinnewnumber;
    }
  }
}

void ReconstructionFunc::merge_colonies()
{
  int colonymerged = 1;
  float angcur = 180;
  vector<int > colonylist;
  float w;
  float n1, n2, n3;
  float r1, r2, r3;
  float q1[5];
  float q2[5];
  size_t numgrains = m_Grains.size();
  Ebsd::CrystalStructure phase1, phase2;

  for (size_t i = 1; i < numgrains; i++)
  {
    if (m_Grains[i]->colonynewnumber != -1)
    {
      colonylist.push_back(i);
      int csize = int(colonylist.size());
      for (int m = 0; m < csize; m++)
      {
        csize = int(colonylist.size());
        int firstgrain = colonylist[m];
        std::vector<int>* nlist = m_Grains[firstgrain]->neighborlist;
        int size = int(nlist->size());
        for (int l = 0; l < size; l++)
        {
          angcur = 180;
          int colony = 0;
          size_t neigh = nlist->at(l);
          if (neigh != i && m_Grains[neigh]->colonynewnumber != -1)
          {
		    w = 10000.0;
            q1[1] = m_Grains[firstgrain]->avg_quat[1]/m_Grains[firstgrain]->avg_quat[0];
            q1[2] = m_Grains[firstgrain]->avg_quat[2]/m_Grains[firstgrain]->avg_quat[0];
            q1[3] = m_Grains[firstgrain]->avg_quat[3]/m_Grains[firstgrain]->avg_quat[0];
            q1[4] = m_Grains[firstgrain]->avg_quat[4]/m_Grains[firstgrain]->avg_quat[0];
            phase1 = crystruct[m_Grains[firstgrain]->phase];
            q2[1] = m_Grains[neigh]->avg_quat[1]/m_Grains[neigh]->avg_quat[0];
            q2[2] = m_Grains[neigh]->avg_quat[2]/m_Grains[neigh]->avg_quat[0];
            q2[3] = m_Grains[neigh]->avg_quat[3]/m_Grains[neigh]->avg_quat[0];
            q2[4] = m_Grains[neigh]->avg_quat[4]/m_Grains[neigh]->avg_quat[0];
            phase2 = crystruct[m_Grains[neigh]->phase];

			if (phase1 == phase2) w = m_OrientationOps[phase1]->getMisoQuat( q1, q2, n1, n2, n3);
			OrientationMath::axisAngletoRod(w, n1, n2, n3, r1, r2, r3);
			float vecttol = 0.03;
            if (fabs(r1) < vecttol && fabs(r2) < vecttol && fabs(fabs(r3) - 0.0919) < vecttol) colony = 1;
            if (fabs(fabs(r1) - 0.289) < vecttol && fabs(fabs(r2) - 0.5) < vecttol && fabs(r3) < vecttol) colony = 1;
            if (fabs(fabs(r1) - 0.57735) < vecttol && fabs(r2) < vecttol && fabs(r3) < vecttol) colony = 1;
            if (fabs(fabs(r1) - 0.33) < vecttol && fabs(fabs(r2) - 0.473) < vecttol && fabs(fabs(r3) - 0.093) < vecttol) colony = 1;
            if (fabs(fabs(r1) - 0.577) < vecttol && fabs(fabs(r2) - 0.053) < vecttol && fabs(fabs(r3) - 0.093) < vecttol) colony = 1;
            if (fabs(fabs(r1) - 0.293) < vecttol && fabs(fabs(r2) - 0.508) < vecttol && fabs(fabs(r3) - 0.188) < vecttol) colony = 1;
            if (fabs(fabs(r1) - 0.5866) < vecttol && fabs(r2) < vecttol && fabs(fabs(r3) - 0.188) < vecttol) colony = 1;
            if (fabs(fabs(r1) - 0.5769) < vecttol && fabs(fabs(r2) - 0.8168) < vecttol && fabs(r3) < vecttol) colony = 1;
            if (fabs(fabs(r1) - 0.9958) < vecttol && fabs(fabs(r2) - 0.0912) < vecttol && fabs(r3) < vecttol) colony = 1;
            if (w < angcur)
            {
              angcur = w;
            }
            if (colony == 1)
            {
              m_Grains[neigh]->gotcolonymerged = colonymerged;
              m_Grains[neigh]->colonynewnumber = i;
              colonylist.push_back(neigh);
            }
          }
        }
      }
    }
    colonylist.clear();
  }
  for (int k = 0; k < (xpoints * ypoints * zpoints); k++)
  {
    int grainname = grain_indicies[k];
    int gotcolonymerged = m_Grains[grainname]->gotcolonymerged;
    if (gotcolonymerged == 1)
    {
      int colonynewnumber = m_Grains[grainname]->colonynewnumber;
      grain_indicies[k] = colonynewnumber;
    }
  }
}

void ReconstructionFunc::characterize_twins()
{
  size_t numgrains = m_Grains.size();
  for (size_t i = 0; i < numgrains; i++)
  {

  }
}

void ReconstructionFunc::characterize_colonies()
{
  size_t numgrains = m_Grains.size();
  for (size_t i = 0; i < numgrains; i++)
  {

  }
}

void ReconstructionFunc::renumber_grains3()
{
  size_t numgrains = m_Grains.size();
  int graincount = 1;
  std::vector<int > newnames(numgrains);
  for (size_t i = 1; i < numgrains; i++)
  {
    int gottwinmerged = m_Grains[i]->gottwinmerged;
    if (gottwinmerged != 1)
    {
      newnames[i] = graincount;
      float ea1good = m_Grains[i]->euler1;
      float ea2good = m_Grains[i]->euler2;
      float ea3good = m_Grains[i]->euler3;
      int size = m_Grains[i]->numvoxels;
      int numneighbors = m_Grains[i]->numneighbors;
      std::vector<int>* nlist = m_Grains[i]->neighborlist;
      m_Grains[graincount]->numvoxels = size;
      m_Grains[graincount]->numneighbors = numneighbors;
      if (m_Grains[graincount]->neighborlist == NULL)
      {
        m_Grains[graincount]->neighborlist = new std::vector<int>(numneighbors);
      }
      if (NULL != nlist)
      {
        m_Grains[graincount]->neighborlist->swap(*nlist);
      }
      m_Grains[graincount]->euler1 = ea1good;
      m_Grains[graincount]->euler2 = ea2good;
      m_Grains[graincount]->euler3 = ea3good;
      graincount++;
    }
  }
#if 0
  tbb::parallel_for(tbb::blocked_range<size_t>(0, totalpoints ), ParallelRenumberGrains( this) );
#else
 for (int j = 0; j < totalpoints; j++)
  {
    int grainname = grain_indicies[j];
    if (grainname >= 1)
    {
      int newgrainname = newnames[grainname];
      grain_indicies[j] = newgrainname;
    }
  }
#endif
}

void ReconstructionFunc::find_neighbors()
{

  int neighpoints[6];
  neighpoints[0] = -(xpoints * ypoints);
  neighpoints[1] = -xpoints;
  neighpoints[2] = -1;
  neighpoints[3] = 1;
  neighpoints[4] = xpoints;
  neighpoints[5] = (xpoints * ypoints);
  float column, row, plane;
  int grain;
  size_t nnum;
  int onsurf = 0;
  int good = 0;
  int neighbor = 0;
  int nListSize = 100;

  // Copy all the grain names into a densely packed array
  size_t numgrains = m_Grains.size();
  std::set<int> leftOutGrains;

  for (size_t i = 0; i < numgrains; i++)
  {
    m_Grains[i]->numneighbors = 0;
    if (m_Grains[i]->neighborlist == NULL)
    {
      m_Grains[i]->neighborlist = new std::vector<int>(0);
    }
    m_Grains[i]->neighborlist->resize(nListSize, -1);
  }

  for(int j = 0; j < (xpoints*ypoints*zpoints); j++)
  {
    onsurf = 0;

    grain = grain_indicies[j];
    if (grain > 0)
    {
      column = j % xpoints;
      row = (j / xpoints) % ypoints;
      plane = j / (xpoints * ypoints);
      for (int k = 0; k < 6; k++)
      {
        good = 1;
        neighbor = j + neighpoints[k];
        if (k == 0 && plane == 0) good = 0;
        if (k == 5 && plane == (zpoints - 1)) good = 0;
        if (k == 1 && row == 0) good = 0;
        if (k == 4 && row == (ypoints - 1)) good = 0;
        if (k == 2 && column == 0) good = 0;
        if (k == 3 && column == (xpoints - 1)) good = 0;
        if (good == 1 && grain_indicies[neighbor] != grain && grain_indicies[neighbor] > 0)
        {
          onsurf++;
          nnum = m_Grains[grain]->numneighbors;
          std::vector<int>* nlist = m_Grains[grain]->neighborlist;
          if (nnum >= (nlist->size()))
          {
            nlist->resize(nnum + nListSize);
          }
          nlist->at(nnum) = grain_indicies[neighbor];
          nnum++;
          m_Grains[grain]->numneighbors = nnum;
        }
      }
    }
    surfacevoxels[j] = onsurf;
  }

  vector<int> nlistcopy;
  for (size_t i = 1; i < numgrains; i++)
  {
   // int phase = m_Grains[i]->phase;
    std::vector<int>* nlist = m_Grains[i]->neighborlist;

    std::map<int, int> neighToCount;
    int numneighs = int(nlist->size());

    // this increments the voxel counts for each grain
    for (int j = 0; j < numneighs; j++)
    {
      neighToCount[nlist->at(j)]++;
    }

    neighToCount.erase(0);
    neighToCount.erase(-1);
    //Resize the grains neighbor list to zero
    m_Grains[i]->neighborlist->resize(0);

    for (std::map<int, int>::iterator iter = neighToCount.begin(); iter != neighToCount.end(); ++iter )
    {
      int neigh = iter->first; // get the neighbor grain
      // Push the neighbor grain id back onto the list so we stay synced up
      m_Grains[i]->neighborlist->push_back(neigh);
    }
    m_Grains[i]->numneighbors = numneighs;
  }
  merge_containedgrains();

}

float ReconstructionFunc::gamma(float x)
{
  int i, k, m;
  float ga, gr, r, z;

  static float g[] =
  {
  1.0,
  0.5772156649015329,
  -0.6558780715202538,
  -0.420026350340952e-1,
  0.1665386113822915,
  -0.421977345555443e-1,
  -0.9621971527877e-2,
  0.7218943246663e-2,
  -0.11651675918591e-2,
  -0.2152416741149e-3,
  0.1280502823882e-3,
  -0.201348547807e-4,
  -0.12504934821e-5,
  0.1133027232e-5,
  -0.2056338417e-6,
  0.6116095e-8,
  0.50020075e-8,
  -0.11812746e-8,
  0.1043427e-9,
  0.77823e-11,
  -0.36968e-11,
  0.51e-12,
  -0.206e-13,
  -0.54e-14,
  0.14e-14 };

  if (x > 171.0) return 1e308; // This value is an overflow flag.
  if (x == (int)x)
  {
    if (x > 0.0)
    {
      ga = 1.0; // use factorial
      for (i = 2; i < x; i++)
      {
        ga *= i;
      }
    }
    else ga = 1e308;
  }
  else
  {
    if (fabs(x) > 1.0)
    {
      z = fabs(x);
      m = (int)z;
      r = 1.0;
      for (k = 1; k <= m; k++)
      {
        r *= (z - k);
      }
      z -= m;
    }
    else z = x;
    gr = g[24];
    for (k = 23; k >= 0; k--)
    {
      gr = gr * z + g[k];
    }
    ga = 1.0 / (gr * z);
    if (fabs(x) > 1.0)
    {
      ga *= r;
      if (x < 0.0)
      {
        ga = -1 * m_pi / (x * ga * sinf(m_pi * x));
      }
    }
  }
  return ga;
}
<|MERGE_RESOLUTION|>--- conflicted
+++ resolved
@@ -575,7 +575,6 @@
       shifts[a][b] = 0;
     }
   }
-<<<<<<< HEAD
   int** misorients = new int *[xpoints];
   for (int a = 0; a < xpoints; a++)
   {
@@ -585,10 +584,7 @@
       misorients[a][b] = 0;
     }
   }
-  if (alignmeth == AIM::Reconstruction::OuterBoundary)
-=======
   if (alignmeth == DREAM3D::Reconstruction::OuterBoundary)
->>>>>>> 5f6977e8
   {
     refxcentroid = 0;
     refycentroid = 0;
@@ -629,13 +625,7 @@
         }
       }
     }
-<<<<<<< HEAD
-    if (alignmeth == AIM::Reconstruction::OuterBoundary)
-=======
-    tempxshift = 0;
-    tempyshift = 0;
     if (alignmeth == DREAM3D::Reconstruction::OuterBoundary)
->>>>>>> 5f6977e8
     {
       curxcentroid = 0;
       curycentroid = 0;
@@ -654,11 +644,7 @@
       curxcentroid = curxcentroid / float(count);
       curycentroid = curycentroid / float(count);
     }
-<<<<<<< HEAD
-	if (alignmeth == AIM::Reconstruction::Misorientation || alignmeth == AIM::Reconstruction::MutualInformation)
-=======
-	if (alignmeth >= DREAM3D::Reconstruction::Misorientation)
->>>>>>> 5f6977e8
+	if (alignmeth >= DREAM3D::Reconstruction::Misorientation  || alignmeth == DREAM3D::Reconstruction::MutualInformation)
     {
       oldxshift = -1;
       oldyshift = -1;
@@ -681,7 +667,6 @@
           {
             disorientation = 0;
             count = 0;
-<<<<<<< HEAD
 			if(misorients[k+oldxshift+int(xpoints/2)][j+oldyshift+int(ypoints/2)] == 0 && abs(k+oldxshift) < (xpoints/2) && (j+oldyshift) < (ypoints/2))
 			{
 				for (int l = 0; l < ypoints; l=l+4)
@@ -704,7 +689,7 @@
 						  mutualinfo2[refgnum]++;
 						}
 					  }
-					  if (alignmeth == AIM::Reconstruction::Misorientation)
+					  if (alignmeth == DREAM3D::Reconstruction::Misorientation)
 					  {
 						if (goodVoxels[refposition] == true && goodVoxels[curposition] == true)
 						{
@@ -738,7 +723,7 @@
 					}
 				  }
 				}
-				if (alignmeth == AIM::Reconstruction::MutualInformation)
+				if (alignmeth == DREAM3D::Reconstruction::MutualInformation)
 				{
 				  float ha = 0;
 				  float hb = 0;
@@ -784,107 +769,6 @@
 				  mindisorientation = disorientation;
 				}
 			}
-=======
-            for (int l = 0; l < ypoints; l=l+4)
-            {
-              for (int m = 0; m < xpoints; m=m+4)
-              {
-                count++;
-                if ((l + (j * step) + tempyshift) >= 0 && (l + (j * step) + tempyshift) < ypoints && (m + (k * step) + tempxshift) >= 0 && (m + (k * step)
-                    + tempxshift) < xpoints)
-                {
-                  refposition = ((slice + 1) * xpoints * ypoints) + (l * xpoints) + m;
-                  curposition = (slice * xpoints * ypoints) + ((l + (j * step) + tempyshift) * xpoints) + (m + (k * step) + tempxshift);
-                  refgnum = grain_indicies[refposition];
-                  curgnum = grain_indicies[curposition];
-                  if (alignmeth == DREAM3D::Reconstruction::MutualInformation)
-                  {
-                    if (curgnum >= 0 && refgnum >= 0)
-                    {
-                      mutualinfo12[curgnum][refgnum]++;
-                      mutualinfo1[curgnum]++;
-                      mutualinfo2[refgnum]++;
-                    }
-                  }
-                  if (alignmeth == DREAM3D::Reconstruction::Misorientation)
-                  {
-                    if (goodVoxels[refposition] == true && goodVoxels[curposition] == true)
-                    {
-                      w = 10000.0;
-                      q1[1] = quats[refposition*5 + 1];
-                      q1[2] = quats[refposition*5 + 2];
-                      q1[3] = quats[refposition*5 + 3];
-                      q1[4] = quats[refposition*5 + 4];
-                      phase1 = crystruct[phases[refposition]];
-                      q2[1] = quats[curposition*5 + 1];
-                      q2[2] = quats[curposition*5 + 2];
-                      q2[3] = quats[curposition*5 + 3];
-                      q2[4] = quats[curposition*5 + 4];
-                      phase2 = crystruct[phases[curposition]];
-                      if (phase1 == phase2) w = m_OrientationOps[phase1]->getMisoQuat( q1, q2, n1, n2, n3);
-                      if (w > misorientationtolerance) disorientation++;
-                    }
-                    if (goodVoxels[refposition] == true && goodVoxels[curposition] == false) disorientation++;
-                    if (goodVoxels[refposition] == false && goodVoxels[curposition] == true) disorientation++;
-                  }
-                }
-                else
-                {
-                  if (alignmeth == DREAM3D::Reconstruction::MutualInformation)
-                  {
-                    mutualinfo12[0][0]++;
-                    mutualinfo1[0]++;
-                    mutualinfo2[0]++;
-                  }
-                  //if (alignmeth == AIM::Reconstruction::Misorientation) disorientation = disorientation;
-                }
-              }
-            }
-            if (alignmeth == DREAM3D::Reconstruction::MutualInformation)
-            {
-              float ha = 0;
-              float hb = 0;
-              float hab = 0;
-              for (int b = 0; b < graincount1; b++)
-              {
-                mutualinfo1[b] = mutualinfo1[b] / float(count);
-                if (mutualinfo1[b] != 0) ha = ha + mutualinfo1[b] * log(mutualinfo1[b]);
-              }
-              for (int c = 0; c < graincount2; c++)
-              {
-                mutualinfo2[c] = mutualinfo2[c] / float(count);
-                if (mutualinfo2[c] != 0) hb = hb + mutualinfo2[c] * log(mutualinfo2[c]);
-              }
-              for (int b = 0; b < graincount1; b++)
-              {
-                for (int c = 0; c < graincount2; c++)
-                {
-                  mutualinfo12[b][c] = mutualinfo12[b][c] / float(count);
-                  if (mutualinfo12[b][c] != 0) hab = hab + mutualinfo12[b][c] * log(mutualinfo12[b][c]);
-                  float value = 0;
-                  if (mutualinfo1[b] > 0 && mutualinfo2[c] > 0) value = (mutualinfo12[b][c] / (mutualinfo1[b] * mutualinfo2[c]));
-                  if (value != 0) disorientation = disorientation + (mutualinfo12[b][c] * log(value));
-                }
-              }
-              for (int b = 0; b < graincount1; b++)
-              {
-                for (int c = 0; c < graincount2; c++)
-                {
-                  mutualinfo12[b][c] = 0;
-                  mutualinfo1[b] = 0;
-                  mutualinfo2[c] = 0;
-                }
-              }
-              //    float disorientation2 = ha + hb - hab;
-              disorientation = 1.0 / disorientation;
-            }
-            if (disorientation < mindisorientation)
-            {
-              xshift = (k * step) + tempxshift;
-              yshift = (j * step) + tempyshift;
-              mindisorientation = disorientation;
-            }
->>>>>>> 5f6977e8
           }
         }
       }
