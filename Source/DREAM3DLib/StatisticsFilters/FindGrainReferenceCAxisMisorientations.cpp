--- conflicted
+++ resolved
@@ -39,11 +39,7 @@
 #include <limits>
 
 
-<<<<<<< HEAD
 #include "DREAM3DLib/Math/DREAM3DMath.h"
-=======
-#include "DREAM3DLib/Common/DREAM3DMath.h"
->>>>>>> 4355193f
 #include "DREAM3DLib/Math/MatrixMath.h"
 #include "DREAM3DLib/Common/Constants.h"
 
@@ -51,7 +47,7 @@
 #include "DREAM3DLib/StatisticsFilters/FindAvgCAxes.h"
 #include "DREAM3DLib/StatisticsFilters/FindEuclideanDistMap.h"
 
-
+const static float m_pi = static_cast<float>(M_PI);
 
 // -----------------------------------------------------------------------------
 //
@@ -104,8 +100,8 @@
 int FindGrainReferenceCAxisMisorientations::writeFilterParameters(AbstractFilterParametersWriter* writer, int index)
 {
   writer->openFilterGroup(this, index);
-  writer->closeFilterGroup();
-  return ++index; // we want to return the next index that was just written to
+    writer->closeFilterGroup();
+    return ++index; // we want to return the next index that was just written to
 }
 
 // -----------------------------------------------------------------------------
@@ -245,11 +241,7 @@
           if(w < -1) w = -1;
           if(w > 1) w = 1;
           w = acosf(w);
-<<<<<<< HEAD
           w = w *(180.0f/m_pi);
-=======
-          w = w *(180.0f/DREAM3D::Constants::k_Pi);
->>>>>>> 4355193f
           if(w > 90.0) w = 180.0-w;
 
           m_GrainReferenceCAxisMisorientations[point] = w;
