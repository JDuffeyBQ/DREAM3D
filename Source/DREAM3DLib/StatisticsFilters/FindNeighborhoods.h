/* ============================================================================
 * Copyright (c) 2011 Michael A. Jackson (BlueQuartz Software)
 * Copyright (c) 2011 Dr. Michael A. Groeber (US Air Force Research Laboratories)
 * All rights reserved.
 *
 * Redistribution and use in source and binary forms, with or without modification,
 * are permitted provided that the following conditions are met:
 *
 * Redistributions of source code must retain the above copyright notice, this
 * list of conditions and the following disclaimer.
 *
 * Redistributions in binary form must reproduce the above copyright notice, this
 * list of conditions and the following disclaimer in the documentation and/or
 * other materials provided with the distribution.
 *
 * Neither the name of Michael A. Groeber, Michael A. Jackson, the US Air Force,
 * BlueQuartz Software nor the names of its contributors may be used to endorse
 * or promote products derived from this software without specific prior written
 * permission.
 *
 * THIS SOFTWARE IS PROVIDED BY THE COPYRIGHT HOLDERS AND CONTRIBUTORS "AS IS"
 * AND ANY EXPRESS OR IMPLIED WARRANTIES, INCLUDING, BUT NOT LIMITED TO, THE
 * IMPLIED WARRANTIES OF MERCHANTABILITY AND FITNESS FOR A PARTICULAR PURPOSE ARE
 * DISCLAIMED. IN NO EVENT SHALL THE COPYRIGHT HOLDER OR CONTRIBUTORS BE LIABLE
 * FOR ANY DIRECT, INDIRECT, INCIDENTAL, SPECIAL, EXEMPLARY, OR CONSEQUENTIAL
 * DAMAGES (INCLUDING, BUT NOT LIMITED TO, PROCUREMENT OF SUBSTITUTE GOODS OR
 * SERVICES; LOSS OF USE, DATA, OR PROFITS; OR BUSINESS INTERRUPTION) HOWEVER
 * CAUSED AND ON ANY THEORY OF LIABILITY, WHETHER IN CONTRACT, STRICT LIABILITY,
 * OR TORT (INCLUDING NEGLIGENCE OR OTHERWISE) ARISING IN ANY WAY OUT OF THE
 * USE OF THIS SOFTWARE, EVEN IF ADVISED OF THE POSSIBILITY OF SUCH DAMAGE.
 *
 *  This code was written under United States Air Force Contract number
 *                           FA8650-07-D-5800
 *
 * ~~~~~~~~~~~~~~~~~~~~~~~~~~~~~~~~~~~~~~~~~~~~~~~~~~~~~~~~~~~~~~~~~~~~~~~~~~ */

#ifndef FINDNEIGHBORHOODS_H_
#define FINDNEIGHBORHOODS_H_

#include <vector>
#include <string>

#include "DREAM3DLib/DREAM3DLib.h"
#include "DREAM3DLib/Common/DREAM3DSetGetMacros.h"
#include "DREAM3DLib/Common/IDataArray.h"
#include "DREAM3DLib/Common/PreFlightArray.hpp"
#include "DREAM3DLib/Common/AbstractFilter.h"
#include "DREAM3DLib/Common/DataContainer.h"

/**
 * @class FindNeighborhoods FindNeighborhoods.h DREAM3DLib/GenericFilters/FindNeighborhoods.h
 * @brief
 * @author
 * @date Nov 19, 2011
 * @version 1.0
 */
class DREAM3DLib_EXPORT FindNeighborhoods : public AbstractFilter
{
  public:
    DREAM3D_SHARED_POINTERS(FindNeighborhoods);
    DREAM3D_STATIC_NEW_MACRO(FindNeighborhoods);
    DREAM3D_TYPE_MACRO_SUPER(FindNeighborhoods, AbstractFilter);

    virtual ~FindNeighborhoods();

    virtual const std::string getGroupName() { return DREAM3D::FilterGroups::StatisticsFilters; }
    virtual const std::string getHumanLabel() { return "Find Neighborhoods"; }

    virtual void setupFilterOptions();


	/**
     * @brief Reimplemented from @see AbstractFilter class
     */
    virtual void execute();
    virtual void preflight();


  protected:
    FindNeighborhoods();

<<<<<<< HEAD
    void find_centroids();
    void find_centroids2D();
    void find_neighborhoods();

  private:
    DECLARE_WRAPPED_ARRAY(graincenters, m_GrainCenters, float); // N x 5 Array
=======
  private:
    int32_t* m_GrainIds;
    int32_t* m_NumCells;
    float* m_Centroids;
    float* m_Volumes;
    float* m_EquivalentDiameters;
    int32_t* m_Neighborhoods;
    bool* m_Active;
>>>>>>> 1ec7b4a0

    FindNeighborhoods(const FindNeighborhoods&); // Copy Constructor Not Implemented
    void operator=(const FindNeighborhoods&); // Operator '=' Not Implemented
};

#endif /* FINDNEIGHBORHOODS_H_ */<|MERGE_RESOLUTION|>--- conflicted
+++ resolved
@@ -79,15 +79,13 @@
   protected:
     FindNeighborhoods();
 
-<<<<<<< HEAD
     void find_centroids();
     void find_centroids2D();
     void find_neighborhoods();
 
-  private:
-    DECLARE_WRAPPED_ARRAY(graincenters, m_GrainCenters, float); // N x 5 Array
-=======
-  private:
+
+private:
+
     int32_t* m_GrainIds;
     int32_t* m_NumCells;
     float* m_Centroids;
@@ -95,7 +93,9 @@
     float* m_EquivalentDiameters;
     int32_t* m_Neighborhoods;
     bool* m_Active;
->>>>>>> 1ec7b4a0
+
+    DECLARE_WRAPPED_ARRAY(graincenters, m_GrainCenters, float); // N x 5 Array
+
 
     FindNeighborhoods(const FindNeighborhoods&); // Copy Constructor Not Implemented
     void operator=(const FindNeighborhoods&); // Operator '=' Not Implemented
