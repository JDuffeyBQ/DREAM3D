--- conflicted
+++ resolved
@@ -47,7 +47,7 @@
 #include "DREAM3DLib/GenericFilters/FindSurfaceGrains.h"
 #include "DREAM3DLib/GenericFilters/FindGrainPhases.h"
 
-
+const static float m_pi = static_cast<float>(M_PI);
 
 // -----------------------------------------------------------------------------
 //
@@ -114,19 +114,9 @@
 void GenerateEnsembleStatistics::readFilterParameters(AbstractFilterParametersReader* reader, int index)
 {
   reader->openFilterGroup(this, index);
-  setSizeDistribution( reader->readValue("SizeDistribution", getSizeDistribution() ) );
-  setSizeDistributionFitType( reader->readValue("SizeDistributionFitType", getSizeDistributionFitType() ) );
-  setAspectRatioDistribution( reader->readValue("AspectRatioDistribution", getAspectRatioDistribution() ) );
-  setAspectRatioDistributionFitType( reader->readValue("AspectRatioDistributionFitType", getAspectRatioDistributionFitType() ) );
-  setOmega3Distribution( reader->readValue("Omega3Distribution", getOmega3Distribution() ) );
-  setOmega3DistributionFitType( reader->readValue("Omega3DistributionFitType", getOmega3DistributionFitType() ) );
-  setNeighborhoodDistribution( reader->readValue("NeighborhoodDistribution", getNeighborhoodDistribution() ) );
-  setNeighborhoodDistributionFitType( reader->readValue("NeighborhoodDistributionFitType", getNeighborhoodDistributionFitType() ) );
-  setCalculateODF( reader->readValue("CalculateODF", getCalculateODF() ) );
-  setCalculateMDF( reader->readValue("CalculateMDF", getCalculateMDF() ) );
-  setCalculateAxisODF( reader->readValue("CalculateAxisODF", getCalculateAxisODF() ) );
-  setSizeCorrelationResolution( reader->readValue("SizeCorrelationResolution", getSizeCorrelationResolution() ) );
-  setPhaseTypeArray( reader->readValue("PhaseTypeArray", getPhaseTypeArray() ) );
+  /* Code to read the values goes between these statements */
+/* FILTER_WIDGETCODEGEN_AUTO_GENERATED_CODE BEGIN*/
+/* FILTER_WIDGETCODEGEN_AUTO_GENERATED_CODE END*/
   reader->closeFilterGroup();
 }
 
@@ -136,23 +126,9 @@
 int GenerateEnsembleStatistics::writeFilterParameters(AbstractFilterParametersWriter* writer, int index)
 {
   writer->openFilterGroup(this, index);
-  writer->writeValue("SizeDistribution", getSizeDistribution() );
-  writer->writeValue("SizeDistributionFitType", getSizeDistributionFitType() );
-  writer->writeValue("AspectRatioDistribution", getAspectRatioDistribution() );
-  writer->writeValue("AspectRatioDistributionFitType", getAspectRatioDistributionFitType() );
-  writer->writeValue("Omega3Distribution", getOmega3Distribution() );
-  writer->writeValue("Omega3DistributionFitType", getOmega3DistributionFitType() );
-  writer->writeValue("NeighborhoodDistribution", getNeighborhoodDistribution() );
-  writer->writeValue("NeighborhoodDistributionFitType", getNeighborhoodDistributionFitType() );
-  writer->writeValue("CalculateODF", getCalculateODF() );
-  writer->writeValue("CalculateMDF", getCalculateMDF() );
-  writer->writeValue("CalculateAxisODF", getCalculateAxisODF() );
-  writer->writeValue("SizeCorrelationResolution", getSizeCorrelationResolution() );
-  writer->writeValue("PhaseTypeArray", getPhaseTypeArray() );
-  writer->closeFilterGroup();
-  return ++index; // we want to return the next index that was just written to
-}
-
+    writer->closeFilterGroup();
+    return ++index; // we want to return the next index that was just written to
+}
 // -----------------------------------------------------------------------------
 //
 // -----------------------------------------------------------------------------
@@ -392,7 +368,7 @@
     if(m_BiasedFields[i] == false)
     {
       values[m_FieldPhases[i]][0].push_back(m_EquivalentDiameters[i]);
-      vol = (1.0/6.0)*DREAM3D::Constants::k_Pi*m_EquivalentDiameters[i]*m_EquivalentDiameters[i]*m_EquivalentDiameters[i];
+      vol = (1.0/6.0)*m_pi*m_EquivalentDiameters[i]*m_EquivalentDiameters[i]*m_EquivalentDiameters[i];
       fractions[m_FieldPhases[i]] = fractions[m_FieldPhases[i]] + vol;
       totalUnbiasedVolume = totalUnbiasedVolume + vol;
     }
@@ -758,11 +734,7 @@
       ea2 = m_FieldEulerAngles[3*i+1];
       ea3 = m_FieldEulerAngles[3*i+2];
       phase = m_CrystalStructures[m_FieldPhases[i]];
-<<<<<<< HEAD
       OrientationMath::EulerToRod( ea1,  ea2,  ea3, r1,  r2,  r3);
-=======
-      OrientationMath::EulertoRod(r1, r2, r3, ea1, ea2, ea3);
->>>>>>> 4355193f
       bin = m_OrientationOps[phase]->getOdfBin(r1, r2, r3);
       eulerodf[m_FieldPhases[i]]->SetValue(bin, (eulerodf[m_FieldPhases[i]]->GetValue(bin) + (m_Volumes[i] / totalvol[m_FieldPhases[i]])));
     }
@@ -947,11 +919,7 @@
     float ea3 = m_AxisEulerAngles[3 * i + 2];
     if(m_SurfaceFields[i] == 0)
     {
-<<<<<<< HEAD
       OrientationMath::EulerToRod( ea1,  ea2,  ea3, r1,  r2,  r3);
-=======
-      OrientationMath::EulertoRod(r1, r2, r3, ea1, ea2, ea3);
->>>>>>> 4355193f
       m_OrientationOps[Ebsd::CrystalStructure::OrthoRhombic]->getODFFZRod(r1, r2, r3);
       bin = m_OrientationOps[Ebsd::CrystalStructure::OrthoRhombic]->getOdfBin(r1, r2, r3);
       axisodf[m_FieldPhases[i]]->SetValue(bin, (axisodf[m_FieldPhases[i]]->GetValue(bin) + static_cast<float>((1.0 / totalaxes[m_FieldPhases[i]]))));
