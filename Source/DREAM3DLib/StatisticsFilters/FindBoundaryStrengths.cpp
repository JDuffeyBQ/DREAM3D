--- conflicted
+++ resolved
@@ -46,6 +46,8 @@
 
 #include "DREAM3DLib/Common/Constants.h"
 #include "DREAM3DLib/Common/ScopedFileMonitor.hpp"
+#include "DREAM3DLib/Common/DREAM3DMath.h"
+#include "DREAM3DLib/Math/MatrixMath.h"
 #include "DREAM3DLib/GenericFilters/FindGrainPhases.h"
 
 
@@ -96,7 +98,7 @@
 // -----------------------------------------------------------------------------
 void FindBoundaryStrengths::setupFilterParameters()
 {
-  std::vector<FilterParameter::Pointer> parameters;
+  QVector<FilterParameter::Pointer> parameters;
   {
     FilterParameter::Pointer option = FilterParameter::New();
     option->setHumanLabel("Loading");
@@ -136,13 +138,9 @@
 void FindBoundaryStrengths::dataCheckSurfaceMesh(bool preflight, size_t voxels, size_t fields, size_t ensembles)
 {
   setErrorCondition(0);
-<<<<<<< HEAD
   QString ss;
-  SurfaceMeshDataContainer* sm = getSurfaceMeshDataContainer();
-=======
-  std::stringstream ss;
   SurfaceDataContainer* sm = getSurfaceDataContainer();
->>>>>>> c8a14ed2
+
   if(NULL == sm)
   {
     addErrorMessage(getHumanLabel(), "SurfaceDataContainer is missing", -383);
@@ -165,11 +163,11 @@
     }
     else
     {
-      GET_PREREQ_DATA(sm, DREAM3D, FaceData, SurfaceMeshFaceLabels, ss, -386, int32_t, Int32ArrayType, fields, 2)
-      CREATE_NON_PREREQ_DATA(sm, DREAM3D, FaceData, SurfaceMeshF1s, ss, float, FloatArrayType, 0, fields, 2)
-      CREATE_NON_PREREQ_DATA(sm, DREAM3D, FaceData, SurfaceMeshF1spts, ss, float, FloatArrayType, 0, fields, 2)
-      CREATE_NON_PREREQ_DATA(sm, DREAM3D, FaceData, SurfaceMeshF7s, ss, float, FloatArrayType, 0, fields, 2)
-      CREATE_NON_PREREQ_DATA(sm, DREAM3D, FaceData, SurfaceMeshmPrimes, ss, float, FloatArrayType, 0, fields, 2)
+      GET_PREREQ_DATA(sm, DREAM3D, FaceData, SurfaceMeshFaceLabels, -386, int32_t, Int32ArrayType, fields, 2)
+      CREATE_NON_PREREQ_DATA(sm, DREAM3D, FaceData, SurfaceMeshF1s, float, FloatArrayType, 0, fields, 2)
+      CREATE_NON_PREREQ_DATA(sm, DREAM3D, FaceData, SurfaceMeshF1spts, float, FloatArrayType, 0, fields, 2)
+      CREATE_NON_PREREQ_DATA(sm, DREAM3D, FaceData, SurfaceMeshF7s, float, FloatArrayType, 0, fields, 2)
+      CREATE_NON_PREREQ_DATA(sm, DREAM3D, FaceData, SurfaceMeshmPrimes, float, FloatArrayType, 0, fields, 2)
     }
   }
 }
@@ -180,19 +178,14 @@
 void FindBoundaryStrengths::dataCheckVoxel(bool preflight, size_t voxels, size_t fields, size_t ensembles)
 {
   setErrorCondition(0);
-<<<<<<< HEAD
-  QString ss;
-  VoxelDataContainer* m = getVoxelDataContainer();
-=======
-  std::stringstream ss;
   VolumeDataContainer* m = getVolumeDataContainer();
->>>>>>> c8a14ed2
-
-  GET_PREREQ_DATA(m, DREAM3D, FieldData, AvgQuats, ss, -301, float, FloatArrayType, fields, 4)
-  GET_PREREQ_DATA(m, DREAM3D, FieldData, FieldPhases, ss, -302, int32_t, Int32ArrayType, fields, 1)
+
+
+  GET_PREREQ_DATA(m, DREAM3D, FieldData, AvgQuats, -301, float, FloatArrayType, fields, 4)
+  GET_PREREQ_DATA(m, DREAM3D, FieldData, FieldPhases, -302, int32_t, Int32ArrayType, fields, 1)
 
   typedef DataArray<unsigned int> XTalStructArrayType;
-  GET_PREREQ_DATA(m, DREAM3D, EnsembleData, CrystalStructures, ss, -305, unsigned int, XTalStructArrayType, ensembles, 1)
+  GET_PREREQ_DATA(m, DREAM3D, EnsembleData, CrystalStructures, -305, unsigned int, XTalStructArrayType, ensembles, 1)
 }
 
 // -----------------------------------------------------------------------------
@@ -210,15 +203,10 @@
 // -----------------------------------------------------------------------------
 void FindBoundaryStrengths::execute()
 {
-<<<<<<< HEAD
   QString ss;
-  VoxelDataContainer* m = getVoxelDataContainer();
-  SurfaceMeshDataContainer* sm = getSurfaceMeshDataContainer();
-=======
-  std::stringstream ss;
   VolumeDataContainer* m = getVolumeDataContainer();
   SurfaceDataContainer* sm = getSurfaceDataContainer();
->>>>>>> c8a14ed2
+
   if(NULL == m || NULL == sm)
   {
     setErrorCondition(-999);
