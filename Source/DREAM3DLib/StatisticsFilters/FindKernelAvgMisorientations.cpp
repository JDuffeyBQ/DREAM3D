/* ============================================================================
 * Copyright (c) 2011 Michael A. Jackson (BlueQuartz Software)
 * Copyright (c) 2011 Dr. Michael A. Groeber (US Air Force Research Laboratories)
 * All rights reserved.
 *
 * Redistribution and use in source and binary forms, with or without modification,
 * are permitted provided that the following conditions are met:
 *
 * Redistributions of source code must retain the above copyright notice, this
 * list of conditions and the following disclaimer.
 *
 * Redistributions in binary form must reproduce the above copyright notice, this
 * list of conditions and the following disclaimer in the documentation and/or
 * other materials provided with the distribution.
 *
 * Neither the name of Michael A. Groeber, Michael A. Jackson, the US Air Force,
 * BlueQuartz Software nor the names of its contributors may be used to endorse
 * or promote products derived from this software without specific prior written
 * permission.
 *
 * THIS SOFTWARE IS PROVIDED BY THE COPYRIGHT HOLDERS AND CONTRIBUTORS "AS IS"
 * AND ANY EXPRESS OR IMPLIED WARRANTIES, INCLUDING, BUT NOT LIMITED TO, THE
 * IMPLIED WARRANTIES OF MERCHANTABILITY AND FITNESS FOR A PARTICULAR PURPOSE ARE
 * DISCLAIMED. IN NO EVENT SHALL THE COPYRIGHT HOLDER OR CONTRIBUTORS BE LIABLE
 * FOR ANY DIRECT, INDIRECT, INCIDENTAL, SPECIAL, EXEMPLARY, OR CONSEQUENTIAL
 * DAMAGES (INCLUDING, BUT NOT LIMITED TO, PROCUREMENT OF SUBSTITUTE GOODS OR
 * SERVICES; LOSS OF USE, DATA, OR PROFITS; OR BUSINESS INTERRUPTION) HOWEVER
 * CAUSED AND ON ANY THEORY OF LIABILITY, WHETHER IN CONTRACT, STRICT LIABILITY,
 * OR TORT (INCLUDING NEGLIGENCE OR OTHERWISE) ARISING IN ANY WAY OUT OF THE
 * USE OF THIS SOFTWARE, EVEN IF ADVISED OF THE POSSIBILITY OF SUCH DAMAGE.
 *
 *  This code was written under United States Air Force Contract number
 *                           FA8650-07-D-5800
 *
 * ~~~~~~~~~~~~~~~~~~~~~~~~~~~~~~~~~~~~~~~~~~~~~~~~~~~~~~~~~~~~~~~~~~~~~~~~~~ */

#include "FindKernelAvgMisorientations.h"


#include "DREAM3DLib/Common/Constants.h"

#include "DREAM3DLib/GenericFilters/FindCellQuats.h"



// -----------------------------------------------------------------------------
//
// -----------------------------------------------------------------------------
FindKernelAvgMisorientations::FindKernelAvgMisorientations() :
AbstractFilter(),
m_GrainIdsArrayName(DREAM3D::CellData::GrainIds),
m_CellPhasesArrayName(DREAM3D::CellData::Phases),
m_QuatsArrayName(DREAM3D::CellData::Quats),
m_KernelAverageMisorientationsArrayName(DREAM3D::CellData::KernelAverageMisorientations),
m_CrystalStructuresArrayName(DREAM3D::EnsembleData::CrystalStructures),
m_GrainIds(NULL),
m_CellPhases(NULL),
m_KernelAverageMisorientations(NULL),
m_Quats(NULL),
m_CrystalStructures(NULL)
{
  m_OrientationOps = OrientationOps::getOrientationOpsVector();

  m_KernelSize.x = 1;
  m_KernelSize.y = 1;
  m_KernelSize.z = 1;

  setupFilterParameters();
}

// -----------------------------------------------------------------------------
//
// -----------------------------------------------------------------------------
FindKernelAvgMisorientations::~FindKernelAvgMisorientations()
{
}

// -----------------------------------------------------------------------------
//
// -----------------------------------------------------------------------------
void FindKernelAvgMisorientations::setupFilterParameters()
{
  std::vector<FilterParameter::Pointer> parameters;
  {
    FilterParameter::Pointer option = FilterParameter::New();
    option->setHumanLabel("Kernel Radius");
    option->setPropertyName("KernelSize");
    option->setWidgetType(FilterParameter::IntVec3Widget);
    option->setValueType("IntVec3Widget_t");
    option->setUnits("Pixels");
    parameters.push_back(option);
  }

  setFilterParameters(parameters);
}

// -----------------------------------------------------------------------------
void FindKernelAvgMisorientations::readFilterParameters(AbstractFilterParametersReader* reader, int index)
{
  reader->openFilterGroup(this, index);
  /* Code to read the values goes between these statements */
/* FILTER_WIDGETCODEGEN_AUTO_GENERATED_CODE BEGIN*/
  setKernelSize( reader->readValue("KernelSize", getKernelSize() ) );
/* FILTER_WIDGETCODEGEN_AUTO_GENERATED_CODE END*/
  reader->closeFilterGroup();
}

// -----------------------------------------------------------------------------
//
// -----------------------------------------------------------------------------
int FindKernelAvgMisorientations::writeFilterParameters(AbstractFilterParametersWriter* writer, int index)
{
  writer->openFilterGroup(this, index);
  writer->writeValue("KernelSize", getKernelSize() );
  writer->closeFilterGroup();
  return ++index; // we want to return the next index that was just written to
}

// -----------------------------------------------------------------------------
//
// -----------------------------------------------------------------------------
void FindKernelAvgMisorientations::dataCheck(bool preflight, size_t voxels, size_t fields, size_t ensembles)
{
  setErrorCondition(0);
<<<<<<< HEAD
  QString ss;
  VoxelDataContainer* m = getVoxelDataContainer();
=======
  std::stringstream ss;
  VolumeDataContainer* m = getVolumeDataContainer();
>>>>>>> c8a14ed2

  GET_PREREQ_DATA(m, DREAM3D, CellData, GrainIds, ss, -300, int32_t, Int32ArrayType, voxels, 1)
  GET_PREREQ_DATA(m, DREAM3D, CellData, CellPhases, ss, -300, int32_t, Int32ArrayType,  voxels, 1)

  GET_PREREQ_DATA(m, DREAM3D, CellData, Quats, ss, -303, float, FloatArrayType, voxels, 4)

  CREATE_NON_PREREQ_DATA(m, DREAM3D, CellData, KernelAverageMisorientations, ss, float, FloatArrayType, 0, voxels, 1)

  typedef DataArray<unsigned int> XTalStructArrayType;
  GET_PREREQ_DATA(m, DREAM3D, EnsembleData, CrystalStructures, ss, -305, unsigned int, XTalStructArrayType, ensembles, 1)
}


// -----------------------------------------------------------------------------
//
// -----------------------------------------------------------------------------
void FindKernelAvgMisorientations::preflight()
{
  dataCheck(true, 1,1,1);
}

// -----------------------------------------------------------------------------
//
// -----------------------------------------------------------------------------
void FindKernelAvgMisorientations::execute()
{
  setErrorCondition(0);

  VolumeDataContainer* m = getVolumeDataContainer();
  if(NULL == m)
  {
    setErrorCondition(-999);
    notifyErrorMessage("The DataContainer Object was NULL", -999);
    return;
  }

  //int64_t totalPoints = m->getTotalPoints();

  dataCheck(false, m->getTotalPoints(), m->getNumFieldTuples(), m->getNumEnsembleTuples());
  if (getErrorCondition() < 0)
  {
    return;
  }

  QuatF q1;
  QuatF q2;
  QuatF* quats = reinterpret_cast<QuatF*>(m_Quats);

  int numVoxel; // number of voxels in the grain...
  int good = 0;

  float w, totalmisorientation;
  float n1, n2, n3;
  unsigned int phase1 = Ebsd::CrystalStructure::UnknownCrystalStructure;
  unsigned int phase2 = Ebsd::CrystalStructure::UnknownCrystalStructure;
  size_t udims[3] = {0,0,0};
  m->getDimensions(udims);
#if (CMP_SIZEOF_SIZE_T == 4)
  typedef int32_t DimType;
#else
  typedef int64_t DimType;
#endif
  DimType xPoints = static_cast<DimType>(udims[0]);
  DimType yPoints = static_cast<DimType>(udims[1]);
  DimType zPoints = static_cast<DimType>(udims[2]);
  DimType point;
  size_t neighbor = 0;
//  int m_KernelSize = 1;
  DimType jStride;
  DimType kStride;
  for (DimType col = 0; col < xPoints; col++)
  {
    for (DimType row = 0; row < yPoints; row++)
    {
      for (DimType plane = 0; plane < zPoints; plane++)
      {
        point = (plane * xPoints * yPoints) + (row * xPoints) + col;
        if (m_GrainIds[point] > 0 && m_CellPhases[point] > 0)
        {
          totalmisorientation = 0.0;
          numVoxel = 0;
          QuaternionMathF::Copy(quats[point], q1);
//          q1[1] = m_Quats[point*5 + 1];
//          q1[2] = m_Quats[point*5 + 2];
//          q1[3] = m_Quats[point*5 + 3];
//          q1[4] = m_Quats[point*5 + 4];
          phase1 = m_CrystalStructures[m_CellPhases[point]];
          for (int j = -m_KernelSize.z; j < m_KernelSize.z + 1; j++)
          {
            jStride = j * xPoints * yPoints;
            for (int k = -m_KernelSize.y; k < m_KernelSize.y + 1; k++)
            {
              kStride = k * xPoints;
              for (int l = -m_KernelSize.x; l < m_KernelSize.z + 1; l++)
              {
                good = 1;
                neighbor = point + (jStride) + (kStride) + (l);
                if(plane + j < 0) good = 0;
                else if(plane + j > zPoints - 1) good = 0;
                else if(row + k < 0) good = 0;
                else if(row + k > yPoints - 1) good = 0;
                else if(col + l < 0) good = 0;
                else if(col + l > xPoints - 1) good = 0;
                if(good == 1 && m_GrainIds[point] == m_GrainIds[neighbor])
                {
                  w = 10000.0;
                  QuaternionMathF::Copy(quats[neighbor], q2);
//                  q2[1] = m_Quats[neighbor*5 + 1];
//                  q2[2] = m_Quats[neighbor*5 + 2];
//                  q2[3] = m_Quats[neighbor*5 + 3];
//                  q2[4] = m_Quats[neighbor*5 + 4];
                  phase2 = m_CrystalStructures[m_CellPhases[neighbor]];
                  w = m_OrientationOps[phase1]->getMisoQuat( q1, q2, n1, n2, n3);
                  w = w *(180.0f/DREAM3D::Constants::k_Pi);
                  totalmisorientation = totalmisorientation + w;
                  numVoxel++;
                }
              }
            }
          }
          m_KernelAverageMisorientations[point] = totalmisorientation / (float)numVoxel;
          if(numVoxel == 0)
          {
            m_KernelAverageMisorientations[point] = 0;
          }
        }
        if (m_GrainIds[point] == 0 || m_CellPhases[point] == 0)
        {
          m_KernelAverageMisorientations[point] = 0;
        }
      }
    }
  }

 notifyStatusMessage("FindKernelAvgMisorientations Completed");
}<|MERGE_RESOLUTION|>--- conflicted
+++ resolved
@@ -80,7 +80,7 @@
 // -----------------------------------------------------------------------------
 void FindKernelAvgMisorientations::setupFilterParameters()
 {
-  std::vector<FilterParameter::Pointer> parameters;
+  QVector<FilterParameter::Pointer> parameters;
   {
     FilterParameter::Pointer option = FilterParameter::New();
     option->setHumanLabel("Kernel Radius");
@@ -122,23 +122,18 @@
 void FindKernelAvgMisorientations::dataCheck(bool preflight, size_t voxels, size_t fields, size_t ensembles)
 {
   setErrorCondition(0);
-<<<<<<< HEAD
-  QString ss;
-  VoxelDataContainer* m = getVoxelDataContainer();
-=======
-  std::stringstream ss;
   VolumeDataContainer* m = getVolumeDataContainer();
->>>>>>> c8a14ed2
-
-  GET_PREREQ_DATA(m, DREAM3D, CellData, GrainIds, ss, -300, int32_t, Int32ArrayType, voxels, 1)
-  GET_PREREQ_DATA(m, DREAM3D, CellData, CellPhases, ss, -300, int32_t, Int32ArrayType,  voxels, 1)
-
-  GET_PREREQ_DATA(m, DREAM3D, CellData, Quats, ss, -303, float, FloatArrayType, voxels, 4)
-
-  CREATE_NON_PREREQ_DATA(m, DREAM3D, CellData, KernelAverageMisorientations, ss, float, FloatArrayType, 0, voxels, 1)
+
+
+  GET_PREREQ_DATA(m, DREAM3D, CellData, GrainIds, -300, int32_t, Int32ArrayType, voxels, 1)
+  GET_PREREQ_DATA(m, DREAM3D, CellData, CellPhases, -300, int32_t, Int32ArrayType,  voxels, 1)
+
+  GET_PREREQ_DATA(m, DREAM3D, CellData, Quats, -303, float, FloatArrayType, voxels, 4)
+
+  CREATE_NON_PREREQ_DATA(m, DREAM3D, CellData, KernelAverageMisorientations, float, FloatArrayType, 0, voxels, 1)
 
   typedef DataArray<unsigned int> XTalStructArrayType;
-  GET_PREREQ_DATA(m, DREAM3D, EnsembleData, CrystalStructures, ss, -305, unsigned int, XTalStructArrayType, ensembles, 1)
+  GET_PREREQ_DATA(m, DREAM3D, EnsembleData, CrystalStructures, -305, unsigned int, XTalStructArrayType, ensembles, 1)
 }
 
 
