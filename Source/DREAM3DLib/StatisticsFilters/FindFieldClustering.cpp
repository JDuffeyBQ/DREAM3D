#include "FindFieldClustering.h"

#include "DREAM3DLib/Math/DREAM3DMath.h"
#include "DREAM3DLib/Common/Constants.h"
#include "DREAM3DLib/StatisticsFilters/FindSizes.h"
#include "DREAM3DLib/GenericFilters/FindGrainPhases.h"
#include "DREAM3DLib/GenericFilters/FindGrainCentroids.h"



// -----------------------------------------------------------------------------
//
// -----------------------------------------------------------------------------
FindFieldClustering::FindFieldClustering() :
  AbstractFilter(),
  m_DataContainerName(DREAM3D::HDF5::VolumeDataContainerName),
  m_CentroidsArrayName(DREAM3D::FieldData::Centroids),
  m_EquivalentDiametersArrayName(DREAM3D::FieldData::EquivalentDiameters),
  m_FieldPhasesArrayName(DREAM3D::FieldData::Phases),
  m_ClusteringListArrayName(DREAM3D::FieldData::ClusteringList),
  m_ErrorOutputFile("/Users/joetuck/Desktop/Microtexture/StatsGen/error2.txt"),
  m_FieldPhases(NULL),
  m_Centroids(NULL),
  m_EquivalentDiameters(NULL),
  m_ClusteringList(NULL)
{
  setupFilterParameters();
}

// -----------------------------------------------------------------------------
//
// -----------------------------------------------------------------------------
FindFieldClustering::~FindFieldClustering()
{
}
// -----------------------------------------------------------------------------
//
// -----------------------------------------------------------------------------
void FindFieldClustering::setupFilterParameters()
{
}
// -----------------------------------------------------------------------------
void FindFieldClustering::readFilterParameters(AbstractFilterParametersReader* reader, int index)
{
  reader->openFilterGroup(this, index);
  /* Code to read the values goes between these statements */
  /* FILTER_WIDGETCODEGEN_AUTO_GENERATED_CODE BEGIN*/
  /* FILTER_WIDGETCODEGEN_AUTO_GENERATED_CODE END*/
  reader->closeFilterGroup();
}

// -----------------------------------------------------------------------------
//
// -----------------------------------------------------------------------------
int FindFieldClustering::writeFilterParameters(AbstractFilterParametersWriter* writer, int index)
{
  writer->openFilterGroup(this, index);
  writer->closeFilterGroup();
  return ++index; // we want to return the next index that was just written to
}

// -----------------------------------------------------------------------------
//
// -----------------------------------------------------------------------------
void FindFieldClustering::dataCheck(bool preflight, size_t voxels, size_t fields, size_t ensembles)
{
  setErrorCondition(0);
  VolumeDataContainer* m = getDataContainerArray()->getDataContainerAs<VolumeDataContainer>(getDataContainerName());

  // Field Data
  // Do this whole block FIRST otherwise the side effect is that a call to m->getNumFieldTuples will = 0
  // because we are just creating an empty NeighborList object.
  // Now we are going to get a "Pointer" to the NeighborList object out of the DataContainer
  m_ClusteringList = NeighborList<float>::SafeObjectDownCast<IDataArray*, NeighborList<float>* >
                     (m->getCellFieldData(m_ClusteringListArrayName).get());
  if(m_ClusteringList == NULL)
  {
    NeighborList<float>::Pointer clusteringPtr = NeighborList<float>::New();
    clusteringPtr->SetName(m_ClusteringListArrayName);
    clusteringPtr->Resize(fields);
    clusteringPtr->setNumNeighborsArrayName(m_ClusteringListArrayName);
    m->addCellFieldData(m_ClusteringListArrayName, clusteringPtr);
    if (clusteringPtr.get() == NULL)
    {
      QString ss = QObject::tr("Clustering Array Not Initialized at Beginning of FindFieldClustering Filter");
      setErrorCondition(-308);
      addErrorMessage(getHumanLabel(), ss, getErrorCondition());
    }
    m_ClusteringList = NeighborList<float>::SafeObjectDownCast<IDataArray*, NeighborList<float>* >
                       (m->getCellFieldData(m_ClusteringListArrayName).get());

    CreatedArrayHelpIndexEntry::Pointer e = CreatedArrayHelpIndexEntry::New();
    e->setFilterName(this->getNameOfClass());
    e->setFilterHumanLabel(this->getHumanLabel());
    e->setFilterGroup(this->getGroupName());
    e->setFilterSubGroup(this->getSubGroupName());
    e->setArrayDefaultName(m_ClusteringListArrayName);
    e->setArrayGroup("Field");
    e->setArrayNumComponents(0);
    e->setArrayType("NeighborList");
    addCreatedArrayHelpIndexEntry(e);
  }

  QVector<int> dims(1, 1);
  GET_PREREQ_DATA(m, DREAM3D, CellFieldData, EquivalentDiameters, -302, float, FloatArrayType, fields, dims)
  GET_PREREQ_DATA(m, DREAM3D, CellFieldData, FieldPhases, -304, int32_t, Int32ArrayType, fields, dims)
  CREATE_NON_PREREQ_DATA(m, DREAM3D, CellFieldData, Clusters, int32_t, Int32ArrayType, 0, fields, dims)

<<<<<<< HEAD
  dims[0] = 3;
  GET_PREREQ_DATA(m, DREAM3D, CellFieldData, Centroids, -305, float, FloatArrayType, fields, dims)
=======
  GET_PREREQ_DATA(m, DREAM3D, CellFieldData, FieldPhases, -304, int32_t, Int32ArrayType, fields, 1)

  GET_PREREQ_DATA(m, DREAM3D, CellFieldData, Centroids, -305, float, FloatArrayType, fields, 3)
>>>>>>> 7d9ecd12
}


// -----------------------------------------------------------------------------
//
// -----------------------------------------------------------------------------
void FindFieldClustering::preflight()
{
  dataCheck(true, 1, 1, 1);
}
// -----------------------------------------------------------------------------
//
// -----------------------------------------------------------------------------
void FindFieldClustering::execute()
{
  VolumeDataContainer* m = getDataContainerArray()->getDataContainerAs<VolumeDataContainer>(getDataContainerName());
  if(NULL == m)
  {
    setErrorCondition(-999);
    notifyErrorMessage("The DataContainer Object was NULL", -999);
    return;
  }
  setErrorCondition(0);

  dataCheck(false, m->getTotalPoints(), m->getNumCellFieldTuples(), m->getNumCellEnsembleTuples());
  if (getErrorCondition() < 0)
  {
    return;
  }

  find_clustering();
  notifyStatusMessage("FindFieldClustering Completed");
}

// -----------------------------------------------------------------------------
//
// -----------------------------------------------------------------------------
void FindFieldClustering::find_clustering()
{
  bool writeErrorFile = true;
  std::ofstream outFile;
  if(m_ErrorOutputFile.isEmpty() == false)
  {
    outFile.open(m_ErrorOutputFile.toLatin1().data(), std::ios_base::binary);
    writeErrorFile = true;
  }

  VolumeDataContainer* m = getDataContainerArray()->getDataContainerAs<VolumeDataContainer>(getDataContainerName());

  float x, y, z;
  float xn, yn, zn;
  float r;

  std::vector<std::vector<float> > clusteringlist;

  int totalFields = int(m->getNumCellFieldTuples());

  clusteringlist.resize(totalFields);

  for (size_t i = 1; i < totalFields; i++)
  {
    x = m_Centroids[3 * i];
    y = m_Centroids[3 * i + 1];
    z = m_Centroids[3 * i + 2];
  }
  for (size_t i = 1; i < totalFields; i++)
  {
    if (i % 1000 == 0)
    {

      QString ss = QObject::tr("Working On Grain %1 of %2").arg(i).arg(totalFields);
      notifyStatusMessage(ss);
    }
    x = m_Centroids[3 * i];
    y = m_Centroids[3 * i + 1];
    z = m_Centroids[3 * i + 2];
    for (size_t j = i + 1; j < totalFields; j++)
    {
      if (m_FieldPhases[i] == m_FieldPhases[j])
      {
        xn = m_Centroids[3 * j];
        yn = m_Centroids[3 * j + 1];
        zn = m_Centroids[3 * j + 2];
        r = sqrtf((x - xn) * (x - xn) + (y - yn) * (y - yn) + (z - zn) * (z - zn));
        clusteringlist[i].push_back(r);
        clusteringlist[j].push_back(r);

        if(writeErrorFile == true && m_FieldPhases[j] == 2)
        {
          outFile << r << "\n";
        }
      }
    }
  }
  for (size_t i = 1; i < totalFields; i++)
  {
    // Set the vector for each list into the Clustering Object
    NeighborList<float>::SharedVectorType sharedClustLst(new std::vector<float>);
    sharedClustLst->assign(clusteringlist[i].begin(), clusteringlist[i].end());
    m_ClusteringList->setList(static_cast<int>(i), sharedClustLst);
  }
}
<|MERGE_RESOLUTION|>--- conflicted
+++ resolved
@@ -18,7 +18,7 @@
   m_EquivalentDiametersArrayName(DREAM3D::FieldData::EquivalentDiameters),
   m_FieldPhasesArrayName(DREAM3D::FieldData::Phases),
   m_ClusteringListArrayName(DREAM3D::FieldData::ClusteringList),
-  m_ErrorOutputFile("/Users/joetuck/Desktop/Microtexture/StatsGen/error2.txt"),
+  m_ErrorOutputFile(),
   m_FieldPhases(NULL),
   m_Centroids(NULL),
   m_EquivalentDiameters(NULL),
@@ -101,19 +101,11 @@
     addCreatedArrayHelpIndexEntry(e);
   }
 
-  QVector<int> dims(1, 1);
-  GET_PREREQ_DATA(m, DREAM3D, CellFieldData, EquivalentDiameters, -302, float, FloatArrayType, fields, dims)
-  GET_PREREQ_DATA(m, DREAM3D, CellFieldData, FieldPhases, -304, int32_t, Int32ArrayType, fields, dims)
-  CREATE_NON_PREREQ_DATA(m, DREAM3D, CellFieldData, Clusters, int32_t, Int32ArrayType, 0, fields, dims)
-
-<<<<<<< HEAD
-  dims[0] = 3;
-  GET_PREREQ_DATA(m, DREAM3D, CellFieldData, Centroids, -305, float, FloatArrayType, fields, dims)
-=======
+  GET_PREREQ_DATA(m, DREAM3D, CellFieldData, EquivalentDiameters, -302, float, FloatArrayType, fields, 1)
+
   GET_PREREQ_DATA(m, DREAM3D, CellFieldData, FieldPhases, -304, int32_t, Int32ArrayType, fields, 1)
 
   GET_PREREQ_DATA(m, DREAM3D, CellFieldData, Centroids, -305, float, FloatArrayType, fields, 3)
->>>>>>> 7d9ecd12
 }
 
 
