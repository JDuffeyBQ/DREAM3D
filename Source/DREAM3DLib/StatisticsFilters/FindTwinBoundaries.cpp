/* ============================================================================
 * Copyright (c) 2011 Michael A. Jackson (BlueQuartz Software)
 * Copyright (c) 2011 Dr. Michael A. Groeber (US Air Force Research Laboratories)
 * All rights reserved.
 *
 * Redistribution and use in source and binary forms, with or without modification,
 * are permitted provided that the following conditions are met:
 *
 * Redistributions of source code must retain the above copyright notice, this
 * list of conditions and the following disclaimer.
 *
 * Redistributions in binary form must reproduce the above copyright notice, this
 * list of conditions and the following disclaimer in the documentation and/or
 * other materials provided with the distribution.
 *
 * Neither the name of Michael A. Groeber, Michael A. Jackson, the US Air Force,
 * BlueQuartz Software nor the names of its contributors may be used to endorse
 * or promote products derived from this software without specific prior written
 * permission.
 *
 * THIS SOFTWARE IS PROVIDED BY THE COPYRIGHT HOLDERS AND CONTRIBUTORS "AS IS"
 * AND ANY EXPRESS OR IMPLIED WARRANTIES, INCLUDING, BUT NOT LIMITED TO, THE
 * IMPLIED WARRANTIES OF MERCHANTABILITY AND FITNESS FOR A PARTICULAR PURPOSE ARE
 * DISCLAIMED. IN NO EVENT SHALL THE COPYRIGHT HOLDER OR CONTRIBUTORS BE LIABLE
 * FOR ANY DIRECT, INDIRECT, INCIDENTAL, SPECIAL, EXEMPLARY, OR CONSEQUENTIAL
 * DAMAGES (INCLUDING, BUT NOT LIMITED TO, PROCUREMENT OF SUBSTITUTE GOODS OR
 * SERVICES; LOSS OF USE, DATA, OR PROFITS; OR BUSINESS INTERRUPTION) HOWEVER
 * CAUSED AND ON ANY THEORY OF LIABILITY, WHETHER IN CONTRACT, STRICT LIABILITY,
 * OR TORT (INCLUDING NEGLIGENCE OR OTHERWISE) ARISING IN ANY WAY OUT OF THE
 * USE OF THIS SOFTWARE, EVEN IF ADVISED OF THE POSSIBILITY OF SUCH DAMAGE.
 *
 *  This code was written under United States Air Force Contract number
 *                           FA8650-07-D-5800
 *
 * ~~~~~~~~~~~~~~~~~~~~~~~~~~~~~~~~~~~~~~~~~~~~~~~~~~~~~~~~~~~~~~~~~~~~~~~~~~ */

#include "FindTwinBoundaries.h"

#ifdef DREAM3D_USE_PARALLEL_ALGORITHMS
#include <tbb/parallel_for.h>
#include <tbb/blocked_range.h>
#include <tbb/partitioner.h>
#include <tbb/task_scheduler_init.h>
#endif

#include "DREAM3DLib/Math/MatrixMath.h"
<<<<<<< HEAD
#include "DREAM3DLib/Math/DREAM3DMath.h"
=======
#include "DREAM3DLib/Common/DREAM3DMath.h"
>>>>>>> 4355193f
#include "DREAM3DLib/Common/Constants.h"
#include "DREAM3DLib/Math/QuaternionMath.hpp"
#include "DREAM3DLib/StatisticsFilters/FindNeighbors.h"
#include "DREAM3DLib/GenericFilters/FindSurfaceGrains.h"
#include "DREAM3DLib/GenericFilters/FindGrainPhases.h"




class CalculateTwinBoundaryImpl
{
    float m_AxisTol;
    float m_AngTol;
    int32_t* m_Labels;
    double* m_Normals;
    int32_t* m_Phases;
    float* m_Quats;
    bool* m_TwinBoundary;
    float* m_TwinBoundaryIncoherence;
    unsigned int* m_CrystalStructures;
    std::vector<OrientationOps::Pointer> m_OrientationOps;

  public:
    CalculateTwinBoundaryImpl(float angtol, float axistol, int32_t* Labels, double* Normals, float* Quats, int32_t* Phases, unsigned int* CrystalStructures, bool* TwinBoundary, float* TwinBoundaryIncoherence) :
      m_AxisTol(axistol),
      m_AngTol(angtol),
      m_Labels(Labels),
      m_Normals(Normals),
      m_Phases(Phases),
      m_Quats(Quats),
      m_TwinBoundary(TwinBoundary),
      m_TwinBoundaryIncoherence(TwinBoundaryIncoherence),
      m_CrystalStructures(CrystalStructures)
    {
      m_OrientationOps = OrientationOps::getOrientationOpsVector();
    }

    virtual ~CalculateTwinBoundaryImpl(){}

    void generate(size_t start, size_t end) const
    {
      int grain1, grain2;
      float normal[3];
      float g1[3][3];
      float w;
      unsigned int phase1, phase2;
      QuatF q1;
      QuatF q2;
      float axisdiff111, angdiff60;
      float n[3];
      float incoherence;
      float n1 = 0.0f, n2 = 0.0f, n3= 0.0f;

      QuatF misq;
      QuatF sym_q;
      QuatF s1_misq;
      QuatF s2_misq;
      QuatF* quats = reinterpret_cast<QuatF*>(m_Quats);

      float xstl_norm[3], s_xstl_norm[3];

      for (size_t i = start; i < end; i++)
      {
        grain1 = m_Labels[2*i];
        grain2 = m_Labels[2*i+1];
        normal[0] = m_Normals[3*i];
        normal[1] = m_Normals[3*i+1];
        normal[2] = m_Normals[3*i+2];
        if(grain1 > 0 && grain2 > 0 && m_Phases[grain1] == m_Phases[grain2])
        {
          w = 10000.0;

          QuaternionMathF::Copy(quats[grain1], q1);
          QuaternionMathF::Copy(quats[grain2], q2);
//          for(int m=0;m<5;m++)
//          {
//            q1[m]=m_Quats[5*grain1+m];
//            q2[m]=m_Quats[5*grain2+m];
//          }

          phase1 = m_CrystalStructures[m_Phases[grain1]];
          phase2 = m_CrystalStructures[m_Phases[grain2]];
          if (phase1 == phase2)
          {
            int nsym = m_OrientationOps[phase1]->getNumSymOps();
            QuaternionMathF::Conjugate(q2);
            QuaternionMathF::Multiply(q2, q1, misq);
            OrientationMath::QuattoMat(q1, g1);
            MatrixMath::Multiply3x3with3x1(g1,normal,xstl_norm);
            for (int j = 0; j < nsym;j++)
            {
              m_OrientationOps[phase1]->getQuatSymOp(j, sym_q);
              //calculate crystal direction parallel to normal
              QuaternionMathF::Multiply(sym_q, misq, s1_misq);
              OrientationMath::MultiplyQuaternionVector(sym_q, xstl_norm, s_xstl_norm);
              for (int k=0; k< nsym;k++)
              {
                //calculate the symmetric misorienation
                m_OrientationOps[phase1]->getQuatSymOp(k, sym_q);
                QuaternionMathF::Conjugate(sym_q);
                QuaternionMathF::Multiply(s1_misq, sym_q, s2_misq);
                OrientationMath::QuattoAxisAngle(s2_misq, w, n1, n2, n3);
                w = w*180.0/DREAM3D::Constants::k_Pi;
                axisdiff111 = acosf(fabs(n1)*0.57735f+fabs(n2)*0.57735f+fabs(n3)*0.57735f);
                angdiff60 = fabs(w-60.0f);
                if (axisdiff111 < m_AxisTol && angdiff60 < m_AngTol)
                {
                  n[0] = n1;
                  n[1] = n2;
                  n[2] = n3;
                  m_TwinBoundary[i] = true;
<<<<<<< HEAD
                  incoherence = 180.0*acos(MatrixMath::DotProduct3x1(n, s_xstl_norm))/m_pi;
=======
                  incoherence = 180.0*acos(MatrixMath::DotProduct(n, s_xstl_norm))/DREAM3D::Constants::k_Pi;
>>>>>>> 4355193f
                  if(incoherence < m_TwinBoundaryIncoherence[i]) m_TwinBoundaryIncoherence[i] = incoherence;
                }
              }
            }
          }
        }
      }
    }

#ifdef DREAM3D_USE_PARALLEL_ALGORITHMS
    void operator()(const tbb::blocked_range<size_t> &r) const
    {
      generate(r.begin(), r.end());
    }
#endif
};

// -----------------------------------------------------------------------------
//
// -----------------------------------------------------------------------------
FindTwinBoundaries::FindTwinBoundaries()  :
  AbstractFilter(),
  m_AvgQuatsArrayName(DREAM3D::FieldData::AvgQuats),
  m_FieldPhasesArrayName(DREAM3D::FieldData::Phases),
  m_CrystalStructuresArrayName(DREAM3D::EnsembleData::CrystalStructures),
  m_SurfaceMeshFaceLabelsArrayName(DREAM3D::FaceData::SurfaceMeshFaceLabels),
  m_SurfaceMeshFaceNormalsArrayName(DREAM3D::FaceData::SurfaceMeshFaceNormals),
  m_SurfaceMeshTwinBoundaryArrayName(DREAM3D::FaceData::SurfaceMeshTwinBoundary),
  m_SurfaceMeshTwinBoundaryIncoherenceArrayName(DREAM3D::FaceData::SurfaceMeshTwinBoundaryIncoherence),
  m_AvgQuats(NULL),
  m_FieldPhases(NULL),
  m_CrystalStructures(NULL),
  m_SurfaceMeshFaceLabels(NULL),
  m_SurfaceMeshFaceNormals(NULL),
  m_SurfaceMeshTwinBoundary(NULL),
  m_SurfaceMeshTwinBoundaryIncoherence(NULL)
{
  m_OrientationOps = OrientationOps::getOrientationOpsVector();
  setupFilterParameters();
}

// -----------------------------------------------------------------------------
//
// -----------------------------------------------------------------------------
FindTwinBoundaries::~FindTwinBoundaries()
{
}
// -----------------------------------------------------------------------------
//
// -----------------------------------------------------------------------------
void FindTwinBoundaries::setupFilterParameters()
{
  std::vector<FilterParameter::Pointer> parameters;
  {
    FilterParameter::Pointer option = FilterParameter::New();
    option->setHumanLabel("Axis Tolerance");
    option->setPropertyName("AxisTolerance");
    option->setWidgetType(FilterParameter::DoubleWidget);
    option->setValueType("float");
    option->setCastableValueType("double");
    option->setUnits("Degrees");
    parameters.push_back(option);
  }
  {
    FilterParameter::Pointer option = FilterParameter::New();
    option->setHumanLabel("Angle Tolerance");
    option->setPropertyName("AngleTolerance");
    option->setWidgetType(FilterParameter::DoubleWidget);
    option->setValueType("float");
    option->setCastableValueType("double");
  option->setUnits("Degrees");
    parameters.push_back(option);
  }
  setFilterParameters(parameters);
}
// -----------------------------------------------------------------------------
void FindTwinBoundaries::readFilterParameters(AbstractFilterParametersReader* reader, int index)
{
  reader->openFilterGroup(this, index);
  /* Code to read the values goes between these statements */
/* FILTER_WIDGETCODEGEN_AUTO_GENERATED_CODE BEGIN*/
  setAxisTolerance( reader->readValue("AxisTolerance", getAxisTolerance() ) );
  setAngleTolerance( reader->readValue("AngleTolerance", getAngleTolerance()) );
/* FILTER_WIDGETCODEGEN_AUTO_GENERATED_CODE END*/
  reader->closeFilterGroup();
}

// -----------------------------------------------------------------------------
//
// -----------------------------------------------------------------------------
int FindTwinBoundaries::writeFilterParameters(AbstractFilterParametersWriter* writer, int index)
{
  writer->openFilterGroup(this, index);
  writer->writeValue("AxisTolerance", getAxisTolerance() );
  writer->writeValue("AngleTolerance", getAngleTolerance() );
    writer->closeFilterGroup();
  return index;
}

// -----------------------------------------------------------------------------
//
// -----------------------------------------------------------------------------
void FindTwinBoundaries::dataCheckVoxel(bool preflight, size_t voxels, size_t fields, size_t ensembles)
{
  setErrorCondition(0);
  std::stringstream ss;
  VoxelDataContainer* m = getVoxelDataContainer();

  GET_PREREQ_DATA(m, DREAM3D, FieldData, AvgQuats, ss, -301, float, FloatArrayType, fields, 4)

  GET_PREREQ_DATA(m, DREAM3D, FieldData, FieldPhases, ss, -303, int32_t, Int32ArrayType, fields, 1)

  typedef DataArray<unsigned int> XTalStructArrayType;
  GET_PREREQ_DATA(m, DREAM3D, EnsembleData, CrystalStructures, ss, -305, unsigned int, XTalStructArrayType, ensembles, 1)
}

// -----------------------------------------------------------------------------
//
// -----------------------------------------------------------------------------
void FindTwinBoundaries::dataCheckSurfaceMesh(bool preflight, size_t voxels, size_t fields, size_t ensembles)
{
  setErrorCondition(0);
  std::stringstream ss;
  SurfaceMeshDataContainer* sm = getSurfaceMeshDataContainer();

  GET_PREREQ_DATA(sm, DREAM3D, FaceData, SurfaceMeshFaceLabels, ss, -386, int32_t, Int32ArrayType, fields, 2)
  GET_PREREQ_DATA(sm, DREAM3D, FaceData, SurfaceMeshFaceNormals, ss, -387, double, DoubleArrayType, fields, 3)
  CREATE_NON_PREREQ_DATA(sm, DREAM3D, FaceData, SurfaceMeshTwinBoundary, ss, bool, BoolArrayType, false, fields, 1)
  CREATE_NON_PREREQ_DATA(sm, DREAM3D, FaceData, SurfaceMeshTwinBoundaryIncoherence, ss, float, FloatArrayType, 180.0, fields, 1)
}

// -----------------------------------------------------------------------------
//
// -----------------------------------------------------------------------------
void FindTwinBoundaries::preflight()
{
  dataCheckVoxel(true, 1, 1, 1);
  dataCheckSurfaceMesh(true, 1, 1, 1);
}
// -----------------------------------------------------------------------------
//
// -----------------------------------------------------------------------------
void FindTwinBoundaries::execute()
{
  VoxelDataContainer* m = getVoxelDataContainer();
  if(NULL == m)
  {
    setErrorCondition(-999);
    notifyErrorMessage("The DataContainer Object was NULL", -999);
    return;
  }
  setErrorCondition(0);

  SurfaceMeshDataContainer* sm = getSurfaceMeshDataContainer();
  if(NULL == sm)
  {
    setErrorCondition(-999);
    notifyErrorMessage("The SurfaceMesh DataContainer Object was NULL", -999);
    return;
  }

#ifdef DREAM3D_USE_PARALLEL_ALGORITHMS
  tbb::task_scheduler_init init;
  bool doParallel = true;
#endif

  int numTriangles = sm->getNumFaceTuples();
  dataCheckVoxel(false, m->getTotalPoints(), m->getNumFieldTuples(), m->getNumEnsembleTuples());
  dataCheckSurfaceMesh(false, 0, numTriangles, 0);
  if (getErrorCondition() < 0)
  {
    return;
  }

  float angtol = m_AngleTolerance;
  float axistol = static_cast<float>( m_AxisTolerance*M_PI/180.0f );


#ifdef DREAM3D_USE_PARALLEL_ALGORITHMS
    if (doParallel == true)
    {
      tbb::parallel_for(tbb::blocked_range<size_t>(0, numTriangles),
        CalculateTwinBoundaryImpl(angtol, axistol, m_SurfaceMeshFaceLabels, m_SurfaceMeshFaceNormals, m_AvgQuats, m_FieldPhases, m_CrystalStructures, m_SurfaceMeshTwinBoundary, m_SurfaceMeshTwinBoundaryIncoherence), tbb::auto_partitioner());

    }
    else
#endif
    {
      CalculateTwinBoundaryImpl serial(angtol, axistol, m_SurfaceMeshFaceLabels, m_SurfaceMeshFaceNormals, m_AvgQuats, m_FieldPhases, m_CrystalStructures, m_SurfaceMeshTwinBoundary, m_SurfaceMeshTwinBoundaryIncoherence);
      serial.generate(0, numTriangles);
    }

  notifyStatusMessage("FindTwinBoundaries Completed");
}<|MERGE_RESOLUTION|>--- conflicted
+++ resolved
@@ -44,18 +44,14 @@
 #endif
 
 #include "DREAM3DLib/Math/MatrixMath.h"
-<<<<<<< HEAD
 #include "DREAM3DLib/Math/DREAM3DMath.h"
-=======
-#include "DREAM3DLib/Common/DREAM3DMath.h"
->>>>>>> 4355193f
 #include "DREAM3DLib/Common/Constants.h"
 #include "DREAM3DLib/Math/QuaternionMath.hpp"
 #include "DREAM3DLib/StatisticsFilters/FindNeighbors.h"
 #include "DREAM3DLib/GenericFilters/FindSurfaceGrains.h"
 #include "DREAM3DLib/GenericFilters/FindGrainPhases.h"
 
-
+const static float m_pi = static_cast<float>(M_PI);
 
 
 class CalculateTwinBoundaryImpl
@@ -151,7 +147,7 @@
                 QuaternionMathF::Conjugate(sym_q);
                 QuaternionMathF::Multiply(s1_misq, sym_q, s2_misq);
                 OrientationMath::QuattoAxisAngle(s2_misq, w, n1, n2, n3);
-                w = w*180.0/DREAM3D::Constants::k_Pi;
+                w = w*180.0/m_pi;
                 axisdiff111 = acosf(fabs(n1)*0.57735f+fabs(n2)*0.57735f+fabs(n3)*0.57735f);
                 angdiff60 = fabs(w-60.0f);
                 if (axisdiff111 < m_AxisTol && angdiff60 < m_AngTol)
@@ -160,11 +156,7 @@
                   n[1] = n2;
                   n[2] = n3;
                   m_TwinBoundary[i] = true;
-<<<<<<< HEAD
                   incoherence = 180.0*acos(MatrixMath::DotProduct3x1(n, s_xstl_norm))/m_pi;
-=======
-                  incoherence = 180.0*acos(MatrixMath::DotProduct(n, s_xstl_norm))/DREAM3D::Constants::k_Pi;
->>>>>>> 4355193f
                   if(incoherence < m_TwinBoundaryIncoherence[i]) m_TwinBoundaryIncoherence[i] = incoherence;
                 }
               }
@@ -246,8 +238,6 @@
   reader->openFilterGroup(this, index);
   /* Code to read the values goes between these statements */
 /* FILTER_WIDGETCODEGEN_AUTO_GENERATED_CODE BEGIN*/
-  setAxisTolerance( reader->readValue("AxisTolerance", getAxisTolerance() ) );
-  setAngleTolerance( reader->readValue("AngleTolerance", getAngleTolerance()) );
 /* FILTER_WIDGETCODEGEN_AUTO_GENERATED_CODE END*/
   reader->closeFilterGroup();
 }
@@ -261,9 +251,8 @@
   writer->writeValue("AxisTolerance", getAxisTolerance() );
   writer->writeValue("AngleTolerance", getAngleTolerance() );
     writer->closeFilterGroup();
-  return index;
-}
-
+    return ++index; // we want to return the next index that was just written to
+}
 // -----------------------------------------------------------------------------
 //
 // -----------------------------------------------------------------------------
