--- conflicted
+++ resolved
@@ -53,13 +53,9 @@
 m_CentroidsArrayName(DREAM3D::FieldData::Centroids),
 m_EquivalentDiametersArrayName(DREAM3D::FieldData::EquivalentDiameters),
 m_FieldPhasesArrayName(DREAM3D::FieldData::Phases),
-<<<<<<< HEAD
 m_NeighborhoodsArrayName(DREAM3D::FieldData::Neighborhoods),
 m_MultiplesOfAverage(1),
-=======
-m_NeighborhoodsArrayName(DREAM3D::FieldData::NumNeighbors),
 m_NeighborhoodListArrayName(DREAM3D::FieldData::NeighborhoodList),
->>>>>>> becab7ad
 m_FieldPhases(NULL),
 m_Centroids(NULL),
 m_EquivalentDiameters(NULL),
@@ -135,6 +131,7 @@
     NeighborList<int>::Pointer neighborhoodlistPtr = NeighborList<int>::New();
     neighborhoodlistPtr->SetName(m_NeighborhoodListArrayName);
     neighborhoodlistPtr->Resize(fields);
+    neighborhoodlistPtr->setNumNeighborsArrayName(m_NeighborhoodsArrayName);
     m->addFieldData(m_NeighborhoodListArrayName, neighborhoodlistPtr);
     if (neighborhoodlistPtr.get() == NULL) {
       ss << "NeighborhoodLists Array Not Initialized at Beginning of FindNeighbors Filter" << std::endl;
@@ -221,6 +218,7 @@
     aveDiam += m_EquivalentDiameters[i];
   }
   aveDiam /= totalFields;
+  float criticalDistance = aveDiam*m_MultiplesOfAverage;
 
   for (size_t i = 1; i < totalFields; i++)
   {
@@ -247,7 +245,7 @@
         dx = fabs(x - xn);
         dy = fabs(y - yn);
         dz = fabs(z - zn);
-        if (dx < aveDiam && dy < aveDiam && dz < aveDiam)
+        if (dx < criticalDistance && dy < criticalDistance && dz < criticalDistance)
         {
             m_Neighborhoods[i]++;
             neighborhoodlist[i].push_back(j);
