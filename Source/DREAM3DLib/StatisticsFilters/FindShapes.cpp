--- conflicted
+++ resolved
@@ -38,6 +38,7 @@
 
 
 #include "DREAM3DLib/Common/Constants.h"
+#include "DREAM3DLib/Common/DREAM3DMath.h"
 #include "DREAM3DLib/StatisticsFilters/FindSizes.h"
 #include "DREAM3DLib/GenericFilters/FindGrainPhases.h"
 #include "DREAM3DLib/GenericFilters/FindGrainCentroids.h"
@@ -115,22 +116,17 @@
 void FindShapes::dataCheck(bool preflight, size_t voxels, size_t fields, size_t ensembles)
 {
   setErrorCondition(0);
-<<<<<<< HEAD
-  QString ss;
-  VoxelDataContainer* m = getVoxelDataContainer();
-=======
-  std::stringstream ss;
   VolumeDataContainer* m = getVolumeDataContainer();
->>>>>>> c8a14ed2
-  GET_PREREQ_DATA(m, DREAM3D, CellData, GrainIds, ss, -300, int32_t, Int32ArrayType, voxels, 1)
-
-  GET_PREREQ_DATA(m, DREAM3D, FieldData, Centroids, ss, -305, float, FloatArrayType, fields, 3)
-
-  CREATE_NON_PREREQ_DATA(m, DREAM3D, FieldData, Volumes, ss, float, FloatArrayType, 0, fields, 1)
-  CREATE_NON_PREREQ_DATA(m, DREAM3D, FieldData, AxisLengths, ss, float, FloatArrayType, 0, fields, 3)
-  CREATE_NON_PREREQ_DATA(m, DREAM3D, FieldData, AxisEulerAngles, ss, float, FloatArrayType, 0, fields, 3)
-  CREATE_NON_PREREQ_DATA(m, DREAM3D, FieldData, Omega3s, ss, float, FloatArrayType, 0, fields, 1)
-  CREATE_NON_PREREQ_DATA(m, DREAM3D, FieldData, AspectRatios, ss, float, FloatArrayType, 0, fields, 2)
+
+  GET_PREREQ_DATA(m, DREAM3D, CellData, GrainIds, -300, int32_t, Int32ArrayType, voxels, 1)
+
+  GET_PREREQ_DATA(m, DREAM3D, FieldData, Centroids, -305, float, FloatArrayType, fields, 3)
+
+  CREATE_NON_PREREQ_DATA(m, DREAM3D, FieldData, Volumes, float, FloatArrayType, 0, fields, 1)
+  CREATE_NON_PREREQ_DATA(m, DREAM3D, FieldData, AxisLengths, float, FloatArrayType, 0, fields, 3)
+  CREATE_NON_PREREQ_DATA(m, DREAM3D, FieldData, AxisEulerAngles, float, FloatArrayType, 0, fields, 3)
+  CREATE_NON_PREREQ_DATA(m, DREAM3D, FieldData, Omega3s, float, FloatArrayType, 0, fields, 1)
+  CREATE_NON_PREREQ_DATA(m, DREAM3D, FieldData, AspectRatios, float, FloatArrayType, 0, fields, 2)
 }
 
 
@@ -650,8 +646,8 @@
     n3y = n3y / norm3;
     n3z = n3z / norm3;
 
-	if(n1z > 1.0) n1z = 1.0;
-	if(n1z < -1.0) n1z = -1.0;
+  if(n1z > 1.0) n1z = 1.0;
+  if(n1z < -1.0) n1z = -1.0;
     ea2 = acos(n1z);
     if (ea2 == 0.0)
     {
