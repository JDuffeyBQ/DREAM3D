/* ============================================================================
 * Copyright (c) 2011 Michael A. Jackson (BlueQuartz Software)
 * Copyright (c) 2011 Dr. Michael A. Groeber (US Air Force Research Laboratories)
 * All rights reserved.
 *
 * Redistribution and use in source and binary forms, with or without modification,
 * are permitted provided that the following conditions are met:
 *
 * Redistributions of source code must retain the above copyright notice, this
 * list of conditions and the following disclaimer.
 *
 * Redistributions in binary form must reproduce the above copyright notice, this
 * list of conditions and the following disclaimer in the documentation and/or
 * other materials provided with the distribution.
 *
 * Neither the name of Michael A. Groeber, Michael A. Jackson, the US Air Force,
 * BlueQuartz Software nor the names of its contributors may be used to endorse
 * or promote products derived from this software without specific prior written
 * permission.
 *
 * THIS SOFTWARE IS PROVIDED BY THE COPYRIGHT HOLDERS AND CONTRIBUTORS "AS IS"
 * AND ANY EXPRESS OR IMPLIED WARRANTIES, INCLUDING, BUT NOT LIMITED TO, THE
 * IMPLIED WARRANTIES OF MERCHANTABILITY AND FITNESS FOR A PARTICULAR PURPOSE ARE
 * DISCLAIMED. IN NO EVENT SHALL THE COPYRIGHT HOLDER OR CONTRIBUTORS BE LIABLE
 * FOR ANY DIRECT, INDIRECT, INCIDENTAL, SPECIAL, EXEMPLARY, OR CONSEQUENTIAL
 * DAMAGES (INCLUDING, BUT NOT LIMITED TO, PROCUREMENT OF SUBSTITUTE GOODS OR
 * SERVICES; LOSS OF USE, DATA, OR PROFITS; OR BUSINESS INTERRUPTION) HOWEVER
 * CAUSED AND ON ANY THEORY OF LIABILITY, WHETHER IN CONTRACT, STRICT LIABILITY,
 * OR TORT (INCLUDING NEGLIGENCE OR OTHERWISE) ARISING IN ANY WAY OUT OF THE
 * USE OF THIS SOFTWARE, EVEN IF ADVISED OF THE POSSIBILITY OF SUCH DAMAGE.
 *
 *  This code was written under United States Air Force Contract number
 *                           FA8650-07-D-5800
 *
 * ~~~~~~~~~~~~~~~~~~~~~~~~~~~~~~~~~~~~~~~~~~~~~~~~~~~~~~~~~~~~~~~~~~~~~~~~~~ */

#include "FindShapes.h"

#include "DREAM3DLib/Common/DREAM3DMath.h"
#include "DREAM3DLib/Common/Constants.h"
#include "DREAM3DLib/Common/StatsData.h"
#include "DREAM3DLib/StatisticsFilters/FindSizes.h"
#include "DREAM3DLib/GenericFilters/FindGrainPhases.h"
#include "DREAM3DLib/GenericFilters/FindGrainCentroids.h"


const static float m_pi = static_cast<float>(M_PI);

// -----------------------------------------------------------------------------
//
// -----------------------------------------------------------------------------

FindShapes::FindShapes()  :
AbstractFilter(),
m_GrainIdsArrayName(DREAM3D::CellData::GrainIds),
m_CentroidsArrayName(DREAM3D::FieldData::Centroids),
m_VolumesArrayName(DREAM3D::FieldData::Volumes),
m_AspectRatiosArrayName(DREAM3D::FieldData::AspectRatios),
m_AxisEulerAnglesArrayName(DREAM3D::FieldData::AxisEulerAngles),
m_AxisLengthsArrayName(DREAM3D::FieldData::AxisLengths),
m_Omega3sArrayName(DREAM3D::FieldData::Omega3s),
m_GrainIds(NULL),
m_AxisEulerAngles(NULL),
m_Centroids(NULL),
m_AxisLengths(NULL),
m_Omega3s(NULL),
m_Volumes(NULL),
m_AspectRatios(NULL)
{
  grainmoments = NULL;
  graineigenvals = NULL;

  INIT_DataArray(m_GrainMoments,float);
  INIT_DataArray(m_GrainEigenVals,float);

  setupFilterParameters();
}

// -----------------------------------------------------------------------------
//
// -----------------------------------------------------------------------------
FindShapes::~FindShapes()
{
}

// -----------------------------------------------------------------------------
//
// -----------------------------------------------------------------------------
void FindShapes::setupFilterParameters()
{

}
// -----------------------------------------------------------------------------
void FindShapes::writeFilterParameters(AbstractFilterParametersWriter* writer)
{

}
// -----------------------------------------------------------------------------
//
// -----------------------------------------------------------------------------
void FindShapes::dataCheck(bool preflight, size_t voxels, size_t fields, size_t ensembles)
{
  setErrorCondition(0);
  std::stringstream ss;
  VoxelDataContainer* m = getVoxelDataContainer();
  int err = 0;
  GET_PREREQ_DATA(m, DREAM3D, CellData, GrainIds, ss, -300, int32_t, Int32ArrayType, voxels, 1)

  TEST_PREREQ_DATA(m, DREAM3D, FieldData, Centroids, err, -305, float, FloatArrayType, fields, 3)
  if(err == -305)
  {
    setErrorCondition(0);
    FindGrainCentroids::Pointer find_graincentroids = FindGrainCentroids::New();
    find_graincentroids->setObservers(this->getObservers());
    find_graincentroids->setVoxelDataContainer(getVoxelDataContainer());
    if(preflight == true) find_graincentroids->preflight();
    if(preflight == false) find_graincentroids->execute();
  }
  GET_PREREQ_DATA(m, DREAM3D, FieldData, Centroids, ss, -305, float, FloatArrayType, fields, 3)

  CREATE_NON_PREREQ_DATA(m, DREAM3D, FieldData, Volumes, ss, float, FloatArrayType, 0, fields, 1)
  CREATE_NON_PREREQ_DATA(m, DREAM3D, FieldData, AxisLengths, ss, float, FloatArrayType, 0, fields, 3)
  CREATE_NON_PREREQ_DATA(m, DREAM3D, FieldData, AxisEulerAngles, ss, float, FloatArrayType, 0, fields, 3)
  CREATE_NON_PREREQ_DATA(m, DREAM3D, FieldData, Omega3s, ss, float, FloatArrayType, 0, fields, 1)
  CREATE_NON_PREREQ_DATA(m, DREAM3D, FieldData, AspectRatios, ss, float, FloatArrayType, 0, fields, 2)
}


// -----------------------------------------------------------------------------
//
// -----------------------------------------------------------------------------
void FindShapes::preflight()
{
  dataCheck(true, 1, 1, 1);
}
// -----------------------------------------------------------------------------
//
// -----------------------------------------------------------------------------
void FindShapes::execute()
{
  VoxelDataContainer* m = getVoxelDataContainer();
  if(NULL == m)
  {
    setErrorCondition(-999);
    notifyErrorMessage("The DataContainer Object was NULL", -999);
    return;
  }
  setErrorCondition(0);

  dataCheck(false, m->getTotalPoints(), m->getNumFieldTuples(), m->getNumEnsembleTuples());
  if (getErrorCondition() < 0)
  {
    return;
  }

  if(m->getXPoints() > 1 && m->getYPoints() > 1 && m->getZPoints() > 1) find_moments();
  if(m->getXPoints() == 1 || m->getYPoints() == 1 || m->getZPoints() == 1) find_moments2D();

  if(m->getXPoints() > 1 && m->getYPoints() > 1 && m->getZPoints() > 1) find_axes();
  if(m->getXPoints() == 1 || m->getYPoints() == 1 || m->getZPoints() == 1) find_axes2D();

  if(m->getXPoints() > 1 && m->getYPoints() > 1 && m->getZPoints() > 1) find_axiseulers();
  if(m->getXPoints() == 1 || m->getYPoints() == 1 || m->getZPoints() == 1) find_axiseulers2D();

 notifyStatusMessage("FindShapes Completed");
}

// -----------------------------------------------------------------------------
//
// -----------------------------------------------------------------------------
void FindShapes::find_moments()
{
  VoxelDataContainer* m = getVoxelDataContainer();
  int64_t totalPoints = m->getTotalPoints();

  float u200 = 0;
  float u020 = 0;
  float u002 = 0;
  float u110 = 0;
  float u011 = 0;
  float u101 = 0;
  float xx, yy, zz, xy, xz, yz;
  size_t numgrains = m->getNumFieldTuples();

  grainmoments = m_GrainMoments->WritePointer(0, numgrains * 6);

  float xRes = m->getXRes();
  float yRes = m->getYRes();
  float zRes = m->getZRes();

  for (size_t i = 0; i < numgrains; i++)
  {
      grainmoments[6*i+0] = 0.0f;
      grainmoments[6*i+1] = 0.0f;
      grainmoments[6*i+2] = 0.0f;
      grainmoments[6*i+3] = 0.0f;
      grainmoments[6*i+4] = 0.0f;
      grainmoments[6*i+5] = 0.0f;
      m_Volumes[i] = 0.0f;
  }
  for (int64_t j = 0; j < totalPoints; j++)
  {
    int gnum = m_GrainIds[j];



    float x = find_xcoord(j);
    float y = find_ycoord(j);
    float z = find_zcoord(j);
    float x1 = x + (xRes / 4);
    float x2 = x - (xRes / 4);
    float y1 = y + (yRes / 4);
    float y2 = y - (yRes / 4);
    float z1 = z + (zRes / 4);
    float z2 = z - (zRes / 4);
    float xdist1 = (x1 - m_Centroids[gnum*3 + 0]);
    float ydist1 = (y1 - m_Centroids[gnum*3 + 1]);
    float zdist1 = (z1 - m_Centroids[gnum*3 + 2]);
    float xdist2 = (x1 - m_Centroids[gnum*3 + 0]);
    float ydist2 = (y1 - m_Centroids[gnum*3 + 1]);
    float zdist2 = (z2 - m_Centroids[gnum*3 + 2]);
    float xdist3 = (x1 - m_Centroids[gnum*3 + 0]);
    float ydist3 = (y2 - m_Centroids[gnum*3 + 1]);
    float zdist3 = (z1 - m_Centroids[gnum*3 + 2]);
    float xdist4 = (x1 - m_Centroids[gnum*3 + 0]);
    float ydist4 = (y2 - m_Centroids[gnum*3 + 1]);
    float zdist4 = (z2 - m_Centroids[gnum*3 + 2]);
    float xdist5 = (x2 - m_Centroids[gnum*3 + 0]);
    float ydist5 = (y1 - m_Centroids[gnum*3 + 1]);
    float zdist5 = (z1 - m_Centroids[gnum*3 + 2]);
    float xdist6 = (x2 - m_Centroids[gnum*3 + 0]);
    float ydist6 = (y1 - m_Centroids[gnum*3 + 1]);
    float zdist6 = (z2 - m_Centroids[gnum*3 + 2]);
    float xdist7 = (x2 - m_Centroids[gnum*3 + 0]);
    float ydist7 = (y2 - m_Centroids[gnum*3 + 1]);
    float zdist7 = (z1 - m_Centroids[gnum*3 + 2]);
    float xdist8 = (x2 - m_Centroids[gnum*3 + 0]);
    float ydist8 = (y2 - m_Centroids[gnum*3 + 1]);
    float zdist8 = (z2 - m_Centroids[gnum*3 + 2]);

    xx = ((ydist1) * (ydist1)) + ((zdist1) * (zdist1)) + ((ydist2) * (ydist2)) + ((zdist2) * (zdist2)) + ((ydist3) * (ydist3)) + ((zdist3) * (zdist3))
        + ((ydist4) * (ydist4)) + ((zdist4) * (zdist4)) + ((ydist5) * (ydist5)) + ((zdist5) * (zdist5)) + ((ydist6) * (ydist6)) + ((zdist6) * (zdist6))
        + ((ydist7) * (ydist7)) + ((zdist7) * (zdist7)) + ((ydist8) * (ydist8)) + ((zdist8) * (zdist8));
    yy = ((xdist1) * (xdist1)) + ((zdist1) * (zdist1)) + ((xdist2) * (xdist2)) + ((zdist2) * (zdist2)) + ((xdist3) * (xdist3)) + ((zdist3) * (zdist3))
        + ((xdist4) * (xdist4)) + ((zdist4) * (zdist4)) + ((xdist5) * (xdist5)) + ((zdist5) * (zdist5)) + ((xdist6) * (xdist6)) + ((zdist6) * (zdist6))
        + ((xdist7) * (xdist7)) + ((zdist7) * (zdist7)) + ((xdist8) * (xdist8)) + ((zdist8) * (zdist8));
    zz = ((xdist1) * (xdist1)) + ((ydist1) * (ydist1)) + ((xdist2) * (xdist2)) + ((ydist2) * (ydist2)) + ((xdist3) * (xdist3)) + ((ydist3) * (ydist3))
        + ((xdist4) * (xdist4)) + ((ydist4) * (ydist4)) + ((xdist5) * (xdist5)) + ((ydist5) * (ydist5)) + ((xdist6) * (xdist6)) + ((ydist6) * (ydist6))
        + ((xdist7) * (xdist7)) + ((ydist7) * (ydist7)) + ((xdist8) * (xdist8)) + ((ydist8) * (ydist8));
    xy = ((xdist1) * (ydist1)) + ((xdist2) * (ydist2)) + ((xdist3) * (ydist3)) + ((xdist4) * (ydist4)) + ((xdist5) * (ydist5)) + ((xdist6) * (ydist6))
        + ((xdist7) * (ydist7)) + ((xdist8) * (ydist8));
    yz = ((ydist1) * (zdist1)) + ((ydist2) * (zdist2)) + ((ydist3) * (zdist3)) + ((ydist4) * (zdist4)) + ((ydist5) * (zdist5)) + ((ydist6) * (zdist6))
        + ((ydist7) * (zdist7)) + ((ydist8) * (zdist8));
    xz = ((xdist1) * (zdist1)) + ((xdist2) * (zdist2)) + ((xdist3) * (zdist3)) + ((xdist4) * (zdist4)) + ((xdist5) * (zdist5)) + ((xdist6) * (zdist6))
        + ((xdist7) * (zdist7)) + ((xdist8) * (zdist8));
    grainmoments[gnum*6 + 0] = grainmoments[gnum*6 + 0] + xx;
    grainmoments[gnum*6 + 1] = grainmoments[gnum*6 + 1] + yy;
    grainmoments[gnum*6 + 2] = grainmoments[gnum*6 + 2] + zz;
    grainmoments[gnum*6 + 3] = grainmoments[gnum*6 + 3] + xy;
    grainmoments[gnum*6 + 4] = grainmoments[gnum*6 + 4] + yz;
    grainmoments[gnum*6 + 5] = grainmoments[gnum*6 + 5] + xz;
	m_Volumes[gnum] = m_Volumes[gnum] + 1.0;

  }
  float sphere = (2000.0f*m_pi*m_pi)/9.0f;
  //constant for moments because voxels are broken into smaller voxels
  float konst1 =  (xRes / 2.0f) * (yRes / 2.0f) * (zRes / 2.0f);
  //constant for volumes because voxels are counted as one
  float konst2 =  (xRes) * (yRes) * (zRes);
  for (size_t i = 1; i < numgrains; i++)
  {
    m_Volumes[i] = m_Volumes[i]*konst2;
    grainmoments[i*6 + 0] = grainmoments[i*6 + 0] * konst1;
    grainmoments[i*6 + 1] = grainmoments[i*6 + 1] * konst1;
    grainmoments[i*6 + 2] = grainmoments[i*6 + 2] * konst1;
    grainmoments[i*6 + 3] = -grainmoments[i*6 + 3] * konst1;
    grainmoments[i*6 + 4] = -grainmoments[i*6 + 4] * konst1;
    grainmoments[i*6 + 5] = -grainmoments[i*6 + 5] * konst1;
    u200 = (grainmoments[i*6 + 1] + grainmoments[i*6 + 2] - grainmoments[i*6 + 0]) / 2.0f;
    u020 = (grainmoments[i*6 + 0] + grainmoments[i*6 + 2] - grainmoments[i*6 + 1]) / 2.0f;
    u002 = (grainmoments[i*6 + 0] + grainmoments[i*6 + 1] - grainmoments[i*6 + 2]) / 2.0f;
    u110 = -grainmoments[i*6 + 3];
    u011 = -grainmoments[i*6 + 4];
    u101 = -grainmoments[i*6 + 5];
    float o3 = (u200 * u020 * u002) + (2.0f * u110 * u101 * u011) - (u200 * u011 * u011) - (u020 * u101 * u101) - (u002 * u110 * u110);
    float vol5 = powf(m_Volumes[i],5);
    float omega3 = vol5 / o3;
    omega3 = omega3 / sphere;
    if (omega3 > 1) omega3 = 1;
	if(vol5 == 0) omega3 = 0;
    m_Omega3s[i] = omega3;
  }
}
void FindShapes::find_moments2D()
{
  VoxelDataContainer* m = getVoxelDataContainer();
  int64_t totalPoints = m->getTotalPoints();
  float u200 = 0;
  float u020 = 0;
  float u110 = 0;
  float xx, yy, xy;
  size_t numgrains = m->getNumFieldTuples();
  grainmoments = m_GrainMoments->WritePointer(0, numgrains*6);
  m_GrainMoments->SetNumberOfComponents(6);

  float Res1 = 0;
  float Res2 = 0;
  if(m->getXPoints() == 1) Res1 = m->getYRes(), Res2 = m->getZRes();
  else if(m->getYPoints() == 1) Res1 = m->getXRes(), Res2 = m->getZRes();
  else if(m->getZPoints() == 1) Res1 = m->getXRes(), Res2 = m->getYRes();

  for (size_t i = 0; i < numgrains; i++)
  {
      grainmoments[i] = 0.0f;
  }
  for (int j = 0; j < totalPoints; j++)
  {
    int gnum = m_GrainIds[j];
    float x = find_xcoord(j);
    float y = find_ycoord(j);
    float x1 = x + (Res1 / 2);
    float x2 = x - (Res1 / 2);
    float y1 = y + (Res2 / 2);
    float y2 = y - (Res2 / 2);
    float xdist1 = (x1 - m_Centroids[gnum*3 + 0]);
    float ydist1 = (y1 - m_Centroids[gnum*3 + 1]);
    float xdist2 = (x1 - m_Centroids[gnum*3 + 0]);
    float ydist2 = (y2 - m_Centroids[gnum*3 + 1]);
    float xdist3 = (x2 - m_Centroids[gnum*3 + 0]);
    float ydist3 = (y1 - m_Centroids[gnum*3 + 1]);
    float xdist4 = (x2 - m_Centroids[gnum*3 + 0]);
    float ydist4 = (y2 - m_Centroids[gnum*3 + 1]);
    xx = ((ydist1) * (ydist1)) + ((ydist2) * (ydist2)) + ((ydist3) * (ydist3)) + ((ydist4) * (ydist4));
    yy = ((xdist1) * (xdist1)) + ((xdist2) * (xdist2)) + ((xdist3) * (xdist3)) + ((xdist4) * (xdist4));
    xy = ((xdist1) * (ydist1)) + ((xdist2) * (ydist2)) + ((xdist3) * (ydist3)) + ((xdist4) * (ydist4));
    grainmoments[gnum*6 + 0] = grainmoments[gnum*6 + 0] + xx;
    grainmoments[gnum*6 + 1] = grainmoments[gnum*6 + 1] + yy;
    grainmoments[gnum*6 + 2] = grainmoments[gnum*6 + 2] + xy;
  }
  float konst1 = (Res1 / 2.0f) * (Res2 / 2.0f);
  for (size_t i = 1; i < numgrains; i++)
  {
    grainmoments[i*6 + 0] = grainmoments[i*6 + 0] * konst1;
    grainmoments[i*6 + 1] = grainmoments[i*6 + 1] * konst1;
    grainmoments[i*6 + 2] = -grainmoments[i*6 + 2] * konst1;
  }
}

// -----------------------------------------------------------------------------
//
// -----------------------------------------------------------------------------
void FindShapes::find_axes()
{
  VoxelDataContainer* m = getVoxelDataContainer();

  float I1, I2, I3;
  float Ixx, Iyy, Izz, Ixy, Ixz, Iyz;
  double a, b, c, d, f, g, h;
  double rsquare, r, theta;
  float A, B, C;
  float r1, r2, r3;
  float bovera, covera;
  float value;

  size_t numgrains = m->getNumFieldTuples();

  grainmoments = m_GrainMoments->WritePointer(0, numgrains * 6);
  graineigenvals = m_GrainEigenVals->WritePointer(0, numgrains * 3);
  for (size_t i = 1; i < numgrains; i++)
  {
    Ixx = grainmoments[i*6+0];
    Iyy = grainmoments[i*6+1];
    Izz = grainmoments[i*6+2];
<<<<<<< HEAD
    Ixy = -grainmoments[i*6+3];
    Iyz = -grainmoments[i*6+4];
    Ixz = -grainmoments[i*6+5];
    //a b c and d are the coefficients of the characteristic equation for the eigenvalues 
=======

    Ixy = grainmoments[i*6+3];
    Iyz = grainmoments[i*6+4];
    Ixz = grainmoments[i*6+5];

>>>>>>> ecd813c5
    a = 1;
    b = (-Ixx - Iyy - Izz);
    c = ((Ixx * Izz) + (Ixx * Iyy) + (Iyy * Izz) - (Ixz * Ixz) - (Ixy * Ixy) - (Iyz * Iyz));
    d = 0.0;
    d = ((Ixz * Iyy * Ixz) + (Ixy * Izz * Ixy) + (Iyz * Ixx * Iyz) - (Ixx * Iyy * Izz) - (Ixy * Iyz * Ixz) - (Ixy * Iyz * Ixz));
    // f and g are the p and q values when reducing the cubic equation to t^3 + pt + q = 0 
    f = ((3 * c / a) - ((b / a) * (b / a))) / 3.0f;
    g = ((2 * (b / a) * (b / a) * (b / a)) - (9.0f * b * c / (a * a)) + (27.0f * (d / a))) / 27.0f;
    h = (g * g / 4.0f) + (f * f * f / 27.0f);
    rsquare = (g * g / 4) - h;
    r = sqrt(rsquare);
    if(rsquare < 0) r = 0;
    theta = 0;
    if (r == 0)
    {
      theta = 0;
    }
    if (r != 0)
    {
    value = -g / (2.0f * r);
    if(value > 1) value = 1.0f;
    if(value < -1) value = -1.0f;
      theta = acos(value);
    }
    float const1 = powf(r, 0.33333333333f);
    float const2 = cosf(theta / 3.0f);
    float const3 = b / (3.0f * a);
    float const4 = 1.7320508f * sinf(theta / 3.0f);

    r1 = 2 * const1 * const2 - (const3);
    r2 = -const1 * (const2 - (const4)) - const3;
    r3 = -const1 * (const2 + (const4)) - const3;
  graineigenvals[3*i] = r1;
  graineigenvals[3*i+1] = r2;
  graineigenvals[3*i+2] = r3;

    I1 = (15 * r1) / (4 * m_pi);
    I2 = (15 * r2) / (4 * m_pi);
    I3 = (15 * r3) / (4 * m_pi);
    A = (I1 + I2 - I3) / 2;
    B = (I1 + I3 - I2) / 2;
    C = (I2 + I3 - I1) / 2;
    a = (A * A * A * A) / (B * C);
    a = powf(a, 0.1f);
    b = B / A;
    b = sqrt(b) * a;
    c = A / (a * a * a * b);

    m_AxisLengths[3*i] = a;
    m_AxisLengths[3*i+1] = b;
    m_AxisLengths[3*i+2] = c;
    bovera = b / a;
    covera = c / a;
  if(A == 0 || B == 0 || C == 0) bovera = 0, covera = 0;
    m_AspectRatios[2*i] = bovera;
    m_AspectRatios[2*i+1] = covera;
  }
}

// -----------------------------------------------------------------------------
//
// -----------------------------------------------------------------------------
void FindShapes::find_axes2D()
{
  VoxelDataContainer* m = getVoxelDataContainer();

  float Ixx, Iyy, Ixy;

  size_t numgrains = m->getNumFieldTuples();

  grainmoments = m_GrainMoments->WritePointer(0, numgrains * 6);
  for (size_t i = 1; i < numgrains; i++)
  {
    Ixx = grainmoments[i*6+0];
    Iyy = grainmoments[i*6+1];
    Ixy = grainmoments[i*6+2];
    float r1 = (Ixx + Iyy) / 2.0f + sqrt(((Ixx + Iyy) * (Ixx + Iyy)) / 4.0f + (Ixy * Ixy - Ixx * Iyy));
    float r2 = (Ixx + Iyy) / 2.0f - sqrt(((Ixx + Iyy) * (Ixx + Iyy)) / 4.0f + (Ixy * Ixy - Ixx * Iyy));
    float preterm = 4.0f / m_pi;
    preterm = powf(preterm, 0.25f);
    float postterm1 = r1 * r1 * r1 / r2;
    float postterm2 = r2 * r2 * r2 / r1;
    postterm1 = powf(postterm1, 0.125f);
    postterm2 = powf(postterm2, 0.125f);
    r1 = preterm * postterm1;
    r2 = preterm * postterm2;
    m_AxisLengths[3*i] = r1;
    m_AxisLengths[3*i+1] = r2;
  m_AspectRatios[2*i] = r2/r1;
  m_AspectRatios[2*i+1] = 0;
  }
}
float FindShapes::find_xcoord(size_t index)
{
  VoxelDataContainer* m = getVoxelDataContainer();
  float x = m->getXRes() * float(index % m->getXPoints());
  return x;
}
float FindShapes::find_ycoord(size_t index)
{
  VoxelDataContainer* m = getVoxelDataContainer();
  float y = m->getYRes() * float((index / m->getXPoints()) % m->getYPoints());
  return y;
}
float FindShapes::find_zcoord(size_t index)
{
  VoxelDataContainer* m = getVoxelDataContainer();
  float z = m->getZRes() * float(index / (m->getXPoints() * m->getYPoints()));
  return z;
}

void FindShapes::find_axiseulers()
{
  VoxelDataContainer* m = getVoxelDataContainer();
  size_t numgrains = m->getNumFieldTuples();
  float ea1=0, ea2=0, ea3=0;
  for (size_t i = 1; i < numgrains; i++)
  {
    float Ixx = grainmoments[i*6+0];
    float Iyy = grainmoments[i*6+1];
    float Izz = grainmoments[i*6+2];
    float Ixy = -grainmoments[i*6+3];
    float Iyz = -grainmoments[i*6+4];
    float Ixz = -grainmoments[i*6+5];
    float radius1 = graineigenvals[3*i];
    float radius2 = graineigenvals[3*i+1];
    float radius3 = graineigenvals[3*i+2];


    float e[3][1];
    float vect[3][3];
    e[0][0] = radius1;
    e[1][0] = radius2;
    e[2][0] = radius3;
    float uber[3][3];
    float bmat[3][1];
    bmat[0][0] = 0.0000001f;
    bmat[1][0] = 0.0000001f;
    bmat[2][0] = 0.0000001f;

<<<<<<< HEAD
    if (i==77) 
    {
      float dummy;
      dummy = 1.0; 
    } 


=======
>>>>>>> ecd813c5
    for (int j = 0; j < 3; j++)
    {
      uber[0][0] = Ixx - e[j][0];
      uber[0][1] = Ixy;
      uber[0][2] = Ixz;
      uber[1][0] = Ixy;
      uber[1][1] = Iyy - e[j][0];
      uber[1][2] = Iyz;
      uber[2][0] = Ixz;
      uber[2][1] = Iyz;
      uber[2][2] = Izz - e[j][0];
      float **uberelim;
      float **uberbelim;
      uberelim = new float *[3];
      uberbelim = new float *[3];
      for (int d = 0; d < 3; d++)
      {
        uberelim[d] = new float[3];
        uberbelim[d] = new float[1];
      }
      int elimcount = 0;
      int elimcount1 = 0;
      float q = 0;
      float sum = 0;
      float c = 0;
      for (int a = 0; a < 3; a++)
      {
        elimcount1 = 0;
        for (int b = 0; b < 3; b++)
        {
          uberelim[elimcount][elimcount1] = uber[a][b];
          elimcount1++;
        }
        uberbelim[elimcount][0] = bmat[a][0];
        elimcount++;
      }
      for (int k = 0; k < elimcount - 1; k++)
      {
        for (int l = k + 1; l < elimcount; l++)
        {
          c = uberelim[l][k] / uberelim[k][k];
          for (int r = k + 1; r < elimcount; r++)
          {
            uberelim[l][r] = uberelim[l][r] - c * uberelim[k][r];
          }
          uberbelim[l][0] = uberbelim[l][0] - c * uberbelim[k][0];
        }
      }
      uberbelim[elimcount - 1][0] = uberbelim[elimcount - 1][0] / uberelim[elimcount - 1][elimcount - 1];
      for (int l = 1; l < elimcount; l++)
      {
        int r = (elimcount - 1) - l;
        sum = 0;
        for (int n = r + 1; n < elimcount; n++)
        {
          sum = sum + (uberelim[r][n] * uberbelim[n][0]);
        }
        uberbelim[r][0] = (uberbelim[r][0] - sum) / uberelim[r][r];
      }
      for (int p = 0; p < elimcount; p++)
      {
        q = uberbelim[p][0];
        vect[j][p] = q;
      }
      for (int d = 0; d < 3; d++)
      {
        delete uberelim[d];
        delete uberbelim[d];
      }
      delete uberelim;
      delete uberbelim;
    }

    float n1x = vect[0][0];
    float n1y = vect[0][1];
    float n1z = vect[0][2];
    float n2x = vect[1][0];
    float n2y = vect[1][1];
    float n2z = vect[1][2];
    float n3x = vect[2][0];
    float n3y = vect[2][1];
    float n3z = vect[2][2];
    float norm1 = sqrt(((n1x * n1x) + (n1y * n1y) + (n1z * n1z)));
    float norm2 = sqrt(((n2x * n2x) + (n2y * n2y) + (n2z * n2z)));
    float norm3 = sqrt(((n3x * n3x) + (n3y * n3y) + (n3z * n3z)));
    n1x = n1x / norm1;
    n1y = n1y / norm1;
    n1z = n1z / norm1;
    n2x = n2x / norm2;
    n2y = n2y / norm2;
    n2z = n2z / norm2;
    n3x = n3x / norm3;
    n3y = n3y / norm3;
    n3z = n3z / norm3;
<<<<<<< HEAD
    float ea2 = acos(n3z);
    float cosine1 = (-n3y / sinf(ea2));
    float sine3 = (n1z / sinf(ea2));
    float cosine3 = (n2z / sinf(ea2));
    float sine1 = (n3x / sinf(ea2));
    if (cosine3 > 1.0) cosine3 = 1.0;
    if (cosine3 <-1.0) cosine3 = -1.0; 
    if (cosine1 > 1.0) cosine1 = 1.0;
    if (cosine1 <-1.0) cosine1 = -1.0; 
    float ea3 = acos(cosine3);
    float ea1 = acos(cosine1);
    if (sine3 < 0) ea3 = (2 * m_pi) - ea3;
    if (sine1 < 0) ea1 = (2 * m_pi) - ea1;
=======

    ea2 = acos(n1z);
    if (ea2 == 0.0) 
    { 
      ea1 = 0.0;
      ea3 = acos(n2y);
    }
    else
    {
		float cosine3 = (n2z / sinf(ea2));
		float sine3 = (n3z / sinf(ea2));
		float cosine1 = (-n1y / sinf(ea2));
		float sine1 = (n1x / sinf(ea2));
		if (cosine3 > 1.0) cosine3 = 1.0;
		if (cosine3 <-1.0) cosine3 = -1.0; 
		if (cosine1 > 1.0) cosine1 = 1.0;
		if (cosine1 <-1.0) cosine1 = -1.0; 
		ea3 = acos(cosine3);
		ea1 = acos(cosine1);
		if (sine3 < 0) ea3 = (2 * m_pi) - ea3;
		if (sine1 < 0) ea1 = (2 * m_pi) - ea1;

    }
>>>>>>> ecd813c5
    m_AxisEulerAngles[3*i] = ea1;
    m_AxisEulerAngles[3*i+1] = ea2;
    m_AxisEulerAngles[3*i+2] = ea3;
  }
}

void FindShapes::find_axiseulers2D()
{
  VoxelDataContainer* m = getVoxelDataContainer();
  size_t numgrains = m->getNumFieldTuples();

  for (size_t i = 1; i < numgrains; i++)
  {
    float Ixx = grainmoments[i*6+0];
    float Iyy = grainmoments[i*6+1];
    float Ixy = grainmoments[i*6+2];
    float I1 = (Ixx + Iyy) / 2.0f + sqrtf(((Ixx + Iyy) * (Ixx + Iyy)) / 4.0f + (Ixy * Ixy - Ixx * Iyy));
    float I2 = (Ixx + Iyy) / 2.0f - sqrtf(((Ixx + Iyy) * (Ixx + Iyy)) / 4.0f + (Ixy * Ixy - Ixx * Iyy));
    float n1x = (Ixx - I1) / Ixy;
    float n1y = 1;
    float n2x = (Ixx - I2) / Ixy;
    float n2y = 1;
    float norm1 = sqrtf((n1x * n1x + n1y * n1y));
    float norm2 = sqrtf((n2x * n2x + n2y * n2y));
    n1x = n1x / norm1;
    n1y = n1y / norm1;
    n2x = n2x / norm2;
    n2y = n2y / norm2;
    float cosine1 = n1x;
    float ea1 = acosf(cosine1);
    if (ea1 > m_pi) ea1 = ea1 - m_pi;
    m_AxisEulerAngles[3*i] = ea1;
    m_AxisEulerAngles[3*i+1] = 0.0f;
    m_AxisEulerAngles[3*i+2] = 0.0f;
  }
}
<|MERGE_RESOLUTION|>--- conflicted
+++ resolved
@@ -371,18 +371,11 @@
     Ixx = grainmoments[i*6+0];
     Iyy = grainmoments[i*6+1];
     Izz = grainmoments[i*6+2];
-<<<<<<< HEAD
-    Ixy = -grainmoments[i*6+3];
-    Iyz = -grainmoments[i*6+4];
-    Ixz = -grainmoments[i*6+5];
-    //a b c and d are the coefficients of the characteristic equation for the eigenvalues 
-=======
 
     Ixy = grainmoments[i*6+3];
     Iyz = grainmoments[i*6+4];
     Ixz = grainmoments[i*6+5];
 
->>>>>>> ecd813c5
     a = 1;
     b = (-Ixx - Iyy - Izz);
     c = ((Ixx * Izz) + (Ixx * Iyy) + (Iyy * Izz) - (Ixz * Ixz) - (Ixy * Ixy) - (Iyz * Iyz));
@@ -523,16 +516,6 @@
     bmat[1][0] = 0.0000001f;
     bmat[2][0] = 0.0000001f;
 
-<<<<<<< HEAD
-    if (i==77) 
-    {
-      float dummy;
-      dummy = 1.0; 
-    } 
-
-
-=======
->>>>>>> ecd813c5
     for (int j = 0; j < 3; j++)
     {
       uber[0][0] = Ixx - e[j][0];
@@ -627,21 +610,6 @@
     n3x = n3x / norm3;
     n3y = n3y / norm3;
     n3z = n3z / norm3;
-<<<<<<< HEAD
-    float ea2 = acos(n3z);
-    float cosine1 = (-n3y / sinf(ea2));
-    float sine3 = (n1z / sinf(ea2));
-    float cosine3 = (n2z / sinf(ea2));
-    float sine1 = (n3x / sinf(ea2));
-    if (cosine3 > 1.0) cosine3 = 1.0;
-    if (cosine3 <-1.0) cosine3 = -1.0; 
-    if (cosine1 > 1.0) cosine1 = 1.0;
-    if (cosine1 <-1.0) cosine1 = -1.0; 
-    float ea3 = acos(cosine3);
-    float ea1 = acos(cosine1);
-    if (sine3 < 0) ea3 = (2 * m_pi) - ea3;
-    if (sine1 < 0) ea1 = (2 * m_pi) - ea1;
-=======
 
     ea2 = acos(n1z);
     if (ea2 == 0.0) 
@@ -665,7 +633,6 @@
 		if (sine1 < 0) ea1 = (2 * m_pi) - ea1;
 
     }
->>>>>>> ecd813c5
     m_AxisEulerAngles[3*i] = ea1;
     m_AxisEulerAngles[3*i+1] = ea2;
     m_AxisEulerAngles[3*i+2] = ea3;
