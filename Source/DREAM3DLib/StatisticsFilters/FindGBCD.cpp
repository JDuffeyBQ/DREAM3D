/* ============================================================================
 * Copyright (c) 2012 Michael A. Jackson (BlueQuartz Software)
 * Copyright (c) 2012 Dr. Michael A. Groeber (US Air Force Research Laboratories)
 * All rights reserved.
 *
 * Redistribution and use in source and binary forms, with or without modification,
 * are permitted provided that the following conditions are met:
 *
 * Redistributions of source code must retain the above copyright notice, this
 * list of conditions and the following disclaimer.
 *
 * Redistributions in binary form must reproduce the above copyright notice, this
 * list of conditions and the following disclaimer in the documentation and/or
 * other materials provided with the distribution.
 *
 * Neither the name of Michael A. Groeber, Michael A. Jackson, the US Air Force,
 * BlueQuartz Software nor the names of its contributors may be used to endorse
 * or promote products derived from this software without specific prior written
 * permission.
 *
 * THIS SOFTWARE IS PROVIDED BY THE COPYRIGHT HOLDERS AND CONTRIBUTORS "AS IS"
 * AND ANY EXPRESS OR IMPLIED WARRANTIES, INCLUDING, BUT NOT LIMITED TO, THE
 * IMPLIED WARRANTIES OF MERCHANTABILITY AND FITNESS FOR A PARTICULAR PURPOSE ARE
 * DISCLAIMED. IN NO EVENT SHALL THE COPYRIGHT HOLDER OR CONTRIBUTORS BE LIABLE
 * FOR ANY DIRECT, INDIRECT, INCIDENTAL, SPECIAL, EXEMPLARY, OR CONSEQUENTIAL
 * DAMAGES (INCLUDING, BUT NOT LIMITED TO, PROCUREMENT OF SUBSTITUTE GOODS OR
 * SERVICES; LOSS OF USE, DATA, OR PROFITS; OR BUSINESS INTERRUPTION) HOWEVER
 * CAUSED AND ON ANY THEORY OF LIABILITY, WHETHER IN CONTRACT, STRICT LIABILITY,
 * OR TORT (INCLUDING NEGLIGENCE OR OTHERWISE) ARISING IN ANY WAY OUT OF THE
 * USE OF THIS SOFTWARE, EVEN IF ADVISED OF THE POSSIBILITY OF SUCH DAMAGE.
 *
 *  This code was written under United States Air Force Contract number
 *                           FA8650-07-D-5800
 *
 * ~~~~~~~~~~~~~~~~~~~~~~~~~~~~~~~~~~~~~~~~~~~~~~~~~~~~~~~~~~~~~~~~~~~~~~~~~~ */
#include "FindGBCD.h"


#ifdef DREAM3D_USE_PARALLEL_ALGORITHMS
#include <tbb/parallel_for.h>
#include <tbb/blocked_range.h>
#include <tbb/partitioner.h>
#include <tbb/task_scheduler_init.h>
#endif

#include "DREAM3DLib/Math/MatrixMath.h"
#include "DREAM3DLib/Common/DREAM3DMath.h"


/**
 * @brief The CalculateAreasImpl class
 */
class CalculateGBCDImpl
{
    size_t startOffset;
    size_t numEntriesPerTri;
    int32_t* m_Labels;
    double* m_Normals;
    int32_t* m_Phases;
    float* m_Eulers;
    int32_t* m_Bins;
    bool* m_HemiCheck;
    float* m_GBCDdeltas;
    int* m_GBCDsizes;
    float* m_GBCDlimits;
    unsigned int* m_CrystalStructures;
    std::vector<OrientationOps::Pointer> m_OrientationOps;

  public:
    CalculateGBCDImpl(size_t i, size_t numMisoReps, int32_t* Labels, double* Normals, float* Eulers, int32_t* Phases, unsigned int* CrystalStructures,
                    int32_t* Bins, bool* HemiCheck, float* GBCDdeltas, int* GBCDsizes, float* GBCDlimits) :
      startOffset(i),
      numEntriesPerTri(numMisoReps),
      m_Labels(Labels),
      m_Normals(Normals),
      m_Phases(Phases),
      m_Eulers(Eulers),
      m_Bins(Bins),
      m_HemiCheck(HemiCheck),
      m_GBCDdeltas(GBCDdeltas),
      m_GBCDsizes(GBCDsizes),
      m_GBCDlimits(GBCDlimits),
      m_CrystalStructures(CrystalStructures)
    {
    m_OrientationOps = OrientationOps::getOrientationOpsVector();
    }
    virtual ~CalculateGBCDImpl(){}

    void generate(size_t start, size_t end) const
    {
      int j;//, j4;
      int k;//, k4;
      int m;
      int temp;
      //bool gbcd_indices_good;
      int grain1, grain2;
      int inversion = 1;
      float g1ea[3], g2ea[3];
      float g1[3][3], g2[3][3];
      float g1s[3][3], g2s[3][3];
      float sym1[3][3], sym2[3][3];
      float g2t[3][3], dg[3][3];
      float euler_mis[3];
      float normal[3];
      float xstl1_norm0[3], xstl1_norm1[3];
      int gbcd_index;
      float sqCoord[2], sqCoordInv[2];
      bool nhCheck, nhCheckInv;
      int SYMcounter=0;
      int TRIcounter=start-startOffset;
      int TRIcounterShift;

      for (size_t i = start; i < end; i++)
      {
        SYMcounter = 0;
        grain1 = m_Labels[2*i];
        grain2 = m_Labels[2*i+1];
        normal[0] = m_Normals[3*i];
        normal[1] = m_Normals[3*i+1];
        normal[2] = m_Normals[3*i+2];
        if(m_Phases[grain1] == m_Phases[grain2])
        {
          TRIcounterShift = (TRIcounter*numEntriesPerTri);
          for(int q=0;q<2;q++)
          {
            if(q == 1)
            {
              temp = grain1;
              grain1 = grain2;
              grain2 = temp;
              normal[0] = -normal[0];
              normal[1] = -normal[1];
              normal[2] = -normal[2];
            }
            for(m=0; m < 3; m++)
            {
              g1ea[m] = m_Eulers[3*grain1+m];
              g2ea[m] = m_Eulers[3*grain2+m];
            }

            OrientationMath::EulertoMat(g1ea[0], g1ea[1], g1ea[2], g1);
            OrientationMath::EulertoMat(g2ea[0], g2ea[1], g2ea[2], g2);

            //get the crystal directions along the triangle normals
            MatrixMath::Multiply3x3with3x1(g1,normal,xstl1_norm0);
            //get the misorientation between grain1 and grain2
            int nsym = m_OrientationOps[m_CrystalStructures[m_Phases[grain1]]]->getNumSymOps();
            for (j=0; j< nsym;j++)
            {
              //rotate g1 by symOp
              m_OrientationOps[m_CrystalStructures[m_Phases[grain1]]]->getMatSymOp(j, sym1);
              MatrixMath::Multiply3x3with3x3(sym1,g1,g1s);
              //find symmetric crystal directions
              MatrixMath::Multiply3x3with3x1(sym1, xstl1_norm0,xstl1_norm1);
<<<<<<< HEAD

              //get coordinates in square projection of crystal normal parallel to boundary normal
              nhCheck = getSquareCoord(xstl1_norm1, sqCoord);
              if(inversion == 1)
              {
                sqCoordInv[0] = -sqCoord[0];
                sqCoordInv[1] = -sqCoord[1];
                if(nhCheck == false) nhCheckInv = true;
                else nhCheckInv = false;
              }
              else
              {
                sqCoordInv[0] = sqCoord[0];
                sqCoordInv[1] = sqCoord[1];
                nhCheckInv = nhCheck;
=======
              //calculate the crystal normals in aspherical coordinates ->[theta, cos(phi) ]
              xstl1_norm_sc[0] = atan2f(xstl1_norm1[1], xstl1_norm1[0]);
              if (xstl1_norm_sc[0] < 0) xstl1_norm_sc[0] += DREAM3D::Constants::k_2Pi;
              xstl1_norm_sc[1] = xstl1_norm1[2];

              if (inversion == 1){
                xstl1_norm_sc_inv[0] = xstl1_norm_sc[0] + DREAM3D::Constants::k_Pi;
                if (xstl1_norm_sc_inv[0] > DREAM3D::Constants::k_2Pi) xstl1_norm_sc_inv[0] -= DREAM3D::Constants::k_2Pi;
                xstl1_norm_sc_inv[1] = -1.0*xstl1_norm_sc[1];
>>>>>>> f724b07f
              }

              for (k=0; k < nsym; k++)
              {
                //calculate the symmetric misorienation
                m_OrientationOps[m_CrystalStructures[m_Phases[grain1]]]->getMatSymOp(k, sym2);
                //rotate g2 by symOp
                MatrixMath::Multiply3x3with3x3(sym2,g2,g2s);
                //transpose rotated g2
                MatrixMath::Transpose3x3(g2s,g2t);
                //calculate delta g
                MatrixMath::Multiply3x3with3x3(g1s,g2t,dg);
                //translate matrix to euler angles
                OrientationMath::MattoEuler(dg, euler_mis[0], euler_mis[1], euler_mis[2]);
                euler_mis[1] = cosf(euler_mis[1]);

                //get the indexes that this point would be in the GBCD histogram
                gbcd_index = GBCDIndex (m_GBCDdeltas, m_GBCDsizes, m_GBCDlimits, euler_mis, sqCoord);
                if (gbcd_index != -1)
                {
                  m_HemiCheck[TRIcounterShift+SYMcounter] = nhCheck;
                  m_Bins[TRIcounterShift+SYMcounter] = gbcd_index;
                }
                SYMcounter++;
                gbcd_index = GBCDIndex (m_GBCDdeltas, m_GBCDsizes, m_GBCDlimits, euler_mis, sqCoordInv);
                if (gbcd_index != -1)
                {
                  m_HemiCheck[TRIcounterShift+SYMcounter] = nhCheckInv;
                  m_Bins[TRIcounterShift+SYMcounter] = gbcd_index;
                }
                SYMcounter++;
              }
            }
          }
        }
        TRIcounter++;
      }
    }

#ifdef DREAM3D_USE_PARALLEL_ALGORITHMS
    void operator()(const tbb::blocked_range<size_t> &r) const
    {
      generate(r.begin(), r.end());
    }
#endif

    int GBCDIndex (float* gbcddelta, int* gbcdsz, float* gbcdlimits, float* eulerN, float* sqCoord) const
    {
      int32_t gbcd_index;
      int i, index[5];
      int n1, n1n2, n1n2n3, n1n2n3n4;
      int flag_good = 1;
      float mis_eulerNorm[5];

      //concatonate the normalized euler angles and normalized spherical corrdinate normal
      for (i=0; i<3; i++) mis_eulerNorm[i] = eulerN[i];
      for (i=0; i<2; i++) mis_eulerNorm[i+3] = sqCoord[i];
      //Check for a valid point in the GBCD space
      for (i=0; i<5; i++){
        if (mis_eulerNorm[i] < gbcdlimits[i]) flag_good = 0;
        if (mis_eulerNorm[i] > gbcdlimits[i+5]) flag_good = 0;
      }

      if (flag_good == 0) return -1; //does not fit in the gbcd space

      n1 =  gbcdsz[0];
      n1n2 = n1*( gbcdsz[1]);
      n1n2n3 = n1n2*( gbcdsz[2]);
      n1n2n3n4 = n1n2n3*( gbcdsz[3]);

      //determine the bin that the point should go into.
      for (i=0;i < 5; i++)
      {
        index[i] = (int) ((mis_eulerNorm[i] - gbcdlimits[i])/gbcddelta[i]);
        if (index[i] >  (gbcdsz[i]-1))
        {
          index[i] =  (gbcdsz[i]-1);
        }
        if (index[i] <  0)
        {
          index[i] =  0;
        }
      }

      gbcd_index = index[0] + n1*index[1] + n1n2*index[2] + n1n2n3*index[3] + n1n2n3n4*index[4];

      return gbcd_index;
    }

    bool getSquareCoord(float* xstl1_norm1, float* sqCoord) const
    {
      bool nhCheck = false;
      float adjust = 1.0;
      if(xstl1_norm1[2] >= 0.0)
      {
        adjust = -1.0;
        nhCheck = true;
      }
      if(fabs(xstl1_norm1[0]) >= fabs(xstl1_norm1[1]))
      {
        sqCoord[0] = (xstl1_norm1[0]/fabs(xstl1_norm1[0]))*sqrt(2.0*1.0*(1.0+(xstl1_norm1[2]*adjust)))*(DREAM3D::Constants::k_SqrtPi/2.0);
        sqCoord[1] = (xstl1_norm1[0]/fabs(xstl1_norm1[0]))*sqrt(2.0*1.0*(1.0+(xstl1_norm1[2]*adjust)))*((2.0/DREAM3D::Constants::k_SqrtPi)*atan(xstl1_norm1[1]/xstl1_norm1[0]));
      }
      else
      {
        sqCoord[0] = (xstl1_norm1[1]/fabs(xstl1_norm1[1]))*sqrt(2.0*1.0*(1.0+(xstl1_norm1[2]*adjust)))*((2.0/DREAM3D::Constants::k_SqrtPi)*atan(xstl1_norm1[0]/xstl1_norm1[1]));
        sqCoord[1] = (xstl1_norm1[1]/fabs(xstl1_norm1[1]))*sqrt(2.0*1.0*(1.0+(xstl1_norm1[2]*adjust)))*(DREAM3D::Constants::k_SqrtPi/2.0);
      }
      return nhCheck;
    }
};


// -----------------------------------------------------------------------------
//
// -----------------------------------------------------------------------------
FindGBCD::FindGBCD() :
  SurfaceMeshFilter(),
  m_SurfaceMeshFaceLabelsArrayName(DREAM3D::FaceData::SurfaceMeshFaceLabels),
  m_SurfaceMeshFaceAreasArrayName(DREAM3D::FaceData::SurfaceMeshFaceAreas),
  m_SurfaceMeshFaceNormalsArrayName(DREAM3D::FaceData::SurfaceMeshFaceNormals),
  m_FieldEulerAnglesArrayName(DREAM3D::FieldData::EulerAngles),
  m_FieldPhasesArrayName(DREAM3D::FieldData::Phases),
  m_CrystalStructuresArrayName(DREAM3D::EnsembleData::CrystalStructures),
  m_GBCDArrayName(DREAM3D::EnsembleData::GBCD),
  m_GBCDdimensionsArrayName(DREAM3D::EnsembleData::GBCDdimensions),
  m_GBCDRes(9.0),
  m_SurfaceMeshFaceAreas(NULL),
  m_SurfaceMeshFaceLabels(NULL),
  m_SurfaceMeshFaceNormals(NULL),
  m_FieldEulerAngles(NULL),
  m_FieldPhases(NULL),
  m_CrystalStructures(NULL),
  m_GBCD(NULL),
  m_GBCDdimensions(NULL)
{
  setupFilterParameters();
}

// -----------------------------------------------------------------------------
//
// -----------------------------------------------------------------------------
FindGBCD::~FindGBCD()
{
}

// -----------------------------------------------------------------------------
//
// -----------------------------------------------------------------------------
void FindGBCD::setupFilterParameters()
{
  std::vector<FilterParameter::Pointer> parameters;
  {
    FilterParameter::Pointer option = FilterParameter::New();
    option->setPropertyName("GBCDRes");
    option->setHumanLabel("GBCD Resolution");
    option->setWidgetType(FilterParameter::DoubleWidget);
    option->setValueType("float");
    option->setCastableValueType("double");
    option->setUnits("Degrees");
    parameters.push_back(option);
  }

  /* Display the Single Array Selection Widget to collect Axis-Angle pairs from the user */
  {
    ComparisonFilterParameter::Pointer option = ComparisonFilterParameter::New();
    option->setHumanLabel("GBCD Array Selections");
    option->setPropertyName("GBCDArrayNames");
    option->setShowOperators(false);
    option->setWidgetType(FilterParameter::FaceArrayComparisonSelectionWidget);
    option->setValueType("std::vector<ComparisonInput_t>");
    parameters.push_back(option);
  }

  setFilterParameters(parameters);
}

// -----------------------------------------------------------------------------
//
// -----------------------------------------------------------------------------
void FindGBCD::readFilterParameters(AbstractFilterParametersReader* reader, int index)
{
  reader->openFilterGroup(this, index);
  /* Code to read the values goes between these statements */
/* FILTER_WIDGETCODEGEN_AUTO_GENERATED_CODE BEGIN*/
  setGBCDRes( reader->readValue("GBCDRes", getGBCDRes()) );
  setGBCDArrayNames(reader->readValue("GBCDArrayNames",  getGBCDArrayNames()) );
/* FILTER_WIDGETCODEGEN_AUTO_GENERATED_CODE END*/
  reader->closeFilterGroup();
}

// -----------------------------------------------------------------------------
//
// -----------------------------------------------------------------------------
int FindGBCD::writeFilterParameters(AbstractFilterParametersWriter* writer, int index)
{
  writer->openFilterGroup(this, index);
  writer->writeValue("GBCDResolution", getGBCDRes() );
  writer->writeValue("GBCDArrayNames", getGBCDArrayNames());
    writer->closeFilterGroup();
  return index;
}

// -----------------------------------------------------------------------------
//
// -----------------------------------------------------------------------------
void FindGBCD::dataCheckSurfaceMesh(bool preflight, size_t voxels, size_t fields, size_t ensembles)
{
  setErrorCondition(0);
  std::stringstream ss;
  SurfaceMeshDataContainer* sm = getSurfaceMeshDataContainer();
  if(NULL == sm)
  {
    addErrorMessage(getHumanLabel(), "SurfaceMeshDataContainer is missing", -383);
    setErrorCondition(-383);
  }
  else
  {
    // We MUST have Nodes
    if(sm->getVertices().get() == NULL)
    {
      addErrorMessage(getHumanLabel(), "SurfaceMesh DataContainer missing Nodes", -384);
      setErrorCondition(-384);
    }

    // We MUST have Triangles defined also.
    if(sm->getFaces().get() == NULL)
    {
      addErrorMessage(getHumanLabel(), "SurfaceMesh DataContainer missing Triangles", -383);
      setErrorCondition(-384);
    }
    else
    {
      GET_PREREQ_DATA(sm, DREAM3D, FaceData, SurfaceMeshFaceLabels, ss, -386, int32_t, Int32ArrayType, fields, 2)
      GET_PREREQ_DATA(sm, DREAM3D, FaceData, SurfaceMeshFaceNormals, ss, -387, double, DoubleArrayType, fields, 3)
      GET_PREREQ_DATA(sm, DREAM3D, FaceData, SurfaceMeshFaceAreas, ss, -388, double, DoubleArrayType, fields, 1)

      CREATE_NON_PREREQ_DATA(sm, DREAM3D, EnsembleData, GBCD, ss, double, DoubleArrayType, 0, ensembles, 1)
      CREATE_NON_PREREQ_DATA(sm, DREAM3D, EnsembleData, GBCDdimensions, ss, int32_t, Int32ArrayType, 1, ensembles, 5)
    }

    if (m_GBCDArrayNames.size() == 0)
    {
      setErrorCondition(-999);
      addErrorMessage(getHumanLabel(), "No Arrays were selected to include in the GBCD.", getErrorCondition());
    }

  }
}

// -----------------------------------------------------------------------------
//
// -----------------------------------------------------------------------------
void FindGBCD::dataCheckVoxel(bool preflight, size_t voxels, size_t fields, size_t ensembles)
{
  setErrorCondition(0);
  std::stringstream ss;
  VoxelDataContainer* m = getVoxelDataContainer();
  if(NULL == m)
  {
    addErrorMessage(getHumanLabel(), "VoxelDataContainer is missing", -383);
    setErrorCondition(-383);
  }
  else
  {
    GET_PREREQ_DATA(m, DREAM3D, FieldData, FieldEulerAngles, ss, -301, float, FloatArrayType, fields, 3)
    GET_PREREQ_DATA(m, DREAM3D, FieldData, FieldPhases, ss, -302, int32_t, Int32ArrayType,  fields, 1)
    typedef DataArray<unsigned int> XTalStructArrayType;
    GET_PREREQ_DATA(m, DREAM3D, EnsembleData, CrystalStructures, ss, -304, unsigned int, XTalStructArrayType, ensembles, 1)
  }
}

// -----------------------------------------------------------------------------
//
// -----------------------------------------------------------------------------
void FindGBCD::preflight()
{
  /* Place code here that sanity checks input arrays and input values. Look at some
  * of the other DREAM3DLib/Filters/.cpp files for sample codes */
  dataCheckSurfaceMesh(true, 1, 1, 1);
  dataCheckVoxel(true, 1, 1, 1);
}

// -----------------------------------------------------------------------------
//
// -----------------------------------------------------------------------------
void FindGBCD::execute()
{
  int err = 0;
  std::stringstream ss;
  setErrorCondition(err);
  SurfaceMeshDataContainer* sm = getSurfaceMeshDataContainer();
  if(NULL == sm)
  {
    setErrorCondition(-999);
    notifyErrorMessage("The SurfaceMeshing DataContainer Object was NULL", -999);
    return;
  }
  VoxelDataContainer* m = getVoxelDataContainer();
  if(NULL == m)
  {
    setErrorCondition(-999);
    notifyErrorMessage("The SurfaceMeshing DataContainer Object was NULL", -999);
    return;
  }
  setErrorCondition(0);
  notifyStatusMessage("Starting");

#ifdef DREAM3D_USE_PARALLEL_ALGORITHMS
  tbb::task_scheduler_init init;
  bool doParallel = true;
#endif

  DREAM3D::SurfaceMesh::VertListPointer_t nodesPtr = sm->getVertices();

  DREAM3D::SurfaceMesh::FaceListPointer_t trianglesPtr = sm->getFaces();
  size_t totalFaces = trianglesPtr->GetNumberOfTuples();

  // Run the data check to allocate the memory for the centroid array
  // Note the use of the voxel datacontainer num ensembles to set the gbcd size
  dataCheckSurfaceMesh(false, 0, totalFaces, m->getNumEnsembleTuples());

  size_t totalFields = m->getNumFieldTuples();
  size_t totalEnsembles = m->getNumEnsembleTuples();

  dataCheckVoxel(false, 0, totalFields, totalEnsembles);

  size_t faceChunkSize = 50000;
  size_t numMisoReps = 2304;
  if(totalFaces < faceChunkSize) faceChunkSize = totalFaces;

  FloatArrayType::Pointer gbcdDeltasArray = FloatArrayType::NullPointer();
  FloatArrayType::Pointer gbcdLimitsArray = FloatArrayType::NullPointer();
  Int32ArrayType::Pointer gbcdSizesArray = Int32ArrayType::NullPointer();
  Int32ArrayType::Pointer gbcdBinsArray = Int32ArrayType::NullPointer();
  BoolArrayType::Pointer gbcdHemiCheckArray = BoolArrayType::NullPointer();
  gbcdDeltasArray = FloatArrayType::CreateArray(5, "GBCDDeltas");
  gbcdDeltasArray->SetNumberOfComponents(1);
  gbcdDeltasArray->initializeWithZeros();
  gbcdLimitsArray = FloatArrayType::CreateArray(10, "GBCDLimits");
  gbcdLimitsArray->SetNumberOfComponents(1);
  gbcdLimitsArray->initializeWithZeros();
  gbcdSizesArray = Int32ArrayType::CreateArray(5, "GBCDSizes");
  gbcdSizesArray->SetNumberOfComponents(1);
  gbcdSizesArray->initializeWithZeros();
  gbcdBinsArray = Int32ArrayType::CreateArray(faceChunkSize, numMisoReps, "GBCDBins");
  gbcdBinsArray->initializeWithZeros();
  gbcdHemiCheckArray = BoolArrayType::CreateArray(faceChunkSize, numMisoReps, "GBCDHemiCheck");
  gbcdHemiCheckArray->initializeWithValues(false);
  float* m_GBCDdeltas = gbcdDeltasArray->GetPointer(0);
  int32_t* m_GBCDsizes = gbcdSizesArray->GetPointer(0);
  float* m_GBCDlimits = gbcdLimitsArray->GetPointer(0);
  int32_t* m_Bins = gbcdBinsArray->GetPointer(0);
  bool* m_HemiCheck = gbcdHemiCheckArray->GetPointer(0);

  m_GBCDlimits[0] = 0.0;
  m_GBCDlimits[1] = cosf(1.0*DREAM3D::Constants::k_Pi);
  m_GBCDlimits[2] = 0.0;
  m_GBCDlimits[3] = 0.0;
  m_GBCDlimits[4] = cosf(1.0*DREAM3D::Constants::k_Pi);
  m_GBCDlimits[5] = 2.0*DREAM3D::Constants::k_Pi;
  m_GBCDlimits[6] = cosf(0.0);
  m_GBCDlimits[7] = 2.0*DREAM3D::Constants::k_Pi;
  m_GBCDlimits[8] = 2.0*DREAM3D::Constants::k_Pi;
  m_GBCDlimits[9] = cosf(0.0);

  float binsize = m_GBCDRes*DREAM3D::Constants::k_Pi/180.0;
  float binsize2 = binsize*(2.0/DREAM3D::Constants::k_Pi);
  m_GBCDdeltas[0] = binsize;
  m_GBCDdeltas[1] = binsize2;
  m_GBCDdeltas[2] = binsize;
  m_GBCDdeltas[3] = binsize;
  m_GBCDdeltas[4] = binsize2;

  m_GBCDsizes[0] = int(0.5+(m_GBCDlimits[5]-m_GBCDlimits[0])/m_GBCDdeltas[0]);
  m_GBCDsizes[1] = int(0.5+(m_GBCDlimits[6]-m_GBCDlimits[1])/m_GBCDdeltas[1]);
  m_GBCDsizes[2] = int(0.5+(m_GBCDlimits[7]-m_GBCDlimits[2])/m_GBCDdeltas[2]);
  m_GBCDsizes[3] = int(0.5+(m_GBCDlimits[8]-m_GBCDlimits[3])/m_GBCDdeltas[3]);
  m_GBCDsizes[4] = int(0.5+(m_GBCDlimits[9]-m_GBCDlimits[4])/m_GBCDdeltas[4]);

  //reset the 3rd and 4th dimensions using the square grid approach
  float totalNormalBins = m_GBCDsizes[3]*m_GBCDsizes[4];
  m_GBCDsizes[3] = int(sqrt(totalNormalBins/2.0));
  m_GBCDsizes[4] = int(sqrt(totalNormalBins/2.0));
  m_GBCDlimits[3] = -sqrt(DREAM3D::Constants::k_Pi/2.0);
  m_GBCDlimits[4] = -sqrt(DREAM3D::Constants::k_Pi/2.0);
  m_GBCDlimits[8] = sqrt(DREAM3D::Constants::k_Pi/2.0);
  m_GBCDlimits[9] = sqrt(DREAM3D::Constants::k_Pi/2.0);
  m_GBCDdeltas[3] = (m_GBCDlimits[8]-m_GBCDlimits[3])/float(m_GBCDsizes[3]);
  m_GBCDdeltas[4] = (m_GBCDlimits[9]-m_GBCDlimits[4])/float(m_GBCDsizes[4]);


  CREATE_NON_PREREQ_DATA(sm, DREAM3D, EnsembleData, GBCD, ss, double, DoubleArrayType, 0, m->getNumEnsembleTuples(), m_GBCDsizes[0]*m_GBCDsizes[1]*m_GBCDsizes[2]*m_GBCDsizes[3]*m_GBCDsizes[4]*2)
  for(int i=0;i<m->getNumEnsembleTuples();i++)
  {
    m_GBCDdimensions[5*i+0] = m_GBCDsizes[0];
    m_GBCDdimensions[5*i+1] = m_GBCDsizes[1];
    m_GBCDdimensions[5*i+2] = m_GBCDsizes[2];
    m_GBCDdimensions[5*i+3] = m_GBCDsizes[3];
    m_GBCDdimensions[5*i+4] = m_GBCDsizes[4];
  }

  uint64_t millis = MXA::getMilliSeconds();
  uint64_t currentMillis = millis;
  uint64_t startMillis = millis;
  uint64_t estimatedTime = 0;
  float timeDiff = 0.0f;
  millis = MXA::getMilliSeconds();
  startMillis = millis;
  int lastIteration = 0;
  int numIterationsPerTime = 0;
  int hemisphere = 0;

  double totalFaceArea[2] = {0.0,0.0};
  ss.str("");
  ss << "Calculating GBCD: 0/" << totalFaces << " Completed";
  for(size_t i=0;i<totalFaces;i=i+faceChunkSize)
  {

    if(getCancel() == true) return;
    if(i+faceChunkSize >= totalFaces)
    {
      faceChunkSize = totalFaces-i;
    }
    gbcdBinsArray->initializeWithZeros();
#ifdef DREAM3D_USE_PARALLEL_ALGORITHMS
    if (doParallel == true)
    {
      tbb::parallel_for(tbb::blocked_range<size_t>(i, i+faceChunkSize),
                        CalculateGBCDImpl(i, numMisoReps, m_SurfaceMeshFaceLabels, m_SurfaceMeshFaceNormals, m_FieldEulerAngles, m_FieldPhases, m_CrystalStructures, m_Bins, m_HemiCheck, m_GBCDdeltas, m_GBCDsizes, m_GBCDlimits), tbb::auto_partitioner());

    }
    else
#endif
    {
      CalculateGBCDImpl serial(i, numMisoReps, m_SurfaceMeshFaceLabels, m_SurfaceMeshFaceNormals, m_FieldEulerAngles, m_FieldPhases, m_CrystalStructures, m_Bins, m_HemiCheck, m_GBCDdeltas, m_GBCDsizes, m_GBCDlimits);
      serial.generate(i, i+faceChunkSize);
    }

    ss.str("");
    ss << "Calculating GBCD: Triangles " << i << "/" << totalFaces << " Completed";
    currentMillis = MXA::getMilliSeconds();
    if (currentMillis - millis > 1000)
    {
      timeDiff = ((float)i / (float)(currentMillis - startMillis));
      estimatedTime = (float)(totalFaces - i) / timeDiff;
      ss << " || Est. Time Remain: " << MXA::convertMillisToHrsMinSecs(estimatedTime);
      millis = MXA::getMilliSeconds();
      numIterationsPerTime = i - lastIteration;
      lastIteration = i;
    }
    notifyStatusMessage(ss.str());

    for(int j=0;j<faceChunkSize;j++)
    {
      for(int k=0;k<numMisoReps;k++)
      {
        hemisphere = 0;
        if(m_HemiCheck[(j*numMisoReps)+k] == false) hemisphere = 1;
        m_GBCD[2*m_Bins[(j*numMisoReps)+(k)]+hemisphere] += (m_SurfaceMeshFaceAreas[i+j]);
        totalFaceArea[hemisphere] += (m_SurfaceMeshFaceAreas[i+j]);
      }
    }
  }

  ss.str("");
  ss << "Starting GBCD Normalization";
  notifyStatusMessage(ss.str());

  int totalBins = m_GBCDsizes[0]*m_GBCDsizes[1]*m_GBCDsizes[2]*m_GBCDsizes[3]*m_GBCDsizes[4];
  double MRDfactor[2] = {double(totalBins)/totalFaceArea[0],double(totalBins)/totalFaceArea[1]};
  for(int i=0;i<totalBins;i++)
  {
    m_GBCD[2*i+0] *= MRDfactor[0];
    m_GBCD[2*i+1] *= MRDfactor[1];
  }

  /* Let the GUI know we are done with this filter */
  notifyStatusMessage("Complete");
}
<|MERGE_RESOLUTION|>--- conflicted
+++ resolved
@@ -152,7 +152,6 @@
               MatrixMath::Multiply3x3with3x3(sym1,g1,g1s);
               //find symmetric crystal directions
               MatrixMath::Multiply3x3with3x1(sym1, xstl1_norm0,xstl1_norm1);
-<<<<<<< HEAD
 
               //get coordinates in square projection of crystal normal parallel to boundary normal
               nhCheck = getSquareCoord(xstl1_norm1, sqCoord);
@@ -168,17 +167,6 @@
                 sqCoordInv[0] = sqCoord[0];
                 sqCoordInv[1] = sqCoord[1];
                 nhCheckInv = nhCheck;
-=======
-              //calculate the crystal normals in aspherical coordinates ->[theta, cos(phi) ]
-              xstl1_norm_sc[0] = atan2f(xstl1_norm1[1], xstl1_norm1[0]);
-              if (xstl1_norm_sc[0] < 0) xstl1_norm_sc[0] += DREAM3D::Constants::k_2Pi;
-              xstl1_norm_sc[1] = xstl1_norm1[2];
-
-              if (inversion == 1){
-                xstl1_norm_sc_inv[0] = xstl1_norm_sc[0] + DREAM3D::Constants::k_Pi;
-                if (xstl1_norm_sc_inv[0] > DREAM3D::Constants::k_2Pi) xstl1_norm_sc_inv[0] -= DREAM3D::Constants::k_2Pi;
-                xstl1_norm_sc_inv[1] = -1.0*xstl1_norm_sc[1];
->>>>>>> f724b07f
               }
 
               for (k=0; k < nsym; k++)
@@ -341,18 +329,6 @@
     option->setUnits("Degrees");
     parameters.push_back(option);
   }
-
-  /* Display the Single Array Selection Widget to collect Axis-Angle pairs from the user */
-  {
-    ComparisonFilterParameter::Pointer option = ComparisonFilterParameter::New();
-    option->setHumanLabel("GBCD Array Selections");
-    option->setPropertyName("GBCDArrayNames");
-    option->setShowOperators(false);
-    option->setWidgetType(FilterParameter::FaceArrayComparisonSelectionWidget);
-    option->setValueType("std::vector<ComparisonInput_t>");
-    parameters.push_back(option);
-  }
-
   setFilterParameters(parameters);
 }
 
@@ -363,10 +339,9 @@
 {
   reader->openFilterGroup(this, index);
   /* Code to read the values goes between these statements */
-/* FILTER_WIDGETCODEGEN_AUTO_GENERATED_CODE BEGIN*/
-  setGBCDRes( reader->readValue("GBCDRes", getGBCDRes()) );
-  setGBCDArrayNames(reader->readValue("GBCDArrayNames",  getGBCDArrayNames()) );
-/* FILTER_WIDGETCODEGEN_AUTO_GENERATED_CODE END*/
+  /* FILTER_WIDGETCODEGEN_AUTO_GENERATED_CODE BEGIN*/
+  setGBCDRes( reader->readValue("GBCDRes", getGBCDRes()));
+  /* FILTER_WIDGETCODEGEN_AUTO_GENERATED_CODE END*/
   reader->closeFilterGroup();
 }
 
@@ -376,10 +351,9 @@
 int FindGBCD::writeFilterParameters(AbstractFilterParametersWriter* writer, int index)
 {
   writer->openFilterGroup(this, index);
-  writer->writeValue("GBCDResolution", getGBCDRes() );
-  writer->writeValue("GBCDArrayNames", getGBCDArrayNames());
-    writer->closeFilterGroup();
-  return index;
+  writer->writeValue("GBCDRes", getGBCDRes() );
+  writer->closeFilterGroup();
+  return ++index; // we want to return the next index that was just written to
 }
 
 // -----------------------------------------------------------------------------
@@ -418,12 +392,6 @@
 
       CREATE_NON_PREREQ_DATA(sm, DREAM3D, EnsembleData, GBCD, ss, double, DoubleArrayType, 0, ensembles, 1)
       CREATE_NON_PREREQ_DATA(sm, DREAM3D, EnsembleData, GBCDdimensions, ss, int32_t, Int32ArrayType, 1, ensembles, 5)
-    }
-
-    if (m_GBCDArrayNames.size() == 0)
-    {
-      setErrorCondition(-999);
-      addErrorMessage(getHumanLabel(), "No Arrays were selected to include in the GBCD.", getErrorCondition());
     }
 
   }
