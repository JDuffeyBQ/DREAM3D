/* ============================================================================
 * Copyright (c) 2012 Michael A. Jackson (BlueQuartz Software)
 * Copyright (c) 2012 Dr. Michael A. Groeber (US Air Force Research Laboratories)
 * All rights reserved.
 *
 * Redistribution and use in source and binary forms, with or without modification,
 * are permitted provided that the following conditions are met:
 *
 * Redistributions of source code must retain the above copyright notice, this
 * list of conditions and the following disclaimer.
 *
 * Redistributions in binary form must reproduce the above copyright notice, this
 * list of conditions and the following disclaimer in the documentation and/or
 * other materials provided with the distribution.
 *
 * Neither the name of Michael A. Groeber, Michael A. Jackson, the US Air Force,
 * BlueQuartz Software nor the names of its contributors may be used to endorse
 * or promote products derived from this software without specific prior written
 * permission.
 *
 * THIS SOFTWARE IS PROVIDED BY THE COPYRIGHT HOLDERS AND CONTRIBUTORS "AS IS"
 * AND ANY EXPRESS OR IMPLIED WARRANTIES, INCLUDING, BUT NOT LIMITED TO, THE
 * IMPLIED WARRANTIES OF MERCHANTABILITY AND FITNESS FOR A PARTICULAR PURPOSE ARE
 * DISCLAIMED. IN NO EVENT SHALL THE COPYRIGHT HOLDER OR CONTRIBUTORS BE LIABLE
 * FOR ANY DIRECT, INDIRECT, INCIDENTAL, SPECIAL, EXEMPLARY, OR CONSEQUENTIAL
 * DAMAGES (INCLUDING, BUT NOT LIMITED TO, PROCUREMENT OF SUBSTITUTE GOODS OR
 * SERVICES; LOSS OF USE, DATA, OR PROFITS; OR BUSINESS INTERRUPTION) HOWEVER
 * CAUSED AND ON ANY THEORY OF LIABILITY, WHETHER IN CONTRACT, STRICT LIABILITY,
 * OR TORT (INCLUDING NEGLIGENCE OR OTHERWISE) ARISING IN ANY WAY OUT OF THE
 * USE OF THIS SOFTWARE, EVEN IF ADVISED OF THE POSSIBILITY OF SUCH DAMAGE.
 *
 *  This code was written under United States Air Force Contract number
 *                           FA8650-07-D-5800
 *
 * ~~~~~~~~~~~~~~~~~~~~~~~~~~~~~~~~~~~~~~~~~~~~~~~~~~~~~~~~~~~~~~~~~~~~~~~~~~ */
#include "FindGBCD.h"


#ifdef DREAM3D_USE_PARALLEL_ALGORITHMS
#include <tbb/parallel_for.h>
#include <tbb/blocked_range.h>
#include <tbb/partitioner.h>
#include <tbb/task_scheduler_init.h>
#endif

#include "DREAM3DLib/Math/MatrixMath.h"
<<<<<<< HEAD
#include "DREAM3DLib/Math/DREAM3DMath.h"
=======
#include "DREAM3DLib/Common/DREAM3DMath.h"
>>>>>>> 4355193f


/**
 * @brief The CalculateAreasImpl class
 */
class CalculateGBCDImpl
{
    size_t startOffset;
    int32_t* m_Labels;
    double* m_Normals;
    int32_t* m_Phases;
    float* m_Eulers;
    int32_t* m_Bins;
    float* m_GBCDdeltas;
    int* m_GBCDsizes;
    float* m_GBCDlimits;
    unsigned int* m_CrystalStructures;
    std::vector<OrientationOps::Pointer> m_OrientationOps;

  public:
    CalculateGBCDImpl(size_t i, int32_t* Labels, double* Normals, float* Eulers, int32_t* Phases, unsigned int* CrystalStructures,
                      int32_t* Bins, float* GBCDdeltas, int* GBCDsizes, float* GBCDlimits) :
      startOffset(i),
      m_Labels(Labels),
      m_Normals(Normals),
      m_Phases(Phases),
      m_Eulers(Eulers),
      m_Bins(Bins),
      m_GBCDdeltas(GBCDdeltas),
      m_GBCDsizes(GBCDsizes),
      m_GBCDlimits(GBCDlimits),
      m_CrystalStructures(CrystalStructures)
    {
<<<<<<< HEAD
      m_OrientationOps = OrientationOps::getOrientationOpsVector();
=======
    m_OrientationOps = OrientationOps::getOrientationOpsVector();
>>>>>>> 4355193f
    }
    virtual ~CalculateGBCDImpl(){}

    void generate(size_t start, size_t end) const
    {

      //DREAM3D::SurfaceMesh::Vert_t* nodes = m_Nodes->GetPointer(0);
      //DREAM3D::SurfaceMesh::Face_t* triangles = m_Triangles->GetPointer(0);

      int j;//, j4;
      int k;//, k4;
      int m;
      int temp;
      int32_t gbcd_index;
      int inversion = 1;
      int grain1, grain2;
      float g1ea[3], g2ea[3];
      float g1[3][3], g2[3][3];
      float g1s[3][3], g2s[3][3];
      float sym1[3][3], sym2[3][3];
      float g2t[3][3], dg[3][3];
      float euler_mis[3];
      float normal[3];
      float xstl1_norm0[3], xstl1_norm1[3], xstl1_norm_sc[2], xstl1_norm_sc_inv[2];
      int SYMcounter=0;
      int TRIcounter=start-startOffset;

      for (size_t i = start; i < end; i++)
      {
        SYMcounter = 0;
        grain1 = m_Labels[2*i];
        grain2 = m_Labels[2*i+1];
        normal[0] = m_Normals[3*i];
        normal[1] = m_Normals[3*i+1];
        normal[2] = m_Normals[3*i+2];
        if(m_Phases[grain1] == m_Phases[grain2])
        {
          for(int q=0;q<2;q++)
          {
            if(q == 1)
            {
              temp = grain1;
              grain1 = grain2;
              grain2 = temp;
              normal[0] = -normal[0];
              normal[1] = -normal[1];
              normal[2] = -normal[2];
            }
            for(m=0; m < 3; m++)
            {
              g1ea[m] = m_Eulers[3*grain1+m];
              g2ea[m] = m_Eulers[3*grain2+m];
            }

<<<<<<< HEAD
            OrientationMath::EulerToMat(g1ea[0], g1ea[1], g1ea[2], g1);
            OrientationMath::EulerToMat(g2ea[0], g2ea[1], g2ea[2], g2);
=======
            OrientationMath::EulertoMat(g1ea[0], g1ea[1], g1ea[2], g1);
            OrientationMath::EulertoMat(g2ea[0], g2ea[1], g2ea[2], g2);
>>>>>>> 4355193f

            //get the crystal directions along the triangle normals
            MatrixMath::Multiply3x3with3x1(g1,normal,xstl1_norm0);
            //get the misorientation between grain1 and grain2
            int nsym = m_OrientationOps[m_CrystalStructures[m_Phases[grain1]]]->getNumSymOps();
            for (j=0; j< nsym;j++)
            {
              //rotate g1 by symOp
              m_OrientationOps[m_CrystalStructures[m_Phases[grain1]]]->getMatSymOp(j, sym1);
              MatrixMath::Multiply3x3with3x3(sym1,g1,g1s);
              //find symmetric crystal directions
              MatrixMath::Multiply3x3with3x1(sym1, xstl1_norm0,xstl1_norm1);
              //calculate the crystal normals in aspherical coordinates ->[theta, cos(phi) ]
              xstl1_norm_sc[0] = atan2f(xstl1_norm1[1], xstl1_norm1[0]);
              if (xstl1_norm_sc[0] < 0) xstl1_norm_sc[0] += DREAM3D::Constants::k_2Pi;
              xstl1_norm_sc[1] = xstl1_norm1[2];

              if (inversion == 1){
                xstl1_norm_sc_inv[0] = xstl1_norm_sc[0] + DREAM3D::Constants::k_Pi;
                if (xstl1_norm_sc_inv[0] > DREAM3D::Constants::k_2Pi) xstl1_norm_sc_inv[0] -= DREAM3D::Constants::k_2Pi;
                xstl1_norm_sc_inv[1] = -1.0*xstl1_norm_sc[1];
              }

              for (k=0; k < nsym; k++)
              {
                //calculate the symmetric misorienation
                m_OrientationOps[m_CrystalStructures[m_Phases[grain1]]]->getMatSymOp(k, sym2);
                //rotate g2 by symOp
                MatrixMath::Multiply3x3with3x3(sym2,g2,g2s);
                //transpose rotated g2
                MatrixMath::Transpose3x3(g2s,g2t);
                //calculate delta g
                MatrixMath::Multiply3x3with3x3(g1s,g2t,dg);
                //translate matrix to euler angles
<<<<<<< HEAD
                OrientationMath::MatToEuler(dg, euler_mis[0], euler_mis[1], euler_mis[2]);
=======
                OrientationMath::MattoEuler(dg, euler_mis[0], euler_mis[1], euler_mis[2]);
>>>>>>> 4355193f
                euler_mis[1] = cosf(euler_mis[1]);

                //get the indexes that this point would be in the GBCD histogram
                gbcd_index = GBCDIndex (m_GBCDdeltas, m_GBCDsizes, m_GBCDlimits, euler_mis, xstl1_norm_sc);
                if (gbcd_index != -1)
                {
                  // Add the points and up the count on the gbcd histograms.  Broke this out
                  // so that it could be protected in an openMP thread
                  {
                    m_Bins[(TRIcounter*1152)+SYMcounter] = gbcd_index;
                  }
                }
                //if inversion is on, do the same for that
                if (inversion == 1)
                {
                  gbcd_index = GBCDIndex (m_GBCDdeltas, m_GBCDsizes, m_GBCDlimits, euler_mis, xstl1_norm_sc_inv);
                  if (gbcd_index != -1)
                  {
                    {
                      m_Bins[(TRIcounter*1152)+SYMcounter] = gbcd_index;
                    }
                  }
                }
                SYMcounter++;
              }
            }
          }
        }
        TRIcounter++;
      }
    }

#ifdef DREAM3D_USE_PARALLEL_ALGORITHMS
    void operator()(const tbb::blocked_range<size_t> &r) const
    {
      generate(r.begin(), r.end());
    }
#endif

    int32_t GBCDIndex (float* gbcddelta, int* gbcdsz, float* gbcdlimits, float* eulerN, float* xstl_norm_sc) const
    {
      int32_t gbcd_index;
      int i, index[5];
      int n1, n1n2, n1n2n3, n1n2n3n4;
      int flag_good = 1;
      float mis_eulerNorm[5];

      //concatonate the normalized euler angles and normalized spherical corrdinate normal
      for (i=0; i<3; i++) mis_eulerNorm[i] = eulerN[i];
      for (i=0; i<2; i++) mis_eulerNorm[i+3] = xstl_norm_sc[i];
      //Check for a valid point in the GBCD space
      for (i=0; i<5; i++){
        if (mis_eulerNorm[i] < gbcdlimits[i]) flag_good = 0;
        if (mis_eulerNorm[i] > gbcdlimits[i+5]) flag_good = 0;
      }

      if (flag_good == 0) return -1; //does not fit in the gbcd space

      n1 =  gbcdsz[0];
      n1n2 = n1*( gbcdsz[1]);
      n1n2n3 = n1n2*( gbcdsz[2]);
      n1n2n3n4 = n1n2n3*( gbcdsz[3]);

      //determine the bin that the point should go into.
      for (i=0;i < 5; i++){
        index[i] = (int) floorf((mis_eulerNorm[i] - gbcdlimits[i])/gbcddelta[i]);
        //printf("%1i ",index[j]);
        if (index[i] >  (gbcdsz[i]-1)) {
          index[i] =  (gbcdsz[i]-1);
        }
        if (index[i] <  0) {
          index[i] =  0;
        }
      }
      gbcd_index = index[0]+n1*index[1]+
          n1n2*index[2]+n1n2n3*index[3] +
          n1n2n3n4*index[4];

      return gbcd_index;
    }
};


// -----------------------------------------------------------------------------
//
// -----------------------------------------------------------------------------
FindGBCD::FindGBCD() :
  SurfaceMeshFilter(),
  m_SurfaceMeshFaceLabelsArrayName(DREAM3D::FaceData::SurfaceMeshFaceLabels),
  m_SurfaceMeshFaceAreasArrayName(DREAM3D::FaceData::SurfaceMeshFaceAreas),
  m_SurfaceMeshFaceNormalsArrayName(DREAM3D::FaceData::SurfaceMeshFaceNormals),
  m_FieldEulerAnglesArrayName(DREAM3D::FieldData::EulerAngles),
  m_FieldPhasesArrayName(DREAM3D::FieldData::Phases),
  m_CrystalStructuresArrayName(DREAM3D::EnsembleData::CrystalStructures),
  m_GBCDArrayName(DREAM3D::EnsembleData::GBCD),
  m_GBCDRes(9.0),
  m_SurfaceMeshFaceAreas(NULL),
  m_SurfaceMeshFaceLabels(NULL),
  m_SurfaceMeshFaceNormals(NULL),
  m_FieldEulerAngles(NULL),
  m_FieldPhases(NULL),
  m_CrystalStructures(NULL),
  m_GBCD(NULL)
{
  setupFilterParameters();
}

// -----------------------------------------------------------------------------
//
// -----------------------------------------------------------------------------
FindGBCD::~FindGBCD()
{
}

// -----------------------------------------------------------------------------
//
// -----------------------------------------------------------------------------
void FindGBCD::setupFilterParameters()
{
  std::vector<FilterParameter::Pointer> parameters;
  {
    FilterParameter::Pointer option = FilterParameter::New();
    option->setPropertyName("GBCDRes");
    option->setHumanLabel("GBCD Resolution");
    option->setWidgetType(FilterParameter::DoubleWidget);
    option->setValueType("float");
    option->setCastableValueType("double");
    option->setUnits("Degrees");
    parameters.push_back(option);
  }

  /* Display the Single Array Selection Widget to collect Axis-Angle pairs from the user */
  {
    ComparisonFilterParameter::Pointer option = ComparisonFilterParameter::New();
    option->setHumanLabel("GBCD Array Selections");
    option->setPropertyName("GBCDArrayNames");
    option->setShowOperators(false);
    option->setWidgetType(FilterParameter::FaceArrayComparisonSelectionWidget);
    option->setValueType("std::vector<ComparisonInput_t>");
    parameters.push_back(option);
  }

  setFilterParameters(parameters);
}

// -----------------------------------------------------------------------------
//
// -----------------------------------------------------------------------------
void FindGBCD::readFilterParameters(AbstractFilterParametersReader* reader, int index)
{
<<<<<<< HEAD

}

// -----------------------------------------------------------------------------
//
// -----------------------------------------------------------------------------
void FindGBCD::writeFilterParameters(AbstractFilterParametersWriter* writer)
=======
  reader->openFilterGroup(this, index);
  /* Code to read the values goes between these statements */
/* FILTER_WIDGETCODEGEN_AUTO_GENERATED_CODE BEGIN*/
  setGBCDRes( reader->readValue("GBCDRes", getGBCDRes()) );
  setGBCDArrayNames(reader->readValue("GBCDArrayNames",  getGBCDArrayNames()) );
/* FILTER_WIDGETCODEGEN_AUTO_GENERATED_CODE END*/
  reader->closeFilterGroup();
}

// -----------------------------------------------------------------------------
//
// -----------------------------------------------------------------------------
int FindGBCD::writeFilterParameters(AbstractFilterParametersWriter* writer, int index)
>>>>>>> 4355193f
{
  writer->openFilterGroup(this, index);
  writer->writeValue("GBCDResolution", getGBCDRes() );
  writer->writeValue("GBCDArrayNames", getGBCDArrayNames());
    writer->closeFilterGroup();
  return index;
}

// -----------------------------------------------------------------------------
//
// -----------------------------------------------------------------------------
void FindGBCD::dataCheckSurfaceMesh(bool preflight, size_t voxels, size_t fields, size_t ensembles)
{
  setErrorCondition(0);
  std::stringstream ss;
  SurfaceMeshDataContainer* sm = getSurfaceMeshDataContainer();
  if(NULL == sm)
  {
    addErrorMessage(getHumanLabel(), "SurfaceMeshDataContainer is missing", -383);
    setErrorCondition(-383);
  }
  else
  {
    // We MUST have Nodes
    if(sm->getVertices().get() == NULL)
    {
      addErrorMessage(getHumanLabel(), "SurfaceMesh DataContainer missing Nodes", -384);
      setErrorCondition(-384);
    }

    // We MUST have Triangles defined also.
    if(sm->getFaces().get() == NULL)
    {
      addErrorMessage(getHumanLabel(), "SurfaceMesh DataContainer missing Triangles", -383);
      setErrorCondition(-384);
    }
    else
    {
      GET_PREREQ_DATA(sm, DREAM3D, FaceData, SurfaceMeshFaceLabels, ss, -386, int32_t, Int32ArrayType, fields, 2)
          GET_PREREQ_DATA(sm, DREAM3D, FaceData, SurfaceMeshFaceNormals, ss, -387, double, DoubleArrayType, fields, 3)
          GET_PREREQ_DATA(sm, DREAM3D, FaceData, SurfaceMeshFaceAreas, ss, -388, double, DoubleArrayType, fields, 1)

          CREATE_NON_PREREQ_DATA(sm, DREAM3D, EnsembleData, GBCD, ss, double, DoubleArrayType, 0, ensembles, 1)
    }

    if (m_GBCDArrayNames.size() == 0)
    {
      setErrorCondition(-999);
      addErrorMessage(getHumanLabel(), "No Arrays were selected to include in the GBCD.", getErrorCondition());
    }

  }
}

// -----------------------------------------------------------------------------
//
// -----------------------------------------------------------------------------
void FindGBCD::dataCheckVoxel(bool preflight, size_t voxels, size_t fields, size_t ensembles)
{
  setErrorCondition(0);
  std::stringstream ss;
  VoxelDataContainer* m = getVoxelDataContainer();
  if(NULL == m)
  {
    addErrorMessage(getHumanLabel(), "VoxelDataContainer is missing", -383);
    setErrorCondition(-383);
  }
  else
  {
    GET_PREREQ_DATA(m, DREAM3D, FieldData, FieldEulerAngles, ss, -301, float, FloatArrayType, fields, 3)
        GET_PREREQ_DATA(m, DREAM3D, FieldData, FieldPhases, ss, -302, int32_t, Int32ArrayType,  fields, 1)
        typedef DataArray<unsigned int> XTalStructArrayType;
    GET_PREREQ_DATA(m, DREAM3D, EnsembleData, CrystalStructures, ss, -304, unsigned int, XTalStructArrayType, ensembles, 1)
  }
}

// -----------------------------------------------------------------------------
//
// -----------------------------------------------------------------------------
void FindGBCD::preflight()
{
  /* Place code here that sanity checks input arrays and input values. Look at some
  * of the other DREAM3DLib/Filters/.cpp files for sample codes */
  dataCheckSurfaceMesh(true, 1, 1, 1);
  dataCheckVoxel(true, 1, 1, 1);
}

// -----------------------------------------------------------------------------
//
// -----------------------------------------------------------------------------
void FindGBCD::execute()
{
  int err = 0;
  std::stringstream ss;
  setErrorCondition(err);
  SurfaceMeshDataContainer* sm = getSurfaceMeshDataContainer();
  if(NULL == sm)
  {
    setErrorCondition(-999);
    notifyErrorMessage("The SurfaceMeshing DataContainer Object was NULL", -999);
    return;
  }
  VoxelDataContainer* m = getVoxelDataContainer();
  if(NULL == m)
  {
    setErrorCondition(-999);
    notifyErrorMessage("The SurfaceMeshing DataContainer Object was NULL", -999);
    return;
  }
  setErrorCondition(0);
  notifyStatusMessage("Starting");

#ifdef DREAM3D_USE_PARALLEL_ALGORITHMS
  tbb::task_scheduler_init init;
  bool doParallel = true;
#endif

  DREAM3D::SurfaceMesh::VertListPointer_t nodesPtr = sm->getVertices();

  DREAM3D::SurfaceMesh::FaceListPointer_t trianglesPtr = sm->getFaces();
  size_t totalFaces = trianglesPtr->GetNumberOfTuples();

  // Run the data check to allocate the memory for the centroid array
  // Note the use of the voxel datacontainer num ensembles to set the gbcd size
  dataCheckSurfaceMesh(false, 0, totalFaces, m->getNumEnsembleTuples());

  size_t totalFields = m->getNumFieldTuples();
  size_t totalEnsembles = m->getNumEnsembleTuples();

  dataCheckVoxel(false, 0, totalFields, totalEnsembles);

  size_t faceChunkSize = 100000;
  if(totalFaces < faceChunkSize) faceChunkSize = totalFaces;

  FloatArrayType::Pointer gbcdDeltasArray = FloatArrayType::NullPointer();
  FloatArrayType::Pointer gbcdLimitsArray = FloatArrayType::NullPointer();
  Int32ArrayType::Pointer gbcdSizesArray = Int32ArrayType::NullPointer();
  Int32ArrayType::Pointer gbcdBinsArray = Int32ArrayType::NullPointer();
  gbcdDeltasArray = FloatArrayType::CreateArray(5, "GBCDDeltas");
  gbcdDeltasArray->SetNumberOfComponents(1);
  gbcdDeltasArray->initializeWithZeros();
  gbcdLimitsArray = FloatArrayType::CreateArray(10, "GBCDLimits");
  gbcdLimitsArray->SetNumberOfComponents(1);
  gbcdLimitsArray->initializeWithZeros();
  gbcdSizesArray = Int32ArrayType::CreateArray(5, "GBCDSizes");
  gbcdSizesArray->SetNumberOfComponents(1);
  gbcdSizesArray->initializeWithZeros();
  gbcdBinsArray = Int32ArrayType::CreateArray(faceChunkSize, 1152, "GBCDBins");
  gbcdBinsArray->initializeWithZeros();
  float* m_GBCDdeltas = gbcdDeltasArray->GetPointer(0);
  int32_t* m_GBCDsizes = gbcdSizesArray->GetPointer(0);
  float* m_GBCDlimits = gbcdLimitsArray->GetPointer(0);
  int32_t* m_Bins = gbcdBinsArray->GetPointer(0);

  m_GBCDlimits[0] = 0.0;
  m_GBCDlimits[1] = cosf(1.0*DREAM3D::Constants::k_Pi);
  m_GBCDlimits[2] = 0.0;
  m_GBCDlimits[3] = 0.0;
  m_GBCDlimits[4] = cosf(1.0*DREAM3D::Constants::k_Pi);
  m_GBCDlimits[5] = 2.0*DREAM3D::Constants::k_Pi;
  m_GBCDlimits[6] = cosf(0.0);
  m_GBCDlimits[7] = 2.0*DREAM3D::Constants::k_Pi;
  m_GBCDlimits[8] = 2.0*DREAM3D::Constants::k_Pi;
  m_GBCDlimits[9] = cosf(0.0);

  float binsize = m_GBCDRes*DREAM3D::Constants::k_Pi/180.0;
  float binsize2 = binsize*(2.0/DREAM3D::Constants::k_Pi);
  m_GBCDdeltas[0] = binsize;
  m_GBCDdeltas[1] = binsize2;
  m_GBCDdeltas[2] = binsize;
  m_GBCDdeltas[3] = binsize;
  m_GBCDdeltas[4] = binsize2;

  m_GBCDsizes[0] = int(0.5+(m_GBCDlimits[5]-m_GBCDlimits[0])/m_GBCDdeltas[0]);
  m_GBCDsizes[1] = int(0.5+(m_GBCDlimits[6]-m_GBCDlimits[1])/m_GBCDdeltas[1]);
  m_GBCDsizes[2] = int(0.5+(m_GBCDlimits[7]-m_GBCDlimits[2])/m_GBCDdeltas[2]);
  m_GBCDsizes[3] = int(0.5+(m_GBCDlimits[8]-m_GBCDlimits[3])/m_GBCDdeltas[3]);
  m_GBCDsizes[4] = int(0.5+(m_GBCDlimits[9]-m_GBCDlimits[4])/m_GBCDdeltas[4]);

  CREATE_NON_PREREQ_DATA(sm, DREAM3D, EnsembleData, GBCD, ss, double, DoubleArrayType, 0, m->getNumEnsembleTuples(), m_GBCDsizes[0]*m_GBCDsizes[1]*m_GBCDsizes[2]*m_GBCDsizes[3]*m_GBCDsizes[4])

      uint64_t millis = MXA::getMilliSeconds();
  uint64_t currentMillis = millis;
  uint64_t startMillis = millis;
  uint64_t estimatedTime = 0;
  float timeDiff = 0.0f;
  millis = MXA::getMilliSeconds();
  startMillis = millis;
  int lastIteration = 0;
  int numIterationsPerTime = 0;

  double totalFaceArea = 0.0;
  ss.str("");
  ss << "Calculating GBCD: 0/" << totalFaces << " Completed";
  for(size_t i=0;i<totalFaces;i=i+faceChunkSize)
  {

    if(getCancel() == true) return;
    if(i+faceChunkSize >= totalFaces)
    {
      faceChunkSize = totalFaces-i;
    }
    gbcdBinsArray->initializeWithZeros();
#ifdef DREAM3D_USE_PARALLEL_ALGORITHMS
    if (doParallel == true)
    {
      tbb::parallel_for(tbb::blocked_range<size_t>(i, i+faceChunkSize),
                        CalculateGBCDImpl(i, m_SurfaceMeshFaceLabels, m_SurfaceMeshFaceNormals, m_FieldEulerAngles, m_FieldPhases, m_CrystalStructures, m_Bins, m_GBCDdeltas, m_GBCDsizes, m_GBCDlimits), tbb::auto_partitioner());

    }
    else
#endif
    {
      CalculateGBCDImpl serial(i, m_SurfaceMeshFaceLabels, m_SurfaceMeshFaceNormals, m_FieldEulerAngles, m_FieldPhases, m_CrystalStructures, m_Bins, m_GBCDdeltas, m_GBCDsizes, m_GBCDlimits);
      serial.generate(i, i+faceChunkSize);
    }

    ss.str("");
    ss << "Calculating GBCD: Triangles " << i << "/" << totalFaces << " Completed";
    currentMillis = MXA::getMilliSeconds();
    if (currentMillis - millis > 1000)
    {
      timeDiff = ((float)i / (float)(currentMillis - startMillis));
      estimatedTime = (float)(totalFaces - i) / timeDiff;
      ss << " || Est. Time Remain: " << MXA::convertMillisToHrsMinSecs(estimatedTime);
      millis = MXA::getMilliSeconds();
      numIterationsPerTime = i - lastIteration;
      lastIteration = i;
    }
    notifyStatusMessage(ss.str());

    for(int j=0;j<faceChunkSize;j++)
    {
      for(int k=0;k<1152;k++)
      {
        m_GBCD[m_Bins[j*1152+k]] += m_SurfaceMeshFaceAreas[i+j];
        totalFaceArea += m_SurfaceMeshFaceAreas[i+j];
      }
    }
  }

  ss.str("");
  ss << "Starting GBCD Normalization";
  notifyStatusMessage(ss.str());

  int totalBins = m_GBCDsizes[0]*m_GBCDsizes[1]*m_GBCDsizes[2]*m_GBCDsizes[3]*m_GBCDsizes[4];
  double MRDfactor = double(totalBins)/totalFaceArea;
  for(int i=0;i<totalBins;i++)
  {
    m_GBCD[i] *= MRDfactor;
  }

  /* Let the GUI know we are done with this filter */
  notifyStatusMessage("Complete");
}
<|MERGE_RESOLUTION|>--- conflicted
+++ resolved
@@ -44,11 +44,10 @@
 #endif
 
 #include "DREAM3DLib/Math/MatrixMath.h"
-<<<<<<< HEAD
 #include "DREAM3DLib/Math/DREAM3DMath.h"
-=======
-#include "DREAM3DLib/Common/DREAM3DMath.h"
->>>>>>> 4355193f
+
+const static float m_pi = static_cast<float>(M_PI);
+const static float m_pi2 = static_cast<float>(2*M_PI);
 
 
 /**
@@ -82,11 +81,7 @@
       m_GBCDlimits(GBCDlimits),
       m_CrystalStructures(CrystalStructures)
     {
-<<<<<<< HEAD
       m_OrientationOps = OrientationOps::getOrientationOpsVector();
-=======
-    m_OrientationOps = OrientationOps::getOrientationOpsVector();
->>>>>>> 4355193f
     }
     virtual ~CalculateGBCDImpl(){}
 
@@ -141,13 +136,8 @@
               g2ea[m] = m_Eulers[3*grain2+m];
             }
 
-<<<<<<< HEAD
             OrientationMath::EulerToMat(g1ea[0], g1ea[1], g1ea[2], g1);
             OrientationMath::EulerToMat(g2ea[0], g2ea[1], g2ea[2], g2);
-=======
-            OrientationMath::EulertoMat(g1ea[0], g1ea[1], g1ea[2], g1);
-            OrientationMath::EulertoMat(g2ea[0], g2ea[1], g2ea[2], g2);
->>>>>>> 4355193f
 
             //get the crystal directions along the triangle normals
             MatrixMath::Multiply3x3with3x1(g1,normal,xstl1_norm0);
@@ -162,12 +152,12 @@
               MatrixMath::Multiply3x3with3x1(sym1, xstl1_norm0,xstl1_norm1);
               //calculate the crystal normals in aspherical coordinates ->[theta, cos(phi) ]
               xstl1_norm_sc[0] = atan2f(xstl1_norm1[1], xstl1_norm1[0]);
-              if (xstl1_norm_sc[0] < 0) xstl1_norm_sc[0] += DREAM3D::Constants::k_2Pi;
+              if (xstl1_norm_sc[0] < 0) xstl1_norm_sc[0] += m_pi2;
               xstl1_norm_sc[1] = xstl1_norm1[2];
 
               if (inversion == 1){
-                xstl1_norm_sc_inv[0] = xstl1_norm_sc[0] + DREAM3D::Constants::k_Pi;
-                if (xstl1_norm_sc_inv[0] > DREAM3D::Constants::k_2Pi) xstl1_norm_sc_inv[0] -= DREAM3D::Constants::k_2Pi;
+                xstl1_norm_sc_inv[0] = xstl1_norm_sc[0] + m_pi;
+                if (xstl1_norm_sc_inv[0] > m_pi2) xstl1_norm_sc_inv[0] -= m_pi2;
                 xstl1_norm_sc_inv[1] = -1.0*xstl1_norm_sc[1];
               }
 
@@ -182,11 +172,7 @@
                 //calculate delta g
                 MatrixMath::Multiply3x3with3x3(g1s,g2t,dg);
                 //translate matrix to euler angles
-<<<<<<< HEAD
                 OrientationMath::MatToEuler(dg, euler_mis[0], euler_mis[1], euler_mis[2]);
-=======
-                OrientationMath::MattoEuler(dg, euler_mis[0], euler_mis[1], euler_mis[2]);
->>>>>>> 4355193f
                 euler_mis[1] = cosf(euler_mis[1]);
 
                 //get the indexes that this point would be in the GBCD histogram
@@ -317,18 +303,6 @@
     option->setUnits("Degrees");
     parameters.push_back(option);
   }
-
-  /* Display the Single Array Selection Widget to collect Axis-Angle pairs from the user */
-  {
-    ComparisonFilterParameter::Pointer option = ComparisonFilterParameter::New();
-    option->setHumanLabel("GBCD Array Selections");
-    option->setPropertyName("GBCDArrayNames");
-    option->setShowOperators(false);
-    option->setWidgetType(FilterParameter::FaceArrayComparisonSelectionWidget);
-    option->setValueType("std::vector<ComparisonInput_t>");
-    parameters.push_back(option);
-  }
-
   setFilterParameters(parameters);
 }
 
@@ -337,20 +311,9 @@
 // -----------------------------------------------------------------------------
 void FindGBCD::readFilterParameters(AbstractFilterParametersReader* reader, int index)
 {
-<<<<<<< HEAD
-
-}
-
-// -----------------------------------------------------------------------------
-//
-// -----------------------------------------------------------------------------
-void FindGBCD::writeFilterParameters(AbstractFilterParametersWriter* writer)
-=======
   reader->openFilterGroup(this, index);
   /* Code to read the values goes between these statements */
 /* FILTER_WIDGETCODEGEN_AUTO_GENERATED_CODE BEGIN*/
-  setGBCDRes( reader->readValue("GBCDRes", getGBCDRes()) );
-  setGBCDArrayNames(reader->readValue("GBCDArrayNames",  getGBCDArrayNames()) );
 /* FILTER_WIDGETCODEGEN_AUTO_GENERATED_CODE END*/
   reader->closeFilterGroup();
 }
@@ -359,13 +322,11 @@
 //
 // -----------------------------------------------------------------------------
 int FindGBCD::writeFilterParameters(AbstractFilterParametersWriter* writer, int index)
->>>>>>> 4355193f
 {
   writer->openFilterGroup(this, index);
   writer->writeValue("GBCDResolution", getGBCDRes() );
-  writer->writeValue("GBCDArrayNames", getGBCDArrayNames());
-    writer->closeFilterGroup();
-  return index;
+  writer->closeFilterGroup();
+  return ++index; // we want to return the next index that was just written to
 }
 
 // -----------------------------------------------------------------------------
@@ -403,12 +364,6 @@
           GET_PREREQ_DATA(sm, DREAM3D, FaceData, SurfaceMeshFaceAreas, ss, -388, double, DoubleArrayType, fields, 1)
 
           CREATE_NON_PREREQ_DATA(sm, DREAM3D, EnsembleData, GBCD, ss, double, DoubleArrayType, 0, ensembles, 1)
-    }
-
-    if (m_GBCDArrayNames.size() == 0)
-    {
-      setErrorCondition(-999);
-      addErrorMessage(getHumanLabel(), "No Arrays were selected to include in the GBCD.", getErrorCondition());
     }
 
   }
@@ -515,18 +470,18 @@
   int32_t* m_Bins = gbcdBinsArray->GetPointer(0);
 
   m_GBCDlimits[0] = 0.0;
-  m_GBCDlimits[1] = cosf(1.0*DREAM3D::Constants::k_Pi);
+  m_GBCDlimits[1] = cosf(1.0*m_pi);
   m_GBCDlimits[2] = 0.0;
   m_GBCDlimits[3] = 0.0;
-  m_GBCDlimits[4] = cosf(1.0*DREAM3D::Constants::k_Pi);
-  m_GBCDlimits[5] = 2.0*DREAM3D::Constants::k_Pi;
+  m_GBCDlimits[4] = cosf(1.0*m_pi);
+  m_GBCDlimits[5] = 2.0*m_pi;
   m_GBCDlimits[6] = cosf(0.0);
-  m_GBCDlimits[7] = 2.0*DREAM3D::Constants::k_Pi;
-  m_GBCDlimits[8] = 2.0*DREAM3D::Constants::k_Pi;
+  m_GBCDlimits[7] = 2.0*m_pi;
+  m_GBCDlimits[8] = 2.0*m_pi;
   m_GBCDlimits[9] = cosf(0.0);
 
-  float binsize = m_GBCDRes*DREAM3D::Constants::k_Pi/180.0;
-  float binsize2 = binsize*(2.0/DREAM3D::Constants::k_Pi);
+  float binsize = m_GBCDRes*m_pi/180.0;
+  float binsize2 = binsize*(2.0/m_pi);
   m_GBCDdeltas[0] = binsize;
   m_GBCDdeltas[1] = binsize2;
   m_GBCDdeltas[2] = binsize;
