/* ============================================================================
 * Copyright (c) 2011 Michael A. Jackson (BlueQuartz Software)
 * Copyright (c) 2011 Dr. Michael A. Groeber (US Air Force Research Laboratories)
 * All rights reserved.
 *
 * Redistribution and use in source and binary forms, with or without modification,
 * are permitted provided that the following conditions are met:
 *
 * Redistributions of source code must retain the above copyright notice, this
 * list of conditions and the following disclaimer.
 *
 * Redistributions in binary form must reproduce the above copyright notice, this
 * list of conditions and the following disclaimer in the documentation and/or
 * other materials provided with the distribution.
 *
 * Neither the name of Michael A. Groeber, Michael A. Jackson, the US Air Force,
 * BlueQuartz Software nor the names of its contributors may be used to endorse
 * or promote products derived from this software without specific prior written
 * permission.
 *
 * THIS SOFTWARE IS PROVIDED BY THE COPYRIGHT HOLDERS AND CONTRIBUTORS "AS IS"
 * AND ANY EXPRESS OR IMPLIED WARRANTIES, INCLUDING, BUT NOT LIMITED TO, THE
 * IMPLIED WARRANTIES OF MERCHANTABILITY AND FITNESS FOR A PARTICULAR PURPOSE ARE
 * DISCLAIMED. IN NO EVENT SHALL THE COPYRIGHT HOLDER OR CONTRIBUTORS BE LIABLE
 * FOR ANY DIRECT, INDIRECT, INCIDENTAL, SPECIAL, EXEMPLARY, OR CONSEQUENTIAL
 * DAMAGES (INCLUDING, BUT NOT LIMITED TO, PROCUREMENT OF SUBSTITUTE GOODS OR
 * SERVICES; LOSS OF USE, DATA, OR PROFITS; OR BUSINESS INTERRUPTION) HOWEVER
 * CAUSED AND ON ANY THEORY OF LIABILITY, WHETHER IN CONTRACT, STRICT LIABILITY,
 * OR TORT (INCLUDING NEGLIGENCE OR OTHERWISE) ARISING IN ANY WAY OUT OF THE
 * USE OF THIS SOFTWARE, EVEN IF ADVISED OF THE POSSIBILITY OF SUCH DAMAGE.
 *
 *  This code was written under United States Air Force Contract number
 *                           FA8650-07-D-5800
 *
 * ~~~~~~~~~~~~~~~~~~~~~~~~~~~~~~~~~~~~~~~~~~~~~~~~~~~~~~~~~~~~~~~~~~~~~~~~~~ */

#ifndef WRITEH5STATSFILE_H_
#define WRITEH5STATSFILE_H_

#include <vector>
#include <string>

#include "DREAM3DLib/DREAM3DLib.h"
#include "DREAM3DLib/Common/DREAM3DSetGetMacros.h"
#include "DREAM3DLib/Common/AbstractFilter.h"
#include "DREAM3DLib/HDF5/H5StatsWriter.h"
#include "DREAM3DLib/Common/OrientationMath.h"
#include "DREAM3DLib/OrientationOps/CubicOps.h"
#include "DREAM3DLib/OrientationOps/HexagonalOps.h"
#include "DREAM3DLib/OrientationOps/OrthoRhombicOps.h"
#include "DREAM3DLib/Common/DataContainer.h"

/**
 * @class WriteH5StatsFile WriteH5StatsFile.h DREAM3DLib/GenericFilters/WriteH5StatsFile.h
 * @brief
 * @author
 * @date Nov 19, 2011
 * @version 1.0
 */
class DREAM3DLib_EXPORT WriteH5StatsFile : public AbstractFilter
{
  public:
    DREAM3D_SHARED_POINTERS(WriteH5StatsFile);
    DREAM3D_STATIC_NEW_MACRO(WriteH5StatsFile);
    DREAM3D_TYPE_MACRO_SUPER(WriteH5StatsFile, AbstractFilter);

    virtual ~WriteH5StatsFile();

    DREAM3D_INSTANCE_STRING_PROPERTY(H5StatsFile)
    DREAM3D_INSTANCE_PROPERTY(float, BinStepSize);
    DREAM3D_INSTANCE_PROPERTY(bool, CreateNewStatsFile)

<<<<<<< HEAD
    virtual const std::string getGroupName() { return DREAM3D::FilterGroups::StatisticsFilters; }
    virtual const std::string getHumanLabel() { return "Write Statistics (HDF5)"; }

    virtual void setupFilterOptions();

=======
    virtual void preflight();
>>>>>>> 3a01811a

	 /**
     * @brief Reimplemented from @see AbstractFilter class
     */
    virtual void execute();

    void write_h5statsfile(H5StatsWriter::Pointer h5io, float binstepsize);
    void write_h5statsfile2D(H5StatsWriter::Pointer h5io, float binstepsize);

  protected:
    WriteH5StatsFile();

  private:
    std::vector<OrientationMath*> m_OrientationOps;
    CubicOps::Pointer m_CubicOps;
    HexagonalOps::Pointer m_HexOps;
    OrthoRhombicOps::Pointer m_OrthoOps;

    WriteH5StatsFile(const WriteH5StatsFile&); // Copy Constructor Not Implemented
    void operator=(const WriteH5StatsFile&); // Operator '=' Not Implemented
};

#endif /* WRITEH5STATSFILE_H_ */<|MERGE_RESOLUTION|>--- conflicted
+++ resolved
@@ -70,15 +70,15 @@
     DREAM3D_INSTANCE_PROPERTY(float, BinStepSize);
     DREAM3D_INSTANCE_PROPERTY(bool, CreateNewStatsFile)
 
-<<<<<<< HEAD
+
     virtual const std::string getGroupName() { return DREAM3D::FilterGroups::StatisticsFilters; }
     virtual const std::string getHumanLabel() { return "Write Statistics (HDF5)"; }
 
     virtual void setupFilterOptions();
 
-=======
+
     virtual void preflight();
->>>>>>> 3a01811a
+
 
 	 /**
      * @brief Reimplemented from @see AbstractFilter class
