--- conflicted
+++ resolved
@@ -91,20 +91,17 @@
     void find_radialdist();
     void find_boundingbox();
 
-private:
+  private:
     int32_t* m_FieldPhases;
     float* m_EquivalentDiameters;
     float* m_Volumes;
     float* m_Centroids;
     bool* m_SurfaceFields;
 
-<<<<<<< HEAD
-	float boundbox[7];
+	  float boundbox[7];
 
-	void dataCheck(bool preflight, size_t voxels, size_t fields, size_t ensembles);
-=======
-  void dataCheck(bool preflight, size_t voxels, size_t fields, size_t ensembles);
->>>>>>> 7ef190a6
+	  void dataCheck(bool preflight, size_t voxels, size_t fields, size_t ensembles);
+
 
     FindRadialDist(const FindRadialDist&); // Copy Constructor Not Implemented
     void operator=(const FindRadialDist&); // Operator '=' Not Implemented
