--- conflicted
+++ resolved
@@ -65,20 +65,11 @@
 
     virtual void preflight();
 
-<<<<<<< HEAD
-
     virtual const std::string getGroupName() { return DREAM3D::FilterGroups::StatisticsFilters; }
     virtual const std::string getHumanLabel() { return "Load Voxel Volume"; }
 
     virtual void setupFilterOptions();
 
-    /**
-    * @brief Reimplemented from @see AbstractFilter class
-    */
-    virtual void execute();
-
-
-=======
 	  /**
     * @brief Reimplemented from @see AbstractFilter class
     */
@@ -86,7 +77,6 @@
 
 	  void initializeAttributes();
     void initializeGrains();
->>>>>>> 9b7bc55a
 
   protected:
     LoadVolume();
@@ -95,12 +85,12 @@
     void initializeGrains();
 
   private:
-	int32_t* m_GrainIds;
-	int32_t* m_PhasesC;
-	int32_t* m_PhasesF;
-	int32_t* m_NumCells;
-	bool* m_Active;
-	float* m_EulerAngles;
+    int32_t* m_GrainIds;
+    int32_t* m_PhasesC;
+    int32_t* m_PhasesF;
+    int32_t* m_NumCells;
+    bool* m_Active;
+    float* m_EulerAngles;
 
     LoadVolume(const LoadVolume&); // Copy Constructor Not Implemented
     void operator=(const LoadVolume&); // Operator '=' Not Implemented
