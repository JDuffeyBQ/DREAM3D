--- conflicted
+++ resolved
@@ -45,14 +45,11 @@
 //
 // -----------------------------------------------------------------------------
 FindSizes::FindSizes() :
-<<<<<<< HEAD
-            AbstractFilter()
-=======
+AbstractFilter(),
 m_GrainIds(NULL),
 m_Volumes(NULL),
 m_EquivalentDiameters(NULL),
 m_NumCells(NULL)
->>>>>>> 1ec7b4a0
 {
 
 }
@@ -105,15 +102,9 @@
   }
 
   int64_t totalPoints = m->totalPoints();
-<<<<<<< HEAD
-  int32_t* gi = m->getVoxelDataSizeCheck<int32_t, Int32ArrayType, AbstractFilter>(DREAM3D::VoxelData::GrainIds, totalPoints, this);
-  if (NULL == gi) { return; }
-  grain_indicies = gi;
-=======
+
   m_GrainIds = m->getVoxelDataSizeCheck<int32_t, Int32ArrayType, AbstractFilter>(DREAM3D::VoxelData::GrainIds, totalPoints, this);
   if (NULL == m_GrainIds) { return; }
->>>>>>> 1ec7b4a0
-
   setErrorCondition(0);
 
   if(m->getZPoints() > 1) find_sizes();
@@ -131,7 +122,7 @@
 
   float radcubed;
   float diameter;
-  size_t numgrains = m->m_Grains.size();
+  size_t numgrains = m->getTotalFields();
 
   DataArray<float>::Pointer m_GrainCounts = DataArray<float>::CreateArray(numgrains);
   float* graincounts = m_GrainCounts->GetPointer(0);
@@ -164,7 +155,7 @@
 
   float radsquared;
   float diameter;
-  size_t numgrains = m->m_Grains.size();
+  size_t numgrains = m->getTotalFields();
   DataArray<float>::Pointer m_GrainCounts = DataArray<float>::CreateArray(numgrains);
   float* graincounts = m_GrainCounts->GetPointer(0);
 
