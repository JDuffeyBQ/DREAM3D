/* ============================================================================
 * Copyright (c) 2011 Michael A. Jackson (BlueQuartz Software)
 * Copyright (c) 2011 Dr. Michael A. Groeber (US Air Force Research Laboratories)
 * All rights reserved.
 *
 * Redistribution and use in source and binary forms, with or without modification,
 * are permitted provided that the following conditions are met:
 *
 * Redistributions of source code must retain the above copyright notice, this
 * list of conditions and the following disclaimer.
 *
 * Redistributions in binary form must reproduce the above copyright notice, this
 * list of conditions and the following disclaimer in the documentation and/or
 * other materials provided with the distribution.
 *
 * Neither the name of Michael A. Groeber, Michael A. Jackson, the US Air Force,
 * BlueQuartz Software nor the names of its contributors may be used to endorse
 * or promote products derived from this software without specific prior written
 * permission.
 *
 * THIS SOFTWARE IS PROVIDED BY THE COPYRIGHT HOLDERS AND CONTRIBUTORS "AS IS"
 * AND ANY EXPRESS OR IMPLIED WARRANTIES, INCLUDING, BUT NOT LIMITED TO, THE
 * IMPLIED WARRANTIES OF MERCHANTABILITY AND FITNESS FOR A PARTICULAR PURPOSE ARE
 * DISCLAIMED. IN NO EVENT SHALL THE COPYRIGHT HOLDER OR CONTRIBUTORS BE LIABLE
 * FOR ANY DIRECT, INDIRECT, INCIDENTAL, SPECIAL, EXEMPLARY, OR CONSEQUENTIAL
 * DAMAGES (INCLUDING, BUT NOT LIMITED TO, PROCUREMENT OF SUBSTITUTE GOODS OR
 * SERVICES; LOSS OF USE, DATA, OR PROFITS; OR BUSINESS INTERRUPTION) HOWEVER
 * CAUSED AND ON ANY THEORY OF LIABILITY, WHETHER IN CONTRACT, STRICT LIABILITY,
 * OR TORT (INCLUDING NEGLIGENCE OR OTHERWISE) ARISING IN ANY WAY OUT OF THE
 * USE OF THIS SOFTWARE, EVEN IF ADVISED OF THE POSSIBILITY OF SUCH DAMAGE.
 *
 *  This code was written under United States Air Force Contract number
 *                           FA8650-07-D-5800
 *
 * ~~~~~~~~~~~~~~~~~~~~~~~~~~~~~~~~~~~~~~~~~~~~~~~~~~~~~~~~~~~~~~~~~~~~~~~~~~ */

#include "FindSizes.h"

#include "DREAM3DLib/Common/DREAM3DMath.h"
#include "DREAM3DLib/Common/Constants.h"
#include "DREAM3DLib/GenericFilters/FindGrainPhases.h"



// -----------------------------------------------------------------------------
//
// -----------------------------------------------------------------------------
FindSizes::FindSizes() :
AbstractFilter(),
m_GrainIdsArrayName(DREAM3D::CellData::GrainIds),
m_EquivalentDiametersArrayName(DREAM3D::FieldData::EquivalentDiameters),
m_NumCellsArrayName(DREAM3D::FieldData::NumCells),
m_VolumesArrayName(DREAM3D::FieldData::Volumes),
m_GrainIds(NULL),
m_Volumes(NULL),
m_EquivalentDiameters(NULL),
m_NumCells(NULL)
{
  setupFilterParameters();
}

// -----------------------------------------------------------------------------
//
// -----------------------------------------------------------------------------
FindSizes::~FindSizes()
{
}

// -----------------------------------------------------------------------------
//
// -----------------------------------------------------------------------------
void FindSizes::setupFilterParameters()
{
}
// -----------------------------------------------------------------------------
void FindSizes::readFilterParameters(AbstractFilterParametersReader* reader, int index)
{
  reader->openFilterGroup(this, index);
  /* Code to read the values goes between these statements */
/* FILTER_WIDGETCODEGEN_AUTO_GENERATED_CODE BEGIN*/
/* FILTER_WIDGETCODEGEN_AUTO_GENERATED_CODE END*/
  reader->closeFilterGroup();
}

// -----------------------------------------------------------------------------
//
// -----------------------------------------------------------------------------
int FindSizes::writeFilterParameters(AbstractFilterParametersWriter* writer, int index)
{
  writer->openFilterGroup(this, index);
  writer->closeFilterGroup();
  return ++index; // we want to return the next index that was just written to
}

// -----------------------------------------------------------------------------
//
// -----------------------------------------------------------------------------
void FindSizes::dataCheck(bool preflight, size_t voxels, size_t fields, size_t ensembles)
{
  setErrorCondition(0);
  std::stringstream ss;
  VoxelDataContainer* m = getVoxelDataContainer();
  //int err = 0;

  GET_PREREQ_DATA(m, DREAM3D, CellData, GrainIds, ss, -300, int32_t, Int32ArrayType, voxels, 1)

  CREATE_NON_PREREQ_DATA(m, DREAM3D, FieldData, Volumes, ss, float, FloatArrayType, 0, fields, 1)
  CREATE_NON_PREREQ_DATA(m, DREAM3D, FieldData, EquivalentDiameters, ss, float,FloatArrayType, 0, fields, 1)
  CREATE_NON_PREREQ_DATA(m, DREAM3D, FieldData, NumCells, ss, int32_t, Int32ArrayType, 0, fields, 1)
}


// -----------------------------------------------------------------------------
//
// -----------------------------------------------------------------------------
void FindSizes::preflight()
{
  dataCheck(true, 1, 1, 1);
}
// -----------------------------------------------------------------------------
//
// -----------------------------------------------------------------------------
void FindSizes::execute()
{
  VoxelDataContainer* m = getVoxelDataContainer();
  if(NULL == m)
  {
    setErrorCondition(-999);
    notifyErrorMessage("The DataContainer Object was NULL", -999);
    return;
  }
  setErrorCondition(0);

  dataCheck(false, m->getTotalPoints(), m->getNumFieldTuples(), m->getNumEnsembleTuples());
  if (getErrorCondition() < 0)
  {
    return;
  }


  if(m->getXPoints() > 1 && m->getYPoints() > 1 && m->getZPoints() > 1) find_sizes();
  if(m->getXPoints() == 1 || m->getYPoints() == 1 || m->getZPoints() == 1) find_sizes2D();
 notifyStatusMessage("FindSizes Completed");
}

// -----------------------------------------------------------------------------
//
// -----------------------------------------------------------------------------
void FindSizes::find_sizes()
{
  VoxelDataContainer* m = getVoxelDataContainer();
  int64_t totalPoints = m->getTotalPoints();

  float radcubed;
  float diameter;

  size_t numgrains = m->getNumFieldTuples();

  DataArray<double>::Pointer m_GrainCounts = DataArray<double>::CreateArray(numgrains, "GrainCounts");
  double* graincounts = m_GrainCounts->GetPointer(0);

  // Initialize every element to 0.0
  for (size_t i = 0; i < numgrains * 1; i++)
  {
    graincounts[i] = 0.0f;
  }
<<<<<<< HEAD
  for(size_t j = 0; j < totalPoints; j++)
=======
  for (size_t j = 0; j < totalPoints; j++)
>>>>>>> b0385a27
  {
    int gnum = m_GrainIds[j];
    graincounts[gnum]++;
  }
  float res_scalar = m->getXRes() * m->getYRes() * m->getZRes();
  float vol_term = static_cast<double>( (4.0/3.0)*DREAM3D::Constants::k_Pi );
  for (size_t i = 1; i < numgrains; i++)
  {
    m_NumCells[i] = static_cast<int32_t>( graincounts[i] );
    m_Volumes[i] = (graincounts[i] * res_scalar);
    radcubed = m_Volumes[i] / vol_term;
    diameter = 2.0f * powf(radcubed, 0.3333333333f);
    m_EquivalentDiameters[i] = diameter;
  }
}

void FindSizes::find_sizes2D()
{
  VoxelDataContainer* m = getVoxelDataContainer();
  int64_t totalPoints = m->getTotalPoints();

  float radsquared;
  float diameter;
  size_t numgrains = m->getNumFieldTuples();

  DataArray<float>::Pointer m_GrainCounts = DataArray<float>::CreateArray(numgrains, "GrainCounts");
  float* graincounts = m_GrainCounts->GetPointer(0);

  for (size_t i = 0; i < numgrains; i++)
  {
      graincounts[i] = 0.0f;
  }
  for (size_t j = 0; j < totalPoints; j++)
  {
    int gnum = m_GrainIds[j];
    graincounts[gnum]++;
  }
  float res_scalar = 0;
  if(m->getXPoints() == 1) res_scalar = m->getYRes() * m->getZRes();
  else if(m->getYPoints() == 1) res_scalar = m->getXRes() * m->getZRes();
  else if(m->getZPoints() == 1) res_scalar = m->getXRes() * m->getYRes();
  for (size_t i = 1; i < numgrains; i++)
  {
    m_NumCells[i] = static_cast<int32_t>( graincounts[i] );
    m_Volumes[i] = (graincounts[i] * res_scalar);
    radsquared = m_Volumes[i] / DREAM3D::Constants::k_Pi;
    diameter = (2 * sqrt(radsquared));
    m_EquivalentDiameters[i] = diameter;
  }
}
<|MERGE_RESOLUTION|>--- conflicted
+++ resolved
@@ -164,11 +164,8 @@
   {
     graincounts[i] = 0.0f;
   }
-<<<<<<< HEAD
-  for(size_t j = 0; j < totalPoints; j++)
-=======
+
   for (size_t j = 0; j < totalPoints; j++)
->>>>>>> b0385a27
   {
     int gnum = m_GrainIds[j];
     graincounts[gnum]++;
