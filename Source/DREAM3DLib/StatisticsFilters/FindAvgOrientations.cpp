/* ============================================================================
 * Copyright (c) 2011 Michael A. Jackson (BlueQuartz Software)
 * Copyright (c) 2011 Dr. Michael A. Groeber (US Air Force Research Laboratories)
 * All rights reserved.
 *
 * Redistribution and use in source and binary forms, with or without modification,
 * are permitted provided that the following conditions are met:
 *
 * Redistributions of source code must retain the above copyright notice, this
 * list of conditions and the following disclaimer.
 *
 * Redistributions in binary form must reproduce the above copyright notice, this
 * list of conditions and the following disclaimer in the documentation and/or
 * other materials provided with the distribution.
 *
 * Neither the name of Michael A. Groeber, Michael A. Jackson, the US Air Force,
 * BlueQuartz Software nor the names of its contributors may be used to endorse
 * or promote products derived from this software without specific prior written
 * permission.
 *
 * THIS SOFTWARE IS PROVIDED BY THE COPYRIGHT HOLDERS AND CONTRIBUTORS "AS IS"
 * AND ANY EXPRESS OR IMPLIED WARRANTIES, INCLUDING, BUT NOT LIMITED TO, THE
 * IMPLIED WARRANTIES OF MERCHANTABILITY AND FITNESS FOR A PARTICULAR PURPOSE ARE
 * DISCLAIMED. IN NO EVENT SHALL THE COPYRIGHT HOLDER OR CONTRIBUTORS BE LIABLE
 * FOR ANY DIRECT, INDIRECT, INCIDENTAL, SPECIAL, EXEMPLARY, OR CONSEQUENTIAL
 * DAMAGES (INCLUDING, BUT NOT LIMITED TO, PROCUREMENT OF SUBSTITUTE GOODS OR
 * SERVICES; LOSS OF USE, DATA, OR PROFITS; OR BUSINESS INTERRUPTION) HOWEVER
 * CAUSED AND ON ANY THEORY OF LIABILITY, WHETHER IN CONTRACT, STRICT LIABILITY,
 * OR TORT (INCLUDING NEGLIGENCE OR OTHERWISE) ARISING IN ANY WAY OUT OF THE
 * USE OF THIS SOFTWARE, EVEN IF ADVISED OF THE POSSIBILITY OF SUCH DAMAGE.
 *
 *  This code was written under United States Air Force Contract number
 *                           FA8650-07-D-5800
 *
 * ~~~~~~~~~~~~~~~~~~~~~~~~~~~~~~~~~~~~~~~~~~~~~~~~~~~~~~~~~~~~~~~~~~~~~~~~~~ */

#include "FindAvgOrientations.h"

#include "DREAM3DLib/Math/DREAM3DMath.h"
#include "DREAM3DLib/Common/Constants.h"

#include "DREAM3DLib/Math/QuaternionMath.hpp"
#include "DREAM3DLib/GenericFilters/FindCellQuats.h"

// -----------------------------------------------------------------------------
//
// -----------------------------------------------------------------------------
FindAvgOrientations::FindAvgOrientations() :
  AbstractFilter(),
  m_GrainIdsArrayName(DREAM3D::CellData::GrainIds),
  m_CellPhasesArrayName(DREAM3D::CellData::Phases),
  m_QuatsArrayName(DREAM3D::CellData::Quats),
  m_AvgQuatsArrayName(DREAM3D::FieldData::AvgQuats),
  m_FieldEulerAnglesArrayName(DREAM3D::FieldData::EulerAngles),
  m_CrystalStructuresArrayName(DREAM3D::EnsembleData::CrystalStructures),
  m_GrainIds(NULL),
  m_CellPhases(NULL),
  m_FieldEulerAngles(NULL),
  m_Quats(NULL),
  m_AvgQuats(NULL)
{
  m_OrientationOps = OrientationOps::getOrientationOpsVector();
}

// -----------------------------------------------------------------------------
//
// -----------------------------------------------------------------------------
FindAvgOrientations::~FindAvgOrientations()
{
}
// -----------------------------------------------------------------------------
void FindAvgOrientations::readFilterParameters(AbstractFilterParametersReader* reader, int index)
{
  reader->openFilterGroup(this, index);
  /* Code to read the values goes between these statements */
/* FILTER_WIDGETCODEGEN_AUTO_GENERATED_CODE BEGIN*/
/* FILTER_WIDGETCODEGEN_AUTO_GENERATED_CODE END*/
  reader->closeFilterGroup();
}

// -----------------------------------------------------------------------------
//
// -----------------------------------------------------------------------------
int FindAvgOrientations::writeFilterParameters(AbstractFilterParametersWriter* writer, int index)
{
  writer->openFilterGroup(this, index);
  writer->closeFilterGroup();
  return ++index; // we want to return the next index that was just written to
}

// -----------------------------------------------------------------------------
//
// -----------------------------------------------------------------------------
void FindAvgOrientations::dataCheck(bool preflight, size_t voxels, size_t fields, size_t ensembles)
{
  setErrorCondition(0);
  std::stringstream ss;
  VoxelDataContainer* m = getVoxelDataContainer();
  GET_PREREQ_DATA(m, DREAM3D, CellData, GrainIds, ss, -300, int32_t, Int32ArrayType,  voxels, 1)
      GET_PREREQ_DATA(m, DREAM3D, CellData, CellPhases, ss, -300, int32_t, Int32ArrayType,  voxels, 1)

<<<<<<< HEAD
  GET_PREREQ_DATA(m, DREAM3D, CellData, Quats, ss, -303, float, FloatArrayType, voxels, 4)

  CREATE_NON_PREREQ_DATA(m, DREAM3D, FieldData, AvgQuats, ss, float, FloatArrayType, 0, fields, 4)
  CREATE_NON_PREREQ_DATA(m, DREAM3D, FieldData, FieldEulerAngles, ss, float, FloatArrayType, 0, fields, 3)
=======
      GET_PREREQ_DATA(m, DREAM3D, CellData, Quats, ss, -303, float, FloatArrayType, voxels, 4)

      CREATE_NON_PREREQ_DATA(m, DREAM3D, FieldData, AvgQuats, ss, float, FloatArrayType, 0, fields, 4)
      CREATE_NON_PREREQ_DATA(m, DREAM3D, FieldData, FieldEulerAngles, ss, float, FloatArrayType, 0, fields, 3)
>>>>>>> 4355193f

      typedef DataArray<unsigned int> XTalStructArrayType;
  GET_PREREQ_DATA(m, DREAM3D, EnsembleData, CrystalStructures, ss, -305, unsigned int, XTalStructArrayType, ensembles, 1)
}

// -----------------------------------------------------------------------------
//
// -----------------------------------------------------------------------------
void FindAvgOrientations::preflight()
{
  dataCheck(true, 1, 1, 1);
}

// -----------------------------------------------------------------------------
//
// -----------------------------------------------------------------------------
void FindAvgOrientations::execute()
{
  setErrorCondition(0);

  VoxelDataContainer* m = getVoxelDataContainer();
  if(NULL == m)
  {
    setErrorCondition(-999);
    notifyErrorMessage("The DataContainer Object was NULL", -999);
    return;
  }
  int64_t totalPoints = m->getTotalPoints();
  dataCheck(false, m->getTotalPoints(), m->getNumFieldTuples(), m->getNumEnsembleTuples());
  if (getErrorCondition() < 0)
  {
    return;
  }

  size_t numgrains = m->getNumFieldTuples();
  std::vector<float> counts(numgrains, 0.0);

  int phase;
  QuatF voxquat;
  QuatF curavgquat;
  QuatF* avgQuats = reinterpret_cast<QuatF*>(m_AvgQuats);
  QuatF* quats = reinterpret_cast<QuatF*>(m_Quats);

  for (size_t i = 1; i < numgrains; i++)
  {
    QuaternionMathF::ElementWiseAssign(avgQuats[i],0.0);
  }
  for(int i = 0; i < totalPoints; i++)
  {
    if(m_GrainIds[i] > 0 && m_CellPhases[i] > 0)
    {
      counts[m_GrainIds[i]] += 1;
      phase = m_CellPhases[i];
      QuaternionMathF::Copy(quats[i], voxquat);
      QuaternionMathF::Copy(avgQuats[m_GrainIds[i]], curavgquat);
      QuaternionMathF::ScalarDivide(curavgquat, counts[m_GrainIds[i]]);

      if(counts[m_GrainIds[i]] == 1)
      {
        QuaternionMathF::Identity(curavgquat);
      }
      m_OrientationOps[m_CrystalStructures[phase]]->getNearestQuat(curavgquat, voxquat);
      QuaternionMathF::Add(avgQuats[m_GrainIds[i]], voxquat, avgQuats[m_GrainIds[i]]);
    }
  }
  float ea1, ea2, ea3;
  for (size_t i = 1; i < numgrains; i++)
  {
    if(counts[i] == 0)
    {
      QuaternionMathF::Identity(avgQuats[i]);
    }
    QuaternionMathF::ScalarDivide(avgQuats[i], counts[i]);
    QuaternionMathF::UnitQuaternion(avgQuats[i]);
    OrientationMath::QuattoEuler(avgQuats[i], ea1, ea2, ea3);
    m_FieldEulerAngles[3*i] = ea1;
    m_FieldEulerAngles[3*i+1] = ea2;
    m_FieldEulerAngles[3*i+2] = ea3;
  }
  notifyStatusMessage("Completed");
}

<|MERGE_RESOLUTION|>--- conflicted
+++ resolved
@@ -84,8 +84,8 @@
 int FindAvgOrientations::writeFilterParameters(AbstractFilterParametersWriter* writer, int index)
 {
   writer->openFilterGroup(this, index);
-  writer->closeFilterGroup();
-  return ++index; // we want to return the next index that was just written to
+    writer->closeFilterGroup();
+    return ++index; // we want to return the next index that was just written to
 }
 
 // -----------------------------------------------------------------------------
@@ -97,21 +97,14 @@
   std::stringstream ss;
   VoxelDataContainer* m = getVoxelDataContainer();
   GET_PREREQ_DATA(m, DREAM3D, CellData, GrainIds, ss, -300, int32_t, Int32ArrayType,  voxels, 1)
-      GET_PREREQ_DATA(m, DREAM3D, CellData, CellPhases, ss, -300, int32_t, Int32ArrayType,  voxels, 1)
+  GET_PREREQ_DATA(m, DREAM3D, CellData, CellPhases, ss, -300, int32_t, Int32ArrayType,  voxels, 1)
 
-<<<<<<< HEAD
   GET_PREREQ_DATA(m, DREAM3D, CellData, Quats, ss, -303, float, FloatArrayType, voxels, 4)
 
   CREATE_NON_PREREQ_DATA(m, DREAM3D, FieldData, AvgQuats, ss, float, FloatArrayType, 0, fields, 4)
   CREATE_NON_PREREQ_DATA(m, DREAM3D, FieldData, FieldEulerAngles, ss, float, FloatArrayType, 0, fields, 3)
-=======
-      GET_PREREQ_DATA(m, DREAM3D, CellData, Quats, ss, -303, float, FloatArrayType, voxels, 4)
 
-      CREATE_NON_PREREQ_DATA(m, DREAM3D, FieldData, AvgQuats, ss, float, FloatArrayType, 0, fields, 4)
-      CREATE_NON_PREREQ_DATA(m, DREAM3D, FieldData, FieldEulerAngles, ss, float, FloatArrayType, 0, fields, 3)
->>>>>>> 4355193f
-
-      typedef DataArray<unsigned int> XTalStructArrayType;
+  typedef DataArray<unsigned int> XTalStructArrayType;
   GET_PREREQ_DATA(m, DREAM3D, EnsembleData, CrystalStructures, ss, -305, unsigned int, XTalStructArrayType, ensembles, 1)
 }
 
