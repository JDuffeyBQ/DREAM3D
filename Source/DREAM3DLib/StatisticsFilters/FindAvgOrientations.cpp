--- conflicted
+++ resolved
@@ -43,16 +43,13 @@
 //
 // -----------------------------------------------------------------------------
 FindAvgOrientations::FindAvgOrientations() :
-<<<<<<< HEAD
-AbstractFilter()
-=======
+AbstractFilter(),
 m_GrainIds(NULL),
 m_Phases(NULL),
 m_EulerAnglesC(NULL),
 m_EulerAnglesF(NULL),
 m_Quats(NULL),
 m_AvgQuats(NULL)
->>>>>>> 9b7bc55a
 {
   m_HexOps = HexagonalOps::New();
   m_OrientationOps.push_back(dynamic_cast<OrientationMath*> (m_HexOps.get()));
@@ -91,13 +88,13 @@
   {
 	  ss << "EulerAngles (Cells) Array Not Initialized At Beginning of FindAvgOrientations Filter" << std::endl;
 	  err = -300;
-  }  
+  }
   d = m->getVoxelData(DREAM3D::VoxelData::Phases);
   if(d.get() == NULL)
   {
 	  ss << "Phases (Cells) Array Not Initialized At Beginning of FindAvgOrientations Filter" << std::endl;
 	  err = -300;
-  }  
+  }
   d = m->getVoxelData(DREAM3D::VoxelData::Quats);
   if(d.get() == NULL)
   {
@@ -140,7 +137,7 @@
   m_Quats = m->getVoxelDataSizeCheck<float, FloatArrayType, AbstractFilter>(DREAM3D::VoxelData::Quats, (totalPoints*5), this);
   if (NULL == m_Quats) { return; }
 
-  size_t numgrains = m->m_Grains.size();
+  size_t numgrains = m->getTotalFields();
   int phase;
   float voxquat[5];
   float curavgquat[5];
