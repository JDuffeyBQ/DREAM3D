--- conflicted
+++ resolved
@@ -161,10 +161,7 @@
     {
       index = 3 * m_GrainIds[i];
       QuaternionMathF::Copy(quats[i], q1);
-<<<<<<< HEAD
-
-=======
->>>>>>> 113efff9
+
       OrientationMath::QuattoMat(q1, g1);
       //transpose the g matricies so when caxis is multiplied by it
       //it will give the sample direction that the caxis is along
