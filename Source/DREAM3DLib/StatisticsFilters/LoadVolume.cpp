--- conflicted
+++ resolved
@@ -188,7 +188,6 @@
     notify(getErrorMessage().c_str(), 0, Observable::UpdateProgressMessage);
     return;
   }
-<<<<<<< HEAD
 
   typedef DataArray<Ebsd::CrystalStructure> XTalType;
   XTalType* crystructPtr
@@ -207,9 +206,6 @@
   m->addEnsembleData(DREAM3D::EnsembleData::PrecipitateFractions, pptFractions);
  // m_PrecipitateFractions = pptFractions->GetPointer(0);
 
-
-=======
->>>>>>> 9e66a659
   initializeGrains();
   if (getErrorCondition() < 0)
   {
