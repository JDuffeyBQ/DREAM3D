--- conflicted
+++ resolved
@@ -113,19 +113,12 @@
   assign_badpoints();
 
   FindNeighbors::Pointer find_neighbors = FindNeighbors::New();
-<<<<<<< HEAD
+  find_neighbors->setObservers(this->getObservers());
   find_neighbors->setDataContainer(m);
   find_neighbors->execute();
   err = find_neighbors->getErrorCondition();
 
-=======
-  find_neighbors->setObservers(this->getObservers());
-  find_neighbors->setGrainGenFunc(m);
-  find_neighbors->execute();
-  err = find_neighbors->getErrorCondition();
-  
   notify("Cleanup Grains - Merging Grains", 0, Observable::UpdateProgressMessage);
->>>>>>> 1b0d5e5a
   merge_containedgrains();
 
   notify("Cleanup Grains - Reorder Grains", 0, Observable::UpdateProgressMessage);
