/* ============================================================================
 * Copyright (c) 2011 Michael A. Jackson (BlueQuartz Software)
 * Copyright (c) 2011 Dr. Michael A. Groeber (US Air Force Research Laboratories)
 * All rights reserved.
 *
 * Redistribution and use in source and binary forms, with or without modification,
 * are permitted provided that the following conditions are met:
 *
 * Redistributions of source code must retain the above copyright notice, this
 * list of conditions and the following disclaimer.
 *
 * Redistributions in binary form must reproduce the above copyright notice, this
 * list of conditions and the following disclaimer in the documentation and/or
 * other materials provided with the distribution.
 *
 * Neither the name of Michael A. Groeber, Michael A. Jackson, the US Air Force,
 * BlueQuartz Software nor the names of its contributors may be used to endorse
 * or promote products derived from this software without specific prior written
 * permission.
 *
 * THIS SOFTWARE IS PROVIDED BY THE COPYRIGHT HOLDERS AND CONTRIBUTORS "AS IS"
 * AND ANY EXPRESS OR IMPLIED WARRANTIES, INCLUDING, BUT NOT LIMITED TO, THE
 * IMPLIED WARRANTIES OF MERCHANTABILITY AND FITNESS FOR A PARTICULAR PURPOSE ARE
 * DISCLAIMED. IN NO EVENT SHALL THE COPYRIGHT HOLDER OR CONTRIBUTORS BE LIABLE
 * FOR ANY DIRECT, INDIRECT, INCIDENTAL, SPECIAL, EXEMPLARY, OR CONSEQUENTIAL
 * DAMAGES (INCLUDING, BUT NOT LIMITED TO, PROCUREMENT OF SUBSTITUTE GOODS OR
 * SERVICES; LOSS OF USE, DATA, OR PROFITS; OR BUSINESS INTERRUPTION) HOWEVER
 * CAUSED AND ON ANY THEORY OF LIABILITY, WHETHER IN CONTRACT, STRICT LIABILITY,
 * OR TORT (INCLUDING NEGLIGENCE OR OTHERWISE) ARISING IN ANY WAY OUT OF THE
 * USE OF THIS SOFTWARE, EVEN IF ADVISED OF THE POSSIBILITY OF SUCH DAMAGE.
 *
 *  This code was written under United States Air Force Contract number
 *                           FA8650-07-D-5800
 *
 * ~~~~~~~~~~~~~~~~~~~~~~~~~~~~~~~~~~~~~~~~~~~~~~~~~~~~~~~~~~~~~~~~~~~~~~~~~~ */

#include "CleanupGrains.h"


#include "DREAM3DLib/Common/Constants.h"
#include "DREAM3DLib/Common/DREAM3DMath.h"
#include "DREAM3DLib/Common/OrientationMath.h"
#include "DREAM3DLib/Common/DREAM3DRandom.h"

#include "DREAM3DLib/OrientationOps/CubicOps.h"
#include "DREAM3DLib/OrientationOps/HexagonalOps.h"
#include "DREAM3DLib/OrientationOps/OrthoRhombicOps.h"

#include "DREAM3DLib/GenericFilters/FindNeighbors.h"

#define ERROR_TXT_OUT 1
#define ERROR_TXT_OUT1 1

const static float m_pi = M_PI;



#define NEW_SHARED_ARRAY(var, type, size)\
  boost::shared_array<type> var##Array(new type[size]);\
  type* var = var##Array.get();

// -----------------------------------------------------------------------------
//
// -----------------------------------------------------------------------------
CleanupGrains::CleanupGrains() :
grain_indicies(NULL),
phases(NULL),
alreadychecked(NULL),
quats(NULL),
neighbors(NULL)
{
  m_HexOps = HexagonalOps::New();
  m_OrientationOps.push_back(m_HexOps.get());
  m_CubicOps = CubicOps::New();
  m_OrientationOps.push_back(m_CubicOps.get());
  m_OrthoOps = OrthoRhombicOps::New();
  m_OrientationOps.push_back(m_OrthoOps.get());
}

// -----------------------------------------------------------------------------
//
// -----------------------------------------------------------------------------
CleanupGrains::~CleanupGrains()
{
}

// -----------------------------------------------------------------------------
//
// -----------------------------------------------------------------------------
void CleanupGrains::execute()
{
  setErrorCondition(0);
	int err = 0;
  //DREAM3D_RANDOMNG_NEW()
	DataContainer* m = getDataContainer();
  if (NULL == m)
  {
    setErrorCondition(-1);
    std::stringstream ss;
    ss << getNameOfClass() << " DataContainer was NULL";
    setErrorMessage(ss.str());
    return;
  }

	// Make sure we have all the arrays available and allocated
  GET_NAMED_ARRAY_SIZE_CHK(m, DREAM3D::VoxelData::GrainIds, Int32ArrayType, int32_t, (m->totalpoints), gi);
  GET_NAMED_ARRAY_SIZE_CHK(m, DREAM3D::VoxelData::Phases, Int32ArrayType, int32_t, (m->totalpoints), ph);
  GET_NAMED_ARRAY_SIZE_CHK(m, DREAM3D::VoxelData::AlreadyChecked, BoolArrayType, bool, (m->totalpoints), ac);
  GET_NAMED_ARRAY_SIZE_CHK(m, DREAM3D::VoxelData::Quats, FloatArrayType, float, (m->totalpoints*5), qt);
  GET_NAMED_ARRAY_SIZE_CHK(m, DREAM3D::VoxelData::Neighbors, Int32ArrayType, int32_t, (m->totalpoints), nn);

  // Set the local variables created in the above macros to our class variables so
  // we do not have to keep rerunning the above code.
  grain_indicies = gi;
  phases = ph;
  alreadychecked = ac;
  quats = qt;
  neighbors = nn;


  notify("Cleanup Grains - Removing Small Grains", 0, Observable::UpdateProgressMessage);
  remove_smallgrains();

  notify("Cleanup Grains - Assigning Bad Points", 0, Observable::UpdateProgressMessage);
  assign_badpoints();

  FindNeighbors::Pointer find_neighbors = FindNeighbors::New();
  find_neighbors->setObservers(this->getObservers());
  find_neighbors->setDataContainer(m);
  find_neighbors->execute();
  err = find_neighbors->getErrorCondition();
  if (err < 0){
    return;
  }

  notify("Cleanup Grains - Merging Grains", 0, Observable::UpdateProgressMessage);
  merge_containedgrains();

  notify("Cleanup Grains - Reorder Grains", 0, Observable::UpdateProgressMessage);
  reorder_grains();

<<<<<<< HEAD
  find_neighbors->execute();
  err = find_neighbors->getErrorCondition();
  if (err < 0){
    return;
  }

=======
>>>>>>> 5e41b319
  // If there is an error set this to something negative and also set a message
  notify("CleanupGrains Completed", 0, Observable::UpdateProgressMessage);
}

// -----------------------------------------------------------------------------
//
// -----------------------------------------------------------------------------
void CleanupGrains::assign_badpoints()
{
  DataContainer* m = getDataContainer();
  std::vector<int > neighs;
  std::vector<int > remove;
  size_t count = 1;
  int good = 1;
  int neighbor;
  int index = 0;
  float x, y, z;
  int column, row, plane;
  int neighpoint;
  int neighpoints[6];
  size_t numgrains = m->m_Grains.size();
  neighpoints[0] = -m->xpoints * m->ypoints;
  neighpoints[1] = -m->xpoints;
  neighpoints[2] = -1;
  neighpoints[3] = 1;
  neighpoints[4] = m->xpoints;
  neighpoints[5] = m->xpoints * m->ypoints;
  std::vector<int> currentvlist;

  notify("Assigning Bad Voxels", 0, Observable::UpdateProgressMessage);

  for (int iter = 0; iter < (m->totalpoints); iter++)
  {
    alreadychecked[iter] = false;
	if (grain_indicies[iter] > 0) alreadychecked[iter] = true;
  }
  for (int i = 0; i < m->totalpoints; i++)
  {
		if(alreadychecked[i] == false && grain_indicies[i] == 0)
		{
			currentvlist.push_back(i);
			count = 0;
			while(count < currentvlist.size())
			{
				index = currentvlist[count];
				column = index % m->xpoints;
				row = (index / m->xpoints) % m->ypoints;
				plane = index / (m->xpoints * m->ypoints);
				for (int j = 0; j < 6; j++)
				{
					good = 1;
					neighbor = index + neighpoints[j];
					if (j == 0 && plane == 0) good = 0;
					if (j == 5 && plane == (m->zpoints - 1)) good = 0;
					if (j == 1 && row == 0) good = 0;
					if (j == 4 && row == (m->ypoints - 1)) good = 0;
					if (j == 2 && column == 0) good = 0;
					if (j == 3 && column == (m->xpoints - 1)) good = 0;
					if (good == 1 && grain_indicies[neighbor] <= 0 && alreadychecked[neighbor] == false)
					{
						currentvlist.push_back(neighbor);
						alreadychecked[neighbor] = true;
					}
				}
				count++;
			}
			if((int)currentvlist.size() >= m_minallowedgrainsize*100)
			{
				for (size_t k = 0; k < currentvlist.size(); k++)
				{
					grain_indicies[currentvlist[k]] = 0;
					phases[currentvlist[k]] = 0;
				}
				m->m_Grains[0]->phase = 0;
			}
			if((int)currentvlist.size() < m_minallowedgrainsize*100)
			{
				for (size_t k = 0; k < currentvlist.size(); k++)
				{
					grain_indicies[currentvlist[k]] = -1;
					phases[currentvlist[k]] = 0;
				}
			}
			currentvlist.clear();
		}
  }

  std::vector<int > n(numgrains + 1);
  while (count != 0)
  {
    count = 0;
    for (int i = 0; i < m->totalpoints; i++)
    {
      int grainname = grain_indicies[i];
      if (grainname < 0)
      {
        count++;
        for (size_t c = 1; c < numgrains; c++)
        {
          n[c] = 0;
        }
        x = i % m->xpoints;
        y = (i / m->xpoints) % m->ypoints;
        z = i / (m->xpoints * m->ypoints);
        for (int j = 0; j < 6; j++)
        {
          good = 1;
          neighpoint = i + neighpoints[j];
          if (j == 0 && z == 0) good = 0;
          if (j == 5 && z == (m->zpoints - 1)) good = 0;
          if (j == 1 && y == 0) good = 0;
          if (j == 4 && y == (m->ypoints - 1)) good = 0;
          if (j == 2 && x == 0) good = 0;
          if (j == 3 && x == (m->xpoints - 1)) good = 0;
          if (good == 1)
          {
            int grain = grain_indicies[neighpoint];
			if (grain >= 0)
            {
              neighs.push_back(grain);
            }
          }
        }
        int current = 0;
        int most = 0;
        int curgrain = 0;
        int size = int(neighs.size());
        for (int k = 0; k < size; k++)
        {
          int neighbor = neighs[k];
          n[neighbor]++;
          current = n[neighbor];
          if (current > most)
          {
            most = current;
            curgrain = neighbor;
          }
        }
        if (size > 0)
        {
          neighbors[i] = curgrain;
          neighs.clear();
        }
      }
    }
    for (int j = 0; j < m->totalpoints; j++)
    {
      int grainname = grain_indicies[j];
      int neighbor = neighbors[j];
      if (grainname < 0 && neighbor > 0)
      {
        grain_indicies[j] = neighbor;
		phases[j] = m->m_Grains[neighbor]->phase;
      }
    }
//    std::stringstream ss;
//     ss << "Assigning Bad Voxels count = " << count;
//    notify(ss.str().c_str(), 0, Observable::UpdateProgressMessage);
  }
}


void CleanupGrains::merge_containedgrains()
{
  DataContainer* m = getDataContainer();
  for (int i = 0; i < (m->xpoints * m->ypoints * m->zpoints); i++)
  {
    int grainname = grain_indicies[i];
	if (m->m_Grains[grainname]->numneighbors == 1 && m->m_Grains[grainname]->phase > 0)
    {
      m->m_Grains[grainname]->gotcontainedmerged = true;
      grain_indicies[i] = m->m_Grains[grainname]->neighborlist->at(0);
      m->m_Grains[m->m_Grains[grainname]->neighborlist->at(0)]->numvoxels++;
    }
	if (m->m_Grains[grainname]->numneighbors == 0 && m->m_Grains[grainname]->phase > 0)
	{
      m->m_Grains[grainname]->gotcontainedmerged = true;
      grain_indicies[i] = 0;
	}
  }

}

void CleanupGrains::reorder_grains()
{
  DataContainer* m = getDataContainer();
  size_t initialVoxellistsSize = 1000;
  size_t size = 0;
  int neighpoints[6];
  int good = 0;
  int neighbor = 0;
  int col, row, plane;
  int gnum;
  float q1[5];
  float q2[5];
  float q[5];
  float ea1, ea2, ea3;
  size_t currentgrain = 1;
  Ebsd::CrystalStructure phase;

  neighpoints[0] = -m->xpoints * m->ypoints;
  neighpoints[1] = -m->xpoints;
  neighpoints[2] = -1;
  neighpoints[3] = 1;
  neighpoints[4] = m->xpoints;
  neighpoints[5] = m->xpoints * m->ypoints;
  size_t numgrains = m->m_Grains.size();

  size_t maxGrain = 0;
  // Reset all the Grain nucleus values to -1;
  for (size_t i = 1; i < numgrains; i++)
  {
    m->m_Grains[i]->nucleus = -1;
	m->m_Grains[i]->gotcontainedmerged = false;
  }

  // Reset the "already checked" to 0 for all voxels
  for (int i = 0; i < m->totalpoints; i++)
  {
    alreadychecked[i] = false;
    gnum = grain_indicies[i];
    m->m_Grains[gnum]->nucleus = i;
  }
  for (size_t i = 1; i < numgrains; i++)
  {
    voxellists[i].clear();
    voxellists[i].resize(initialVoxellistsSize);
    if(m->m_Grains[i]->nucleus != -1)
    {
      size = 0;
      int nucleus = m->m_Grains[i]->nucleus;
<<<<<<< HEAD
	  if(phases[nucleus] > 0) phase = m->crystruct[phases[nucleus]];
	  if(phases[nucleus] <= 0) phase = Ebsd::UnknownCrystalStructure;
      if(m->m_Grains[currentgrain]->voxellist != NULL)
      {
          delete m->m_Grains[currentgrain]->voxellist;
      }
      m->m_Grains[currentgrain]->voxellist = new std::vector<int>(initialVoxelsListSize,-1);
      m->m_Grains[currentgrain]->voxellist->at(size) = nucleus;
      alreadychecked[nucleus] = true;
      grain_indicies[nucleus] = currentgrain;
=======
	  if(m->phases[nucleus] > 0) phase = m->crystruct[m->phases[nucleus]];
	  if(m->phases[nucleus] <= 0) phase = Ebsd::UnknownCrystalStructure;
      voxellists[currentgrain][size] = nucleus;
      m->alreadychecked[nucleus] = true;
      m->grain_indicies[nucleus] = currentgrain;
>>>>>>> 5e41b319
      if (currentgrain > maxGrain) maxGrain = currentgrain;
      size++;
      for (size_t k = 0; k < 5; k++)
      {
        m->m_Grains[currentgrain]->avg_quat[k] = 0.0;
      }
      for (size_t j = 0; j < size; j++)
      {
        int currentpoint = voxellists[currentgrain][j];
        col = currentpoint % m->xpoints;
        row = (currentpoint / m->xpoints) % m->ypoints;
        plane = currentpoint / (m->xpoints * m->ypoints);
        for (int k = 0; k < 5; k++)
        {
            q1[k] = quats[nucleus*5 + k];
            q2[k] = quats[currentpoint*5 + k];
        }
        if(phases[nucleus] > 0) m_OrientationOps[phase]->getNearestQuat(q1,q2);
		if(phases[nucleus] <= 0) q2[0] = 1.0, q2[1] = 0.0, q2[2] = 0.0, q2[3] = 0.0, q2[4] = 0.0;
        for (int k = 0; k < 5; k++)
        {
            quats[currentpoint*5 + k] = q2[k];
            m->m_Grains[currentgrain]->avg_quat[k] = m->m_Grains[currentgrain]->avg_quat[k] + quats[currentpoint*5 + k];
        }
        for (int k = 0; k < 6; k++)
        {
          good = 1;
          neighbor = currentpoint + neighpoints[k];
          if (k == 0 && plane == 0) good = 0;
          if (k == 5 && plane == (m->zpoints - 1)) good = 0;
          if (k == 1 && row == 0) good = 0;
          if (k == 4 && row == (m->ypoints - 1)) good = 0;
          if (k == 2 && col == 0) good = 0;
          if (k == 3 && col == (m->xpoints - 1)) good = 0;
          if (good == 1 && alreadychecked[neighbor] == false)
          {
            size_t grainname = grain_indicies[neighbor];
            if (grainname == i)
            {
<<<<<<< HEAD
              m->m_Grains[currentgrain]->voxellist->at(size) = neighbor;
              alreadychecked[neighbor] = true;
              grain_indicies[neighbor] = currentgrain;
=======
              voxellists[currentgrain][size] = neighbor;
              m->alreadychecked[neighbor] = true;
              m->grain_indicies[neighbor] = currentgrain;
>>>>>>> 5e41b319
              if (currentgrain > maxGrain) maxGrain = currentgrain;
              size++;
              if (size >= voxellists[currentgrain].size())
              {
                voxellists[currentgrain].resize(size + initialVoxellistsSize, -1);
              }
            }
          }
        }
      }
      voxellists[currentgrain].erase(std::remove(voxellists[currentgrain].begin(), voxellists[currentgrain].end(), -1), voxellists[currentgrain].end());
      m->m_Grains[currentgrain]->active = 1;
      m->m_Grains[currentgrain]->nucleus = nucleus;
	  m->m_Grains[currentgrain]->phase = phases[nucleus];
      q[1] = m->m_Grains[currentgrain]->avg_quat[1]/m->m_Grains[currentgrain]->avg_quat[0];
      q[2] = m->m_Grains[currentgrain]->avg_quat[2]/m->m_Grains[currentgrain]->avg_quat[0];
      q[3] = m->m_Grains[currentgrain]->avg_quat[3]/m->m_Grains[currentgrain]->avg_quat[0];
      q[4] = m->m_Grains[currentgrain]->avg_quat[4]/m->m_Grains[currentgrain]->avg_quat[0];
	  OrientationMath::QuattoEuler(q, ea1, ea2, ea3);
	  m->m_Grains[currentgrain]->euler1 = ea1;
      m->m_Grains[currentgrain]->euler2 = ea2;
      m->m_Grains[currentgrain]->euler3 = ea3;
      currentgrain++;
    }
  }

  for (int i = 0; i < m->totalpoints; i++)
  {
	if(grain_indicies[i] >= (int)(currentgrain) )
    {
      grain_indicies[i] = -2;
    }
  }
  assign_badpoints();

  numgrains = currentgrain;
  // Resize the m->m_Grains vector by the appropriate amount
  m->m_Grains.resize(currentgrain);
}

void CleanupGrains::remove_smallgrains()
{
  DataContainer* m = getDataContainer();
  size_t initialVoxellistsSize = 1000;
  size_t size = 0;
  int neighpoints[6];
  int good = 0;
  int neighbor = 0;
  int col, row, plane;
  int gnum;
  int currentgrain = 1;
  neighpoints[0] = -m->xpoints * m->ypoints;
  neighpoints[1] = -m->xpoints;
  neighpoints[2] = -1;
  neighpoints[3] = 1;
  neighpoints[4] = m->xpoints;
  neighpoints[5] = m->xpoints * m->ypoints;
  int numgrains = m->m_Grains.size();
  for (int i = 0; i < (m->xpoints * m->ypoints * m->zpoints); i++)
  {
    alreadychecked[i] = false;
	gnum = grain_indicies[i];
	if(gnum >= 0) m->m_Grains[gnum]->nucleus = i;
  }
  for (int i = 1; i < numgrains; i++)
  {
      size = 0;
      int nucleus = m->m_Grains[i]->nucleus;
<<<<<<< HEAD
      voxelslist[size] = nucleus;
      alreadychecked[nucleus] = true;
      grain_indicies[nucleus] = currentgrain;
=======
	  voxellists[i].resize(initialVoxellistsSize);
      voxellists[i][size] = nucleus;
      m->alreadychecked[nucleus] = true;
      m->grain_indicies[nucleus] = currentgrain;
>>>>>>> 5e41b319
      size++;
      for (size_t j = 0; j < size; j++)
      {
        int currentpoint = voxellists[i][j];
        col = currentpoint % m->xpoints;
        row = (currentpoint / m->xpoints) % m->ypoints;
        plane = currentpoint / (m->xpoints * m->ypoints);
        for (size_t k = 0; k < 6; k++)
        {
          good = 1;
          neighbor = currentpoint + neighpoints[k];
          if (k == 0 && plane == 0) good = 0;
          if (k == 5 && plane == (m->zpoints - 1)) good = 0;
          if (k == 1 && row == 0) good = 0;
          if (k == 4 && row == (m->ypoints - 1)) good = 0;
          if (k == 2 && col == 0) good = 0;
          if (k == 3 && col == (m->xpoints - 1)) good = 0;
          if (good == 1 && alreadychecked[neighbor] == false)
          {
            size_t grainname = static_cast<size_t>(grain_indicies[neighbor]);
            if (grainname == i)
            {
<<<<<<< HEAD
              voxelslist[size] = neighbor;
              alreadychecked[neighbor] = true;
              grain_indicies[neighbor] = currentgrain;
=======
              voxellists[i][size] = neighbor;
              m->alreadychecked[neighbor] = true;
              m->grain_indicies[neighbor] = currentgrain;
>>>>>>> 5e41b319
              size++;
              if (size >= voxellists[i].size()) voxellists[i].resize(size + initialVoxellistsSize, -1);
            }
          }
        }
      }
      voxellists[i].erase(std::remove(voxellists[i].begin(), voxellists[i].end(), -1), voxellists[i].end());
    if(voxellists[i].size() >= static_cast<size_t>(m_minallowedgrainsize) )
    {
      m->m_Grains[currentgrain]->active = true;
      currentgrain++;
    }
    if(voxellists[i].size() < static_cast<size_t>(m_minallowedgrainsize) )
    {
        for (size_t b = 0; b < voxellists[i].size(); b++)
        {
<<<<<<< HEAD
          int index = voxelslist[b];
          grain_indicies[index] = 0;
=======
          int index = voxellists[i][b];
          m->grain_indicies[index] = 0;
>>>>>>> 5e41b319
        }
    }
  }
  m->m_Grains.resize(currentgrain);
}

<|MERGE_RESOLUTION|>--- conflicted
+++ resolved
@@ -139,15 +139,6 @@
   notify("Cleanup Grains - Reorder Grains", 0, Observable::UpdateProgressMessage);
   reorder_grains();
 
-<<<<<<< HEAD
-  find_neighbors->execute();
-  err = find_neighbors->getErrorCondition();
-  if (err < 0){
-    return;
-  }
-
-=======
->>>>>>> 5e41b319
   // If there is an error set this to something negative and also set a message
   notify("CleanupGrains Completed", 0, Observable::UpdateProgressMessage);
 }
@@ -379,24 +370,13 @@
     {
       size = 0;
       int nucleus = m->m_Grains[i]->nucleus;
-<<<<<<< HEAD
+
 	  if(phases[nucleus] > 0) phase = m->crystruct[phases[nucleus]];
 	  if(phases[nucleus] <= 0) phase = Ebsd::UnknownCrystalStructure;
-      if(m->m_Grains[currentgrain]->voxellist != NULL)
-      {
-          delete m->m_Grains[currentgrain]->voxellist;
-      }
-      m->m_Grains[currentgrain]->voxellist = new std::vector<int>(initialVoxelsListSize,-1);
-      m->m_Grains[currentgrain]->voxellist->at(size) = nucleus;
+      voxellists[currentgrain][size] = nucleus;
       alreadychecked[nucleus] = true;
       grain_indicies[nucleus] = currentgrain;
-=======
-	  if(m->phases[nucleus] > 0) phase = m->crystruct[m->phases[nucleus]];
-	  if(m->phases[nucleus] <= 0) phase = Ebsd::UnknownCrystalStructure;
-      voxellists[currentgrain][size] = nucleus;
-      m->alreadychecked[nucleus] = true;
-      m->grain_indicies[nucleus] = currentgrain;
->>>>>>> 5e41b319
+
       if (currentgrain > maxGrain) maxGrain = currentgrain;
       size++;
       for (size_t k = 0; k < 5; k++)
@@ -436,15 +416,11 @@
             size_t grainname = grain_indicies[neighbor];
             if (grainname == i)
             {
-<<<<<<< HEAD
-              m->m_Grains[currentgrain]->voxellist->at(size) = neighbor;
+
+              voxellists[currentgrain][size] = neighbor;
               alreadychecked[neighbor] = true;
               grain_indicies[neighbor] = currentgrain;
-=======
-              voxellists[currentgrain][size] = neighbor;
-              m->alreadychecked[neighbor] = true;
-              m->grain_indicies[neighbor] = currentgrain;
->>>>>>> 5e41b319
+
               if (currentgrain > maxGrain) maxGrain = currentgrain;
               size++;
               if (size >= voxellists[currentgrain].size())
@@ -513,16 +489,11 @@
   {
       size = 0;
       int nucleus = m->m_Grains[i]->nucleus;
-<<<<<<< HEAD
-      voxelslist[size] = nucleus;
+
+	  voxellists[i].resize(initialVoxellistsSize);
+      voxellists[i][size] = nucleus;
       alreadychecked[nucleus] = true;
       grain_indicies[nucleus] = currentgrain;
-=======
-	  voxellists[i].resize(initialVoxellistsSize);
-      voxellists[i][size] = nucleus;
-      m->alreadychecked[nucleus] = true;
-      m->grain_indicies[nucleus] = currentgrain;
->>>>>>> 5e41b319
       size++;
       for (size_t j = 0; j < size; j++)
       {
@@ -545,15 +516,10 @@
             size_t grainname = static_cast<size_t>(grain_indicies[neighbor]);
             if (grainname == i)
             {
-<<<<<<< HEAD
-              voxelslist[size] = neighbor;
+              voxellists[i][size] = neighbor;
               alreadychecked[neighbor] = true;
               grain_indicies[neighbor] = currentgrain;
-=======
-              voxellists[i][size] = neighbor;
-              m->alreadychecked[neighbor] = true;
-              m->grain_indicies[neighbor] = currentgrain;
->>>>>>> 5e41b319
+
               size++;
               if (size >= voxellists[i].size()) voxellists[i].resize(size + initialVoxellistsSize, -1);
             }
@@ -570,13 +536,8 @@
     {
         for (size_t b = 0; b < voxellists[i].size(); b++)
         {
-<<<<<<< HEAD
-          int index = voxelslist[b];
+          int index = voxellists[i][b];
           grain_indicies[index] = 0;
-=======
-          int index = voxellists[i][b];
-          m->grain_indicies[index] = 0;
->>>>>>> 5e41b319
         }
     }
   }
