/* ============================================================================
 * Copyright (c) 2011 Michael A. Jackson (BlueQuartz Software)
 * Copyright (c) 2011 Dr. Michael A. Groeber (US Air Force Research Laboratories)
 * All rights reserved.
 *
 * Redistribution and use in source and binary forms, with or without modification,
 * are permitted provided that the following conditions are met:
 *
 * Redistributions of source code must retain the above copyright notice, this
 * list of conditions and the following disclaimer.
 *
 * Redistributions in binary form must reproduce the above copyright notice, this
 * list of conditions and the following disclaimer in the documentation and/or
 * other materials provided with the distribution.
 *
 * Neither the name of Michael A. Groeber, Michael A. Jackson, the US Air Force,
 * BlueQuartz Software nor the names of its contributors may be used to endorse
 * or promote products derived from this software without specific prior written
 * permission.
 *
 * THIS SOFTWARE IS PROVIDED BY THE COPYRIGHT HOLDERS AND CONTRIBUTORS "AS IS"
 * AND ANY EXPRESS OR IMPLIED WARRANTIES, INCLUDING, BUT NOT LIMITED TO, THE
 * IMPLIED WARRANTIES OF MERCHANTABILITY AND FITNESS FOR A PARTICULAR PURPOSE ARE
 * DISCLAIMED. IN NO EVENT SHALL THE COPYRIGHT HOLDER OR CONTRIBUTORS BE LIABLE
 * FOR ANY DIRECT, INDIRECT, INCIDENTAL, SPECIAL, EXEMPLARY, OR CONSEQUENTIAL
 * DAMAGES (INCLUDING, BUT NOT LIMITED TO, PROCUREMENT OF SUBSTITUTE GOODS OR
 * SERVICES; LOSS OF USE, DATA, OR PROFITS; OR BUSINESS INTERRUPTION) HOWEVER
 * CAUSED AND ON ANY THEORY OF LIABILITY, WHETHER IN CONTRACT, STRICT LIABILITY,
 * OR TORT (INCLUDING NEGLIGENCE OR OTHERWISE) ARISING IN ANY WAY OUT OF THE
 * USE OF THIS SOFTWARE, EVEN IF ADVISED OF THE POSSIBILITY OF SUCH DAMAGE.
 *
 *  This code was written under United States Air Force Contract number
 *                           FA8650-07-D-5800
 *
 * ~~~~~~~~~~~~~~~~~~~~~~~~~~~~~~~~~~~~~~~~~~~~~~~~~~~~~~~~~~~~~~~~~~~~~~~~~~ */

#include "ScalarSegmentGrains.h"

#include <boost/random/mersenne_twister.hpp>
#include <boost/random/uniform_int.hpp>
#include <boost/random/variate_generator.hpp>

#include "DREAM3DLib/Common/Constants.h"

#include "DREAM3DLib/OrientationOps/OrientationOps.h"
#include "DREAM3DLib/Common/DREAM3DRandom.h"

#include "DREAM3DLib/OrientationOps/CubicOps.h"
#include "DREAM3DLib/OrientationOps/HexagonalOps.h"
#include "DREAM3DLib/OrientationOps/OrthoRhombicOps.h"

#include "DREAM3DLib/GenericFilters/FindCellQuats.h"

#define ERROR_TXT_OUT 1
#define ERROR_TXT_OUT1 1




#define NEW_SHARED_ARRAY(var, m_msgType, size)\
  boost::shared_array<m_msgType> var##Array(new m_msgType[size]);\
  m_msgType* var = var##Array.get();



/* from http://www.newty.de/fpt/functor.html */
// base class
class CompareFunctor
{
public:
  virtual ~CompareFunctor(){}

  virtual bool operator()(size_t index, size_t neighIndex, size_t gnum)  // call using operator
  {
    return false;
  }
};


template<class T>
class TSpecificCompareFunctor : public CompareFunctor
{
  public:
    TSpecificCompareFunctor(void* data, size_t length, T tolerance, int32_t* grainIds) :
      m_Length(length),
      m_Tolerance(tolerance),
      m_GrainIds(grainIds)
      {
        m_Data = reinterpret_cast<T*>(data);
      }
    virtual ~TSpecificCompareFunctor(){};

    virtual bool operator()(size_t referencepoint, size_t neighborpoint, size_t gnum)
    {
      // Sanity check the indices that are being passed in.
      if (referencepoint >= m_Length || neighborpoint >= m_Length) { return false; }
      
      if(m_Data[referencepoint] >= m_Data[neighborpoint])
      {
        if ((m_Data[referencepoint]-m_Data[neighborpoint]) <= m_Tolerance) { 
          m_GrainIds[neighborpoint] = gnum;
          return true; 
        }
      }
      else
      {
        if ((m_Data[neighborpoint]-m_Data[referencepoint]) <= m_Tolerance) { 
          m_GrainIds[neighborpoint] = gnum;
          return true; 
        }
      }
      return false;
    }
  
protected:
   TSpecificCompareFunctor(){}

private:
   T* m_Data;       // The data that is being compared
   size_t m_Length; // Length of the Data Array
   T      m_Tolerance; // The tolerance of the comparison
   int32_t* m_GrainIds; // The grain Ids
};

// -----------------------------------------------------------------------------
//
// -----------------------------------------------------------------------------
ScalarSegmentGrains::ScalarSegmentGrains() :
SegmentGrains(),
m_ScalarArrayName(""),
m_GrainIdsArrayName(DREAM3D::CellData::GrainIds),
m_ActiveArrayName(DREAM3D::FieldData::Active),
m_ScalarTolerance(5.0f),
m_RandomizeGrainIds(true),
m_GrainIds(NULL),
m_Active(NULL),
m_Compare(NULL)
{
  setupFilterParameters();
}

// -----------------------------------------------------------------------------
//
// -----------------------------------------------------------------------------
ScalarSegmentGrains::~ScalarSegmentGrains()
{
  if (m_Compare != NULL) {
    delete m_Compare;
  }
}

// -----------------------------------------------------------------------------
//
// -----------------------------------------------------------------------------
void ScalarSegmentGrains::setupFilterParameters()
{
  std::vector<FilterParameter::Pointer> parameters;
  {
    FilterParameter::Pointer option = FilterParameter::New();
    option->setHumanLabel("Input Cell Array Name");
    option->setPropertyName("ScalarArrayName");
    option->setWidgetType(FilterParameter::VolumeCellArrayNameSelectionWidget);
    option->setValueType("string");
    option->setUnits("");
    parameters.push_back(option);
  }
  {
    FilterParameter::Pointer option = FilterParameter::New();
    option->setPropertyName("ScalarTolerance");
    option->setHumanLabel("Scalar Tolerance");
    option->setWidgetType(FilterParameter::DoubleWidget);
    option->setValueType("float");
    option->setCastableValueType("double");
    option->setUnits("");
    parameters.push_back(option);
  }
#if 0
  {
    FilterParameter::Pointer option = FilterParameter::New();
    option->setHumanLabel("Randomly Reorder Generated Grain Ids");
    option->setPropertyName("RandomizeGrainIds");
    option->setWidgetType(FilterParameter::BooleanWidget);
    option->setValueType("bool");
    parameters.push_back(option);
  }
#endif
  setFilterParameters(parameters);
}

// -----------------------------------------------------------------------------
//
// -----------------------------------------------------------------------------
void ScalarSegmentGrains::readFilterParameters(AbstractFilterParametersReader* reader, int index)
{
  reader->openFilterGroup(this, index);
  /* Code to read the values goes between these statements */
/* FILTER_WIDGETCODEGEN_AUTO_GENERATED_CODE BEGIN*/
  setScalarArrayName( reader->readValue( "ScalarArrayName", getScalarArrayName() ) );
  setScalarTolerance( reader->readValue("ScalarTolerance", getScalarTolerance()) );
/* FILTER_WIDGETCODEGEN_AUTO_GENERATED_CODE END*/
  reader->closeFilterGroup();
}

// -----------------------------------------------------------------------------
//
// -----------------------------------------------------------------------------
int ScalarSegmentGrains::writeFilterParameters(AbstractFilterParametersWriter* writer, int index)
{
  writer->openFilterGroup(this, index);
  writer->writeValue("ScalarArrayName", getScalarArrayName() );
  writer->writeValue("ScalarTolerance", getScalarTolerance() );
  writer->closeFilterGroup();
  return ++index; // we want to return the next index that was just written to
}

// -----------------------------------------------------------------------------
//
// -----------------------------------------------------------------------------
void ScalarSegmentGrains::dataCheck(bool preflight, size_t voxels, size_t fields, size_t ensembles)
{
  setErrorCondition(0);
<<<<<<< HEAD
  QString ss;
  VoxelDataContainer* m = getVoxelDataContainer();
=======
  std::stringstream ss;
  VolumeDataContainer* m = getVolumeDataContainer();
>>>>>>> c8a14ed2
  //int err = 0;

  if(m_ScalarArrayName.isEmpty() == true)
  {
    setErrorCondition(-11000);
    addErrorMessage(getHumanLabel(), "An array from the Voxel Data Container must be selected.", getErrorCondition());
  }

  CREATE_NON_PREREQ_DATA(m, DREAM3D, CellData, GrainIds, ss, int32_t, Int32ArrayType, 0, voxels, 1)
  CREATE_NON_PREREQ_DATA(m, DREAM3D, FieldData, Active, ss, bool, BoolArrayType, true, fields, 1)

}

// -----------------------------------------------------------------------------
//
// -----------------------------------------------------------------------------
void ScalarSegmentGrains::preflight()
{
  dataCheck(true, 1, 1, 1);
}

// -----------------------------------------------------------------------------
//
// -----------------------------------------------------------------------------
void ScalarSegmentGrains::execute()
{
  setErrorCondition(0);
  VolumeDataContainer* m = getVolumeDataContainer();
  if(NULL == m)
  {
    setErrorCondition(-999);
    notifyErrorMessage("The DataContainer Object was NULL", -999);
    return;
  }

  int64_t totalPoints = m->getTotalPoints();
  m->resizeFieldDataArrays(1);
  // This runs a subfilter
  dataCheck(false, totalPoints, m->getNumFieldTuples(), m->getNumEnsembleTuples());
  if (getErrorCondition() < 0)
  {
    return;
  }

  QString ss;

  m_InputData = m->getCellData(m_ScalarArrayName);
  if (NULL == m_InputData.get())
  {
    ss.str("");
    ss << "Selected array '" << m_ScalarArrayName << "' does not exist in the Voxel Data Container. Was it spelled correctly?";
    setErrorCondition(-11001);
    notifyErrorMessage(ss, getErrorCondition());
    return;
  }

  // Tell the user we are starting the filter
  notifyStatusMessage("Starting");

  for(int64_t i=0;i<totalPoints;i++)
  {
    m_GrainIds[i] = 0;
  }

  QString dType = m_InputData->getTypeAsString();
  if(m_InputData->GetNumberOfComponents() != 1)
  {
    m_Compare = new CompareFunctor(); // The default CompareFunctor which ALWAYS returns false for the comparison
  }
  else if (dType.compare("int8_t") == 0)
  {
    m_Compare = new TSpecificCompareFunctor<int8_t>(m_InputData->GetVoidPointer(0), m_InputData->GetNumberOfTuples(), m_ScalarTolerance, m_GrainIds);
  }
  else if (dType.compare("uint8_t") == 0)
  {
    m_Compare =  new TSpecificCompareFunctor<uint8_t>(m_InputData->GetVoidPointer(0), m_InputData->GetNumberOfTuples(), m_ScalarTolerance, m_GrainIds);
  }
  else if (dType.compare("bool") == 0)
  {
    m_Compare =  new TSpecificCompareFunctor<bool>(m_InputData->GetVoidPointer(0), m_InputData->GetNumberOfTuples(), m_ScalarTolerance, m_GrainIds);
  }
  else if (dType.compare("int16_t") == 0)
  {
    m_Compare =  new TSpecificCompareFunctor<int16_t>(m_InputData->GetVoidPointer(0), m_InputData->GetNumberOfTuples(), m_ScalarTolerance, m_GrainIds);
  }
  else if (dType.compare("uint16_t") == 0)
  {
    m_Compare =  new TSpecificCompareFunctor<uint16_t>(m_InputData->GetVoidPointer(0), m_InputData->GetNumberOfTuples(), m_ScalarTolerance, m_GrainIds);
  }
  else if (dType.compare("int32_t") == 0)
  {
    m_Compare =  new TSpecificCompareFunctor<int32_t>(m_InputData->GetVoidPointer(0), m_InputData->GetNumberOfTuples(), m_ScalarTolerance, m_GrainIds);
  }
  else if (dType.compare("uint32_t") == 0)
  {
    m_Compare =  new TSpecificCompareFunctor<uint32_t>(m_InputData->GetVoidPointer(0), m_InputData->GetNumberOfTuples(), m_ScalarTolerance, m_GrainIds);
  }
  else if (dType.compare("int64_t") == 0)
  {
    m_Compare =  new TSpecificCompareFunctor<int64_t>(m_InputData->GetVoidPointer(0), m_InputData->GetNumberOfTuples(), m_ScalarTolerance, m_GrainIds);
  }
  else if (dType.compare("uint64_t") == 0)
  {
    m_Compare =  new TSpecificCompareFunctor<uint64_t>(m_InputData->GetVoidPointer(0), m_InputData->GetNumberOfTuples(), m_ScalarTolerance, m_GrainIds);
  }
  else if (dType.compare("float") == 0)
  {
    m_Compare =  new TSpecificCompareFunctor<float>(m_InputData->GetVoidPointer(0), m_InputData->GetNumberOfTuples(), m_ScalarTolerance, m_GrainIds);
  }
  else if (dType.compare("double") == 0)
  {
    m_Compare =  new TSpecificCompareFunctor<double>(m_InputData->GetVoidPointer(0), m_InputData->GetNumberOfTuples(), m_ScalarTolerance, m_GrainIds);
  }

  SegmentGrains::execute();

  if (true == m_RandomizeGrainIds)
  {
    totalPoints = m->getTotalPoints();
    size_t totalFields = m->getNumFieldTuples();

    // Generate all the numbers up front
    const int rangeMin = 1;
    const int rangeMax = totalFields - 1;
    typedef boost::uniform_int<int> NumberDistribution;
    typedef boost::mt19937 RandomNumberGenerator;
    typedef boost::variate_generator<RandomNumberGenerator&,
                                     NumberDistribution> Generator;

    NumberDistribution distribution(rangeMin, rangeMax);
    RandomNumberGenerator generator;
    Generator numberGenerator(generator, distribution);
    generator.seed(static_cast<boost::uint32_t>( MXA::getMilliSeconds() )); // seed with the current time

    DataArray<int32_t>::Pointer rndNumbers = DataArray<int32_t>::CreateArray(totalFields, "New GrainIds");
    int32_t* gid = rndNumbers->GetPointer(0);
    gid[0] = 0;
    QSet<int32_t> grainIdSet;
    grainIdSet.insert(0);
    for(size_t i = 1; i < totalFields; ++i)
    {
      gid[i] = i; //numberGenerator();
      grainIdSet.insert(gid[i]);
    }

    size_t r;
    size_t temp;
    //--- Shuffle elements by randomly exchanging each with one other.
    for (size_t i=1; i< totalFields; i++) {
        r = numberGenerator(); // Random remaining position.
        if (r >= totalFields) {
          continue;
        }
        temp = gid[i];
        gid[i] = gid[r];
        gid[r] = temp;
    }

    // Now adjust all the Grain Id values for each Voxel
    for(int64_t i = 0; i < totalPoints; ++i)
    {
       m_GrainIds[i] = gid[ m_GrainIds[i] ];
    }
  }

  // If there is an error set this to something negative and also set a message
 notifyStatusMessage("Completed");
}


// -----------------------------------------------------------------------------
//
// -----------------------------------------------------------------------------
int64_t ScalarSegmentGrains::getSeed(size_t gnum)
{
  setErrorCondition(0);
  VolumeDataContainer* m = getVolumeDataContainer();
  if (NULL == m)
  {
    setErrorCondition(-1);
    QString ss;
    ss << " DataContainer was NULL";
    addErrorMessage(getHumanLabel(), ss.str(), -1);
    return -1;
  }

  int64_t totalPoints = m->getTotalPoints();

  DREAM3D_RANDOMNG_NEW()
  int64_t seed = -1;
  int64_t randpoint = 0;

  // Pre-calculate some constants
  int64_t totalPMinus1 = totalPoints - 1;

  int64_t counter = 0;
  randpoint = int64_t(float(rg.genrand_res53()) * float(totalPMinus1));
  while (seed == -1 && counter < totalPoints)
  {
      if (randpoint > totalPMinus1) randpoint = static_cast<int64_t>( randpoint - totalPoints );
      if (m_GrainIds[randpoint] == 0) seed = randpoint;
      randpoint++;
      counter++;
  }
  if (seed >= 0)
  {
    m_GrainIds[seed] = gnum;
    m->resizeFieldDataArrays(gnum+1);
    dataCheck(false, totalPoints, m->getNumFieldTuples(), m->getNumEnsembleTuples());
  }
  return seed;
}

// -----------------------------------------------------------------------------
//
// -----------------------------------------------------------------------------
bool ScalarSegmentGrains::determineGrouping(int64_t referencepoint, int64_t neighborpoint, size_t gnum)
{

  if(m_GrainIds[neighborpoint] > 0) { return false; }
  return (*m_Compare)( (size_t)(referencepoint), (size_t)(neighborpoint), gnum );
  //     | Functor  ||calling the operator() method of the CompareFunctor Class |

}<|MERGE_RESOLUTION|>--- conflicted
+++ resolved
@@ -94,24 +94,24 @@
     {
       // Sanity check the indices that are being passed in.
       if (referencepoint >= m_Length || neighborpoint >= m_Length) { return false; }
-      
+
       if(m_Data[referencepoint] >= m_Data[neighborpoint])
       {
-        if ((m_Data[referencepoint]-m_Data[neighborpoint]) <= m_Tolerance) { 
+        if ((m_Data[referencepoint]-m_Data[neighborpoint]) <= m_Tolerance) {
           m_GrainIds[neighborpoint] = gnum;
-          return true; 
+          return true;
         }
       }
       else
       {
-        if ((m_Data[neighborpoint]-m_Data[referencepoint]) <= m_Tolerance) { 
+        if ((m_Data[neighborpoint]-m_Data[referencepoint]) <= m_Tolerance) {
           m_GrainIds[neighborpoint] = gnum;
-          return true; 
+          return true;
         }
       }
       return false;
     }
-  
+
 protected:
    TSpecificCompareFunctor(){}
 
@@ -154,7 +154,7 @@
 // -----------------------------------------------------------------------------
 void ScalarSegmentGrains::setupFilterParameters()
 {
-  std::vector<FilterParameter::Pointer> parameters;
+  QVector<FilterParameter::Pointer> parameters;
   {
     FilterParameter::Pointer option = FilterParameter::New();
     option->setHumanLabel("Input Cell Array Name");
@@ -219,13 +219,8 @@
 void ScalarSegmentGrains::dataCheck(bool preflight, size_t voxels, size_t fields, size_t ensembles)
 {
   setErrorCondition(0);
-<<<<<<< HEAD
-  QString ss;
-  VoxelDataContainer* m = getVoxelDataContainer();
-=======
-  std::stringstream ss;
   VolumeDataContainer* m = getVolumeDataContainer();
->>>>>>> c8a14ed2
+
   //int err = 0;
 
   if(m_ScalarArrayName.isEmpty() == true)
@@ -234,8 +229,8 @@
     addErrorMessage(getHumanLabel(), "An array from the Voxel Data Container must be selected.", getErrorCondition());
   }
 
-  CREATE_NON_PREREQ_DATA(m, DREAM3D, CellData, GrainIds, ss, int32_t, Int32ArrayType, 0, voxels, 1)
-  CREATE_NON_PREREQ_DATA(m, DREAM3D, FieldData, Active, ss, bool, BoolArrayType, true, fields, 1)
+  CREATE_NON_PREREQ_DATA(m, DREAM3D, CellData, GrainIds, int32_t, Int32ArrayType, 0, voxels, 1)
+  CREATE_NON_PREREQ_DATA(m, DREAM3D, FieldData, Active, bool, BoolArrayType, true, fields, 1)
 
 }
 
@@ -270,13 +265,13 @@
     return;
   }
 
-  QString ss;
+
 
   m_InputData = m->getCellData(m_ScalarArrayName);
   if (NULL == m_InputData.get())
   {
-    ss.str("");
-    ss << "Selected array '" << m_ScalarArrayName << "' does not exist in the Voxel Data Container. Was it spelled correctly?";
+
+    QString ss = QObject::tr("Selected array '%1' does not exist in the Voxel Data Container. Was it spelled correctly?").arg(m_ScalarArrayName);
     setErrorCondition(-11001);
     notifyErrorMessage(ss, getErrorCondition());
     return;
@@ -358,7 +353,7 @@
     NumberDistribution distribution(rangeMin, rangeMax);
     RandomNumberGenerator generator;
     Generator numberGenerator(generator, distribution);
-    generator.seed(static_cast<boost::uint32_t>( MXA::getMilliSeconds() )); // seed with the current time
+    generator.seed(static_cast<boost::uint32_t>( QDateTime::currentMSecsSinceEpoch() )); // seed with the current time
 
     DataArray<int32_t>::Pointer rndNumbers = DataArray<int32_t>::CreateArray(totalFields, "New GrainIds");
     int32_t* gid = rndNumbers->GetPointer(0);
@@ -406,9 +401,9 @@
   if (NULL == m)
   {
     setErrorCondition(-1);
-    QString ss;
-    ss << " DataContainer was NULL";
-    addErrorMessage(getHumanLabel(), ss.str(), -1);
+
+    QString ss = QObject::tr(" DataContainer was NULL");
+    addErrorMessage(getHumanLabel(), ss, -1);
     return -1;
   }
 
