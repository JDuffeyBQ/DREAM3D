--- conflicted
+++ resolved
@@ -1,4 +1,4 @@
-<<<<<<< HEAD
+
 /* ============================================================================
  * Copyright (c) 2011 Michael A. Jackson (BlueQuartz Software)
  * Copyright (c) 2011 Dr. Michael A. Groeber (US Air Force Research Laboratories)
@@ -165,168 +165,4 @@
     }
 };
 
-#endif /* LOADSLICES_H_ */
-=======
-/* ============================================================================
- * Copyright (c) 2011 Michael A. Jackson (BlueQuartz Software)
- * Copyright (c) 2011 Dr. Michael A. Groeber (US Air Force Research Laboratories)
- * All rights reserved.
- *
- * Redistribution and use in source and binary forms, with or without modification,
- * are permitted provided that the following conditions are met:
- *
- * Redistributions of source code must retain the above copyright notice, this
- * list of conditions and the following disclaimer.
- *
- * Redistributions in binary form must reproduce the above copyright notice, this
- * list of conditions and the following disclaimer in the documentation and/or
- * other materials provided with the distribution.
- *
- * Neither the name of Michael A. Groeber, Michael A. Jackson, the US Air Force,
- * BlueQuartz Software nor the names of its contributors may be used to endorse
- * or promote products derived from this software without specific prior written
- * permission.
- *
- * THIS SOFTWARE IS PROVIDED BY THE COPYRIGHT HOLDERS AND CONTRIBUTORS "AS IS"
- * AND ANY EXPRESS OR IMPLIED WARRANTIES, INCLUDING, BUT NOT LIMITED TO, THE
- * IMPLIED WARRANTIES OF MERCHANTABILITY AND FITNESS FOR A PARTICULAR PURPOSE ARE
- * DISCLAIMED. IN NO EVENT SHALL THE COPYRIGHT HOLDER OR CONTRIBUTORS BE LIABLE
- * FOR ANY DIRECT, INDIRECT, INCIDENTAL, SPECIAL, EXEMPLARY, OR CONSEQUENTIAL
- * DAMAGES (INCLUDING, BUT NOT LIMITED TO, PROCUREMENT OF SUBSTITUTE GOODS OR
- * SERVICES; LOSS OF USE, DATA, OR PROFITS; OR BUSINESS INTERRUPTION) HOWEVER
- * CAUSED AND ON ANY THEORY OF LIABILITY, WHETHER IN CONTRACT, STRICT LIABILITY,
- * OR TORT (INCLUDING NEGLIGENCE OR OTHERWISE) ARISING IN ANY WAY OUT OF THE
- * USE OF THIS SOFTWARE, EVEN IF ADVISED OF THE POSSIBILITY OF SUCH DAMAGE.
- *
- *  This code was written under United States Air Force Contract number
- *                           FA8650-07-D-5800
- *
- * ~~~~~~~~~~~~~~~~~~~~~~~~~~~~~~~~~~~~~~~~~~~~~~~~~~~~~~~~~~~~~~~~~~~~~~~~~~ */
-
-#ifndef LOADSLICES_H_
-#define LOADSLICES_H_
-
-#include <vector>
-#include <string>
-
-#include "EbsdLib/EbsdConstants.h"
-#include "EbsdLib/TSL/AngConstants.h"
-#include "EbsdLib/HKL/CtfConstants.h"
-#include "EbsdLib/QualityMetricFilter.h"
-
-#include "DREAM3DLib/DREAM3DLib.h"
-#include "DREAM3DLib/Common/DREAM3DSetGetMacros.h"
-#include "DREAM3DLib/Common/IDataArray.h"
-
-#include "DREAM3DLib/Common/AbstractFilter.h"
-#include "DREAM3DLib/Common/DataContainer.h"
-#include "DREAM3DLib/Common/OrientationMath.h"
-
-
-/**
- * @class LoadSlices LoadSlices.h DREAM3DLib/ReconstructionFilters/LoadSlices.h
- * @brief
- * @author
- * @date Nov 19, 2011
- * @version 1.0
- */
-class DREAM3DLib_EXPORT LoadSlices : public AbstractFilter
-{
-  public:
-    DREAM3D_SHARED_POINTERS(LoadSlices);
-    DREAM3D_STATIC_NEW_MACRO(LoadSlices);
-    DREAM3D_TYPE_MACRO_SUPER(LoadSlices, AbstractFilter);
-
-    virtual ~LoadSlices();
-
-
-    DREAM3D_INSTANCE_STRING_PROPERTY(H5EbsdFile)
-    DREAM3D_INSTANCE_PROPERTY(float, MisorientationTolerance);
-    DREAM3D_INSTANCE_PROPERTY(Ebsd::RefFrameZDir, RefFrameZDir)
-    DREAM3D_INSTANCE_PROPERTY(int, ZStartIndex);
-    DREAM3D_INSTANCE_PROPERTY(int, ZEndIndex);
-    DREAM3D_INSTANCE_PROPERTY(std::vector<DREAM3D::Reconstruction::PhaseType>, PhaseTypes)
-    DREAM3D_INSTANCE_PROPERTY(std::vector<QualityMetricFilter::Pointer>, QualityMetricFilters)
-
-    virtual const std::string getGroupName() { return DREAM3D::FilterGroups::ReconstructionFilters; }
-    virtual const std::string getHumanLabel() { return "Load Slices"; }
-
-    virtual void setupFilterOptions();
-
-
-    /**
-     * @brief Reimplemented from @see AbstractFilter class
-     */
-    virtual void execute();
-    virtual void preflight();
-
-  protected:
-    LoadSlices();
-
-    void initializeArrays(int64_t totalPoints);
-
-
-    void initializeQuats();
-    void threshold_points();
-
-  private:
-    int32_t* m_PhasesC;
-    bool* m_GoodVoxels;
-    float* m_Quats;
-    float* m_EulerAnglesC;
-
-    unsigned long long int Seed;
-
-    int tempxpoints;
-    int tempypoints;
-    int totaltemppoints;
-    std::vector<OrientationMath*> m_OrientationOps;
-
-    OrientationMath::Pointer m_CubicOps;
-    OrientationMath::Pointer m_HexOps;
-    OrientationMath::Pointer m_OrthoOps;
-
-    void dataCheck(bool preflight, size_t voxels, size_t fields, size_t ensembles);
-
-
-    LoadSlices(const LoadSlices&); // Copy Constructor Not Implemented
-    void operator=(const LoadSlices&); // Operator '=' Not Implemented
-
-    /**
-     * @brief This method reads the values for the phase type, crystal structure
-     * and precipitate fractions from the EBSD file.
-     * @param reader The EbsdReader instance
-     * @param precipFractions Container to hold the precipitate fractions (out)
-     * @param crystalStructures Container to hold the crystal structures (out)
-     * @return Zero/Positive on Success - Negative on error.
-     */
-    template<typename EbsdReader, typename EbsdPhase>
-    int loadInfo(EbsdReader* reader,
-                 std::vector<Ebsd::CrystalStructure> &crystalStructures)
-    {
-      reader->setFileName(m_H5EbsdFile);
-      reader->setSliceStart(m_ZStartIndex);
-      reader->setSliceEnd(m_ZEndIndex);
-
-      std::vector<typename EbsdPhase::Pointer> phases = reader->getPhases();
-      if (phases.size() == 0)
-      {
-        return -1;
-      }
-      crystalStructures.resize(phases.size() + 1);
-
-      // Initialize the zero'th element to unknowns. The other elements will
-      // be filled in based on values from the data file
-      crystalStructures[0] = Ebsd::UnknownCrystalStructure;
-      m_PhaseTypes[0] = DREAM3D::Reconstruction::UnknownPhaseType;
-      for(size_t i=0;i<phases.size();i++)
-      {
-        int phaseID = phases[i]->getPhaseIndex();
-        crystalStructures[phaseID] = phases[i]->determineCrystalStructure();
-      }
-      return 0;
-    }
-};
-
-#endif /* LOADSLICES_H_ */
->>>>>>> 9e66a659
+#endif /* LOADSLICES_H_ */