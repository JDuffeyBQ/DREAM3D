/* ============================================================================
 * Copyright (c) 2011 Michael A. Jackson (BlueQuartz Software)
 * Copyright (c) 2011 Dr. Michael A. Groeber (US Air Force Research Laboratories)
 * All rights reserved.
 *
 * Redistribution and use in source and binary forms, with or without modification,
 * are permitted provided that the following conditions are met:
 *
 * Redistributions of source code must retain the above copyright notice, this
 * list of conditions and the following disclaimer.
 *
 * Redistributions in binary form must reproduce the above copyright notice, this
 * list of conditions and the following disclaimer in the documentation and/or
 * other materials provided with the distribution.
 *
 * Neither the name of Michael A. Groeber, Michael A. Jackson, the US Air Force,
 * BlueQuartz Software nor the names of its contributors may be used to endorse
 * or promote products derived from this software without specific prior written
 * permission.
 *
 * THIS SOFTWARE IS PROVIDED BY THE COPYRIGHT HOLDERS AND CONTRIBUTORS "AS IS"
 * AND ANY EXPRESS OR IMPLIED WARRANTIES, INCLUDING, BUT NOT LIMITED TO, THE
 * IMPLIED WARRANTIES OF MERCHANTABILITY AND FITNESS FOR A PARTICULAR PURPOSE ARE
 * DISCLAIMED. IN NO EVENT SHALL THE COPYRIGHT HOLDER OR CONTRIBUTORS BE LIABLE
 * FOR ANY DIRECT, INDIRECT, INCIDENTAL, SPECIAL, EXEMPLARY, OR CONSEQUENTIAL
 * DAMAGES (INCLUDING, BUT NOT LIMITED TO, PROCUREMENT OF SUBSTITUTE GOODS OR
 * SERVICES; LOSS OF USE, DATA, OR PROFITS; OR BUSINESS INTERRUPTION) HOWEVER
 * CAUSED AND ON ANY THEORY OF LIABILITY, WHETHER IN CONTRACT, STRICT LIABILITY,
 * OR TORT (INCLUDING NEGLIGENCE OR OTHERWISE) ARISING IN ANY WAY OUT OF THE
 * USE OF THIS SOFTWARE, EVEN IF ADVISED OF THE POSSIBILITY OF SUCH DAMAGE.
 *
 *  This code was written under United States Air Force Contract number
 *                           FA8650-07-D-5800
 *
 * ~~~~~~~~~~~~~~~~~~~~~~~~~~~~~~~~~~~~~~~~~~~~~~~~~~~~~~~~~~~~~~~~~~~~~~~~~~ */

#include "GroupMicroTextureRegions.h"

#include "DREAM3DLib/Common/Constants.h"
#include "DREAM3DLib/Math/OrientationMath.h"
#include "DREAM3DLib/Math/MatrixMath.h"
#include "DREAM3DLib/OrientationOps/OrientationOps.h"
#include "DREAM3DLib/Common/DREAM3DRandom.h"

#include "DREAM3DLib/StatisticsFilters/FindNeighbors.h"
#include "DREAM3DLib/GenericFilters/FindGrainPhases.h"

#define ERROR_TXT_OUT 1
#define ERROR_TXT_OUT1 1




#define NEW_SHARED_ARRAY(var, m_msgType, size)\
  boost::shared_array<m_msgType> var##Array(new m_msgType[size]);\
  m_msgType* var = var##Array.get();

// -----------------------------------------------------------------------------
//
// -----------------------------------------------------------------------------
GroupMicroTextureRegions::GroupMicroTextureRegions() :
  AbstractFilter(),
  m_GrainIdsArrayName(DREAM3D::CellData::GrainIds),
  m_CellParentIdsArrayName(DREAM3D::CellData::ParentIds),
  m_MicroTexVolFracArrayName(DREAM3D::CellData::MicroTexVolFrac),
  m_AvgQuatsArrayName(DREAM3D::FieldData::AvgQuats),
  m_FieldPhasesArrayName(DREAM3D::FieldData::Phases),
  m_ActiveArrayName(DREAM3D::FieldData::Active),
  m_FieldParentIdsArrayName(DREAM3D::FieldData::ParentIds),
  m_VolumesArrayName(DREAM3D::FieldData::Volumes),
  m_ContiguousNeighborListArrayName(DREAM3D::FieldData::NeighborList),
  m_NonContiguousNeighborListArrayName(DREAM3D::FieldData::NeighborhoodList),
  m_CrystalStructuresArrayName(DREAM3D::EnsembleData::CrystalStructures),
  m_CAxisTolerance(1.0f),
  m_UseNonContiguousNeighbors(false),
  m_GrainIds(NULL),
  m_CellParentIds(NULL),
  m_FieldParentIds(NULL),
  m_Volumes(NULL),
  m_AvgQuats(NULL),
  m_Active(NULL),
  m_FieldPhases(NULL),
  m_MicroTexVolFrac(NULL),
  m_CrystalStructures(NULL)
{
  m_OrientationOps = OrientationOps::getOrientationOpsVector();

  setupFilterParameters();
}

// -----------------------------------------------------------------------------
//
// -----------------------------------------------------------------------------
GroupMicroTextureRegions::~GroupMicroTextureRegions()
{
}

// -----------------------------------------------------------------------------
//
// -----------------------------------------------------------------------------
void GroupMicroTextureRegions::setupFilterParameters()
{
  QVector<FilterParameter::Pointer> parameters;
  {
    FilterParameter::Pointer option = FilterParameter::New();
    option->setHumanLabel("C-Axis Alignment Tolerance");
    option->setPropertyName("CAxisTolerance");
    option->setWidgetType(FilterParameter::DoubleWidget);
    option->setValueType("float");
    option->setCastableValueType("double");
    option->setUnits("Degrees");
    parameters.push_back(option);
  }

  {
    FilterParameter::Pointer option = FilterParameter::New();
    option->setHumanLabel("Use Non-Contiguous Neighbors");
    option->setPropertyName("UseNonContiguousNeighbors");
    option->setWidgetType(FilterParameter::BooleanWidget);
    option->setValueType("bool");
    option->setUnits("");
    parameters.push_back(option);
  }

  setFilterParameters(parameters);
}

// -----------------------------------------------------------------------------
//
// -----------------------------------------------------------------------------
void GroupMicroTextureRegions::readFilterParameters(AbstractFilterParametersReader* reader, int index)
{
  reader->openFilterGroup(this, index);
  /* Code to read the values goes between these statements */
/* FILTER_WIDGETCODEGEN_AUTO_GENERATED_CODE BEGIN*/
  setCAxisTolerance( reader->readValue("CAxisTolerance", getCAxisTolerance()) );
  setUseNonContiguousNeighbors( reader->readValue("UseNonContiguousNeighbors", getUseNonContiguousNeighbors()) );
/* FILTER_WIDGETCODEGEN_AUTO_GENERATED_CODE END*/
  reader->closeFilterGroup();
}

// -----------------------------------------------------------------------------
//
// -----------------------------------------------------------------------------
int GroupMicroTextureRegions::writeFilterParameters(AbstractFilterParametersWriter* writer, int index)
{
  writer->openFilterGroup(this, index);
  writer->writeValue("CAxisTolerance", getCAxisTolerance() );
  writer->writeValue("UseNonContiguousNeighbors", getUseNonContiguousNeighbors() );
  writer->closeFilterGroup();
  return ++index; // we want to return the next index that was just written to
}

// -----------------------------------------------------------------------------
//
// -----------------------------------------------------------------------------
void GroupMicroTextureRegions::dataCheck(bool preflight, size_t voxels, size_t fields, size_t ensembles)
{
  setErrorCondition(0);
  VolumeDataContainer* m = getVolumeDataContainer();


  // Cell Data
<<<<<<< HEAD
  GET_PREREQ_DATA( m, DREAM3D, CellData, GrainIds, -301, int32_t, Int32ArrayType, voxels, 1)
  CREATE_NON_PREREQ_DATA(m, DREAM3D, CellData, CellParentIds, int32_t, Int32ArrayType, -1, voxels, 1)
=======
  GET_PREREQ_DATA( m, DREAM3D, CellData, GrainIds, ss, -301, int32_t, Int32ArrayType, voxels, 1)
  CREATE_NON_PREREQ_DATA(m, DREAM3D, CellData, CellParentIds, ss, int32_t, Int32ArrayType, -1, voxels, 1)
  CREATE_NON_PREREQ_DATA(m, DREAM3D, CellData, MicroTexVolFrac, ss, float, FloatArrayType, 0, voxels, 1)
>>>>>>> a8f0fd66

  // Field Data
  GET_PREREQ_DATA(m, DREAM3D, FieldData, AvgQuats, -302, float, FloatArrayType, fields, 4)

  GET_PREREQ_DATA(m, DREAM3D, FieldData, FieldPhases, -303, int32_t, Int32ArrayType, fields, 1)


<<<<<<< HEAD
  CREATE_NON_PREREQ_DATA(m, DREAM3D, FieldData, Active, bool, BoolArrayType, true, fields, 1)
  CREATE_NON_PREREQ_DATA(m, DREAM3D, FieldData, FieldParentIds, int32_t, Int32ArrayType, 0, fields, 1)
=======
  CREATE_NON_PREREQ_DATA(m, DREAM3D, FieldData, Active, ss, bool, BoolArrayType, true, fields, 1)
  CREATE_NON_PREREQ_DATA(m, DREAM3D, FieldData, FieldParentIds, ss, int32_t, Int32ArrayType, 0, fields, 1)
  CREATE_NON_PREREQ_DATA(m, DREAM3D, FieldData, Volumes, ss, float, FloatArrayType, 0, fields, 1)
>>>>>>> a8f0fd66

  if(m_UseNonContiguousNeighbors == false)
  {
      // Now we are going to get a "Pointer" to the NeighborList object out of the DataContainer
      m_ContiguousNeighborList = NeighborList<int>::SafeObjectDownCast<IDataArray*, NeighborList<int>*>(m->getFieldData(DREAM3D::FieldData::NeighborList).get());
      if(m_ContiguousNeighborList == NULL)
      {
        QString ss = QObject::tr("NeighborLists Array Not Initialized correctly");
        setErrorCondition(-304);
        addErrorMessage(getHumanLabel(), ss, -1);
      }
  }
  else
  {
      // Now we are going to get a "Pointer" to the NeighborList object out of the DataContainer
      m_ContiguousNeighborList = NeighborList<int>::SafeObjectDownCast<IDataArray*, NeighborList<int>*>(m->getFieldData(DREAM3D::FieldData::NeighborList).get());
      m_NonContiguousNeighborList = NeighborList<int>::SafeObjectDownCast<IDataArray*, NeighborList<int>*>(m->getFieldData(DREAM3D::FieldData::NeighborhoodList).get());
      if(m_ContiguousNeighborList == NULL || m_NonContiguousNeighborList == NULL)
      {
        QString ss = QObject::tr("NeighborhoodLists Array Not Initialized correctly");
        setErrorCondition(-305);
        addErrorMessage(getHumanLabel(), ss, -1);
      }
  }
  typedef DataArray<unsigned int> XTalStructArrayType;
  GET_PREREQ_DATA(m, DREAM3D, EnsembleData, CrystalStructures, -305, unsigned int, XTalStructArrayType, ensembles, 1)
}

// -----------------------------------------------------------------------------
//
// -----------------------------------------------------------------------------
void GroupMicroTextureRegions::preflight()
{
  dataCheck(true, 1, 1, 1);
}

// -----------------------------------------------------------------------------
//
// -----------------------------------------------------------------------------
void GroupMicroTextureRegions::execute()
{
  VolumeDataContainer* m = getVolumeDataContainer();
  if(NULL == m)
  {
    setErrorCondition(-999);
    notifyErrorMessage("The DataContainer Object was NULL", -999);
    return;
  }

  setErrorCondition(0);
  dataCheck(false, m->getTotalPoints(), m->getNumFieldTuples(), m->getNumEnsembleTuples());
  if (getErrorCondition() < 0)
  {
    return;
  }

  // Convert user defined tolerance to radians.
  m_CAxisTolerance = m_CAxisTolerance * DREAM3D::Constants::k_Pi/180.0f;

  notifyStatusMessage("Grouping MicroTexture Regions");
  merge_micro_texture_regions();

  notifyStatusMessage("Characterizing MicroTexture Regions");
  // characterize_micro_texture_regions();

  // If there is an error set this to something negative and also set a message
  notifyStatusMessage("GroupMicroTextureRegions Completed");
}

// -----------------------------------------------------------------------------
//
// -----------------------------------------------------------------------------
void GroupMicroTextureRegions::merge_micro_texture_regions()
{
  // Since this method is called from the 'execute' and the DataContainer validity
  // was checked there we are just going to get the Shared Pointer to the DataContainer
  std::stringstream ss;
  VolumeDataContainer* m = getVolumeDataContainer();

  NeighborList<int>& neighborlist = *m_ContiguousNeighborList;
  NeighborList<int>& neighborhoodlist = *m_NonContiguousNeighborList;

  float angcur = 180.0f;
  std::vector<int> microtexturelist;
  std::vector<int> totalCheckList;
  float microtexturevolume = 0.0f;
  float totalCheckVolume = 0.0f;
  float w;
  float g1[3][3];
  float g2[3][3];
  float g1t[3][3];
  float g2t[3][3];
  float c1[3];
  float c2[3];
  float caxis[3] = {0,0,1};
  QuatF q1;
  QuatF q2;
  QuatF* avgQuats = reinterpret_cast<QuatF*>(m_AvgQuats);

  size_t numgrains = m->getNumFieldTuples();
  unsigned int phase1, phase2;
  int parentcount = 0;
  parentnumbers.resize(numgrains, -1);
  beenChecked.resize(numgrains, false);
  intensities.resize(numgrains, 0.0);
  int size1 = 0, size2 = 0, size = 0;
  parentnumbers[0] = 0;
  for (size_t i = 1; i < numgrains; i++)
  {
    if (parentnumbers[i] == -1 && m_FieldPhases[i] > 0)
    {
      parentcount++;
      parentnumbers[i] = parentcount;
      if (i%1000 == 0)
      {
        ss.str("");
        ss << "Working On Grain " << i << " of " << numgrains;
        notifyStatusMessage(ss.str());
      }
      m_Active[i] = true;
      microtexturelist.push_back(i);
      totalCheckList.push_back(i);
      microtexturevolume = m_Volumes[i];
      totalCheckVolume = m_Volumes[i];
      for (std::vector<int>::size_type j = 0; j < microtexturelist.size(); j++)
      {
        int firstgrain = microtexturelist[j];
        if (m_GrainIds[1860530] == firstgrain || m_GrainIds[1860531] == firstgrain)
        {
        int stop = 0;
        }
        size1 = int(neighborlist[firstgrain].size());

        if (m_UseNonContiguousNeighbors == true) size2 = int(neighborhoodlist[firstgrain].size());
        QuaternionMathF::Copy(avgQuats[firstgrain], q1);
        phase1 = m_CrystalStructures[m_FieldPhases[firstgrain]];
        OrientationMath::QuattoMat(q1, g1);
        //transpose the g matrix so when caxis is multiplied by it
        //it will give the sample direction that the caxis is along
        MatrixMath::Transpose3x3(g1, g1t);
        MatrixMath::Multiply3x3with3x1(g1t, caxis, c1);
        //normalize so that the dot product can be taken below without
        //dividing by the magnitudes (they would be 1)
        MatrixMath::Normalize3x1(c1);

        size_t neigh;
        for (int k = 0; k < 2; k++)
        {
          if (k == 0) size = size1;
          else if (k == 1) size = size2;
          for (int l = 0; l < size; l++)
          {
            angcur = 180.0f;
            if (k == 0) neigh = neighborlist[firstgrain][l];
            else if (k == 1) neigh = neighborhoodlist[firstgrain][l];
            if (beenChecked[neigh] == false)
            {
              totalCheckList.push_back(neigh);
              totalCheckVolume += m_Volumes[neigh];
            }
            beenChecked[neigh] = true;
            if (neigh != i && parentnumbers[neigh] == -1 && m_FieldPhases[neigh] > 0)
            {
              phase2 = m_CrystalStructures[m_FieldPhases[neigh]];
              if (phase1 == phase2 && (phase1 == Ebsd::CrystalStructure::Hexagonal_High) )
              {
                QuaternionMathF::Copy(avgQuats[neigh], q2);
                OrientationMath::QuattoMat(q2, g2);
                //transpose the g matrix so when caxis is multiplied by it
                //it will give the sample direction that the caxis is along
                MatrixMath::Transpose3x3(g2, g2t);
                MatrixMath::Multiply3x3with3x1(g2t, caxis, c2);
                //normalize so that the dot product can be taken below without
                //dividing by the magnitudes (they would be 1)
                MatrixMath::Normalize3x1(c2);

                w = MatrixMath::CosThetaBetweenVectors(c1,c2);
                DREAM3DMath::boundF(w,-1,1);
                w = acosf(w);
                if (w <= m_CAxisTolerance || (DREAM3D::Constants::k_Pi-w) <= m_CAxisTolerance)
                {
                  parentnumbers[neigh] = parentcount;
                  microtexturelist.push_back(neigh);
                  microtexturevolume += m_Volumes[neigh];
                }
              }
            }
          }
        }
      }
      //float fraction = (float)microtexturelist.size()/(float)totalCheckList.size();
      float fraction = microtexturevolume / totalCheckVolume;
      intensities[parentcount] = fraction;
      int checkedSize = totalCheckList.size();
      for (size_t j = 0 ; j < checkedSize ; j++)
      {
          beenChecked[totalCheckList[j]] = false;
      }
    }
    microtexturelist.clear();
    totalCheckList.clear();
    microtexturevolume = 0.0f;
    totalCheckVolume = 0.0f;
  }
  size_t totalPoints = static_cast<size_t>(m->getTotalPoints());

  for (size_t k = 0; k < totalPoints; k++)
  {
    int grainname = m_GrainIds[k];
    m_CellParentIds[k] = parentnumbers[grainname];
    m_FieldParentIds[grainname] = m_CellParentIds[k];
    m_MicroTexVolFrac[k] = intensities[parentnumbers[grainname]];
  }

}

// -----------------------------------------------------------------------------
//
// -----------------------------------------------------------------------------
/*void GroupMicroTextureRegions::characterize_micro_texture_regions()
{
  VolumeDataContainer* m = getVolumeDataContainer();

  NeighborList<int>& neighborlist = *m_ContiguousNeighborList;
  NeighborList<int>& neighborhoodlist = *m_NonContiguousNeighborList;

  std::vector<int> microtexturelist;

  size_t numgrains = m->getNumFieldTuples();

  int grandparentcount = 0;
  grandparentnumbers.resize(numgrains, -1);
  grandparenttallynumbers.resize(numgrains, -1);
  int size1 = 0, size2 = 0, size = 0;
  grandparenttallynumbers[0] = 0;

  for (size_t i = 0; i < numgrains; i++)
  {
    if (grandparentnumbers[i] == -1 && m_FieldPhases[i] > 0)
    {
      grandparentcount++;
      grandparentnumbers[i] = grandparentcount;
      grandparenttallynumbers[i] = grandparentcount;
      m_Active[i] = true;
      microtexturelist.push_back(i);
      for (std::vector<int>::size_type j = 0; j < microtexturelist.size(); j++)
      {
        int firstgrain = microtexturelist[j];
        size1 = int(neighborlist[firstgrain].size());
        if (m_UseNonContiguousNeighbors == true) size2 = int(neighborhoodlist[firstgrain].size());
        size_t neigh;
        for (int k = 0; k < 2; k++)
        {
          if (k == 0) size = size1;
          else if (k == 1) size = size2;
          for (int l = 0; l < size; l++)
          {
            if (k == 0) neigh = neighborlist[firstgrain][l];
            else if (k == 1) neigh = neighborhoodlist[firstgrain][l];
            if (neigh != i && grandparenttallynumbers[neigh] == -1 && m_FieldPhases[neigh] > 0)
            {
              grandparentnumbers[neigh] = grandparentcount;
              grandparenttallynumbers[neigh] = grandparentcount;
              microtexturelist.push_back(neigh);
            }
          }
        }
      }
    }
    microtexturelist.clear();
    grandparenttallynumbers.resize(numgrains, -1);
  }
  size_t totalPoints = static_cast<size_t>(m->getTotalPoints());

  std::ofstream outFile;
  outFile.open("test.txt");

  for (size_t k = 0; k < totalPoints; k++)
  {
    int grainname = m_GrainIds[k];
    m_MicroTexVolFrac[k] = grandparentnumbers[grainname];
    outFile << m_MicroTexVolFrac[k] << " ";
  }
  outFile.close();
}*/
<|MERGE_RESOLUTION|>--- conflicted
+++ resolved
@@ -37,7 +37,7 @@
 #include "GroupMicroTextureRegions.h"
 
 #include "DREAM3DLib/Common/Constants.h"
-#include "DREAM3DLib/Math/OrientationMath.h"
+#include "DREAM3DLib/Common/DREAM3DMath.h"
 #include "DREAM3DLib/Math/MatrixMath.h"
 #include "DREAM3DLib/OrientationOps/OrientationOps.h"
 #include "DREAM3DLib/Common/DREAM3DRandom.h"
@@ -100,7 +100,7 @@
 // -----------------------------------------------------------------------------
 void GroupMicroTextureRegions::setupFilterParameters()
 {
-  QVector<FilterParameter::Pointer> parameters;
+  std::vector<FilterParameter::Pointer> parameters;
   {
     FilterParameter::Pointer option = FilterParameter::New();
     option->setHumanLabel("C-Axis Alignment Tolerance");
@@ -157,33 +157,23 @@
 void GroupMicroTextureRegions::dataCheck(bool preflight, size_t voxels, size_t fields, size_t ensembles)
 {
   setErrorCondition(0);
+  std::stringstream ss;
   VolumeDataContainer* m = getVolumeDataContainer();
 
-
   // Cell Data
-<<<<<<< HEAD
-  GET_PREREQ_DATA( m, DREAM3D, CellData, GrainIds, -301, int32_t, Int32ArrayType, voxels, 1)
-  CREATE_NON_PREREQ_DATA(m, DREAM3D, CellData, CellParentIds, int32_t, Int32ArrayType, -1, voxels, 1)
-=======
   GET_PREREQ_DATA( m, DREAM3D, CellData, GrainIds, ss, -301, int32_t, Int32ArrayType, voxels, 1)
   CREATE_NON_PREREQ_DATA(m, DREAM3D, CellData, CellParentIds, ss, int32_t, Int32ArrayType, -1, voxels, 1)
   CREATE_NON_PREREQ_DATA(m, DREAM3D, CellData, MicroTexVolFrac, ss, float, FloatArrayType, 0, voxels, 1)
->>>>>>> a8f0fd66
 
   // Field Data
-  GET_PREREQ_DATA(m, DREAM3D, FieldData, AvgQuats, -302, float, FloatArrayType, fields, 4)
-
-  GET_PREREQ_DATA(m, DREAM3D, FieldData, FieldPhases, -303, int32_t, Int32ArrayType, fields, 1)
-
-
-<<<<<<< HEAD
-  CREATE_NON_PREREQ_DATA(m, DREAM3D, FieldData, Active, bool, BoolArrayType, true, fields, 1)
-  CREATE_NON_PREREQ_DATA(m, DREAM3D, FieldData, FieldParentIds, int32_t, Int32ArrayType, 0, fields, 1)
-=======
+  GET_PREREQ_DATA(m, DREAM3D, FieldData, AvgQuats, ss, -302, float, FloatArrayType, fields, 4)
+
+  GET_PREREQ_DATA(m, DREAM3D, FieldData, FieldPhases, ss, -303, int32_t, Int32ArrayType, fields, 1)
+
+
   CREATE_NON_PREREQ_DATA(m, DREAM3D, FieldData, Active, ss, bool, BoolArrayType, true, fields, 1)
   CREATE_NON_PREREQ_DATA(m, DREAM3D, FieldData, FieldParentIds, ss, int32_t, Int32ArrayType, 0, fields, 1)
   CREATE_NON_PREREQ_DATA(m, DREAM3D, FieldData, Volumes, ss, float, FloatArrayType, 0, fields, 1)
->>>>>>> a8f0fd66
 
   if(m_UseNonContiguousNeighbors == false)
   {
@@ -191,9 +181,9 @@
       m_ContiguousNeighborList = NeighborList<int>::SafeObjectDownCast<IDataArray*, NeighborList<int>*>(m->getFieldData(DREAM3D::FieldData::NeighborList).get());
       if(m_ContiguousNeighborList == NULL)
       {
-        QString ss = QObject::tr("NeighborLists Array Not Initialized correctly");
+        ss << "NeighborLists Array Not Initialized correctly" << std::endl;
         setErrorCondition(-304);
-        addErrorMessage(getHumanLabel(), ss, -1);
+        addErrorMessage(getHumanLabel(), ss.str(), -1);
       }
   }
   else
@@ -203,13 +193,13 @@
       m_NonContiguousNeighborList = NeighborList<int>::SafeObjectDownCast<IDataArray*, NeighborList<int>*>(m->getFieldData(DREAM3D::FieldData::NeighborhoodList).get());
       if(m_ContiguousNeighborList == NULL || m_NonContiguousNeighborList == NULL)
       {
-        QString ss = QObject::tr("NeighborhoodLists Array Not Initialized correctly");
+        ss << "NeighborhoodLists Array Not Initialized correctly" << std::endl;
         setErrorCondition(-305);
-        addErrorMessage(getHumanLabel(), ss, -1);
+        addErrorMessage(getHumanLabel(), ss.str(), -1);
       }
   }
   typedef DataArray<unsigned int> XTalStructArrayType;
-  GET_PREREQ_DATA(m, DREAM3D, EnsembleData, CrystalStructures, -305, unsigned int, XTalStructArrayType, ensembles, 1)
+  GET_PREREQ_DATA(m, DREAM3D, EnsembleData, CrystalStructures, ss, -305, unsigned int, XTalStructArrayType, ensembles, 1)
 }
 
 // -----------------------------------------------------------------------------
