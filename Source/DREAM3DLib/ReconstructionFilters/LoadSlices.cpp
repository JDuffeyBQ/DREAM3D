/* ============================================================================
 * Copyright (c) 2011 Michael A. Jackson (BlueQuartz Software)
 * Copyright (c) 2011 Dr. Michael A. Groeber (US Air Force Research Laboratories)
 * All rights reserved.
 *
 * Redistribution and use in source and binary forms, with or without modification,
 * are permitted provided that the following conditions are met:
 *
 * Redistributions of source code must retain the above copyright notice, this
 * list of conditions and the following disclaimer.
 *
 * Redistributions in binary form must reproduce the above copyright notice, this
 * list of conditions and the following disclaimer in the documentation and/or
 * other materials provided with the distribution.
 *
 * Neither the name of Michael A. Groeber, Michael A. Jackson, the US Air Force,
 * BlueQuartz Software nor the names of its contributors may be used to endorse
 * or promote products derived from this software without specific prior written
 * permission.
 *
 * THIS SOFTWARE IS PROVIDED BY THE COPYRIGHT HOLDERS AND CONTRIBUTORS "AS IS"
 * AND ANY EXPRESS OR IMPLIED WARRANTIES, INCLUDING, BUT NOT LIMITED TO, THE
 * IMPLIED WARRANTIES OF MERCHANTABILITY AND FITNESS FOR A PARTICULAR PURPOSE ARE
 * DISCLAIMED. IN NO EVENT SHALL THE COPYRIGHT HOLDER OR CONTRIBUTORS BE LIABLE
 * FOR ANY DIRECT, INDIRECT, INCIDENTAL, SPECIAL, EXEMPLARY, OR CONSEQUENTIAL
 * DAMAGES (INCLUDING, BUT NOT LIMITED TO, PROCUREMENT OF SUBSTITUTE GOODS OR
 * SERVICES; LOSS OF USE, DATA, OR PROFITS; OR BUSINESS INTERRUPTION) HOWEVER
 * CAUSED AND ON ANY THEORY OF LIABILITY, WHETHER IN CONTRACT, STRICT LIABILITY,
 * OR TORT (INCLUDING NEGLIGENCE OR OTHERWISE) ARISING IN ANY WAY OUT OF THE
 * USE OF THIS SOFTWARE, EVEN IF ADVISED OF THE POSSIBILITY OF SUCH DAMAGE.
 *
 *  This code was written under United States Air Force Contract number
 *                           FA8650-07-D-5800
 *
 * ~~~~~~~~~~~~~~~~~~~~~~~~~~~~~~~~~~~~~~~~~~~~~~~~~~~~~~~~~~~~~~~~~~~~~~~~~~ */

#include <limits>
#include "LoadSlices.h"


#include "EbsdLib/H5EbsdVolumeInfo.h"
#include "EbsdLib/H5EbsdVolumeReader.h"
#include "EbsdLib/TSL/AngDirectoryPatterns.h"
#include "EbsdLib/TSL/AngReader.h"
#include "EbsdLib/TSL/AngPhase.h"
#include "EbsdLib/TSL/H5AngVolumeReader.h"
#include "EbsdLib/HKL/H5CtfVolumeReader.h"

#include "DREAM3DLib/Common/Constants.h"
#include "DREAM3DLib/Common/DREAM3DMath.h"
#include "DREAM3DLib/Common/OrientationMath.h"
#include "DREAM3DLib/Common/DREAM3DRandom.h"

#include "DREAM3DLib/OrientationOps/CubicOps.h"
#include "DREAM3DLib/OrientationOps/HexagonalOps.h"
#include "DREAM3DLib/OrientationOps/OrthoRhombicOps.h"


#define ERROR_TXT_OUT 1
#define ERROR_TXT_OUT1 1

const static float m_pi = M_PI;



#define NEW_SHARED_ARRAY(var, type, size)\
  boost::shared_array<type> var##Array(new type[size]);\
  type* var = var##Array.get();

// -----------------------------------------------------------------------------
//
// -----------------------------------------------------------------------------
LoadSlices::LoadSlices() :
            AbstractFilter()
{
  Seed = MXA::getMilliSeconds();

  m_HexOps = HexagonalOps::New();
  m_OrientationOps.push_back(m_HexOps.get());
  m_CubicOps = CubicOps::New();
  m_OrientationOps.push_back(m_CubicOps.get());
  m_OrthoOps = OrthoRhombicOps::New();
  m_OrientationOps.push_back(m_OrthoOps.get());
  setupFilterOptions();

}

// -----------------------------------------------------------------------------
//
// -----------------------------------------------------------------------------
LoadSlices::~LoadSlices()
{
}

void LoadSlices::preflight()
{
  int err = 0;
  std::stringstream ss;
  DataContainer::Pointer m = DataContainer::New();

  PFBoolArrayType::Pointer p = PFBoolArrayType::CreateArray(1);
  m->addVoxelData(DREAM3D::VoxelData::GoodVoxels, p);
  PFInt32ArrayType::Pointer q = PFInt32ArrayType::CreateArray(1);
  m->addVoxelData(DREAM3D::VoxelData::Phases, q);
  PFFloatArrayType::Pointer r = PFFloatArrayType::CreateArray(1);
  m->addVoxelData(DREAM3D::VoxelData::Quats, r);
  PFFloatArrayType::Pointer s = PFFloatArrayType::CreateArray(1);
  m->addVoxelData(DREAM3D::VoxelData::EulerAngles, s);

  setErrorCondition(err);
  setErrorMessage(ss.str());
}
// -----------------------------------------------------------------------------
//
// -----------------------------------------------------------------------------
void LoadSlices::setupFilterOptions()
{

  std::vector<FilterOption::Pointer> options;
  {
    FilterOption::Pointer option = FilterOption::New();
    option->setHumanLabel("EBSD Input File (HDF5)");
    option->setPropertyName("H5EbsdFile");
    option->setWidgetType(FilterOption::InputFileWidget);
    option->setValueType("string");
    options.push_back(option);
  }
  {
    FilterOption::Pointer option = FilterOption::New();
    option->setPropertyName("MisorientationTolerance");
    option->setHumanLabel("Misorientation Tolerance");
    option->setWidgetType(FilterOption::DoubleWidget);
    option->setValueType("float");
    options.push_back(option);
  }
#if 0
   This should be read from the file so we are NOT going to expose it to the user
  {
    ChoiceFilterOption::Pointer option = ChoiceFilterOption::New();
    option->setHumanLabel("Reference Frame");
    option->setPropertyName("RefFrameZDir");
    option->setWidgetType(FilterOption::ChoiceWidget);
    option->setValueType("Ebsd::RefFrameZDir");
    option->setCastableValueType("unsigned int");
    std::vector<std::string> choices;
    choices.push_back("Low To High");
    choices.push_back("High To Low");
    option->setChoices(choices);
    options.push_back(option);
  }
#endif
  {
    ConstrainedFilterOption<int>::Pointer option = ConstrainedFilterOption<int>::New();
    option->setHumanLabel("Z Start Index");
    option->setPropertyName("ZStartIndex");
    option->setWidgetType(FilterOption::IntConstrainedWidget);
    option->setValueType("int");
    option->setMinimum(0);
    option->setMaximum(0);
    options.push_back(option);
  }
  {
    ConstrainedFilterOption<int>::Pointer option = ConstrainedFilterOption<int>::New();
    option->setHumanLabel("Z End Index");
    option->setPropertyName("ZEndIndex");
    option->setWidgetType(FilterOption::IntConstrainedWidget);
    option->setValueType("int");
    option->setMinimum(0);
    option->setMaximum(0);
    options.push_back(option);
  }

  // Some how need to get the custom GUIs for the Phase Types and QualityMetric Filters
  // into a Filter Option also.



  setFilterOptions(options);
}



// -----------------------------------------------------------------------------
//
// -----------------------------------------------------------------------------
void LoadSlices::execute()
{

  DataContainer* m = getDataContainer();
  if(NULL == m)
  {
    setErrorCondition(-1);
    std::stringstream ss;
    ss << getNameOfClass() << " DataContainer was NULL";
    setErrorMessage(ss.str());
    return;
  }
	int err = 0;
  setErrorCondition(err);
  std::string manufacturer;
  // Get the Size and Resolution of the Volume
  {
    H5EbsdVolumeInfo::Pointer volumeInfoReader = H5EbsdVolumeInfo::New();
    volumeInfoReader->setFileName(m_H5EbsdFile);
    err = volumeInfoReader->readVolumeInfo();
    setErrorCondition(err);
    int64_t dims[3];
    float res[3];
    volumeInfoReader->getDimsAndResolution(dims[0], dims[1], dims[2], res[0], res[1], res[2]);
    /* Sanity check what we are trying to load to make sure it can fit in our address space.
     * Note that this does not guarantee the user has enough left, just that the
     * size of the volume can fit in the address space of the program
     */
#if   (CMP_SIZEOF_SSIZE_T==4)
    int64_t max = std::numeric_limits<size_t>::max();
#else
    int64_t max = std::numeric_limits<int64_t>::max();
#endif
    if (dims[0] * dims[1] * dims[2] > max )
    {
      err = -1;
      std::stringstream s;
      s << "The total number of elements '" << (dims[0] * dims[1] * dims[2])
                  << "' is greater than this program can hold. Try the 64 bit version.";
      setErrorCondition(err);
      setErrorMessage(s.str());
      return;
    }

    if (dims[0] > max || dims[1] > max || dims[2] > max)
    {
      err = -1;
      std::stringstream s;
      s << "One of the dimensions is greater than the max index for this sysem. Try the 64 bit version.";
      s << " dim[0]="<< dims[0] << "  dim[1]="<<dims[1] << "  dim[2]=" << dims[2];
      setErrorCondition(err);
      setErrorMessage(s.str());
      return;
    }
    /* ************ End Sanity Check *************************** */
    size_t dcDims[3] = {dims[0], dims[1], dims[2]};
    m->setDimensions(dcDims);
    m->setResolution(res);
    //Now Calculate our "subvolume" of slices, ie, those start and end values that the user selected from the GUI
    // The GUI code has already added 1 to the end index so nothing special needs to be done
    // for this calculation
    dcDims[2] = m_ZEndIndex - m_ZStartIndex + 1;
    m->setDimensions(dcDims);
    manufacturer = volumeInfoReader->getManufacturer();
    volumeInfoReader = H5EbsdVolumeInfo::NullPointer();
  }
  H5EbsdVolumeReader::Pointer ebsdReader;
  std::vector<float> precipFractions;
  std::vector<Ebsd::CrystalStructure> crystalStructures;
  if (manufacturer.compare(Ebsd::Ang::Manufacturer) == 0)
  {
    ebsdReader = H5AngVolumeReader::New();
    if (NULL == ebsdReader)
    {
      setErrorCondition(-1);
      setErrorMessage("Could not Create H5AngVolumeReader object.");
      return;
    }
    H5AngVolumeReader* angReader = dynamic_cast<H5AngVolumeReader*>(ebsdReader.get());
    err = loadInfo<H5AngVolumeReader, AngPhase>(angReader, precipFractions, crystalStructures );
  }
  else if (manufacturer.compare(Ebsd::Ctf::Manufacturer) == 0)
  {
    ebsdReader = H5CtfVolumeReader::New();
    if (NULL == ebsdReader)
    {
      setErrorCondition(-1);
      setErrorMessage("Could not Create H5CtfVolumeReader object.");
      return;
    }
    H5CtfVolumeReader* ctfReader = dynamic_cast<H5CtfVolumeReader*>(ebsdReader.get());
    err = loadInfo<H5CtfVolumeReader, CtfPhase>(ctfReader, precipFractions, crystalStructures );
  }
  else
  {
    setErrorCondition(-1);
    std::string msg("Could not determine or match a supported manufacturer from the data file.");
    msg = msg.append("Supported manufacturer codes are: ").append(Ebsd::Ctf::Manufacturer);
    msg = msg.append(" and ").append(Ebsd::Ang::Manufacturer);
    setErrorMessage(msg);
    return;
  }

  initialize(m->getXPoints(), m->getYPoints(), m->getZPoints(),
                m->getXRes(), m->getYRes(), m->getZRes(),
                crystalStructures, m_PhaseTypes, precipFractions);
  if (getErrorCondition() < 0)
  {
    return;
  }
  int64_t totalPoints = m->totalPoints();
    int32_t* phases = m->getVoxelDataSizeCheck<int32_t, Int32ArrayType, AbstractFilter>(DREAM3D::VoxelData::Phases, totalPoints, this);
  if (NULL == phases) { return; }
  float* eulerangles = m->getVoxelDataSizeCheck<float, FloatArrayType, AbstractFilter>(DREAM3D::VoxelData::EulerAngles, 3*totalPoints, this);
  if (NULL == eulerangles) { return; }
  bool* goodVoxels = m->getVoxelDataSizeCheck<bool, BoolArrayType, AbstractFilter>(DREAM3D::VoxelData::GoodVoxels, totalPoints, this);
  if (NULL == goodVoxels) { return; }


  // During the loading of the EBSD data the Quality Metric Filters will be run
  // and fill in the ReconstrucionFunc->goodVoxels array.
  ebsdReader->setSliceStart(m_ZStartIndex);
  ebsdReader->setSliceEnd(m_ZEndIndex);
  err = ebsdReader->loadData(eulerangles, phases, goodVoxels, m->getXPoints(), m->getYPoints(), m->getZPoints(), m_RefFrameZDir, m_QualityMetricFilters);
  setErrorCondition(err);
  if (err < 0)
  {
    setErrorMessage("Error Loading Data from Ebsd Data file.");
    return;
  }
  float radianconversion = M_PI/180.0;
  if (manufacturer.compare(Ebsd::Ctf::Manufacturer) == 0)
  {
	  for(size_t i = 0; i < (m->getXPoints()*m->getYPoints()*m->getZPoints()); i++)
	  {
		  eulerangles[3*i] = eulerangles[3*i] * radianconversion;
		  eulerangles[3*i + 1] = eulerangles[3*i + 1] * radianconversion;
		  eulerangles[3*i + 2] = eulerangles[3*i + 2] * radianconversion;
	  }
  }

  initializeQuats();

  threshold_points();

  // If there is an error set this to something negative and also set a message
  notify("LoadSlices Completed", 0, Observable::UpdateProgressMessage);
}

// -----------------------------------------------------------------------------
//
// -----------------------------------------------------------------------------
void LoadSlices::initialize(size_t nX, size_t nY, size_t nZ,
                            float xRes, float yRes, float zRes,
                            std::vector<Ebsd::CrystalStructure> crystalStructures,
									          std::vector<DREAM3D::Reconstruction::PhaseType> phaseTypes,
                            std::vector<float> precipFractions)
{
  notify("Initializing Variables", 0, Observable::UpdateProgressValueAndMessage);
  DataContainer* m = getDataContainer();
  m->crystruct = crystalStructures;
  m->phaseType = m_PhaseTypes;
  m->pptFractions = precipFractions;

  m->setDimensions(nX, nY, nZ);
  m->setResolution(xRes, yRes, zRes);

  int64_t totalPoints = m->totalPoints();
  int numgrains = 100;
  size_t oldSize = 0;
  m->resizeFieldDataArrays(numgrains + 1);
<<<<<<< HEAD
  for(size_t g = oldSize; g < m->getTotalFields(); ++g)
  {
    m->m_Grains[g] = Field::New();
  }
=======

>>>>>>> 626e7991

#if 1
  /* ********** This is the proposed way to add arrays to the DataContainer */

  // First check to see if the array already exists in the Data Container. If
  // it does NOT exist then we would get a NULL pointer back.
  IDataArray::Pointer smart_pointer = m->getVoxelData("Grain Indices");
  if (smart_pointer.get() == NULL) {
    IDataArray::Pointer grainIndices = Int32ArrayType::CreateArray(totalPoints);
    m->addVoxelData("Grain Indices", grainIndices);
  }

  // Now later on we can get at that array by casting the IDataArray to the proper type
  Int32ArrayType* grainIndices =
      Int32ArrayType::SafeObjectDownCast<IDataArray*, Int32ArrayType* >(m->getVoxelData("Grain Indices").get());
  // If the casting fails, because we got the wrong type then the resulting pointer will be null
  if (NULL == grainIndices)
  {
    std::cout << "Something went wrong pulling the Grain Indices array from the Data Container. Was it created?" << std::endl;
  }

  // We can even get the raw pointer to the data if we wanted to;
  int32_t* grain_indices = grainIndices->GetPointer(0);
  for(int i =0; i < totalPoints; ++i)
  {
    grain_indices[i] = i; //Note that there is NO bounds checking. This is the raw pointer
    // but will point back to the array that is store in the DataContainer
  }
  /* ************************** End of Example *****************************/
#endif

  int32_t* grain_indicies = m->createVoxelData<int32_t, Int32ArrayType, AbstractFilter>(DREAM3D::VoxelData::GrainIds, totalPoints, 1, this);
  if (grain_indicies == NULL) { return; }
  int32_t* phases = m->createVoxelData<int32_t, Int32ArrayType, AbstractFilter>(DREAM3D::VoxelData::Phases, totalPoints, 1, this);
  if (phases == NULL) { return; }
  float* eulerangles = m->createVoxelData<float, FloatArrayType, AbstractFilter>(DREAM3D::VoxelData::EulerAngles, 3*totalPoints, 1, this);
  if (NULL == eulerangles) { return; }
  int8_t* surfacevoxels = m->createVoxelData<int8_t, Int8ArrayType, AbstractFilter>(DREAM3D::VoxelData::SurfaceVoxels, totalPoints, 1, this);
  if (NULL == surfacevoxels) {return;}
  int32_t* neighbors = m->createVoxelData<int32_t, Int32ArrayType, AbstractFilter>(DREAM3D::VoxelData::Neighbors, totalPoints, 1, this);
  if (neighbors == NULL) { return; }
  float* quats = m->createVoxelData<float, FloatArrayType, AbstractFilter>(DREAM3D::VoxelData::Quats, totalPoints*5, 1, this);
  if (NULL == quats) {return;}
  bool* alreadychecked = m->createVoxelData<bool, BoolArrayType, AbstractFilter>(DREAM3D::VoxelData::AlreadyChecked, totalPoints, 1, this);
  if (NULL == alreadychecked) {return;}
  bool* goodVoxels = m->createVoxelData<bool, BoolArrayType, AbstractFilter>(DREAM3D::VoxelData::GoodVoxels, totalPoints, 1, this);
  if (NULL == goodVoxels) {return;}

  for(int i = 0;i < totalPoints;i++)
  {
    grain_indicies[i] = -1;
    phases[i] = 1;
    eulerangles[3*i] = -1;
    eulerangles[3*i + 1] = -1;
    eulerangles[3*i + 2] = -1;
    neighbors[i] = -1;
    surfacevoxels[i] = 0;
    alreadychecked[i] = false;
    goodVoxels[i] = false; // All Voxels are "Bad"
  }

}

void LoadSlices::initializeQuats()
{
  DataContainer* m = getDataContainer();
  int64_t totalPoints = m->totalPoints();

  int32_t* grain_indicies = m->getVoxelDataSizeCheck<int32_t, Int32ArrayType, AbstractFilter>(DREAM3D::VoxelData::GrainIds, totalPoints, this);
  if (NULL == grain_indicies) { return; }
  int32_t* phases = m->getVoxelDataSizeCheck<int32_t, Int32ArrayType, AbstractFilter>(DREAM3D::VoxelData::Phases, totalPoints, this);
  if (NULL == phases) { return; }
  float* eulerangles = m->getVoxelDataSizeCheck<float, FloatArrayType, AbstractFilter>(DREAM3D::VoxelData::EulerAngles, 3*totalPoints, this);
  if (NULL == eulerangles) { return; }  float* quats = m->getVoxelDataSizeCheck<float, FloatArrayType, AbstractFilter>(DREAM3D::VoxelData::Quats, (totalPoints*5), this);
  if (NULL == quats) { return; }

  float qr[5];
  Ebsd::CrystalStructure xtal = Ebsd::UnknownCrystalStructure;
  int phase = -1;
  for (int i = 0; i < totalPoints; i++)
  {
    OrientationMath::eulertoQuat(qr, eulerangles[3*i], eulerangles[3*i + 1], eulerangles[3*i + 2]);
    phase = phases[i];
    xtal = m->crystruct[phase];
    if (xtal == Ebsd::UnknownCrystalStructure)
    {
      qr[1] = 0.0;
      qr[2] = 0.0;
      qr[3] = 0.0;
      qr[4] = 1.0;
    }
    else
    {
      m_OrientationOps[xtal]->getFZQuat(qr);
    }

    quats[i*5 + 0] = 1.0f;
    quats[i*5 + 1] = qr[1];
    quats[i*5 + 2] = qr[2];
    quats[i*5 + 3] = qr[3];
    quats[i*5 + 4] = qr[4];
  }
}


void LoadSlices::threshold_points()
{
  DataContainer* m = getDataContainer();
  int64_t totalPoints = m->totalPoints();
    int32_t* grain_indicies = m->getVoxelDataSizeCheck<int32_t, Int32ArrayType, AbstractFilter>(DREAM3D::VoxelData::GrainIds, totalPoints, this);
  if (NULL == grain_indicies) { return; }
    int32_t* phases = m->getVoxelDataSizeCheck<int32_t, Int32ArrayType, AbstractFilter>(DREAM3D::VoxelData::Phases, totalPoints, this);
  if (NULL == phases) { return; }
  bool* goodVoxels = m->getVoxelDataSizeCheck<bool, BoolArrayType, AbstractFilter>(DREAM3D::VoxelData::GoodVoxels, totalPoints, this);
  if (NULL == goodVoxels) { return; }
    bool* alreadychecked = m->getVoxelDataSizeCheck<bool, BoolArrayType, AbstractFilter>(DREAM3D::VoxelData::AlreadyChecked, totalPoints, this);
  if (NULL == alreadychecked) { return; }
  float* quats = m->getVoxelDataSizeCheck<float, FloatArrayType, AbstractFilter>(DREAM3D::VoxelData::Quats, (totalPoints*5), this);
  if (NULL == quats) { return; }
  int32_t* neighbors = m->getVoxelDataSizeCheck<int32_t, Int32ArrayType, AbstractFilter>(DREAM3D::VoxelData::Neighbors, totalPoints, this);
  if (NULL == neighbors) { return; }


  size_t udims[3] = {0,0,0};
  m->getDimensions(udims);
#if (CMP_SIZEOF_SIZE_T == 4)
  typedef int32_t DimType;
#else
  typedef int64_t DimType;
#endif
  DimType dims[3] = {
    static_cast<DimType>(udims[0]),
    static_cast<DimType>(udims[1]),
    static_cast<DimType>(udims[2]),
  };

  int neighpoints[6];
  neighpoints[0] = -dims[0]*dims[1];
  neighpoints[1] = -dims[0];
  neighpoints[2] = -1;
  neighpoints[3] = 1;
  neighpoints[4] = dims[0];
  neighpoints[5] = dims[0]*dims[1];

  float w, n1, n2, n3;
  float q1[5];
  float q2[5];
//  int index;
  int good = 0;
  size_t count = 0;
  int currentpoint = 0;
  int neighbor = 0;
  DimType col, row, plane;

//  int noborder = 0;
  Ebsd::CrystalStructure phase1, phase2;
  int initialVoxelsListSize = 10000;
  std::vector<int> voxelslist(initialVoxelsListSize, -1);

  for (int iter = 0; iter < totalPoints; iter++)
  {
    alreadychecked[iter] = false;
    if(goodVoxels[iter] == 0) grain_indicies[iter] = 0;
    if(goodVoxels[iter] == 1 && phases[iter] > 0)
    {
      grain_indicies[iter] = -1;
      voxelslist[count] = iter;
      alreadychecked[iter] = true;
      count++;
      if(count >= voxelslist.size()) voxelslist.resize(count + initialVoxelsListSize, -1);
    }
  }
  for (size_t j = 0; j < count; j++)
  {
    currentpoint = voxelslist[j];
    col = currentpoint % m->getXPoints();
    row = (currentpoint / m->getXPoints()) % m->getYPoints();
    plane = currentpoint / (m->getXPoints() * m->getYPoints());
    q1[0] = 0;
    q1[1] = quats[currentpoint * 5 + 1];
    q1[2] = quats[currentpoint * 5 + 2];
    q1[3] = quats[currentpoint * 5 + 3];
    q1[4] = quats[currentpoint * 5 + 4];
    phase1 = m->crystruct[phases[currentpoint]];
    for (DimType i = 0; i < 6; i++)
    {
      good = 1;
      neighbor = currentpoint + neighbors[i];
      if(i == 0 && plane == 0) good = 0;
      if(i == 5 && plane == (dims[2] - 1)) good = 0;
      if(i == 1 && row == 0) good = 0;
      if(i == 4 && row == (dims[1] - 1)) good = 0;
      if(i == 2 && col == 0) good = 0;
      if(i == 3 && col == (dims[0] - 1)) good = 0;
      if(good == 1 && grain_indicies[neighbor] == 0 && phases[neighbor] > 0)
      {
        w = 10000.0;
        q2[0] = 0;
        q2[1] = quats[neighbor * 5 + 1];
        q2[2] = quats[neighbor * 5 + 2];
        q2[3] = quats[neighbor * 5 + 3];
        q2[4] = quats[neighbor * 5 + 4];
        phase2 = m->crystruct[phases[neighbor]];
        if(phase1 == phase2)
        {
          w = m_OrientationOps[phase1]->getMisoQuat(q1, q2, n1, n2, n3);
        }
        if(w < m_MisorientationTolerance)
        {
          grain_indicies[neighbor] = -1;
          alreadychecked[neighbor] = true;
          voxelslist[count] = neighbor;
          count++;
          if(count >= voxelslist.size()) voxelslist.resize(count + initialVoxelsListSize, -1);
        }
      }
    }
  }
  voxelslist.clear();
}
<|MERGE_RESOLUTION|>--- conflicted
+++ resolved
@@ -354,14 +354,12 @@
   int numgrains = 100;
   size_t oldSize = 0;
   m->resizeFieldDataArrays(numgrains + 1);
-<<<<<<< HEAD
+
   for(size_t g = oldSize; g < m->getTotalFields(); ++g)
   {
-    m->m_Grains[g] = Field::New();
-  }
-=======
-
->>>>>>> 626e7991
+    //FIXME: This needs to have some default data set into all the arrays
+  }
+
 
 #if 1
   /* ********** This is the proposed way to add arrays to the DataContainer */
