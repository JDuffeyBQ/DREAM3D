--- conflicted
+++ resolved
@@ -92,19 +92,19 @@
 // -----------------------------------------------------------------------------
 void LoadSlices::writeFilterOptions(AbstractFilterOptionsWriter* writer)
 {
-<<<<<<< HEAD
-
-
-  int numFilters = m_QualityMetricFilters.size();
-  writer->writeValue("NumQualityFilters", numFilters);
+
+  writer->writeValue("H5EbsdFile", getH5EbsdFile() );
+  writer->writeValue("ZStartIndex", getZStartIndex() );
+  writer->writeValue("ZEndIndex", getZEndIndex() );
+  int numQFilters = getQualityMetricFilters().size();
+  writer->writeValue("NumQualityFilters",  numQFilters);
   std::stringstream ss;
-  for(int i = 0; i < numFilters; ++i)
-  {
-    ss << "QualityFilter-" << i;
-    writer->writeValue(ss.str(), m_QualityMetricFilters[i].get());
-    ss.str("");
-  }
-
+  for(size_t i = 0; i < getQualityMetricFilters().size(); i++)
+  {
+	ss << "QualityMetricFilter-" << i;
+	writer->writeValue(ss.str(), m_QualityMetricFilters[i].get());
+	ss.str("");
+  }
   int numPhaseType = m_PhaseTypes->GetNumberOfTuples();
   writer->writeValue("NumPhaseTypes", numPhaseType);
   for(int i = 0; i < numPhaseType; ++i)
@@ -113,20 +113,6 @@
     writer->writeValue(ss.str(), m_PhaseTypes->GetValue(i));
     ss.str("");
   }
-
-=======
-  writer->writeValue("H5EbsdFile", getH5EbsdFile() );
-  writer->writeValue("ZStartIndex", getZStartIndex() );
-  writer->writeValue("ZEndIndex", getZEndIndex() );
-  writer->writeValue("NumQualityMetricFilters", getQualityMetricFilters().size() );
-  std::stringstream ss;
-  for(size_t i = 0; i < getQualityMetricFilters().size(); i++)
-  {
-	ss << "QualityMetricFilter-" << i;
-	writer->writeValue(ss.str(), m_QualityMetricFilters[i].get());
-	ss.str("");
-  }
->>>>>>> acb62e72
 }
 
 // -----------------------------------------------------------------------------
