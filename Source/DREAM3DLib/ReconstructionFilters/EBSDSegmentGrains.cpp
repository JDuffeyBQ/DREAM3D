--- conflicted
+++ resolved
@@ -216,11 +216,7 @@
 
     // Generate all the numbers up front
     const int rangeMin = 1;
-<<<<<<< HEAD
     const int rangeMax = totalFields - 1;
-=======
-    const int rangeMax = totalFields-1;
->>>>>>> 415a3362
     typedef boost::uniform_int<int> NumberDistribution;
     typedef boost::mt19937 RandomNumberGenerator;
     typedef boost::variate_generator<RandomNumberGenerator&,
@@ -247,13 +243,9 @@
     //--- Shuffle elements by randomly exchanging each with one other.
     for (size_t i=1; i< totalFields; i++) {
         r = numberGenerator(); // Random remaining position.
-<<<<<<< HEAD
         if (r >= totalFields) {
           continue;
         }
-=======
-
->>>>>>> 415a3362
         temp = gid[i];
         gid[i] = gid[r];
         gid[r] = temp;
@@ -354,4 +346,4 @@
   }
 
   return group;
-}
+}