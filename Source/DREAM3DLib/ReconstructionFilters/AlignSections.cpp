--- conflicted
+++ resolved
@@ -68,10 +68,10 @@
   m_OrthoOps = OrthoRhombicOps::New();
   m_OrientationOps.push_back(m_OrthoOps.get());
 
-<<<<<<< HEAD
+
   graincounts = NULL;
   INIT_AIMARRAY(m_GrainCounts,int);
-=======
+
 #if 0
   This code is here for reference only. Let M Jackson delete it.
   typedef boost::multi_array<int, 3> array_type;
@@ -93,7 +93,7 @@
   (*ptr)(idx) = 4;
   assert(A(idx) == 3);
 #endif
->>>>>>> 8dcb1fcb
+
 }
 
 // -----------------------------------------------------------------------------
