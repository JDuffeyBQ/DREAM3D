--- conflicted
+++ resolved
@@ -162,15 +162,11 @@
 
   int64_t totalPoints = m->totalPoints();
   dataCheck(false, totalPoints, 0, 0);
-<<<<<<< HEAD
-=======
   if (getErrorCondition() < 0)
   {
     return;
   }
 
-
->>>>>>> 8aa42126
 
   if(m_alignmeth == DREAM3D::Reconstruction::MutualInformation)
   {
