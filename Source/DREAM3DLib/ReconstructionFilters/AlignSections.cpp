--- conflicted
+++ resolved
@@ -453,18 +453,6 @@
 
           #if 0
           m_EulerAngles[3*position] = m_EulerAngles[3*tempposition];
-<<<<<<< HEAD
-          m_EulerAngles[3*position + 1] = m_EulerAngles[3*tempposition + 1];
-          m_EulerAngles[3*position + 2] = m_EulerAngles[3*tempposition + 2];
-          m_Quats[position * 5 + 0] = m_Quats[tempposition * 5 + 0];
-          m_Quats[position * 5 + 1] = m_Quats[tempposition * 5 + 1];
-          m_Quats[position * 5 + 2] = m_Quats[tempposition * 5 + 2]; 
-          m_Quats[position * 5 + 3] = m_Quats[tempposition * 5 + 3];
-          m_Quats[position * 5 + 4] = m_Quats[tempposition * 5 + 4];
-          m_GoodVoxels[position] = m_GoodVoxels[tempposition];
-          m_PhasesC[position] = m_PhasesC[tempposition];
-          m_GrainIds[position] = m_GrainIds[tempposition];
-=======
           m_EulerAngles[3*position + 1] = m_EulerAngles[3*currentPosition + 1];
           m_EulerAngles[3*position + 2] = m_EulerAngles[3*currentPosition + 2];
           m_Quats[position * 5 + 0] = m_Quats[currentPosition * 5 + 0];
@@ -476,7 +464,6 @@
           m_PhasesC[position] = m_PhasesC[currentPosition];
           m_GrainIds[position] = m_GrainIds[currentPosition];
           #endif
->>>>>>> a33b5e42
         }
         if((yspot + shifts[iter][1]) < 0 || (yspot + shifts[iter][1]) > dims[1] - 1 || (xspot + shifts[iter][0]) < 0
             || (xspot + shifts[iter][0]) > dims[0] - 1)
