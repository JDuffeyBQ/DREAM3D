/* ============================================================================
 * Copyright (c) 2011 Michael A. Jackson (BlueQuartz Software)
 * Copyright (c) 2011 Dr. Michael A. Groeber (US Air Force Research Laboratories)
 * All rights reserved.
 *
 * Redistribution and use in source and binary forms, with or without modification,
 * are permitted provided that the following conditions are met:
 *
 * Redistributions of source code must retain the above copyright notice, this
 * list of conditions and the following disclaimer.
 *
 * Redistributions in binary form must reproduce the above copyright notice, this
 * list of conditions and the following disclaimer in the documentation and/or
 * other materials provided with the distribution.
 *
 * Neither the name of Michael A. Groeber, Michael A. Jackson, the US Air Force,
 * BlueQuartz Software nor the names of its contributors may be used to endorse
 * or promote products derived from this software without specific prior written
 * permission.
 *
 * THIS SOFTWARE IS PROVIDED BY THE COPYRIGHT HOLDERS AND CONTRIBUTORS "AS IS"
 * AND ANY EXPRESS OR IMPLIED WARRANTIES, INCLUDING, BUT NOT LIMITED TO, THE
 * IMPLIED WARRANTIES OF MERCHANTABILITY AND FITNESS FOR A PARTICULAR PURPOSE ARE
 * DISCLAIMED. IN NO EVENT SHALL THE COPYRIGHT HOLDER OR CONTRIBUTORS BE LIABLE
 * FOR ANY DIRECT, INDIRECT, INCIDENTAL, SPECIAL, EXEMPLARY, OR CONSEQUENTIAL
 * DAMAGES (INCLUDING, BUT NOT LIMITED TO, PROCUREMENT OF SUBSTITUTE GOODS OR
 * SERVICES; LOSS OF USE, DATA, OR PROFITS; OR BUSINESS INTERRUPTION) HOWEVER
 * CAUSED AND ON ANY THEORY OF LIABILITY, WHETHER IN CONTRACT, STRICT LIABILITY,
 * OR TORT (INCLUDING NEGLIGENCE OR OTHERWISE) ARISING IN ANY WAY OUT OF THE
 * USE OF THIS SOFTWARE, EVEN IF ADVISED OF THE POSSIBILITY OF SUCH DAMAGE.
 *
 *  This code was written under United States Air Force Contract number
 *                           FA8650-07-D-5800
 *
 * ~~~~~~~~~~~~~~~~~~~~~~~~~~~~~~~~~~~~~~~~~~~~~~~~~~~~~~~~~~~~~~~~~~~~~~~~~~ */

#ifndef ALIGNSECTIONS_H_
#define ALIGNSECTIONS_H_

#include <vector>
#include <string>

#include "DREAM3DLib/DREAM3DLib.h"
#include "DREAM3DLib/Common/DREAM3DSetGetMacros.h"
#include "DREAM3DLib/DataArrays/IDataArray.h"

#include "DREAM3DLib/Common/AbstractFilter.h"
<<<<<<< HEAD
#include "DREAM3DLib/DataContainers/VoxelDataContainer.h"
=======
#include "DREAM3DLib/Common/VoxelDataContainer.h"
>>>>>>> 4355193f
#include "DREAM3DLib/OrientationOps/OrientationOps.h"


/**
 * @class AlignSections AlignSections.h DREAM3DLib/ReconstructionFilters/AlignSections.h
 * @brief
 * @author
 * @date Nov 19, 2011
 * @version 1.0
 */
class DREAM3DLib_EXPORT AlignSections : public AbstractFilter
{
  public:
    DREAM3D_SHARED_POINTERS(AlignSections)
    DREAM3D_STATIC_NEW_MACRO(AlignSections)
    DREAM3D_TYPE_MACRO_SUPER(AlignSections, AbstractFilter)

    virtual ~AlignSections();


    DREAM3D_INSTANCE_PROPERTY(bool, WriteAlignmentShifts)
    DREAM3D_INSTANCE_STRING_PROPERTY(AlignmentShiftFileName)

    virtual const std::string getGroupName() { return DREAM3D::FilterGroups::ReconstructionFilters; }
    virtual const std::string getSubGroupName() {return DREAM3D::FilterSubGroups::AlignmentFilters;}
    virtual const std::string getHumanLabel() { return "Align Sections"; }

    virtual void setupFilterParameters();
    /**
    * @brief This method will write the options to a file
    * @param writer The writer that is used to write the options to a file
    */
<<<<<<< HEAD
    virtual void writeFilterParameters(AbstractFilterParametersWriter* writer);

=======
    virtual int writeFilterParameters(AbstractFilterParametersWriter* writer, int index);
    
>>>>>>> 4355193f
    /**
    * @brief This method will read the options from a file
    * @param reader The reader that is used to read the options from a file
    */
    virtual void readFilterParameters(AbstractFilterParametersReader* reader, int index);

    /**
     * @brief Reimplemented from @see AbstractFilter class
     */
    virtual void execute();
    virtual void preflight();

    virtual void find_shifts(std::vector<int> &xshifts, std::vector<int> &yshifts);


  protected:
    AlignSections();

  private:

    void dataCheck(bool preflight, size_t voxels, size_t fields, size_t ensembles);

    AlignSections(const AlignSections&); // Copy Constructor Not Implemented
    void operator=(const AlignSections&); // Operator '=' Not Implemented
};

#endif /* ALIGNSECTIONS_H_ */<|MERGE_RESOLUTION|>--- conflicted
+++ resolved
@@ -45,11 +45,7 @@
 #include "DREAM3DLib/DataArrays/IDataArray.h"
 
 #include "DREAM3DLib/Common/AbstractFilter.h"
-<<<<<<< HEAD
 #include "DREAM3DLib/DataContainers/VoxelDataContainer.h"
-=======
-#include "DREAM3DLib/Common/VoxelDataContainer.h"
->>>>>>> 4355193f
 #include "DREAM3DLib/OrientationOps/OrientationOps.h"
 
 
@@ -82,13 +78,8 @@
     * @brief This method will write the options to a file
     * @param writer The writer that is used to write the options to a file
     */
-<<<<<<< HEAD
-    virtual void writeFilterParameters(AbstractFilterParametersWriter* writer);
+    virtual int writeFilterParameters(AbstractFilterParametersWriter* writer, int index);
 
-=======
-    virtual int writeFilterParameters(AbstractFilterParametersWriter* writer, int index);
-    
->>>>>>> 4355193f
     /**
     * @brief This method will read the options from a file
     * @param reader The reader that is used to read the options from a file
