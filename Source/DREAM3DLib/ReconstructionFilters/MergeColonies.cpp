--- conflicted
+++ resolved
@@ -61,11 +61,8 @@
 // -----------------------------------------------------------------------------
 //
 // -----------------------------------------------------------------------------
-<<<<<<< HEAD
 MergeColonies::MergeColonies() :
-            AbstractFilter()
-=======
-MergeColonies::MergeColonies() : 
+AbstractFilter(),
 m_GrainIds(NULL),
 m_AvgQuats(NULL),
 m_EulerAngles(NULL),
@@ -73,7 +70,6 @@
 m_NumNeighbors(NULL),
 m_NumCells(NULL),
 m_NeighborList(NULL)
->>>>>>> 1ec7b4a0
 {
   m_HexOps = HexagonalOps::New();
   m_OrientationOps.push_back(m_HexOps.get());
@@ -219,7 +215,7 @@
   float r1, r2, r3;
   float q1[5];
   float q2[5];
-  size_t numgrains = m->m_Grains.size();
+  size_t numgrains = m->getTotalFields();
   Ebsd::CrystalStructure phase1, phase2;
   colonynewnumbers.resize(numgrains, -1);
 
@@ -305,7 +301,7 @@
   m_GrainIds = m->getVoxelDataSizeCheck<int32_t, Int32ArrayType, AbstractFilter>(DREAM3D::VoxelData::GrainIds, m->totalPoints(), this);
   if (NULL == m_GrainIds) { return; }
 
-  size_t numgrains = m->m_Grains.size();
+  size_t numgrains = m->getTotalFields();
   int graincount = 1;
   std::vector<int > newnames(numgrains);
   for (size_t i = 1; i < numgrains; i++)
@@ -345,7 +341,7 @@
 void MergeColonies::characterize_colonies()
 {
   DataContainer* m = getDataContainer();
-  size_t numgrains = m->m_Grains.size();
+  size_t numgrains = m->getTotalFields();
   for (size_t i = 0; i < numgrains; i++)
   {
 
