/* ============================================================================
 * Copyright (c) 2011 Michael A. Jackson (BlueQuartz Software)
 * Copyright (c) 2011 Dr. Michael A. Groeber (US Air Force Research Laboratories)
 * All rights reserved.
 *
 * Redistribution and use in source and binary forms, with or without modification,
 * are permitted provided that the following conditions are met:
 *
 * Redistributions of source code must retain the above copyright notice, this
 * list of conditions and the following disclaimer.
 *
 * Redistributions in binary form must reproduce the above copyright notice, this
 * list of conditions and the following disclaimer in the documentation and/or
 * other materials provided with the distribution.
 *
 * Neither the name of Michael A. Groeber, Michael A. Jackson, the US Air Force,
 * BlueQuartz Software nor the names of its contributors may be used to endorse
 * or promote products derived from this software without specific prior written
 * permission.
 *
 * THIS SOFTWARE IS PROVIDED BY THE COPYRIGHT HOLDERS AND CONTRIBUTORS "AS IS"
 * AND ANY EXPRESS OR IMPLIED WARRANTIES, INCLUDING, BUT NOT LIMITED TO, THE
 * IMPLIED WARRANTIES OF MERCHANTABILITY AND FITNESS FOR A PARTICULAR PURPOSE ARE
 * DISCLAIMED. IN NO EVENT SHALL THE COPYRIGHT HOLDER OR CONTRIBUTORS BE LIABLE
 * FOR ANY DIRECT, INDIRECT, INCIDENTAL, SPECIAL, EXEMPLARY, OR CONSEQUENTIAL
 * DAMAGES (INCLUDING, BUT NOT LIMITED TO, PROCUREMENT OF SUBSTITUTE GOODS OR
 * SERVICES; LOSS OF USE, DATA, OR PROFITS; OR BUSINESS INTERRUPTION) HOWEVER
 * CAUSED AND ON ANY THEORY OF LIABILITY, WHETHER IN CONTRACT, STRICT LIABILITY,
 * OR TORT (INCLUDING NEGLIGENCE OR OTHERWISE) ARISING IN ANY WAY OUT OF THE
 * USE OF THIS SOFTWARE, EVEN IF ADVISED OF THE POSSIBILITY OF SUCH DAMAGE.
 *
 *  This code was written under United States Air Force Contract number
 *                           FA8650-07-D-5800
 *
 * ~~~~~~~~~~~~~~~~~~~~~~~~~~~~~~~~~~~~~~~~~~~~~~~~~~~~~~~~~~~~~~~~~~~~~~~~~~ */

#include "AlignSectionsFeatureCentroid.h"

#include <QtCore/QtDebug>
#include <fstream>
#include <sstream>

#include "DREAM3DLib/Common/Constants.h"

#include "DREAM3DLib/OrientationOps/OrientationOps.h"
#include "DREAM3DLib/Common/DREAM3DRandom.h"
#include "DREAM3DLib/Common/DataArray.hpp"

#include "DREAM3DLib/OrientationOps/CubicOps.h"
#include "DREAM3DLib/OrientationOps/HexagonalOps.h"
#include "DREAM3DLib/OrientationOps/OrthoRhombicOps.h"

#include "DREAM3DLib/GenericFilters/FindCellQuats.h"

#define ERROR_TXT_OUT 1
#define ERROR_TXT_OUT1 1

using namespace std;



// -----------------------------------------------------------------------------
//
// -----------------------------------------------------------------------------
AlignSectionsFeatureCentroid::AlignSectionsFeatureCentroid() :
  AlignSections(),
  m_GoodVoxelsArrayName(DREAM3D::CellData::GoodVoxels),
  m_ReferenceSlice(0),
  m_UseReferenceSlice(false),
  m_GoodVoxels(NULL)
{
  setupFilterParameters();
}

// -----------------------------------------------------------------------------
//
// -----------------------------------------------------------------------------
AlignSectionsFeatureCentroid::~AlignSectionsFeatureCentroid()
{
}

// -----------------------------------------------------------------------------
//
// -----------------------------------------------------------------------------
void AlignSectionsFeatureCentroid::setupFilterParameters()
{
  // Run the superclass first.
  //AlignSections::setupFilterParameters();
  std::vector<FilterParameter::Pointer> parameters = getFilterParameters();
  {
    FilterParameter::Pointer option = FilterParameter::New();
    option->setHumanLabel("Use Reference Slice");
    option->setPropertyName("UseReferenceSlice");
    option->setWidgetType(FilterParameter::BooleanWidget);
    option->setValueType("bool");
    parameters.push_back(option);
  }
  {
    FilterParameter::Pointer option = FilterParameter::New();
    option->setHumanLabel("Reference Slice");
    option->setPropertyName("ReferenceSlice");
    option->setWidgetType(FilterParameter::IntWidget);
    option->setValueType("int");
    option->setUnits("");
    parameters.push_back(option);
  }
  {
    FilterParameter::Pointer option = FilterParameter::New();
    option->setHumanLabel("Write Alignment Shift File");
    option->setPropertyName("WriteAlignmentShifts");
    option->setWidgetType(FilterParameter::BooleanWidget);
    option->setValueType("bool");
    parameters.push_back(option);
  }
  {
    FilterParameter::Pointer option = FilterParameter::New();
    option->setHumanLabel("Alignment File");
    option->setPropertyName("AlignmentShiftFileName");
    option->setWidgetType(FilterParameter::OutputFileWidget);
    option->setValueType("string");
    parameters.push_back(option);
  }
  setFilterParameters(parameters);
}
// -----------------------------------------------------------------------------
//
// -----------------------------------------------------------------------------
void AlignSectionsFeatureCentroid::readFilterParameters(AbstractFilterParametersReader* reader, int index)
{
  reader->openFilterGroup(this, index);
  /* Code to read the values goes between these statements */
/* FILTER_WIDGETCODEGEN_AUTO_GENERATED_CODE BEGIN*/
  setUseReferenceSlice( reader->readValue("UseReferenceSlice", false) );
  setReferenceSlice( reader->readValue("ReferenceSlice", getReferenceSlice()) );
  setWriteAlignmentShifts( reader->readValue("WriteAlignmentShifts", false) );
  setAlignmentShiftFileName( reader->readValue( "AlignmentShiftFileName", getAlignmentShiftFileName() ) );
/* FILTER_WIDGETCODEGEN_AUTO_GENERATED_CODE END*/
  reader->closeFilterGroup();
}

// -----------------------------------------------------------------------------
//
// -----------------------------------------------------------------------------
int AlignSectionsFeatureCentroid::writeFilterParameters(AbstractFilterParametersWriter* writer, int index)
{
  writer->openFilterGroup(this, index);
  writer->writeValue("UseReferenceSlice", getUseReferenceSlice() );
  writer->writeValue("ReferenceSlice", getReferenceSlice() );
  writer->writeValue("WriteAlignmentShifts", getWriteAlignmentShifts());
  writer->writeValue("AlignmentShiftFileName", getAlignmentShiftFileName());
  writer->closeFilterGroup();
  return ++index; // we want to return the next index that was just written to
}

// -----------------------------------------------------------------------------
//
// -----------------------------------------------------------------------------
void AlignSectionsFeatureCentroid::dataCheck(bool preflight, size_t voxels, size_t fields, size_t ensembles)
{
  setErrorCondition(0);
<<<<<<< HEAD
  QString ss;
  VoxelDataContainer* m = getVoxelDataContainer();
=======
  std::stringstream ss;
  VolumeDataContainer* m = getVolumeDataContainer();
>>>>>>> c8a14ed2

  if(true == getWriteAlignmentShifts() && getAlignmentShiftFileName().isEmpty() == true)
  {
    ss << "The Alignment Shift file name must be set before executing this filter.";
    setErrorCondition(-1);
    addErrorMessage(getHumanLabel(), ss.str(), getErrorCondition());
  }

  GET_PREREQ_DATA(m, DREAM3D, CellData, GoodVoxels, ss, -303, bool, BoolArrayType, voxels, 1)
}


// -----------------------------------------------------------------------------
//
// -----------------------------------------------------------------------------
void AlignSectionsFeatureCentroid::preflight()
{
  dataCheck(true, 1, 1, 1);
}

// -----------------------------------------------------------------------------
//
// -----------------------------------------------------------------------------
void AlignSectionsFeatureCentroid::execute()
{
  setErrorCondition(0);
  VolumeDataContainer* m = getVolumeDataContainer();
  if(NULL == m)
  {
    setErrorCondition(-999);
    notifyErrorMessage("The DataContainer Object was NULL", -999);
    return;
  }

  int64_t totalPoints = m->getTotalPoints();
  size_t numgrains = m->getNumFieldTuples();
  size_t numensembles = m->getNumEnsembleTuples();
  dataCheck(false, totalPoints, numgrains, numensembles);
  if (getErrorCondition() < 0)
  {
    return;
  }

  AlignSections::execute();

  // If there is an error set this to something negative and also set a message
  notifyStatusMessage("Aligning Sections Complete");
}


// -----------------------------------------------------------------------------
//
// -----------------------------------------------------------------------------
void AlignSectionsFeatureCentroid::find_shifts(std::vector<int> &xshifts, std::vector<int> &yshifts)
{
  VolumeDataContainer* m = getVolumeDataContainer();
  //int64_t totalPoints = m->totalPoints();

  ofstream outFile;
  if (getWriteAlignmentShifts() == true) {
    outFile.open(getAlignmentShiftFileName().c_str());
  }
  size_t udims[3] = {0,0,0};
  m->getDimensions(udims);
#if (CMP_SIZEOF_SIZE_T == 4)
  typedef int32_t DimType;
#else
  typedef int64_t DimType;
#endif
  DimType dims[3] = {
    static_cast<DimType>(udims[0]),
    static_cast<DimType>(udims[1]),
    static_cast<DimType>(udims[2]),
  };

  int newxshift = 0;
  int newyshift = 0;
  int count = 0;
  int slice = 0;
  int64_t point;
  //  int xspot, yspot;
  float xRes = m->getXRes();
  float yRes = m->getYRes();
  std::vector<float> xCentroid(dims[2],0.0);
  std::vector<float> yCentroid(dims[2],0.0);

  for (DimType iter = 0; iter < dims[2]; iter++)
  {
    count = 0;
    xCentroid[iter] = 0;
    yCentroid[iter] = 0;
    QString ss;
    ss << "Aligning Sections - Determining Shifts - " << ((float)iter/dims[2])*100 << " Percent Complete";
    //  notifyStatusMessage(ss.str());
    slice = static_cast<int>( (dims[2] - 1) - iter );
    for (DimType l = 0; l < dims[1]; l++)
    {
      for (DimType n = 0; n < dims[0]; n++)
      {
        point = static_cast<int>( ((slice) * dims[0] * dims[1]) + (l * dims[0]) + n );
        if(m_GoodVoxels[point] == true)
        {
          xCentroid[iter] = xCentroid[iter] + (float(n)*xRes);
          yCentroid[iter] = yCentroid[iter] + (float(l)*yRes);
          count++;
        }
      }
    }
    xCentroid[iter] = xCentroid[iter]/float(count);
    yCentroid[iter] = yCentroid[iter]/float(count);
  }
  //int refSlice;
  for (DimType iter = 1; iter < dims[2]; iter++)
  {
    slice = static_cast<int>( (dims[2] - 1) - iter );
    if(m_UseReferenceSlice == true)
    {
      xshifts[iter] = int((xCentroid[iter]-xCentroid[m_ReferenceSlice])/xRes);
      yshifts[iter] = int((yCentroid[iter]-yCentroid[m_ReferenceSlice])/yRes);
    }
    else
    {
      xshifts[iter] = xshifts[iter-1] + int((xCentroid[iter]-xCentroid[iter-1])/xRes);
      yshifts[iter] = yshifts[iter-1] + int((yCentroid[iter]-yCentroid[iter-1])/yRes);
    }
    if (getWriteAlignmentShifts() == true) {
      outFile << slice << "	" << slice+1 << "	" << newxshift << "	" << newyshift << "	" << xshifts[iter] << "	" << yshifts[iter] << " " << xCentroid[iter] << " " << yCentroid[iter] << endl;
    }
  }
  if (getWriteAlignmentShifts() == true) {
    outFile.close();
  }
}<|MERGE_RESOLUTION|>--- conflicted
+++ resolved
@@ -86,7 +86,7 @@
 {
   // Run the superclass first.
   //AlignSections::setupFilterParameters();
-  std::vector<FilterParameter::Pointer> parameters = getFilterParameters();
+  QVector<FilterParameter::Pointer> parameters = getFilterParameters();
   {
     FilterParameter::Pointer option = FilterParameter::New();
     option->setHumanLabel("Use Reference Slice");
@@ -158,22 +158,17 @@
 void AlignSectionsFeatureCentroid::dataCheck(bool preflight, size_t voxels, size_t fields, size_t ensembles)
 {
   setErrorCondition(0);
-<<<<<<< HEAD
-  QString ss;
-  VoxelDataContainer* m = getVoxelDataContainer();
-=======
-  std::stringstream ss;
   VolumeDataContainer* m = getVolumeDataContainer();
->>>>>>> c8a14ed2
+
 
   if(true == getWriteAlignmentShifts() && getAlignmentShiftFileName().isEmpty() == true)
   {
-    ss << "The Alignment Shift file name must be set before executing this filter.";
+    QString ss = QObject::tr("The Alignment Shift file name must be set before executing this filter.");
     setErrorCondition(-1);
-    addErrorMessage(getHumanLabel(), ss.str(), getErrorCondition());
-  }
-
-  GET_PREREQ_DATA(m, DREAM3D, CellData, GoodVoxels, ss, -303, bool, BoolArrayType, voxels, 1)
+    addErrorMessage(getHumanLabel(), ss, getErrorCondition());
+  }
+
+  GET_PREREQ_DATA(m, DREAM3D, CellData, GoodVoxels, -303, bool, BoolArrayType, voxels, 1)
 }
 
 
@@ -218,14 +213,14 @@
 // -----------------------------------------------------------------------------
 //
 // -----------------------------------------------------------------------------
-void AlignSectionsFeatureCentroid::find_shifts(std::vector<int> &xshifts, std::vector<int> &yshifts)
+void AlignSectionsFeatureCentroid::find_shifts(QVector<int> &xshifts, QVector<int> &yshifts)
 {
   VolumeDataContainer* m = getVolumeDataContainer();
   //int64_t totalPoints = m->totalPoints();
 
   ofstream outFile;
   if (getWriteAlignmentShifts() == true) {
-    outFile.open(getAlignmentShiftFileName().c_str());
+    outFile.open(getAlignmentShiftFileName().toLatin1().data());
   }
   size_t udims[3] = {0,0,0};
   m->getDimensions(udims);
@@ -248,17 +243,17 @@
   //  int xspot, yspot;
   float xRes = m->getXRes();
   float yRes = m->getYRes();
-  std::vector<float> xCentroid(dims[2],0.0);
-  std::vector<float> yCentroid(dims[2],0.0);
+  QVector<float> xCentroid(dims[2],0.0);
+  QVector<float> yCentroid(dims[2],0.0);
 
   for (DimType iter = 0; iter < dims[2]; iter++)
   {
     count = 0;
     xCentroid[iter] = 0;
     yCentroid[iter] = 0;
-    QString ss;
-    ss << "Aligning Sections - Determining Shifts - " << ((float)iter/dims[2])*100 << " Percent Complete";
-    //  notifyStatusMessage(ss.str());
+
+    QString ss = QObject::tr("Aligning Sections - Determining Shifts - %1 Percent Complete").arg(((float)iter/dims[2])*100);
+    //  notifyStatusMessage(ss);
     slice = static_cast<int>( (dims[2] - 1) - iter );
     for (DimType l = 0; l < dims[1]; l++)
     {
