/* ============================================================================
 * Copyright (c) 2011 Michael A. Jackson (BlueQuartz Software)
 * Copyright (c) 2011 Dr. Michael A. Groeber (US Air Force Research Laboratories)
 * All rights reserved.
 *
 * Redistribution and use in source and binary forms, with or without modification,
 * are permitted provided that the following conditions are met:
 *
 * Redistributions of source code must retain the above copyright notice, this
 * list of conditions and the following disclaimer.
 *
 * Redistributions in binary form must reproduce the above copyright notice, this
 * list of conditions and the following disclaimer in the documentation and/or
 * other materials provided with the distribution.
 *
 * Neither the name of Michael A. Groeber, Michael A. Jackson, the US Air Force,
 * BlueQuartz Software nor the names of its contributors may be used to endorse
 * or promote products derived from this software without specific prior written
 * permission.
 *
 * THIS SOFTWARE IS PROVIDED BY THE COPYRIGHT HOLDERS AND CONTRIBUTORS "AS IS"
 * AND ANY EXPRESS OR IMPLIED WARRANTIES, INCLUDING, BUT NOT LIMITED TO, THE
 * IMPLIED WARRANTIES OF MERCHANTABILITY AND FITNESS FOR A PARTICULAR PURPOSE ARE
 * DISCLAIMED. IN NO EVENT SHALL THE COPYRIGHT HOLDER OR CONTRIBUTORS BE LIABLE
 * FOR ANY DIRECT, INDIRECT, INCIDENTAL, SPECIAL, EXEMPLARY, OR CONSEQUENTIAL
 * DAMAGES (INCLUDING, BUT NOT LIMITED TO, PROCUREMENT OF SUBSTITUTE GOODS OR
 * SERVICES; LOSS OF USE, DATA, OR PROFITS; OR BUSINESS INTERRUPTION) HOWEVER
 * CAUSED AND ON ANY THEORY OF LIABILITY, WHETHER IN CONTRACT, STRICT LIABILITY,
 * OR TORT (INCLUDING NEGLIGENCE OR OTHERWISE) ARISING IN ANY WAY OUT OF THE
 * USE OF THIS SOFTWARE, EVEN IF ADVISED OF THE POSSIBILITY OF SUCH DAMAGE.
 *
 *  This code was written under United States Air Force Contract number
 *                           FA8650-07-D-5800
 *
 * ~~~~~~~~~~~~~~~~~~~~~~~~~~~~~~~~~~~~~~~~~~~~~~~~~~~~~~~~~~~~~~~~~~~~~~~~~~ */

#include "SegmentGrains.h"

#include "DREAM3DLib/Common/Constants.h"
#include "DREAM3DLib/Common/DREAM3DMath.h"
#include "DREAM3DLib/Common/OrientationMath.h"
#include "DREAM3DLib/Common/DREAM3DRandom.h"

#include "DREAM3DLib/OrientationOps/CubicOps.h"
#include "DREAM3DLib/OrientationOps/HexagonalOps.h"
#include "DREAM3DLib/OrientationOps/OrthoRhombicOps.h"


#define ERROR_TXT_OUT 1
#define ERROR_TXT_OUT1 1

const static float m_pi = M_PI;


#define NEW_SHARED_ARRAY(var, type, size)\
  boost::shared_array<type> var##Array(new type[size]);\
  type* var = var##Array.get();

// -----------------------------------------------------------------------------
//
// -----------------------------------------------------------------------------
SegmentGrains::SegmentGrains() :
AbstractFilter(),
m_GrainIds(NULL),
m_Quats(NULL),
m_PhasesC(NULL),
m_PhasesF(NULL),
m_Active(NULL)
{
  m_HexOps = HexagonalOps::New();
  m_OrientationOps.push_back(m_HexOps.get());
  m_CubicOps = CubicOps::New();
  m_OrientationOps.push_back(m_CubicOps.get());
  m_OrthoOps = OrthoRhombicOps::New();
  m_OrientationOps.push_back(m_OrthoOps.get());

  m_MisorientationTolerance = 0.0f;

  setupFilterOptions();
}

// -----------------------------------------------------------------------------
//
// -----------------------------------------------------------------------------
SegmentGrains::~SegmentGrains()
{
}

// -----------------------------------------------------------------------------
//
// -----------------------------------------------------------------------------

void SegmentGrains::setupFilterOptions()
{
  std::vector<FilterOption::Pointer> options;
  {
    FilterOption::Pointer option = FilterOption::New();
    option->setPropertyName("MisorientationTolerance");
    option->setHumanLabel("Misorientation Tolerance");
    option->setWidgetType(FilterOption::DoubleWidget);
    option->setValueType("float");
    options.push_back(option);
  }
  setFilterOptions(options);
}


void SegmentGrains::preflight()
{
  int err = 0;
  std::stringstream ss;
  DataContainer::Pointer m = DataContainer::New();
  IDataArray::Pointer d = m->getVoxelData(DREAM3D::VoxelData::Phases);
  if(d.get() == NULL)
  {
	  ss << "Phases (Cells) Array Not Initialized At Beginning of CleanupGrains Filter" << std::endl;
	  err = -300;
  }
  d = m->getVoxelData(DREAM3D::VoxelData::Quats);
  if(d.get() == NULL)
  {
	  ss << "Quats Array Not Initialized At Beginning of SegmentGrains Filter" << std::endl;
	  err = -300;
  }
  PFInt32ArrayType::Pointer p = PFInt32ArrayType::CreateArray(1);
  m->addVoxelData(DREAM3D::VoxelData::GrainIds, p);
  PFInt32ArrayType::Pointer q = PFInt32ArrayType::CreateArray(1);
  m->addFieldData(DREAM3D::FieldData::Phases, q);
  PFBoolArrayType::Pointer r = PFBoolArrayType::CreateArray(1);
  m->addFieldData(DREAM3D::FieldData::Active, r);

  setErrorCondition(err);
  setErrorMessage(ss.str());
}

// -----------------------------------------------------------------------------
//
// -----------------------------------------------------------------------------
void SegmentGrains::execute()
{
  setErrorCondition(0);
  DataContainer* m = getDataContainer();
  if (NULL == m)
  {
    setErrorCondition(-1);
    std::stringstream ss;
    ss << getNameOfClass() << " DataContainer was NULL";
    setErrorMessage(ss.str());
    return;
  }
  int64_t totalPoints = m->totalPoints();

  m_GrainIds = m->getVoxelDataSizeCheck<int32_t, Int32ArrayType, AbstractFilter>(DREAM3D::VoxelData::GrainIds, totalPoints, this);
  if (NULL == m_GrainIds) { return; }
  m_PhasesC = m->getVoxelDataSizeCheck<int32_t, Int32ArrayType, AbstractFilter>(DREAM3D::VoxelData::Phases, totalPoints, this);
  if (NULL == m_PhasesC) { return; }
  m_Quats = m->getVoxelDataSizeCheck<float, FloatArrayType, AbstractFilter>(DREAM3D::VoxelData::Quats, (totalPoints*5), this);
  if (NULL == m_Quats) { return; }

  size_t udims[3] = {0,0,0};
  m->getDimensions(udims);
#if (CMP_SIZEOF_SIZE_T == 4)
  typedef int32_t DimType;
#else
  typedef int64_t DimType;
#endif
  DimType dims[3] = {
    static_cast<DimType>(udims[0]),
    static_cast<DimType>(udims[1]),
    static_cast<DimType>(udims[2]),
  };

  DREAM3D_RANDOMNG_NEW()
  int seed = 0;
  int noseeds = 0;
  size_t graincount = 1;
  int neighbor;
  float q1[5];
  float q2[5];
  float w;
  float n1, n2, n3;
  int randpoint = 0;
  int good = 0;
  DimType col, row, plane;
  size_t size = 0;
  size_t initialVoxelsListSize = 1000;
  size_t initialMergeListSize = 10;
  std::vector<int> voxelslist(initialVoxelsListSize, -1);
  std::vector<int> mergelist(initialMergeListSize, -1);
  int neighpoints[6];
  neighpoints[0] = -(dims[0] * dims[1]);
  neighpoints[1] = -dims[0];
  neighpoints[2] = -1;
  neighpoints[3] = 1;
  neighpoints[4] = dims[0];
  neighpoints[5] = (dims[0] * dims[1]);
  Ebsd::CrystalStructure phase1, phase2;

  // Precalculate some constants
  int64_t totalPMinus1 = totalPoints - 1;

  // Burn volume with tight orientation tolerance to simulate simultaneous growth/aglomeration
  while (noseeds == 0)
  {
    seed = -1;
    int counter = 0;
    randpoint = int(float(rg.genrand_res53()) * float(totalPMinus1));
    while (seed == -1 && counter < totalPoints)
    {
      if (randpoint > totalPMinus1) randpoint = randpoint - totalPoints;
      if (m_GrainIds[randpoint] == -1 && m_PhasesC[randpoint] > 0) seed = randpoint;

      randpoint++;
      counter++;
    }
    if(seed == -1) noseeds = 1;
    if(seed >= 0)
    {
      size = 0;
      m_GrainIds[seed] = graincount;
      voxelslist[size] = seed;
      size++;
      for (size_t j = 0; j < size; ++j)
      {
        int currentpoint = voxelslist[j];
        col = currentpoint % dims[0];
        row = (currentpoint / dims[0]) % dims[1];
        plane = currentpoint / (dims[0] * dims[1]);
        phase1 = m->crystruct[m_PhasesC[currentpoint]];
        for (int i = 0; i < 6; i++)
        {
          q1[0] = 1;
          q1[1] = m_Quats[currentpoint * 5 + 1];
          q1[2] = m_Quats[currentpoint * 5 + 2];
          q1[3] = m_Quats[currentpoint * 5 + 3];
          q1[4] = m_Quats[currentpoint * 5 + 4];
          good = 1;
          neighbor = currentpoint + neighpoints[i];

          if (i == 0 && plane == 0) good = 0;
          if (i == 5 && plane == (dims[2] - 1)) good = 0;
          if (i == 1 && row == 0) good = 0;
          if (i == 4 && row == (dims[1] - 1)) good = 0;
          if (i == 2 && col == 0) good = 0;
          if (i == 3 && col == (dims[0] - 1)) good = 0;
          if (good == 1 && m_GrainIds[neighbor] == -1 && m_PhasesC[neighbor] > 0)
          {
            w = 10000.0;
            q2[0] = 1;
            q2[1] = m_Quats[neighbor*5 + 1];
            q2[2] = m_Quats[neighbor*5 + 2];
            q2[3] = m_Quats[neighbor*5 + 3];
            q2[4] = m_Quats[neighbor*5 + 4];
            phase2 = m->crystruct[m_PhasesC[neighbor]];
            if (phase1 == phase2) w = m_OrientationOps[phase1]->getMisoQuat( q1, q2, n1, n2, n3);
            if (w < m_MisorientationTolerance)
            {
              m_GrainIds[neighbor] = graincount;
              voxelslist[size] = neighbor;
              size++;
              if(size >= voxelslist.size()) voxelslist.resize(size + initialVoxelsListSize, -1);
            }
          }
        }
      }
      m_Active[graincount] = 1;
      m_PhasesF[graincount] = m_PhasesC[seed];
      graincount++;
<<<<<<< HEAD
      if(graincount >= m->getTotalFields())
      {
        size_t oldSize = m->getTotalFields();
        m->resizeFieldDataArrays(m->getTotalFields() + 100);
        for (size_t g = oldSize; g < m->getTotalFields(); ++g)
        {
          m->m_Grains[g] = Field::New();
        }
=======
      if (graincount >= m->getTotalFields())
      {
        size_t oldSize = m->getTotalFields();
        m->resizeFieldDataArrays(m->getTotalFields() + 100);
>>>>>>> 626e7991
      }
      voxelslist.clear();
      voxelslist.resize(initialVoxelsListSize, -1);
    }
  }

  // If there is an error set this to something negative and also set a message
  notify("SegmentGrains Completed", 0, Observable::UpdateProgressMessage);
}<|MERGE_RESOLUTION|>--- conflicted
+++ resolved
@@ -266,21 +266,15 @@
       m_Active[graincount] = 1;
       m_PhasesF[graincount] = m_PhasesC[seed];
       graincount++;
-<<<<<<< HEAD
       if(graincount >= m->getTotalFields())
       {
         size_t oldSize = m->getTotalFields();
         m->resizeFieldDataArrays(m->getTotalFields() + 100);
         for (size_t g = oldSize; g < m->getTotalFields(); ++g)
         {
-          m->m_Grains[g] = Field::New();
-        }
-=======
-      if (graincount >= m->getTotalFields())
-      {
-        size_t oldSize = m->getTotalFields();
-        m->resizeFieldDataArrays(m->getTotalFields() + 100);
->>>>>>> 626e7991
+//FIXME::THis needs to set some default data
+          }
+
       }
       voxelslist.clear();
       voxelslist.resize(initialVoxelsListSize, -1);
