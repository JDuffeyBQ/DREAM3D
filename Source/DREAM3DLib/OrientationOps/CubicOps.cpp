/* ============================================================================
 * Copyright (c) 2010, Michael A. Jackson (BlueQuartz Software)
 * Copyright (c) 2010, Dr. Michael A. Groeber (US Air Force Research Laboratories
 * All rights reserved.
 *
 * Redistribution and use in source and binary forms, with or without modification,
 * are permitted provided that the following conditions are met:
 *
 * Redistributions of source code must retain the above copyright notice, this
 * list of conditions and the following disclaimer.
 *
 * Redistributions in binary form must reproduce the above copyright notice, this
 * list of conditions and the following disclaimer in the documentation and/or
 * other materials provided with the distribution.
 *
 * Neither the name of Michael A. Groeber, Michael A. Jackson, the US Air Force,
 * BlueQuartz Software nor the names of its contributors may be used to endorse
 * or promote products derived from this software without specific prior written
 * permission.
 *
 * THIS SOFTWARE IS PROVIDED BY THE COPYRIGHT HOLDERS AND CONTRIBUTORS "AS IS"
 * AND ANY EXPRESS OR IMPLIED WARRANTIES, INCLUDING, BUT NOT LIMITED TO, THE
 * IMPLIED WARRANTIES OF MERCHANTABILITY AND FITNESS FOR A PARTICULAR PURPOSE ARE
 * DISCLAIMED. IN NO EVENT SHALL THE COPYRIGHT HOLDER OR CONTRIBUTORS BE LIABLE
 * FOR ANY DIRECT, INDIRECT, INCIDENTAL, SPECIAL, EXEMPLARY, OR CONSEQUENTIAL
 * DAMAGES (INCLUDING, BUT NOT LIMITED TO, PROCUREMENT OF SUBSTITUTE GOODS OR
 * SERVICES; LOSS OF USE, DATA, OR PROFITS; OR BUSINESS INTERRUPTION) HOWEVER
 * CAUSED AND ON ANY THEORY OF LIABILITY, WHETHER IN CONTRACT, STRICT LIABILITY,
 * OR TORT (INCLUDING NEGLIGENCE OR OTHERWISE) ARISING IN ANY WAY OUT OF THE
 * USE OF THIS SOFTWARE, EVEN IF ADVISED OF THE POSSIBILITY OF SUCH DAMAGE.
 *
 *  This code was written under United States Air Force Contract number
 *                           FA8650-07-D-5800
 *
 * ~~~~~~~~~~~~~~~~~~~~~~~~~~~~~~~~~~~~~~~~~~~~~~~~~~~~~~~~~~~~~~~~~~~~~~~~~~ */
#include "CubicOps.h"
// Include this FIRST because there is a needed define for some compiles
// to expose some of the constants needed below
#include "DREAM3DLib/Common/DREAM3DMath.h"
#include "DREAM3DLib/Math/OrientationMath.h"
#include "DREAM3DLib/Common/ModifiedLambertProjection.h"
#include "DREAM3DLib/IOFilters/VtkRectilinearGridWriter.h"
#include "DREAM3DLib/Utilities/ImageUtilities.h"
#include "DREAM3DLib/Utilities/ColorTable.h"

#ifdef DREAM3D_USE_PARALLEL_ALGORITHMS
#include <tbb/parallel_for.h>
#include <tbb/blocked_range.h>
#include <tbb/partitioner.h>
#include <tbb/task_scheduler_init.h>
#include <tbb/task_group.h>
#include <tbb/task.h>
#endif


namespace Detail
{

  static const float CubicDim1InitValue = powf((0.75f*((DREAM3D::Constants::k_Pi/4.0f)-sinf((DREAM3D::Constants::k_Pi/4.0f)))),(1.0f/3.0f));
  static const float CubicDim2InitValue = powf((0.75f*((DREAM3D::Constants::k_Pi/4.0f)-sinf((DREAM3D::Constants::k_Pi/4.0f)))),(1.0f/3.0f));
  static const float CubicDim3InitValue = powf((0.75f*((DREAM3D::Constants::k_Pi/4.0f)-sinf((DREAM3D::Constants::k_Pi/4.0f)))),(1.0f/3.0f));
  static const float CubicDim1StepValue = CubicDim1InitValue/9.0f;
  static const float CubicDim2StepValue = CubicDim2InitValue/9.0f;
  static const float CubicDim3StepValue = CubicDim3InitValue/9.0f;
  namespace CubicHigh
  {
    static const int symSize0 = 6;
    static const int symSize1 = 12;
    static const int symSize2 = 8;
  }
}


static const QuatF CubicQuatSym[24] = {
  QuaternionMathF::New(0.000000000f, 0.000000000f, 0.000000000f, 1.000000000f),
  QuaternionMathF::New(1.000000000f, 0.000000000f, 0.000000000f, 0.000000000f),
  QuaternionMathF::New(0.000000000f, 1.000000000f, 0.000000000f, 0.000000000f),
  QuaternionMathF::New(0.000000000f, 0.000000000f, 1.000000000f, 0.000000000f),
  QuaternionMathF::New(DREAM3D::Constants::k_1OverRoot2, 0.000000000f, 0.000000000f, DREAM3D::Constants::k_1OverRoot2),
  QuaternionMathF::New(0.000000000f, DREAM3D::Constants::k_1OverRoot2, 0.000000000f, DREAM3D::Constants::k_1OverRoot2),
  QuaternionMathF::New(0.000000000f, 0.000000000f, DREAM3D::Constants::k_1OverRoot2, DREAM3D::Constants::k_1OverRoot2),
  QuaternionMathF::New(-DREAM3D::Constants::k_1OverRoot2, 0.000000000f, 0.000000000f, DREAM3D::Constants::k_1OverRoot2),
  QuaternionMathF::New(0.000000000f, -DREAM3D::Constants::k_1OverRoot2, 0.000000000f, DREAM3D::Constants::k_1OverRoot2),
  QuaternionMathF::New(0.000000000f, 0.000000000f, -DREAM3D::Constants::k_1OverRoot2, DREAM3D::Constants::k_1OverRoot2),
  QuaternionMathF::New(DREAM3D::Constants::k_1OverRoot2, DREAM3D::Constants::k_1OverRoot2, 0.000000000f, 0.000000000f),
  QuaternionMathF::New(-DREAM3D::Constants::k_1OverRoot2, DREAM3D::Constants::k_1OverRoot2, 0.000000000f, 0.000000000f),
  QuaternionMathF::New(0.000000000f, DREAM3D::Constants::k_1OverRoot2, DREAM3D::Constants::k_1OverRoot2, 0.000000000f),
  QuaternionMathF::New(0.000000000f, -DREAM3D::Constants::k_1OverRoot2, DREAM3D::Constants::k_1OverRoot2, 0.000000000f),
  QuaternionMathF::New(DREAM3D::Constants::k_1OverRoot2, 0.000000000f, DREAM3D::Constants::k_1OverRoot2, 0.000000000f),
  QuaternionMathF::New(-DREAM3D::Constants::k_1OverRoot2, 0.000000000f, DREAM3D::Constants::k_1OverRoot2, 0.000000000f),
  QuaternionMathF::New(0.500000000f, 0.500000000f, 0.500000000f, 0.500000000f),
  QuaternionMathF::New(-0.500000000f, -0.500000000f, -0.500000000f, 0.500000000f),
  QuaternionMathF::New(0.500000000f, -0.500000000f, 0.500000000f, 0.500000000f),
  QuaternionMathF::New(-0.500000000f, 0.500000000f, -0.500000000f, 0.500000000f),
  QuaternionMathF::New(-0.500000000f, 0.500000000f, 0.500000000f, 0.500000000f),
  QuaternionMathF::New(0.500000000f, -0.500000000f, -0.500000000f, 0.500000000f),
  QuaternionMathF::New(-0.500000000f, -0.500000000f, 0.500000000f, 0.500000000f),
  QuaternionMathF::New(0.500000000f, 0.500000000f, -0.500000000f, 0.500000000f)};

static const float CubicRodSym[24][3] = {{0.0f, 0.0f,0.0f},
                                         {10000000000.0f, 0.0f, 0.0f},
                                         {0.0f, 10000000000.0f, 0.0f},
                                         {0.0f, 0.0f, 10000000000.0f},
                                         {1.0f, 0.0f, 0.0f},
                                         {0.0f, 1.0f, 0.0f},
                                         {0.0f, 0.0f, 1.0f},
                                         {-1.0f, 0.0f, 0.0f},
                                         {0.0f, -1.0f, 0.0f},
                                         {0.0f, 0.0f, -1.0f},
                                         {10000000000.0f, 10000000000.0f, 0.0f},
                                         {-10000000000.0f, 10000000000.0f, 0.0f},
                                         {0.0f, 10000000000.0f, 10000000000.0f},
                                         {0.0f, -10000000000.0f, 10000000000.0f},
                                         {10000000000.0f, 0.0f, 10000000000.0f},
                                         {-10000000000.0f, 0.0f, 10000000000.0f},
                                         {1.0f, 1.0f, 1.0f},
                                         {-1.0f, -1.0f, -1.0f},
                                         {1.0f, -1.0f, 1.0f},
                                         {-1.0f, 1.0f, -1.0f},
                                         {-1.0f, 1.0f, 1.0f},
                                         {1.0f, -1.0f, -1.0f},
                                         {-1.0f, -1.0f, 1.0f},
                                         {1.0f, 1.0f, -1.0}};

static const float CubicSlipDirections[12][3] = {{0.0f,1.0f,-1.0f},
                                                 {1.0f,0.0f,-1.0f},
                                                 {1.0f,-1.0f,0.0f},
                                                 {1.0f,-1.0f,0.0f},
                                                 {1.0f,0.0f,1.0f},
                                                 {0.0f,1.0f,1.0f},
                                                 {1.0f,1.0f,0.0f},
                                                 {0.0f,1.0f,1.0f},
                                                 {1.0f,0.0f,-1.0f},
                                                 {1.0f,1.0f,0.0f},
                                                 {1.0f,0.0f,1.0f},
                                                 {0.0f,1.0f,-1.0f}};

static const float CubicSlipPlanes[12][3] = {{1.0f,1.0f,1.0f},
                                             {1.0f,1.0f,1.0f},
                                             {1.0f,1.0f,1.0f},
                                             {1.0f,1.0f,-1.0f},
                                             {1.0f,1.0f,-1.0f},
                                             {1.0f,1.0f,-1.0f},
                                             {1.0f,-1.0f,1.0f},
                                             {1.0f,-1.0f,1.0f},
                                             {1.0f,-1.0f,1.0f},
                                             {-1.0f,1.0f,1.0f},
                                             {-1.0f,1.0f,1.0f},
                                             {-1.0f,1.0f,1.0f}};

static const float CubicMatSym[24][3][3] =
{{{1.0, 0.0, 0.0},
  {0.0, 1.0, 0.0},
  {0.0, 0.0, 1.0}},

 {{1.0, 0.0,  0.0},
  {0.0, 0.0, -1.0},
  {0.0, 1.0,  0.0}},

 {{1.0,  0.0,  0.0},
  {0.0, -1.0,  0.0},
  {0.0,  0.0, -1.0}},

 {{1.0,  0.0, 0.0},
  {0.0,  0.0, 1.0},
  {0.0, -1.0, 0.0}},

 {{0.0, 0.0, -1.0},
  {0.0, 1.0,  0.0},
  {1.0, 0.0,  0.0}},

 {{0.0, 0.0, 1.0},
  {0.0, 1.0, 0.0},
  {-1.0, 0.0, 0.0}},

 {{-1.0, 0.0,  0.0},
  {0.0, 1.0,  0.0},
  {0.0, 0.0, -1.0}},

 {{-1.0,  0.0, 0.0},
  {0.0, -1.0, 0.0},
  {0.0,  0.0, 1.0}},

 {{0.0, 1.0, 0.0},
  {-1.0, 0.0, 0.0},
  {0.0, 0.0, 1.0}},

 {{0.0, -1.0, 0.0},
  {1.0,  0.0, 0.0},
  {0.0,  0.0, 1.0}},

 {{0.0, -1.0, 0.0},
  {0.0,  0.0, 1.0},
  {-1.0,  0.0, 0.0}},

 {{0.0,  0.0, 1.0},
  {-1.0,  0.0, 0.0},
  {0.0, -1.0, 0.0}},

 {{0.0, -1.0,  0.0},
  {0.0,  0.0, -1.0},
  {1.0,  0.0,  0.0}},

 {{0.0,  0.0, -1.0},
  {1.0,  0.0,  0.0},
  {0.0, -1.0,  0.0}},

 {{0.0, 1.0,  0.0},
  {0.0, 0.0, -1.0},
  {-1.0, 0.0,  0.0}},

 {{0.0, 0.0, -1.0},
  {-1.0, 0.0,  0.0},
  {0.0, 1.0,  0.0}},

 {{0.0, 1.0, 0.0},
  {0.0, 0.0, 1.0},
  {1.0, 0.0, 0.0}},

 {{0.0, 0.0, 1.0},
  {1.0, 0.0, 0.0},
  {0.0, 1.0, 0.0}},

 {{0.0, 1.0,  0.0},
  {1.0, 0.0,  0.0},
  {0.0, 0.0, -1.0}},

 {{-1.0, 0.0, 0.0},
  {0.0, 0.0, 1.0},
  {0.0, 1.0, 0.0}},

 {{0.0,  0.0, 1.0},
  {0.0, -1.0, 0.0},
  {1.0,  0.0, 0.0}},

 {{-1.0,  0.0,  0.0},
  {0.0,  0.0, -1.0},
  {0.0, -1.0,  0.0}},

 {{0.0,  0.0, -1.0},
  {0.0, -1.0,  0.0},
  {-1.0,  0.0,  0.0}},

 {{0.0, -1.0,  0.0},
  {-1.0,  0.0,  0.0},
  {0.0,  0.0, -1.0}}};

using namespace Detail;

// -----------------------------------------------------------------------------
//
// -----------------------------------------------------------------------------
CubicOps::CubicOps()
{
}

// -----------------------------------------------------------------------------
//
// -----------------------------------------------------------------------------
CubicOps::~CubicOps()
{
}

// -----------------------------------------------------------------------------
//
// -----------------------------------------------------------------------------
float CubicOps::getMisoQuat(QuatF &q1, QuatF &q2, float &n1, float &n2, float &n3)
{

  int numsym = 24;

  return _calcMisoQuat(CubicQuatSym, numsym, q1, q2, n1, n2, n3);
}

// -----------------------------------------------------------------------------
//
// -----------------------------------------------------------------------------
float CubicOps::_calcMisoQuat(const QuatF quatsym[24], int numsym,
QuatF &q1, QuatF &q2,
float &n1, float &n2, float &n3)
{
  float wmin=9999999.0f; //,na,nb,nc;
  QuatF qco;
  QuatF qc;
  QuatF q2inv;
  int type = 1;
  float sin_wmin_over_2 = 0.0;
  //  float _1, _2,  _6;

  QuaternionMathF::Copy(q2, q2inv);
  QuaternionMathF::Conjugate(q2inv);

  QuaternionMathF::Multiply(q2inv, q1, qc);
  QuaternionMathF::ElementWiseAbs(qc);

  //if qc.x is smallest
  if ( qc.x <= qc.y && qc.x <= qc.z && qc.x <= qc.w)
  {
    qco.x = qc.x;
    //if qc.y is next smallest
    if (qc.y <= qc.z && qc.y <= qc.w)
    {
      qco.y = qc.y;
      if(qc.z <= qc.w) qco.z = qc.z, qco.w = qc.w;
      else qco.z = qc.w, qco.w = qc.z;
    }
    //if qc.z is next smallest
    else if (qc.z <= qc.y && qc.z <= qc.w)
    {
      qco.y = qc.z;
      if(qc.y <= qc.w) qco.z = qc.y, qco.w = qc.w;
      else qco.z = qc.w, qco.w = qc.y;
    }
    //if qc.w is next smallest
    else
    {
      qco.y = qc.w;
      if(qc.y <= qc.z) qco.z = qc.y, qco.w = qc.z;
      else qco.z = qc.z, qco.w = qc.y;
    }
  }
  //if qc.y is smallest
  else if ( qc.y <= qc.x && qc.y <= qc.z && qc.y <= qc.w)
  {
    qco.x = qc.y;
    //if qc.x is next smallest
    if (qc.x <= qc.z && qc.x <= qc.w)
    {
      qco.y = qc.x;
      if(qc.z <= qc.w) qco.z = qc.z, qco.w = qc.w;
      else qco.z = qc.w, qco.w = qc.z;
    }
    //if qc.z is next smallest
    else if (qc.z <= qc.x && qc.z <= qc.w)
    {
      qco.y = qc.z;
      if(qc.x <= qc.w) qco.z = qc.x, qco.w = qc.w;
      else qco.z = qc.w, qco.w = qc.x;
    }
    //if qc.w is next smallest
    else
    {
      qco.y = qc.w;
      if(qc.x <= qc.z) qco.z = qc.x, qco.w = qc.z;
      else qco.z = qc.z, qco.w = qc.x;
    }
  }
  //if qc.z is smallest
  else if ( qc.z <= qc.x && qc.z <= qc.y && qc.z <= qc.w)
  {
    qco.x = qc.z;
    //if qc.x is next smallest
    if (qc.x <= qc.y && qc.x <= qc.w)
    {
      qco.y = qc.x;
      if(qc.y <= qc.w) qco.z = qc.y, qco.w = qc.w;
      else qco.z = qc.w, qco.w = qc.y;
    }
    //if qc.y is next smallest
    else if (qc.y <= qc.x && qc.y <= qc.w)
    {
      qco.y = qc.y;
      if(qc.x <= qc.w) qco.z = qc.x, qco.w = qc.w;
      else qco.z = qc.w, qco.w = qc.x;
    }
    //if qc.w is next smallest
    else
    {
      qco.y = qc.w;
      if(qc.x <= qc.y) qco.z = qc.x, qco.w = qc.y;
      else qco.z = qc.y, qco.w = qc.x;
    }
  }
  //if qc.w is smallest
  else
  {
    qco.x = qc.w;
    //if qc.x is next smallest
    if (qc.x <= qc.y && qc.x <= qc.z)
    {
      qco.y = qc.x;
      if(qc.y <= qc.z) qco.z = qc.y, qco.w = qc.z;
      else qco.z = qc.z, qco.w = qc.y;
    }
    //if qc.y is next smallest
    else if (qc.y <= qc.x && qc.y <= qc.z)
    {
      qco.y = qc.y;
      if(qc.x <= qc.z) qco.z = qc.x, qco.w = qc.z;
      else qco.z = qc.z, qco.w = qc.x;
    }
    //if qc.z is next smallest
    else
    {
      qco.y = qc.z;
      if(qc.x <= qc.y) qco.z = qc.x, qco.w = qc.y;
      else qco.z = qc.y, qco.w = qc.x;
    }
  }
  wmin = qco.w;
  if (((qco.z + qco.w) / (DREAM3D::Constants::k_Sqrt2)) > wmin)
  {
    wmin = ((qco.z + qco.w) / (DREAM3D::Constants::k_Sqrt2));
    type = 2;
  }
  if (((qco.x + qco.y + qco.z + qco.w) / 2) > wmin)
  {
    wmin = ((qco.x + qco.y + qco.z + qco.w) / 2);
    type = 3;
  }
  if (wmin < -1.0)
  {
    //  wmin = -1.0;
    wmin = DREAM3D::Constants::k_ACosNeg1;
    sin_wmin_over_2 = sinf(wmin);
  }
  else if (wmin > 1.0)
  {
    //   wmin = 1.0;
    wmin = DREAM3D::Constants::k_ACos1;
    sin_wmin_over_2 = sinf(wmin);
  }
  else
  {
    wmin = acos(wmin);
    sin_wmin_over_2 = sinf(wmin);
  }

  if(type == 1)
  {
    n1 = qco.x / sin_wmin_over_2;
    n2 = qco.y / sin_wmin_over_2;
    n3 = qco.z / sin_wmin_over_2;
  }
  if(type == 2)
  {
    n1 = ((qco.x - qco.y) / (DREAM3D::Constants::k_Sqrt2)) / sin_wmin_over_2;
    n2 = ((qco.x + qco.y) / (DREAM3D::Constants::k_Sqrt2)) / sin_wmin_over_2;
    n3 = ((qco.z - qco.w) / (DREAM3D::Constants::k_Sqrt2)) / sin_wmin_over_2;
  }
  if(type == 3)
  {
    n1 = ((qco.x - qco.y + qco.z - qco.w) / (2.0f)) / sin_wmin_over_2;
    n2 = ((qco.x + qco.y - qco.z - qco.w) / (2.0f)) / sin_wmin_over_2;
    n3 = ((-qco.x + qco.y + qco.z - qco.w) / (2.0f)) / sin_wmin_over_2;
  }
  float denom = sqrt((n1*n1+n2*n2+n3*n3));
  n1 = n1/denom;
  n2 = n2/denom;
  n3 = n3/denom;
  if(denom == 0) n1 = 0.0, n2 = 0.0, n3 = 1.0;
  if(wmin == 0) n1 = 0.0, n2 = 0.0, n3 = 1.0;
  wmin = 2.0f * wmin;
  return wmin;

}

void CubicOps::getODFFZRod(float &r1,float &r2, float &r3)
{
  int numsym = 24;

  _calcRodNearestOrigin(CubicRodSym, numsym, r1, r2, r3);
}

void CubicOps::getQuatSymOp(int i, QuatF &q)
{
  QuaternionMathF::Copy(CubicQuatSym[i], q);
}

void CubicOps::getRodSymOp(int i,float *r)
{
  r[0] = CubicRodSym[i][0];
  r[1] = CubicRodSym[i][1];
  r[2] = CubicRodSym[i][2];
}

void CubicOps::getMatSymOp(int i,float g[3][3])
{
  g[0][0] = CubicMatSym[i][0][0];
  g[0][1] = CubicMatSym[i][0][1];
  g[0][2] = CubicMatSym[i][0][2];
  g[1][0] = CubicMatSym[i][1][0];
  g[1][1] = CubicMatSym[i][1][1];
  g[1][2] = CubicMatSym[i][1][2];
  g[2][0] = CubicMatSym[i][2][0];
  g[2][1] = CubicMatSym[i][2][1];
  g[2][2] = CubicMatSym[i][2][2];
}

void CubicOps::getMDFFZRod(float &r1,float &r2, float &r3)
{
  float w, n1, n2, n3;
  float FZw, FZn1, FZn2, FZn3;

  OrientationOps::_calcRodNearestOrigin(CubicRodSym, 24, r1, r2, r3);
  OrientationMath::RodtoAxisAngle(r1, r2, r3, w, n1, n2, n3);

  FZw = w;
  n1 = fabs(n1);
  n2 = fabs(n2);
  n3 = fabs(n3);
  if(n1 > n2)
  {
    if(n1 > n3)
    {
      FZn1 = n1;
      if (n2 > n3) FZn2 = n2, FZn3 = n3;
      else FZn2 = n3, FZn3 = n2;
    }
    else FZn1 = n3, FZn2 = n1, FZn3 = n2;
  }
  else
  {
    if(n2 > n3)
    {
      FZn1 = n2;
      if (n1 > n3) FZn2 = n1, FZn3 = n3;
      else FZn2 = n3, FZn3 = n1;
    }
    else FZn1 = n3, FZn2 = n2, FZn3 = n1;
  }

  OrientationMath::AxisAngletoRod(FZw, FZn1, FZn2, FZn3, r1, r2, r3);
}

void CubicOps::getNearestQuat(QuatF &q1, QuatF &q2)
{
  int numsym = 24;

  _calcNearestQuat(CubicQuatSym, numsym, q1, q2);
}

int CubicOps::getMisoBin(float r1, float r2, float r3)
{
  float dim[3];
  float bins[3];
  float step[3];

  OrientationMath::RodtoHomochoric(r1, r2, r3);

  dim[0] = Detail::CubicDim1InitValue;
  dim[1] = Detail::CubicDim2InitValue;
  dim[2] = Detail::CubicDim3InitValue;
  step[0] = Detail::CubicDim1StepValue;
  step[1] = Detail::CubicDim2StepValue;
  step[2] = Detail::CubicDim3StepValue;
  bins[0] = 18.0f;
  bins[1] = 18.0f;
  bins[2] = 18.0f;

  return _calcMisoBin(dim, bins, step, r1, r2, r3);
}

void CubicOps::determineEulerAngles(int choose, float &synea1, float &synea2, float &synea3)
{
  float init[3];
  float step[3];
  float phi[3];
  float r1, r2, r3;

  init[0] = Detail::CubicDim1InitValue;
  init[1] = Detail::CubicDim2InitValue;
  init[2] = Detail::CubicDim3InitValue;
  step[0] = Detail::CubicDim1StepValue;
  step[1] = Detail::CubicDim2StepValue;
  step[2] = Detail::CubicDim3StepValue;
  phi[0] = static_cast<float>(choose % 18);
  phi[1] = static_cast<float>((choose / 18) % 18);
  phi[2] = static_cast<float>(choose / (18 * 18));

  _calcDetermineHomochoricValues(init, step, phi, choose, r1, r2, r3);
  OrientationMath::HomochorictoRod(r1, r2, r3);
  getODFFZRod(r1, r2, r3);
  OrientationMath::RodtoEuler(r1, r2, r3, synea1, synea2, synea3);
}

void CubicOps::determineRodriguesVector(int choose, float &r1, float &r2, float &r3)
{
  float init[3];
  float step[3];
  float phi[3];

  init[0] = Detail::CubicDim1InitValue;
  init[1] = Detail::CubicDim2InitValue;
  init[2] = Detail::CubicDim3InitValue;
  step[0] = Detail::CubicDim1StepValue;
  step[1] = Detail::CubicDim2StepValue;
  step[2] = Detail::CubicDim3StepValue;
  phi[0] = static_cast<float>(choose % 18);
  phi[1] = static_cast<float>((choose / 18) % 18);
  phi[2] = static_cast<float>(choose / (18 * 18));

  _calcDetermineHomochoricValues(init, step, phi, choose, r1, r2, r3);
  OrientationMath::HomochorictoRod(r1, r2, r3);
  getMDFFZRod(r1, r2, r3);
}
int CubicOps::getOdfBin(float r1, float r2, float r3)
{
  float dim[3];
  float bins[3];
  float step[3];

  OrientationMath::RodtoHomochoric(r1, r2, r3);

  dim[0] = Detail::CubicDim1InitValue;
  dim[1] = Detail::CubicDim2InitValue;
  dim[2] = Detail::CubicDim3InitValue;
  step[0] = Detail::CubicDim1StepValue;
  step[1] = Detail::CubicDim2StepValue;
  step[2] = Detail::CubicDim3StepValue;
  bins[0] = 18.0f;
  bins[1] = 18.0f;
  bins[2] = 18.0f;

  return _calcODFBin(dim, bins, step, r1, r2, r3);
}

void CubicOps::getSchmidFactorAndSS(float loadx, float loady, float loadz, float &schmidfactor, int &slipsys)
{
  schmidfactor = 0.0;
  float theta1, theta2, theta3, theta4;
  float lambda1, lambda2, lambda3, lambda4, lambda5, lambda6;
  float schmid1, schmid2, schmid3, schmid4, schmid5, schmid6, schmid7, schmid8, schmid9, schmid10, schmid11, schmid12;

  float mag = loadx * loadx + loady * loady + loadz * loadz;
  mag = sqrt(mag);
  theta1 = (loadx + loady + loadz) / (mag * 1.732f);
  theta1 = fabs(theta1);
  theta2 = (loadx + loady - loadz) / (mag * 1.732f);
  theta2 = fabs(theta2);
  theta3 = (loadx - loady + loadz) / (mag * 1.732f);
  theta3 = fabs(theta3);
  theta4 = (-loadx + loady + loadz) / (mag * 1.732f);
  theta4 = fabs(theta4);
  lambda1 = (loadx + loady) / (mag * 1.414f);
  lambda1 = fabs(lambda1);
  lambda2 = (loadx + loadz) / (mag * 1.414f);
  lambda2 = fabs(lambda2);
  lambda3 = (loadx - loady) / (mag * 1.414f);
  lambda3 = fabs(lambda3);
  lambda4 = (loadx - loadz) / (mag * 1.414f);
  lambda4 = fabs(lambda4);
  lambda5 = (loady + loadz) / (mag * 1.414f);
  lambda5 = fabs(lambda5);
  lambda6 = (loady - loadz) / (mag * 1.414f);
  lambda6 = fabs(lambda6);
  schmid1 = theta1 * lambda6;
  schmid2 = theta1 * lambda4;
  schmid3 = theta1 * lambda3;
  schmid4 = theta2 * lambda3;
  schmid5 = theta2 * lambda2;
  schmid6 = theta2 * lambda5;
  schmid7 = theta3 * lambda1;
  schmid8 = theta3 * lambda5;
  schmid9 = theta3 * lambda4;
  schmid10 = theta4 * lambda1;
  schmid11 = theta4 * lambda2;
  schmid12 = theta4 * lambda6;
  schmidfactor = schmid1, slipsys = 0;

  if (schmid2 > schmidfactor) schmidfactor = schmid2, slipsys = 1;
  if (schmid3 > schmidfactor) schmidfactor = schmid3, slipsys = 2;
  if (schmid4 > schmidfactor) schmidfactor = schmid4, slipsys = 3;
  if (schmid5 > schmidfactor) schmidfactor = schmid5, slipsys = 4;
  if (schmid6 > schmidfactor) schmidfactor = schmid6, slipsys = 5;
  if (schmid7 > schmidfactor) schmidfactor = schmid7, slipsys = 6;
  if (schmid8 > schmidfactor) schmidfactor = schmid8, slipsys = 7;
  if (schmid9 > schmidfactor) schmidfactor = schmid9, slipsys = 8;
  if (schmid10 > schmidfactor) schmidfactor = schmid10, slipsys = 9;
  if (schmid11 > schmidfactor) schmidfactor = schmid11, slipsys = 10;
  if (schmid12 > schmidfactor) schmidfactor = schmid12, slipsys = 11;
}

void CubicOps::getmPrime(QuatF &q1, QuatF &q2, float LD[3], float &mPrime)
{
  float g1[3][3];
  float g2[3][3];
  float hkl1[3], uvw1[3];
  float hkl2[3], uvw2[3];
  float slipDirection[3], slipPlane[3];
  float schmidFactor1=0, schmidFactor2=0, maxSchmidFactor=0;
  float directionComponent1=0, planeComponent1=0;
  float directionComponent2=0, planeComponent2=0;
  float planeMisalignment=0, directionMisalignment=0;
  int ss1=0, ss2=0;

  OrientationMath::QuattoMat(q1, g1);
  OrientationMath::QuattoMat(q2, g2);
  MatrixMath::Transpose3x3(g1, g1);
  MatrixMath::Transpose3x3(g2, g2);
  for(int i=0;i<12;i++)
  {
    slipDirection[0] = CubicSlipDirections[i][0];
    slipDirection[1] = CubicSlipDirections[i][1];
    slipDirection[2] = CubicSlipDirections[i][2];
    slipPlane[0] = CubicSlipPlanes[i][0];
    slipPlane[1] = CubicSlipPlanes[i][1];
    slipPlane[2] = CubicSlipPlanes[i][2];
    MatrixMath::Multiply3x3with3x1(g1,slipDirection,hkl1);
    MatrixMath::Multiply3x3with3x1(g1,slipPlane,uvw1);
    MatrixMath::Normalize3x1(hkl1);
    MatrixMath::Normalize3x1(uvw1);
    directionComponent1 = fabs(MatrixMath::CosThetaBetweenVectors(LD,uvw1));
    planeComponent1 = fabs(MatrixMath::CosThetaBetweenVectors(LD,hkl1));
    schmidFactor1 = directionComponent1*planeComponent1;
    if(schmidFactor1 > maxSchmidFactor)
    {
      maxSchmidFactor = schmidFactor1;
      ss1 = i;
    }
  }
  slipDirection[0] = CubicSlipDirections[ss1][0];
  slipDirection[1] = CubicSlipDirections[ss1][1];
  slipDirection[2] = CubicSlipDirections[ss1][2];
  slipPlane[0] = CubicSlipPlanes[ss1][0];
  slipPlane[1] = CubicSlipPlanes[ss1][1];
  slipPlane[2] = CubicSlipPlanes[ss1][2];
  MatrixMath::Multiply3x3with3x1(g1,slipDirection,hkl1);
  MatrixMath::Multiply3x3with3x1(g1,slipPlane,uvw1);
  MatrixMath::Normalize3x1(hkl1);
  MatrixMath::Normalize3x1(uvw1);

  maxSchmidFactor = 0;
  for(int j=0;j<12;j++)
  {
    slipDirection[0] = CubicSlipDirections[j][0];
    slipDirection[1] = CubicSlipDirections[j][1];
    slipDirection[2] = CubicSlipDirections[j][2];
    slipPlane[0] = CubicSlipPlanes[j][0];
    slipPlane[1] = CubicSlipPlanes[j][1];
    slipPlane[2] = CubicSlipPlanes[j][2];
    MatrixMath::Multiply3x3with3x1(g2,slipDirection,hkl2);
    MatrixMath::Multiply3x3with3x1(g2,slipPlane,uvw2);
    MatrixMath::Normalize3x1(hkl2);
    MatrixMath::Normalize3x1(uvw2);
    directionComponent2 = fabs(MatrixMath::CosThetaBetweenVectors(LD,uvw2));
    planeComponent2 = fabs(MatrixMath::CosThetaBetweenVectors(LD,hkl2));
    schmidFactor2 = directionComponent2*planeComponent2;
    if(schmidFactor2 > maxSchmidFactor)
    {
      maxSchmidFactor = schmidFactor2;
      ss2 = j;
    }
  }
  slipDirection[0] = CubicSlipDirections[ss2][0];
  slipDirection[1] = CubicSlipDirections[ss2][1];
  slipDirection[2] = CubicSlipDirections[ss2][2];
  slipPlane[0] = CubicSlipPlanes[ss2][0];
  slipPlane[1] = CubicSlipPlanes[ss2][1];
  slipPlane[2] = CubicSlipPlanes[ss2][2];
  MatrixMath::Multiply3x3with3x1(g2,slipDirection,hkl2);
  MatrixMath::Multiply3x3with3x1(g2,slipPlane,uvw2);
  MatrixMath::Normalize3x1(hkl2);
  MatrixMath::Normalize3x1(uvw2);
  planeMisalignment = fabs(MatrixMath::CosThetaBetweenVectors(hkl1,hkl2));
  directionMisalignment = fabs(MatrixMath::CosThetaBetweenVectors(uvw1,uvw2));
  mPrime = planeMisalignment*directionMisalignment;
}

void CubicOps::getF1(QuatF &q1, QuatF &q2, float LD[3], bool maxSF, float &F1)
{
  float g1[3][3];
  float g2[3][3];
  float hkl1[3], uvw1[3];
  float hkl2[3], uvw2[3];
  float slipDirection[3], slipPlane[3];
  float directionMisalignment=0, totalDirectionMisalignment=0;
  float schmidFactor1=0, schmidFactor2=0, maxSchmidFactor=0;
  float directionComponent1=0, planeComponent1=0;
  float directionComponent2=0, planeComponent2=0;
  float maxF1=0;

  OrientationMath::QuattoMat(q1, g1);
  OrientationMath::QuattoMat(q2, g2);
  MatrixMath::Transpose3x3(g1, g1);
  MatrixMath::Transpose3x3(g2, g2);

  MatrixMath::Normalize3x1(LD);

  if(maxSF == true) maxSchmidFactor = 0;
  for(int i=0;i<12;i++)
  {
    slipDirection[0] = CubicSlipDirections[i][0];
    slipDirection[1] = CubicSlipDirections[i][1];
    slipDirection[2] = CubicSlipDirections[i][2];
    slipPlane[0] = CubicSlipPlanes[i][0];
    slipPlane[1] = CubicSlipPlanes[i][1];
    slipPlane[2] = CubicSlipPlanes[i][2];
    MatrixMath::Multiply3x3with3x1(g1,slipDirection,hkl1);
    MatrixMath::Multiply3x3with3x1(g1,slipPlane,uvw1);
    MatrixMath::Normalize3x1(hkl1);
    MatrixMath::Normalize3x1(uvw1);
    directionComponent1 = fabs(MatrixMath::CosThetaBetweenVectors(LD,uvw1));
    planeComponent1 = fabs(MatrixMath::CosThetaBetweenVectors(LD,hkl1));
    schmidFactor1 = directionComponent1*planeComponent1;
    if(schmidFactor1 > maxSchmidFactor || maxSF == false)
    {
      totalDirectionMisalignment = 0;
      if(maxSF == true) maxSchmidFactor = schmidFactor1;
      for(int j=0;j<12;j++)
      {
        slipDirection[0] = CubicSlipDirections[j][0];
        slipDirection[1] = CubicSlipDirections[j][1];
        slipDirection[2] = CubicSlipDirections[j][2];
        slipPlane[0] = CubicSlipPlanes[j][0];
        slipPlane[1] = CubicSlipPlanes[j][1];
        slipPlane[2] = CubicSlipPlanes[j][2];
        MatrixMath::Multiply3x3with3x1(g2,slipDirection,hkl2);
        MatrixMath::Multiply3x3with3x1(g2,slipPlane,uvw2);
        MatrixMath::Normalize3x1(hkl2);
        MatrixMath::Normalize3x1(uvw2);
        directionComponent2 = fabs(MatrixMath::CosThetaBetweenVectors(LD,uvw2));
        planeComponent2 = fabs(MatrixMath::CosThetaBetweenVectors(LD,hkl2));
        schmidFactor2 = directionComponent2*planeComponent2;
        directionMisalignment = fabs(MatrixMath::CosThetaBetweenVectors(uvw1,uvw2));
        totalDirectionMisalignment = totalDirectionMisalignment + directionMisalignment;
      }
      F1 = schmidFactor1*directionComponent1*totalDirectionMisalignment;
      if(maxSF == false)
      {
        if(F1 < maxF1) F1 = maxF1;
        else maxF1 = F1;
      }
    }
  }
}

void CubicOps::getF1spt(QuatF &q1, QuatF &q2, float LD[3], bool maxSF, float &F1spt)
{
  float g1[3][3];
  float g2[3][3];
  float hkl1[3], uvw1[3];
  float hkl2[3], uvw2[3];
  float slipDirection[3], slipPlane[3];
  float directionMisalignment=0, totalDirectionMisalignment=0;
  float planeMisalignment=0, totalPlaneMisalignment=0;
  float schmidFactor1=0, schmidFactor2=0, maxSchmidFactor=0;
  float directionComponent1=0, planeComponent1=0;
  float directionComponent2=0, planeComponent2=0;
  float maxF1spt=0;

  OrientationMath::QuattoMat(q1, g1);
  OrientationMath::QuattoMat(q2, g2);
  MatrixMath::Transpose3x3(g1, g1);
  MatrixMath::Transpose3x3(g2, g2);

  MatrixMath::Normalize3x1(LD);

  if(maxSF == true) maxSchmidFactor = 0;
  for(int i=0;i<12;i++)
  {
    slipDirection[0] = CubicSlipDirections[i][0];
    slipDirection[1] = CubicSlipDirections[i][1];
    slipDirection[2] = CubicSlipDirections[i][2];
    slipPlane[0] = CubicSlipPlanes[i][0];
    slipPlane[1] = CubicSlipPlanes[i][1];
    slipPlane[2] = CubicSlipPlanes[i][2];
    MatrixMath::Multiply3x3with3x1(g1,slipDirection,hkl1);
    MatrixMath::Multiply3x3with3x1(g1,slipPlane,uvw1);
    MatrixMath::Normalize3x1(hkl1);
    MatrixMath::Normalize3x1(uvw1);
    directionComponent1 = fabs(MatrixMath::CosThetaBetweenVectors(LD,uvw1));
    planeComponent1 = fabs(MatrixMath::CosThetaBetweenVectors(LD,hkl1));
    schmidFactor1 = directionComponent1*planeComponent1;
    if(schmidFactor1 > maxSchmidFactor || maxSF == false)
    {
      totalDirectionMisalignment = 0;
      totalPlaneMisalignment = 0;
      if(maxSF == true) maxSchmidFactor = schmidFactor1;
      for(int j=0;j<12;j++)
      {
        slipDirection[0] = CubicSlipDirections[j][0];
        slipDirection[1] = CubicSlipDirections[j][1];
        slipDirection[2] = CubicSlipDirections[j][2];
        slipPlane[0] = CubicSlipPlanes[j][0];
        slipPlane[1] = CubicSlipPlanes[j][1];
        slipPlane[2] = CubicSlipPlanes[j][2];
        MatrixMath::Multiply3x3with3x1(g2,slipDirection,hkl2);
        MatrixMath::Multiply3x3with3x1(g2,slipPlane,uvw2);
        MatrixMath::Normalize3x1(hkl2);
        MatrixMath::Normalize3x1(uvw2);
        directionComponent2 = fabs(MatrixMath::CosThetaBetweenVectors(LD,uvw2));
        planeComponent2 = fabs(MatrixMath::CosThetaBetweenVectors(LD,hkl2));
        schmidFactor2 = directionComponent2*planeComponent2;
        directionMisalignment = fabs(MatrixMath::CosThetaBetweenVectors(uvw1,uvw2));
        planeMisalignment = fabs(MatrixMath::CosThetaBetweenVectors(hkl1,hkl2));
        totalDirectionMisalignment = totalDirectionMisalignment + directionMisalignment;
        totalPlaneMisalignment = totalPlaneMisalignment + planeMisalignment;
      }
      F1spt = schmidFactor1*directionComponent1*totalDirectionMisalignment*totalPlaneMisalignment;
      if(maxSF == false)
      {
        if(F1spt < maxF1spt) F1spt = maxF1spt;
        else maxF1spt = F1spt;
      }
    }
  }
}

void CubicOps::getF7(QuatF &q1, QuatF &q2, float LD[3], bool maxSF, float &F7)
{
  float g1[3][3];
  float g2[3][3];
  float hkl1[3], uvw1[3];
  float hkl2[3], uvw2[3];
  float slipDirection[3], slipPlane[3];
  float directionMisalignment=0, totalDirectionMisalignment=0;
  float schmidFactor1=0, schmidFactor2=0, maxSchmidFactor=0;
  float directionComponent1=0, planeComponent1=0;
  float directionComponent2=0, planeComponent2=0;
  float maxF7=0;

  OrientationMath::QuattoMat(q1, g1);
  OrientationMath::QuattoMat(q2, g2);
  MatrixMath::Transpose3x3(g1, g1);
  MatrixMath::Transpose3x3(g2, g2);

  MatrixMath::Normalize3x1(LD);

  for(int i=0;i<12;i++)
  {
    slipDirection[0] = CubicSlipDirections[i][0];
    slipDirection[1] = CubicSlipDirections[i][1];
    slipDirection[2] = CubicSlipDirections[i][2];
    slipPlane[0] = CubicSlipPlanes[i][0];
    slipPlane[1] = CubicSlipPlanes[i][1];
    slipPlane[2] = CubicSlipPlanes[i][2];
    MatrixMath::Multiply3x3with3x1(g1,slipDirection,hkl1);
    MatrixMath::Multiply3x3with3x1(g1,slipPlane,uvw1);
    MatrixMath::Normalize3x1(hkl1);
    MatrixMath::Normalize3x1(uvw1);
    directionComponent1 = fabs(MatrixMath::CosThetaBetweenVectors(LD,uvw1));
    planeComponent1 = fabs(MatrixMath::CosThetaBetweenVectors(LD,hkl1));
    schmidFactor1 = directionComponent1*planeComponent1;
    if(schmidFactor1 > maxSchmidFactor || maxSF == false)
    {
      totalDirectionMisalignment = 0;
      if(maxSF == true) maxSchmidFactor = schmidFactor1;
      for(int j=0;j<12;j++)
      {
        slipDirection[0] = CubicSlipDirections[j][0];
        slipDirection[1] = CubicSlipDirections[j][1];
        slipDirection[2] = CubicSlipDirections[j][2];
        slipPlane[0] = CubicSlipPlanes[j][0];
        slipPlane[1] = CubicSlipPlanes[j][1];
        slipPlane[2] = CubicSlipPlanes[j][2];
        MatrixMath::Multiply3x3with3x1(g2,slipDirection,hkl2);
        MatrixMath::Multiply3x3with3x1(g2,slipPlane,uvw2);
        MatrixMath::Normalize3x1(hkl2);
        MatrixMath::Normalize3x1(uvw2);
        directionComponent2 = fabs(MatrixMath::CosThetaBetweenVectors(LD,uvw2));
        planeComponent2 = fabs(MatrixMath::CosThetaBetweenVectors(LD,hkl2));
        schmidFactor2 = directionComponent2*planeComponent2;
        directionMisalignment = fabs(MatrixMath::CosThetaBetweenVectors(uvw1,uvw2));
        totalDirectionMisalignment = totalDirectionMisalignment + directionMisalignment;
      }
      F7 = directionComponent1*directionComponent1*totalDirectionMisalignment;
      if(maxSF == false)
      {
        if(F7 < maxF7) F7 = maxF7;
        else maxF7 = F7;
      }
    }
  }
}

// -----------------------------------------------------------------------------
//
// -----------------------------------------------------------------------------
namespace Detail
{
  namespace CubicHigh
  {
    class GenerateSphereCoordsImpl
    {
        FloatArrayType* m_Eulers;
        FloatArrayType* m_xyz001;
        FloatArrayType* m_xyz011;
        FloatArrayType* m_xyz111;

      public:
        GenerateSphereCoordsImpl(FloatArrayType* eulers, FloatArrayType* xyz001, FloatArrayType* xyz011, FloatArrayType* xyz111) :
          m_Eulers(eulers),
          m_xyz001(xyz001),
          m_xyz011(xyz011),
          m_xyz111(xyz111)
        {}
        virtual ~GenerateSphereCoordsImpl(){}

        void generate(size_t start, size_t end) const
        {
          float g[3][3];
          float gTranpose[3][3];
          float* currentEuler = NULL;
          float direction[3] = {0.0, 0.0, 0.0};

          for(size_t i = start; i < end; ++i)
          {
            currentEuler = m_Eulers->GetPointer(i * 3);

            OrientationMath::EulertoMat(currentEuler[0], currentEuler[1], currentEuler[2], g);
            MatrixMath::Transpose3x3(g, gTranpose);

            // -----------------------------------------------------------------------------
            // 001 Family
            direction[0] = 1.0; direction[1] = 0.0; direction[2] = 0.0;
            MatrixMath::Multiply3x3with3x1(gTranpose, direction, m_xyz001->GetPointer(i*18));
            MatrixMath::Copy3x1(m_xyz001->GetPointer(i*18),m_xyz001->GetPointer(i*18 + 3));
            MatrixMath::Multiply3x1withConstant(m_xyz001->GetPointer(i*18 + 3),-1);
            direction[0] = 0.0; direction[1] = 1.0; direction[2] = 0.0;
            MatrixMath::Multiply3x3with3x1(gTranpose, direction, m_xyz001->GetPointer(i*18 + 6));
            MatrixMath::Copy3x1(m_xyz001->GetPointer(i*18 + 6),m_xyz001->GetPointer(i*18 + 9));
            MatrixMath::Multiply3x1withConstant(m_xyz001->GetPointer(i*18 + 9),-1);
            direction[0] = 0.0; direction[1] = 0.0; direction[2] = 1.0;
            MatrixMath::Multiply3x3with3x1(gTranpose, direction, m_xyz001->GetPointer(i*18 + 12));
            MatrixMath::Copy3x1(m_xyz001->GetPointer(i*18 + 12),m_xyz001->GetPointer(i*18 + 15));
            MatrixMath::Multiply3x1withConstant(m_xyz001->GetPointer(i*18 + 15),-1);

            // -----------------------------------------------------------------------------
            // 011 Family
            direction[0] = DREAM3D::Constants::k_1OverRoot2; direction[1] = DREAM3D::Constants::k_1OverRoot2; direction[2] = 0.0;
            MatrixMath::Multiply3x3with3x1(gTranpose, direction, m_xyz011->GetPointer(i*36));
            MatrixMath::Copy3x1(m_xyz011->GetPointer(i*36),m_xyz011->GetPointer(i*36 + 3));
            MatrixMath::Multiply3x1withConstant(m_xyz011->GetPointer(i*36 + 3),-1);
            direction[0] = DREAM3D::Constants::k_1OverRoot2; direction[1] = 0.0; direction[2] = DREAM3D::Constants::k_1OverRoot2;
            MatrixMath::Multiply3x3with3x1(gTranpose, direction, m_xyz011->GetPointer(i*36 + 6));
            MatrixMath::Copy3x1(m_xyz011->GetPointer(i*36+6),m_xyz011->GetPointer(i*36 + 9));
            MatrixMath::Multiply3x1withConstant(m_xyz011->GetPointer(i*36 + 9),-1);
            direction[0] = 0.0; direction[1] = DREAM3D::Constants::k_1OverRoot2; direction[2] = DREAM3D::Constants::k_1OverRoot2;
            MatrixMath::Multiply3x3with3x1(gTranpose, direction, m_xyz011->GetPointer(i*36 + 12));
            MatrixMath::Copy3x1(m_xyz011->GetPointer(i*36+12),m_xyz011->GetPointer(i*36 + 15));
            MatrixMath::Multiply3x1withConstant(m_xyz011->GetPointer(i*36 + 15),-1);
            direction[0] = -DREAM3D::Constants::k_1OverRoot2; direction[1] = -DREAM3D::Constants::k_1OverRoot2; direction[2] = 0.0;
            MatrixMath::Multiply3x3with3x1(gTranpose, direction, m_xyz011->GetPointer(i*36 + 18));
            MatrixMath::Copy3x1(m_xyz011->GetPointer(i*36+18),m_xyz011->GetPointer(i*36 + 21));
            MatrixMath::Multiply3x1withConstant(m_xyz011->GetPointer(i*36 + 21),-1);
            direction[0] = -DREAM3D::Constants::k_1OverRoot2; direction[1] = 0.0; direction[2] = DREAM3D::Constants::k_1OverRoot2;
            MatrixMath::Multiply3x3with3x1(gTranpose, direction, m_xyz011->GetPointer(i*36 + 24));
            MatrixMath::Copy3x1(m_xyz011->GetPointer(i*36+24),m_xyz011->GetPointer(i*36 + 27));
            MatrixMath::Multiply3x1withConstant(m_xyz011->GetPointer(i*36 + 27),-1);
            direction[0] = 0.0; direction[1] = -DREAM3D::Constants::k_1OverRoot2; direction[2] = DREAM3D::Constants::k_1OverRoot2;
            MatrixMath::Multiply3x3with3x1(gTranpose, direction, m_xyz011->GetPointer(i*36 + 30));
            MatrixMath::Copy3x1(m_xyz011->GetPointer(i*36+30),m_xyz011->GetPointer(i*36 + 33));
            MatrixMath::Multiply3x1withConstant(m_xyz011->GetPointer(i*36 + 33),-1);

            // -----------------------------------------------------------------------------
            // 111 Family
            direction[0] = DREAM3D::Constants::k_1OverRoot3; direction[1] = DREAM3D::Constants::k_1OverRoot3; direction[2] = DREAM3D::Constants::k_1OverRoot3;
            MatrixMath::Multiply3x3with3x1(gTranpose, direction, m_xyz111->GetPointer(i*24));
            MatrixMath::Copy3x1(m_xyz111->GetPointer(i*24),m_xyz111->GetPointer(i*24 + 3));
            MatrixMath::Multiply3x1withConstant(m_xyz111->GetPointer(i*24 + 3),-1);
            direction[0] = -DREAM3D::Constants::k_1OverRoot3; direction[1] = DREAM3D::Constants::k_1OverRoot3; direction[2] = DREAM3D::Constants::k_1OverRoot3;
            MatrixMath::Multiply3x3with3x1(gTranpose, direction, m_xyz111->GetPointer(i*24 + 6));
            MatrixMath::Copy3x1(m_xyz111->GetPointer(i*24+6),m_xyz111->GetPointer(i*24 + 9));
            MatrixMath::Multiply3x1withConstant(m_xyz111->GetPointer(i*24 + 9),-1);
            direction[0] = DREAM3D::Constants::k_1OverRoot3; direction[1] = -DREAM3D::Constants::k_1OverRoot3; direction[2] = DREAM3D::Constants::k_1OverRoot3;
            MatrixMath::Multiply3x3with3x1(gTranpose, direction, m_xyz111->GetPointer(i*24 + 12));
            MatrixMath::Copy3x1(m_xyz111->GetPointer(i*24+12),m_xyz111->GetPointer(i*24 + 15));
            MatrixMath::Multiply3x1withConstant(m_xyz111->GetPointer(i*24 + 15),-1);
            direction[0] = DREAM3D::Constants::k_1OverRoot3; direction[1] = DREAM3D::Constants::k_1OverRoot3; direction[2] = -DREAM3D::Constants::k_1OverRoot3;
            MatrixMath::Multiply3x3with3x1(gTranpose, direction, m_xyz111->GetPointer(i*24 + 18));
            MatrixMath::Copy3x1(m_xyz111->GetPointer(i*24+18),m_xyz111->GetPointer(i*24 + 21));
            MatrixMath::Multiply3x1withConstant(m_xyz111->GetPointer(i*24 + 21),-1);
          }

        }

#ifdef DREAM3D_USE_PARALLEL_ALGORITHMS
        void operator()(const tbb::blocked_range<size_t> &r) const
        {
          generate(r.begin(), r.end());
        }
#endif
    };
  }
}

// -----------------------------------------------------------------------------
//
// -----------------------------------------------------------------------------
void CubicOps::generateSphereCoordsFromEulers(FloatArrayType *eulers, FloatArrayType *xyz001, FloatArrayType *xyz011, FloatArrayType *xyz111)
{
  size_t nOrientations = eulers->GetNumberOfTuples();

  // Sanity Check the size of the arrays
  if (xyz001->GetNumberOfTuples() < nOrientations * Detail::CubicHigh::symSize0)
  {
    xyz001->Resize(nOrientations * Detail::CubicHigh::symSize0 * 3);
  }
  if (xyz011->GetNumberOfTuples() < nOrientations * Detail::CubicHigh::symSize1)
  {
    xyz011->Resize(nOrientations * Detail::CubicHigh::symSize1 * 3);
  }
  if (xyz111->GetNumberOfTuples() < nOrientations * Detail::CubicHigh::symSize2)
  {
    xyz111->Resize(nOrientations * Detail::CubicHigh::symSize2 * 3);
  }


#ifdef DREAM3D_USE_PARALLEL_ALGORITHMS
  tbb::task_scheduler_init init;
  bool doParallel = true;
#endif

#ifdef DREAM3D_USE_PARALLEL_ALGORITHMS
  if (doParallel == true)
  {
    tbb::parallel_for(tbb::blocked_range<size_t>(0, nOrientations),
                      Detail::CubicHigh::GenerateSphereCoordsImpl(eulers, xyz001, xyz011, xyz111), tbb::auto_partitioner());
  }
  else
#endif
  {
    Detail::CubicHigh::GenerateSphereCoordsImpl serial(eulers, xyz001, xyz011, xyz111);
    serial.generate(0, nOrientations);
  }

}

/**
 * @brief Sorts the 3 values from low to high
 * @param a
 * @param b
 * @param c
 * @param sorted The array to store the sorted values.
 */
template<typename T>
void _TripletSort(T a, T b, T c, T* sorted)
{
  if ( a > b && a > c)
  {
    sorted[2] = a;
    if (b > c) { sorted[1] = b; sorted[0] = c; }
    else { sorted[1] = c; sorted[0] = b; }
  }
  else if ( b > a && b > c)
  {
    sorted[2] = b;
    if (a > c) { sorted[1] = a; sorted[0] = c; }
    else { sorted[1] = c; sorted[0] = a; }
  }
  else if ( a > b )
  {
    sorted[1] = a; sorted[0] = b; sorted[2] = c;
  }
  else if (a >= c && b >=c)
  {
    sorted[0] = c; sorted[1] = a; sorted[2] = b;
  }
  else
  { sorted[0] = a; sorted[1] = b; sorted[2] = c;}
}

// -----------------------------------------------------------------------------
//
// -----------------------------------------------------------------------------
bool CubicOps::inUnitTriangle(float eta, float chi)
{
  float etaDeg = eta*DREAM3D::Constants::k_180OverPi;
  float arg;
  if(etaDeg > 45.0) arg = sqrt(1.0/(2.0+tanf(0.5*DREAM3D::Constants::k_Pi-eta)*tanf(0.5*DREAM3D::Constants::k_Pi-eta)));
  else arg = sqrt(1.0/(2.0+tanf(eta)*tanf(eta)));
  float chiMax = acos(DREAM3DMath::boundF(arg,-1.0f,1.0f));
  if( eta < 0.0 || eta > (45.0*DREAM3D::Constants::k_PiOver180) || chi < 0.0 || chi > chiMax ) return false;
  return true;
}

// -----------------------------------------------------------------------------
//
// -----------------------------------------------------------------------------
void CubicOps::generateIPFColor(double* eulers, double* refDir, uint8_t* rgb, bool convertDegrees)
{
  generateIPFColor(eulers[0], eulers[1], eulers[2], refDir[0], refDir[1], refDir[2], rgb, convertDegrees);
}

// -----------------------------------------------------------------------------
//
// -----------------------------------------------------------------------------
void CubicOps::generateIPFColor(double phi1, double phi, double phi2, double refDir0, double refDir1, double refDir2, uint8_t* rgb, bool degToRad)
{
  if (degToRad == true)
  {
    phi1 = phi1 * DREAM3D::Constants::k_DegToRad;
    phi = phi * DREAM3D::Constants::k_DegToRad;
    phi2 = phi2 * DREAM3D::Constants::k_DegToRad;
  }

  QuatF qc;
  QuatF q1;
  float g[3][3];
  float p[3];
  float refDirection[3];
  float d[3];
  float chi, eta;
  float _rgb[3] = { 0.0, 0.0, 0.0 };

  OrientationMath::EulertoQuat(q1, phi1, phi, phi2);

  for (int j = 0; j < 24; j++)
  {
    QuaternionMathF::Multiply(q1, CubicQuatSym[j], qc);

    OrientationMath::QuattoMat(qc, g);

    refDirection[0] = refDir0;
    refDirection[1] = refDir1;
    refDirection[2] = refDir2;
    MatrixMath::Multiply3x3with3x1(g, refDirection, p);
    MatrixMath::Normalize3x1(p);

    if(getHasInversion() == false && p[2] < 0) continue;
    else if(getHasInversion() == true && p[2] < 0) p[0] = -p[0], p[1] = -p[1], p[2] = -p[2];
    chi = acos(p[2]);
    eta = atan2(p[1],p[0]);
    if(inUnitTriangle(eta, chi) == false) continue;
    else {break;}
  }

  float etaMin = 0.0;
  float etaMax = 45.0;
  float etaDeg = eta*DREAM3D::Constants::k_180OverPi;
  float arg;
  if(etaDeg > 45.0) arg = sqrt(1.0/(2.0+tanf(0.5*DREAM3D::Constants::k_Pi-eta)*tanf(0.5*DREAM3D::Constants::k_Pi-eta)));
  else arg = sqrt(1.0/(2.0+tanf(eta)*tanf(eta)));
  float chiMax = acos(DREAM3DMath::boundF(arg,-1.0f,1.0f));

  _rgb[0] = 1.0 - chi/chiMax;
  _rgb[2] = fabs(etaDeg-etaMin)/(etaMax-etaMin);
  _rgb[1] = 1-_rgb[2];
  _rgb[1] *= chi/chiMax;
  _rgb[2] *= chi/chiMax;
  _rgb[0] = sqrt(_rgb[0]);
  _rgb[1] = sqrt(_rgb[1]);
  _rgb[2] = sqrt(_rgb[2]);

  float max = _rgb[0];
  if (_rgb[1] > max) max = _rgb[1];
  if (_rgb[2] > max) max = _rgb[2];

  _rgb[0] = _rgb[0] / max;
  _rgb[1] = _rgb[1] / max;
  _rgb[2] = _rgb[2] / max;

  // Multiply by 255 to get an R/G/B value
  _rgb[0] = _rgb[0] * 255.0f;
  _rgb[1] = _rgb[1] * 255.0f;
  _rgb[2] = _rgb[2] * 255.0f;

  rgb[0] = static_cast<unsigned char>(_rgb[0]);
  rgb[1] = static_cast<unsigned char>(_rgb[1]);
  rgb[2] = static_cast<unsigned char>(_rgb[2]);
}

// -----------------------------------------------------------------------------
//
// -----------------------------------------------------------------------------
void CubicOps::generateRodriguesColor(float r1, float r2, float r3, unsigned char* rgb)
{
  float range1 = 2.0f*CubicDim1InitValue;
  float range2 = 2.0f*CubicDim2InitValue;
  float range3 = 2.0f*CubicDim3InitValue;
  float max1 = range1/2.0f;
  float max2 = range2/2.0f;
  float max3 = range3/2.0f;
  float red = (r1+max1)/range1;
  float green = (r2+max2)/range2;
  float blue = (r3+max3)/range3;

  // Multiply by 255 to get an R/G/B value
  red = red * 255.0f;
  green = green * 255.0f;
  blue = blue * 255.0f;

  rgb[0] = static_cast<unsigned char> (red);
  rgb[1] = static_cast<unsigned char> (green);
  rgb[2] = static_cast<unsigned char> (blue);
}

// -----------------------------------------------------------------------------
//
// -----------------------------------------------------------------------------
std::vector<UInt8ArrayType::Pointer> CubicOps::generatePoleFigure(PoleFigureConfiguration_t &config)
{
  std::vector<UInt8ArrayType::Pointer> poleFigures;
  std::string label0("<001>");
  std::string label1("<011>");
  std::string label2("<111>");


  int numOrientations = config.eulers->GetNumberOfTuples();

  // Create an Array to hold the XYZ Coordinates which are the coords on the sphere.
  // this is size for CUBIC ONLY, <001> Family
  FloatArrayType::Pointer xyz001 = FloatArrayType::CreateArray(numOrientations * Detail::CubicHigh::symSize0, 3, label0 + std::string("xyzCoords"));
  // this is size for CUBIC ONLY, <011> Family
  FloatArrayType::Pointer xyz011 = FloatArrayType::CreateArray(numOrientations * Detail::CubicHigh::symSize1, 3, label1 + std::string("xyzCoords"));
  // this is size for CUBIC ONLY, <111> Family
  FloatArrayType::Pointer xyz111 = FloatArrayType::CreateArray(numOrientations * Detail::CubicHigh::symSize2, 3, label2 + std::string("xyzCoords"));

  config.sphereRadius = 1.0f;

  // Generate the coords on the sphere **** Parallelized
  generateSphereCoordsFromEulers(config.eulers, xyz001.get(), xyz011.get(), xyz111.get());


  // These arrays hold the "intensity" images which eventually get converted to an actual Color RGB image
  // Generate the modified Lambert projection images (Squares, 2 of them, 1 for northern hemisphere, 1 for southern hemisphere
  DoubleArrayType::Pointer intensity001 = DoubleArrayType::CreateArray(config.imageDim * config.imageDim, 1, label0 + "_Intensity_Image");
  DoubleArrayType::Pointer intensity011 = DoubleArrayType::CreateArray(config.imageDim * config.imageDim, 1, label1 + "_Intensity_Image");
  DoubleArrayType::Pointer intensity111 = DoubleArrayType::CreateArray(config.imageDim * config.imageDim, 1, label2 + "_Intensity_Image");
#ifdef DREAM3D_USE_PARALLEL_ALGORITHMS
  tbb::task_scheduler_init init;
  bool doParallel = true;
  tbb::task_group* g = new tbb::task_group;

  if(doParallel == true)
  {
    g->run(GenerateIntensityMapImpl(xyz001.get(), &config, intensity001.get()));
    g->run(GenerateIntensityMapImpl(xyz011.get(), &config, intensity011.get()));
    g->run(GenerateIntensityMapImpl(xyz111.get(), &config, intensity111.get()));
    g->wait(); // Wait for all the threads to complete before moving on.
    delete g;
    g = NULL;
  }
  else
#endif
  {
    GenerateIntensityMapImpl m001(xyz001.get(), &config, intensity001.get());
    m001();
    GenerateIntensityMapImpl m011(xyz011.get(), &config, intensity011.get());
    m011();
    GenerateIntensityMapImpl m111(xyz111.get(), &config, intensity111.get());
    m111();
  }

  // Find the Max and Min values based on ALL 3 arrays so we can color scale them all the same
  double max = std::numeric_limits<double>::min();
  double min = std::numeric_limits<double>::max();

  double* dPtr = intensity001->GetPointer(0);
  size_t count = intensity001->GetNumberOfTuples();
  for(size_t i = 0; i < count; ++i)
  {
    if (dPtr[i] > max) { max = dPtr[i]; }
    if (dPtr[i] < min) { min = dPtr[i]; }
  }


  dPtr = intensity011->GetPointer(0);
  count = intensity011->GetNumberOfTuples();
  for(size_t i = 0; i < count; ++i)
  {
    if (dPtr[i] > max) { max = dPtr[i]; }
    if (dPtr[i] < min) { min = dPtr[i]; }
  }

  dPtr = intensity111->GetPointer(0);
  count = intensity111->GetNumberOfTuples();
  for(size_t i = 0; i < count; ++i)
  {
    if (dPtr[i] > max) { max = dPtr[i]; }
    if (dPtr[i] < min) { min = dPtr[i]; }
  }

  config.minScale = min;
  config.maxScale = max;

  UInt8ArrayType::Pointer image001 = UInt8ArrayType::CreateArray(config.imageDim * config.imageDim, 4, label0);
  UInt8ArrayType::Pointer image011 = UInt8ArrayType::CreateArray(config.imageDim * config.imageDim, 4, label1);
  UInt8ArrayType::Pointer image111 = UInt8ArrayType::CreateArray(config.imageDim * config.imageDim, 4, label2);
#ifdef DREAM3D_USE_PARALLEL_ALGORITHMS

  poleFigures.push_back(image001);
  poleFigures.push_back(image011);
  poleFigures.push_back(image111);

  g = new tbb::task_group;

  if(doParallel == true)
  {
    g->run(GenerateRgbaImageImpl(intensity001.get(), &config, image001.get()));
    g->run(GenerateRgbaImageImpl(intensity011.get(), &config, image011.get()));
    g->run(GenerateRgbaImageImpl(intensity111.get(), &config, image111.get()));
    g->wait(); // Wait for all the threads to complete before moving on.
    delete g;
    g = NULL;
  }
  else
#endif
  {
    GenerateRgbaImageImpl m001(intensity001.get(), &config, image001.get());
    m001();
    GenerateRgbaImageImpl m011(intensity011.get(), &config, image011.get());
    m011();
    GenerateRgbaImageImpl m111(intensity111.get(), &config, image111.get());
    m111();
  }



  size_t dims[3] = {config.imageDim, config.imageDim, 1};
  float res[3] = {1.0, 1.0, 1.0};
  VtkRectilinearGridWriter::WriteDataArrayToFile("/tmp/" + intensity001->GetName() + ".vtk",
                                                 intensity001.get(), dims, res, "double", true );
  VtkRectilinearGridWriter::WriteDataArrayToFile("/tmp/" + intensity011->GetName() + ".vtk",
                                                 intensity011.get(), dims, res, "double", true );
  VtkRectilinearGridWriter::WriteDataArrayToFile("/tmp/" + intensity111->GetName() + ".vtk",
                                                 intensity111.get(), dims, res, "double", true );

  return poleFigures;
}

// -----------------------------------------------------------------------------
//
// -----------------------------------------------------------------------------
UInt8ArrayType::Pointer CubicOps::generateIPFTriangleLegend(int imageDim)
{

  UInt8ArrayType::Pointer image = UInt8ArrayType::CreateArray(imageDim * imageDim, 4, "Cubic High IPF Triangle Legend");
<<<<<<< HEAD
  //uint32_t* pixelPtr = reinterpret_cast<uint32_t*>(image->GetPointer(0));


  //float indexConst1 = 0.414 / imageDim;
  //float indexConst2 = 0.207 / imageDim;
  ////float tslConst1 = (90.0f * M_PI) / 180.0f;
  //float temp = 0.0f;
  //float red1 = 0.0f;
  //float green1 = 0.0f;
  //float blue1 = 0.0f;
  //float red2 = 0.0f;
  //float green2 = 0.0f;
  //float blue2 = 0.0f;
  //float x = 0.0f;
  //float y = 0.0f;
  //float z = 0.0f;
  //float a = 0.0f;
  //float b = 0.0f;
  //float c = 0.0f;
  //float check1 = 0.0f;
  //float check2 = 0.0f;
  //float val = 0.0f;
  //float x1 = 0.0f;
  //float y1 = 0.0f;
  //float z1 = 0.0f;
  //float denom = 0.0f;
  //float phi = 0.0f;
  //float x1alt = 0.0f;
  //float theta = 0.0f;
  //float k_RootOfHalf = sqrt(0.5);
  //uint8_t rgb[3];

  //float redDir[3] = {0, -DREAM3D::Constants::k_HalfSqrt2, DREAM3D::Constants::k_HalfSqrt2};
  //float cd[3];
  //float d[3];
  //float fRgb[3] = { 0.0f, 0.0f, 0.0f };
  //float theta1 = 0.0f;
  //float theta2 = 90.0f;

  //ColorTable::Rgba color;
  //size_t idx = 0;
  //size_t yScanLineIndex = imageDim; // We use this to control where teh data is drawn. Otherwise the image will come out flipped vertically
  //// Loop over every pixel in the image and project up to the sphere to get the angle and then figure out the RGB from
  //// there.
  //for (size_t yIndex = 0; yIndex < imageDim; ++yIndex)
  //{
  //  yScanLineIndex--;
  //  for (size_t xIndex = 0; xIndex < imageDim; ++xIndex)
  //  {
  //    idx = (imageDim * yScanLineIndex) + xIndex;
  //    temp = 0;
  //    red1 = 0;
  //    green1 = 0;
  //    blue1 = 0;
  //    red2 = 0;
  //    green2 = 0;
  //    blue2 = 0;
  //    x = xIndex * indexConst1 + indexConst2;
  //    y = yIndex * indexConst1 + indexConst2;
  //    z = -1.0;
  //    a = (x * x + y * y + 1);
  //    b = (2 * x * x + 2 * y * y);
  //    c = (x * x + y * y - 1);
  //    check1 = b * b;
  //    check2 = 4 * a * c;
  //    val = (-b + sqrtf(b * b - 4.0 * a * c)) / (2.0 * a);
  //    x1 = (1 + val) * x;
  //    y1 = (1 + val) * y;
  //    z1 = val;
  //    denom = (x1 * x1) + (y1 * y1) + (z1 * z1);
  //    denom = sqrtf(denom);
  //    x1 = x1 / denom;
  //    y1 = y1 / denom;
  //    z1 = z1 / denom;

  //    red1 = x1 * (-k_RootOfHalf) + z1 * k_RootOfHalf;
  //    phi = acos(red1);
  //    x1alt = x1 / k_RootOfHalf;
  //    x1alt = x1alt / sqrt((x1alt * x1alt) + (y1 * y1));
  //    //theta = acos(x1alt / cos((tslConst1) - phi));
  //    theta = acos(x1alt);

  //    if (phi < (45 * DREAM3D::Constants::k_PiOver180) ||
  //        phi > (90 * DREAM3D::Constants::k_PiOver180) ||
  //        theta > (35.26 * DREAM3D::Constants::k_PiOver180))
  //    {
  //      color = 0xFFFFFFFF;
  //    }
  //    else
  //    {
  //      //3) move that direction to a single standard triangle - using the 001-011-111 triangle)
  //      cd[0] = fabs(x1);
  //      cd[1] = fabs(y1);
  //      cd[2] = fabs(z1);

  //      // Sort the cd array from smallest to largest
  //      _TripletSort(cd[0], cd[1], cd[2], cd);

  //      d[0] = (cd[1] * 1) - (cd[2] * 0);
  //      d[1] = (cd[2] * 0) - (cd[0] * 1);
  //      d[2] = (cd[0] * 0) - (cd[1] * 0);
  //      d[0] = -(d[1] + d[2]) / d[0];
  //      d[1] = 1;
  //      d[2] = 1;

  //     // float redDir[3] = {0,-DREAM3D::Constants::k_HalfSqrt2, DREAM3D::Constants::k_HalfSqrt2};
  //      theta1 = (cd[0] * redDir[0]) + (cd[1] * redDir[1]) + (cd[2] * redDir[2]);
  //      theta1 = (DREAM3D::Constants::k_RadToDeg) * acos(theta1);

  //      fRgb[0] = (theta2 - theta1) / (theta2 * 0.5f);

  //      _calculateIPFColor(d, fRgb, rgb);

  //      color = ColorTable::makeRgba(rgb[0], rgb[1], rgb[2], 255);
  //    }
  //    pixelPtr[idx] = color;
  //  }
  //}
=======
  uint32_t* pixelPtr = reinterpret_cast<uint32_t*>(image->GetPointer(0));


  float indexConst1 = 0.414 / imageDim;
  float indexConst2 = 0.207 / imageDim;
  //float tslConst1 = (90.0f * M_PI) / 180.0f;
  float temp = 0.0f;
  float red1 = 0.0f;
  float green1 = 0.0f;
  float blue1 = 0.0f;
  float red2 = 0.0f;
  float green2 = 0.0f;
  float blue2 = 0.0f;
  float x = 0.0f;
  float y = 0.0f;
  float z = 0.0f;
  float a = 0.0f;
  float b = 0.0f;
  float c = 0.0f;
  float check1 = 0.0f;
  float check2 = 0.0f;
  float val = 0.0f;
  float x1 = 0.0f;
  float y1 = 0.0f;
  float z1 = 0.0f;
  float denom = 0.0f;
  float phi = 0.0f;
  float x1alt = 0.0f;
  float theta = 0.0f;
  float k_RootOfHalf = sqrt(0.5);
  uint8_t rgb[3];

  float redDir[3] = {0, -DREAM3D::Constants::k_HalfSqrt2, DREAM3D::Constants::k_HalfSqrt2};
  float cd[3];
  float d[3];
  float fRgb[3] = { 0.0f, 0.0f, 0.0f };
  float theta1 = 0.0f;
  float theta2 = 90.0f;

  ColorTable::Rgba color;
  size_t idx = 0;
  size_t yScanLineIndex = imageDim; // We use this to control where teh data is drawn. Otherwise the image will come out flipped vertically
  // Loop over every pixel in the image and project up to the sphere to get the angle and then figure out the RGB from
  // there.
  for (size_t yIndex = 0; yIndex < imageDim; ++yIndex)
  {
    yScanLineIndex--;
    for (size_t xIndex = 0; xIndex < imageDim; ++xIndex)
    {
      idx = (imageDim * yScanLineIndex) + xIndex;
      temp = 0;
      red1 = 0;
      green1 = 0;
      blue1 = 0;
      red2 = 0;
      green2 = 0;
      blue2 = 0;
      x = xIndex * indexConst1 + indexConst2;
      y = yIndex * indexConst1 + indexConst2;
      z = -1.0;
      a = (x * x + y * y + 1);
      b = (2 * x * x + 2 * y * y);
      c = (x * x + y * y - 1);
      check1 = b * b;
      check2 = 4 * a * c;
      val = (-b + sqrtf(b * b - 4.0 * a * c)) / (2.0 * a);
      x1 = (1 + val) * x;
      y1 = (1 + val) * y;
      z1 = val;
      denom = (x1 * x1) + (y1 * y1) + (z1 * z1);
      denom = sqrtf(denom);
      x1 = x1 / denom;
      y1 = y1 / denom;
      z1 = z1 / denom;

      red1 = x1 * (-k_RootOfHalf) + z1 * k_RootOfHalf;
      phi = acos(red1);
      x1alt = x1 / k_RootOfHalf;
      x1alt = x1alt / sqrt((x1alt * x1alt) + (y1 * y1));
      //theta = acos(x1alt / cos((tslConst1) - phi));
      theta = acos(x1alt);

      if (phi < (45 * DREAM3D::Constants::k_PiOver180) ||
          phi > (90 * DREAM3D::Constants::k_PiOver180) ||
          theta > (35.26 * DREAM3D::Constants::k_PiOver180))
      {
        color = 0xFFFFFFFF;
      }
      else
      {
        //3) move that direction to a single standard triangle - using the 001-011-111 triangle)
        cd[0] = fabs(x1);
        cd[1] = fabs(y1);
        cd[2] = fabs(z1);

        // Sort the cd array from smallest to largest
        _TripletSort(cd[0], cd[1], cd[2], cd);

        d[0] = (cd[1] * 1) - (cd[2] * 0);
        d[1] = (cd[2] * 0) - (cd[0] * 1);
        d[2] = (cd[0] * 0) - (cd[1] * 0);
        d[0] = -(d[1] + d[2]) / d[0];
        d[1] = 1;
        d[2] = 1;

        // float redDir[3] = {0,-DREAM3D::Constants::k_HalfSqrt2, DREAM3D::Constants::k_HalfSqrt2};
        theta1 = (cd[0] * redDir[0]) + (cd[1] * redDir[1]) + (cd[2] * redDir[2]);
        theta1 = (DREAM3D::Constants::k_RadToDeg) * acos(theta1);

        fRgb[0] = (theta2 - theta1) / (theta2 * 0.5f);

        _calculateIPFColor(d, fRgb, rgb);

        color = ColorTable::makeRgba(rgb[0], rgb[1], rgb[2], 255);
      }
      pixelPtr[idx] = color;
    }
  }
>>>>>>> 93c244bc

  return image;
}<|MERGE_RESOLUTION|>--- conflicted
+++ resolved
@@ -1417,7 +1417,6 @@
 {
 
   UInt8ArrayType::Pointer image = UInt8ArrayType::CreateArray(imageDim * imageDim, 4, "Cubic High IPF Triangle Legend");
-<<<<<<< HEAD
   //uint32_t* pixelPtr = reinterpret_cast<uint32_t*>(image->GetPointer(0));
 
 
@@ -1536,126 +1535,5 @@
   //    pixelPtr[idx] = color;
   //  }
   //}
-=======
-  uint32_t* pixelPtr = reinterpret_cast<uint32_t*>(image->GetPointer(0));
-
-
-  float indexConst1 = 0.414 / imageDim;
-  float indexConst2 = 0.207 / imageDim;
-  //float tslConst1 = (90.0f * M_PI) / 180.0f;
-  float temp = 0.0f;
-  float red1 = 0.0f;
-  float green1 = 0.0f;
-  float blue1 = 0.0f;
-  float red2 = 0.0f;
-  float green2 = 0.0f;
-  float blue2 = 0.0f;
-  float x = 0.0f;
-  float y = 0.0f;
-  float z = 0.0f;
-  float a = 0.0f;
-  float b = 0.0f;
-  float c = 0.0f;
-  float check1 = 0.0f;
-  float check2 = 0.0f;
-  float val = 0.0f;
-  float x1 = 0.0f;
-  float y1 = 0.0f;
-  float z1 = 0.0f;
-  float denom = 0.0f;
-  float phi = 0.0f;
-  float x1alt = 0.0f;
-  float theta = 0.0f;
-  float k_RootOfHalf = sqrt(0.5);
-  uint8_t rgb[3];
-
-  float redDir[3] = {0, -DREAM3D::Constants::k_HalfSqrt2, DREAM3D::Constants::k_HalfSqrt2};
-  float cd[3];
-  float d[3];
-  float fRgb[3] = { 0.0f, 0.0f, 0.0f };
-  float theta1 = 0.0f;
-  float theta2 = 90.0f;
-
-  ColorTable::Rgba color;
-  size_t idx = 0;
-  size_t yScanLineIndex = imageDim; // We use this to control where teh data is drawn. Otherwise the image will come out flipped vertically
-  // Loop over every pixel in the image and project up to the sphere to get the angle and then figure out the RGB from
-  // there.
-  for (size_t yIndex = 0; yIndex < imageDim; ++yIndex)
-  {
-    yScanLineIndex--;
-    for (size_t xIndex = 0; xIndex < imageDim; ++xIndex)
-    {
-      idx = (imageDim * yScanLineIndex) + xIndex;
-      temp = 0;
-      red1 = 0;
-      green1 = 0;
-      blue1 = 0;
-      red2 = 0;
-      green2 = 0;
-      blue2 = 0;
-      x = xIndex * indexConst1 + indexConst2;
-      y = yIndex * indexConst1 + indexConst2;
-      z = -1.0;
-      a = (x * x + y * y + 1);
-      b = (2 * x * x + 2 * y * y);
-      c = (x * x + y * y - 1);
-      check1 = b * b;
-      check2 = 4 * a * c;
-      val = (-b + sqrtf(b * b - 4.0 * a * c)) / (2.0 * a);
-      x1 = (1 + val) * x;
-      y1 = (1 + val) * y;
-      z1 = val;
-      denom = (x1 * x1) + (y1 * y1) + (z1 * z1);
-      denom = sqrtf(denom);
-      x1 = x1 / denom;
-      y1 = y1 / denom;
-      z1 = z1 / denom;
-
-      red1 = x1 * (-k_RootOfHalf) + z1 * k_RootOfHalf;
-      phi = acos(red1);
-      x1alt = x1 / k_RootOfHalf;
-      x1alt = x1alt / sqrt((x1alt * x1alt) + (y1 * y1));
-      //theta = acos(x1alt / cos((tslConst1) - phi));
-      theta = acos(x1alt);
-
-      if (phi < (45 * DREAM3D::Constants::k_PiOver180) ||
-          phi > (90 * DREAM3D::Constants::k_PiOver180) ||
-          theta > (35.26 * DREAM3D::Constants::k_PiOver180))
-      {
-        color = 0xFFFFFFFF;
-      }
-      else
-      {
-        //3) move that direction to a single standard triangle - using the 001-011-111 triangle)
-        cd[0] = fabs(x1);
-        cd[1] = fabs(y1);
-        cd[2] = fabs(z1);
-
-        // Sort the cd array from smallest to largest
-        _TripletSort(cd[0], cd[1], cd[2], cd);
-
-        d[0] = (cd[1] * 1) - (cd[2] * 0);
-        d[1] = (cd[2] * 0) - (cd[0] * 1);
-        d[2] = (cd[0] * 0) - (cd[1] * 0);
-        d[0] = -(d[1] + d[2]) / d[0];
-        d[1] = 1;
-        d[2] = 1;
-
-        // float redDir[3] = {0,-DREAM3D::Constants::k_HalfSqrt2, DREAM3D::Constants::k_HalfSqrt2};
-        theta1 = (cd[0] * redDir[0]) + (cd[1] * redDir[1]) + (cd[2] * redDir[2]);
-        theta1 = (DREAM3D::Constants::k_RadToDeg) * acos(theta1);
-
-        fRgb[0] = (theta2 - theta1) / (theta2 * 0.5f);
-
-        _calculateIPFColor(d, fRgb, rgb);
-
-        color = ColorTable::makeRgba(rgb[0], rgb[1], rgb[2], 255);
-      }
-      pixelPtr[idx] = color;
-    }
-  }
->>>>>>> 93c244bc
-
   return image;
 }