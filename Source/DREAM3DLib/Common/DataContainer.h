/* ============================================================================
 * Copyright (c) 2010, Michael A. Jackson (BlueQuartz Software)
 * Copyright (c) 2010, Dr. Michael A. Groeber (US Air Force Research Laboratories)
 * All rights reserved.
 *
 * Redistribution and use in source and binary forms, with or without modification,
 * are permitted provided that the following conditions are met:
 *
 * Redistributions of source code must retain the above copyright notice, this
 * list of conditions and the following disclaimer.
 *
 * Redistributions in binary form must reproduce the above copyright notice, this
 * list of conditions and the following disclaimer in the documentation and/or
 * other materials provided with the distribution.
 *
 * Neither the name of Michael A. Groeber, Michael A. Jackson, the US Air Force,
 * BlueQuartz Software nor the names of its contributors may be used to endorse
 * or promote products derived from this software without specific prior written
 * permission.
 *
 * THIS SOFTWARE IS PROVIDED BY THE COPYRIGHT HOLDERS AND CONTRIBUTORS "AS IS"
 * AND ANY EXPRESS OR IMPLIED WARRANTIES, INCLUDING, BUT NOT LIMITED TO, THE
 * IMPLIED WARRANTIES OF MERCHANTABILITY AND FITNESS FOR A PARTICULAR PURPOSE ARE
 * DISCLAIMED. IN NO EVENT SHALL THE COPYRIGHT HOLDER OR CONTRIBUTORS BE LIABLE
 * FOR ANY DIRECT, INDIRECT, INCIDENTAL, SPECIAL, EXEMPLARY, OR CONSEQUENTIAL
 * DAMAGES (INCLUDING, BUT NOT LIMITED TO, PROCUREMENT OF SUBSTITUTE GOODS OR
 * SERVICES; LOSS OF USE, DATA, OR PROFITS; OR BUSINESS INTERRUPTION) HOWEVER
 * CAUSED AND ON ANY THEORY OF LIABILITY, WHETHER IN CONTRACT, STRICT LIABILITY,
 * OR TORT (INCLUDING NEGLIGENCE OR OTHERWISE) ARISING IN ANY WAY OUT OF THE
 * USE OF THIS SOFTWARE, EVEN IF ADVISED OF THE POSSIBILITY OF SUCH DAMAGE.
 *
 *  This code was written under United States Air Force Contract number
 *                           FA8650-07-D-5800
 *
 * ~~~~~~~~~~~~~~~~~~~~~~~~~~~~~~~~~~~~~~~~~~~~~~~~~~~~~~~~~~~~~~~~~~~~~~~~~~ */
#ifndef _GrainGeneratorFunc_H
#define _GrainGeneratorFunc_H

#if defined (_MSC_VER)
#define WIN32_LEAN_AND_MEAN		// Exclude rarely-used stuff from Windows headers
#endif


//-- C++ includes
#include <vector>
#include <map>
#include <sstream>
#include <list>

//-- EBSD Lib Includes
#include "EbsdLib/EbsdConstants.h"

//-- DREAM3D Includes
#include "DREAM3DLib/DREAM3DLib.h"
#include "DREAM3DLib/Common/DREAM3DSetGetMacros.h"
#include "DREAM3DLib/Common/DataContainerMacros.h"
#include "DREAM3DLib/Common/Constants.h"
#include "DREAM3DLib/Common/DataArray.hpp"
<<<<<<< HEAD
=======
#include "DREAM3DLib/Common/Constants.h"
>>>>>>> 7a3efc36
#include "DREAM3DLib/Common/Observable.h"

namespace DREAM3D
{
  namespace VoxelData
  {
    const std::string GrainIds("GrainIds");
    const std::string Phases("Phases");
    const std::string EulerAngles("EulerAngles");
    const std::string SurfaceVoxels("SurfaceVoxels");
    const std::string Neighbors("Neighbors");
    const std::string Quats("Quats");
    const std::string AlreadyChecked("AlreadyChecked");
    const std::string GoodVoxels("GoodVoxels");
    const std::string NearestNeighbors("NearestNeighbors");
    const std::string NearestNeighborDistances("NearestNeighborDistances");
    const std::string GrainMisorientations("GrainMisorientations");
    const std::string MisorientationGradients("MisorientationGradients");
    const std::string KernelAverageMisorientations("KernelAverageMisorientations");
    const std::string ImageQuality("ImageQuality");
  }

  namespace FieldData
  {
    const std::string Active("Active");
    const std::string Phases("Phases");
    const std::string EulerAngles("EulerAngles");
    const std::string AxisEulerAngles("AxisEulerAngles");
    const std::string SurfaceFields("SurfaceFields");
    const std::string UnbiasedFields("UnbiasedFields");
    const std::string NumNeighbors("NumNeighbors");
    const std::string RGBs("RGBs");
    const std::string Centroids("Centroids");
    const std::string NumCells("NumCells");
    const std::string Volumes("Volumes");
    const std::string EquivalentDiameters("EquivalentDiameters");
    const std::string Schmids("Schmids");
    const std::string SlipSystems("SlipSystems");
    const std::string AspectRatios("AspectRatios");
    const std::string AxisLengths("AxisLengths");
    const std::string Omega3s("Omega3s");
    const std::string AvgQuats("AvgQuats");
    const std::string Poles("Poles");
    const std::string Neighborhoods("Neighborhoods");
    const std::string GrainAvgMisorientations("GrainAvgMisorientations");
    const std::string KernelAvgMisorientations("KernelAvgMisorientations");
    const std::string NeighborList("NeighborList");
    const std::string SharedSurfaceAreaList("SharedSurfaceAreaList");
  }

  namespace EnsembleData
  {
    const std::string TotalSurfaceArea("TotalSurfaceArea");
  }
}


/**
 * @class GrainGeneratorFunc GrainGeneratorFunc.h AIM/Common/GrainGeneratorFunc.h
 * @brief
 * @author
 * @date
 * @version 1.0
 */
class DREAM3DLib_EXPORT DataContainer : public Observable
{
  public:
    DREAM3D_SHARED_POINTERS(DataContainer)
    DREAM3D_STATIC_NEW_MACRO(DataContainer)
    DREAM3D_TYPE_MACRO_SUPER(DataContainer, Observable);

    virtual ~DataContainer();


    METHOD_DEF_TEMPLATE_INITIALIZEARRAYDATA(Voxel)
    METHOD_DEF_TEMPLATE_INITIALIZEARRAYDATA(Field)
    METHOD_DEF_TEMPLATE_INITIALIZEARRAYDATA(Ensemble)


    METHOD_DEF_TEMPLATE_GETARRAYDATA(getVoxelData);
    METHOD_DEF_TEMPLATE_GETARRAYDATA(getFieldData);
    METHOD_DEF_TEMPLATE_GETARRAYDATA(getEnsembleData);

    /* *********** These methods will eventually replace those below **********/

  /**
   * @brief Adds/overwrites the data for a named array
   * @param name The name that the array will be known by
   * @param data The IDataArray::Pointer that will hold the data
   */
    void addVoxelData(const std::string &name, IDataArray::Pointer data);

    /**
     * @brief Returns the array for a given named array or the equivelant to a
     * null pointer if the name does not exist.
     * @param name The name of the data array
     */
    IDataArray::Pointer getVoxelData(const std::string &name);

    std::list<std::string> getVoxelArrayNameList();

    int getNumVoxelArrays();


    /**
    * @brief Adds/overwrites the data for a named array
    * @param name The name that the array will be known by
    * @param data The IDataArray::Pointer that will hold the data
    */
    void addFieldData(const std::string &name, IDataArray::Pointer data);

    /**
    * @brief Returns the array for a given named array or the equivelant to a
    * null pointer if the name does not exist.
    * @param name The name of the data array
    */
    IDataArray::Pointer getFieldData(const std::string &name);

    std::list<std::string> getFieldArrayNameList();

    int getNumFieldArrays();

    DREAM3D_INSTANCE_PROPERTY(int, TotalFields);


    /**
    * @brief Adds/overwrites the data for a named array
    * @param name The name that the array will be known by
    * @param data The IDataArray::Pointer that will hold the data
    */
    void addEnsembleData(const std::string &name, IDataArray::Pointer data);

    /**
     * @brief Returns the array for a given named array or the equivelant to a
     * null pointer if the name does not exist.
     * @param name The name of the data array
     */
    IDataArray::Pointer getEnsembleData(const std::string &name);

    std::list<std::string> getEnsembleArrayNameList();

    int getNumEnsembleArrays();

    /* ****************** END Map Based Methods *******************************/

    DREAM3D_INSTANCE_VEC3_PROPERTY(size_t, Dimensions);

    size_t getXPoints() { return m_Dimensions[0];}
    size_t getYPoints() { return m_Dimensions[1];}
    size_t getZPoints() { return m_Dimensions[2];}

    int64_t totalPoints() { return (int64_t)m_Dimensions[0] * (int64_t)m_Dimensions[1] * (int64_t)m_Dimensions[2]; }

// -----------------------------------------------------------------------------
//  Resolution Methods
// -----------------------------------------------------------------------------
    DREAM3D_INSTANCE_VEC3_PROPERTY(float, Resolution);

	  float getXRes() { return m_Resolution[0];}
    float getYRes() { return m_Resolution[1];}
    float getZRes() { return m_Resolution[2];}

    // -----------------------------------------------------------------------------
    //  Origin Methods
    // -----------------------------------------------------------------------------
    DREAM3D_INSTANCE_VEC3_PROPERTY(float, Origin);

    // Ensemble Data??
    // Phase Information (crystal structures, phase types, and shape types)
    std::vector<Ebsd::CrystalStructure> crystruct;
    std::vector<DREAM3D::Reconstruction::PhaseType> phaseType;
    std::vector<float> pptFractions;
    std::vector<DREAM3D::SyntheticBuilder::ShapeType> shapeTypes;
    std::vector<float> phasefraction;

<<<<<<< HEAD
    void resizeFieldDataArrays(size_t size)
    {

=======

    void resizeFieldDataArrays(size_t size)
    {
      
>>>>>>> 7a3efc36
      for(std::map<std::string, IDataArray::Pointer>::iterator iter = m_FieldData.begin(); iter != m_FieldData.end(); ++iter)
      {
        IDataArray::Pointer d = (*iter).second;
        d->Resize(size);
      }

    }

<<<<<<< HEAD
=======



>>>>>>> 7a3efc36
  protected:
    DataContainer();

  private:

    std::map<std::string, IDataArray::Pointer> m_VoxelData;
    std::map<std::string, IDataArray::Pointer> m_FieldData;
    std::map<std::string, IDataArray::Pointer> m_EnsembleData;

    DataContainer(const DataContainer&);
    void operator =(const DataContainer&);
};

#endif<|MERGE_RESOLUTION|>--- conflicted
+++ resolved
@@ -56,10 +56,6 @@
 #include "DREAM3DLib/Common/DataContainerMacros.h"
 #include "DREAM3DLib/Common/Constants.h"
 #include "DREAM3DLib/Common/DataArray.hpp"
-<<<<<<< HEAD
-=======
-#include "DREAM3DLib/Common/Constants.h"
->>>>>>> 7a3efc36
 #include "DREAM3DLib/Common/Observable.h"
 
 namespace DREAM3D
@@ -235,30 +231,16 @@
     std::vector<DREAM3D::SyntheticBuilder::ShapeType> shapeTypes;
     std::vector<float> phasefraction;
 
-<<<<<<< HEAD
     void resizeFieldDataArrays(size_t size)
     {
-
-=======
-
-    void resizeFieldDataArrays(size_t size)
-    {
-      
->>>>>>> 7a3efc36
       for(std::map<std::string, IDataArray::Pointer>::iterator iter = m_FieldData.begin(); iter != m_FieldData.end(); ++iter)
       {
         IDataArray::Pointer d = (*iter).second;
         d->Resize(size);
       }
-
     }
 
-<<<<<<< HEAD
-=======
-
-
-
->>>>>>> 7a3efc36
+
   protected:
     DataContainer();
 
