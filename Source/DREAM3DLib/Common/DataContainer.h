--- conflicted
+++ resolved
@@ -114,11 +114,6 @@
 }
 
 
-#define OLD_WAY 0
-
-
-
-
 /**
  * @class GrainGeneratorFunc GrainGeneratorFunc.h AIM/Common/GrainGeneratorFunc.h
  * @brief
@@ -165,7 +160,6 @@
 
     int getNumVoxelArrays();
 
-    DREAM3D_INSTANCE_PROPERTY(int, TotalFields)
 
     /**
     * @brief Adds/overwrites the data for a named array
@@ -185,6 +179,9 @@
 
     int getNumFieldArrays();
 
+    DREAM3D_INSTANCE_PROPERTY(int, TotalFields);
+
+
     /**
     * @brief Adds/overwrites the data for a named array
     * @param name The name that the array will be known by
@@ -210,33 +207,21 @@
     size_t getYPoints() { return m_Dimensions[1];}
     size_t getZPoints() { return m_Dimensions[2];}
 
-<<<<<<< HEAD
-
     int64_t totalPoints() { return (int64_t)m_Dimensions[0] * (int64_t)m_Dimensions[1] * (int64_t)m_Dimensions[2]; }
-=======
-    int64_t totalPoints() { return (int64_t)m_Dimensions[0] * (int64_t)m_Dimensions[1] * (int64_t)m_Dimensions[2]; }
-
-	DREAM3D_INSTANCE_PROPERTY(int, TotalFields);
->>>>>>> 05bbe9d4
 
 // -----------------------------------------------------------------------------
 //  Resolution Methods
 // -----------------------------------------------------------------------------
-<<<<<<< HEAD
-=======
-
->>>>>>> 05bbe9d4
     DREAM3D_INSTANCE_VEC3_PROPERTY(float, Resolution);
 
-	float getXRes() { return m_Resolution[0];}
+	  float getXRes() { return m_Resolution[0];}
     float getYRes() { return m_Resolution[1];}
     float getZRes() { return m_Resolution[2];}
 
 
-<<<<<<< HEAD
-
-=======
->>>>>>> 05bbe9d4
+    // -----------------------------------------------------------------------------
+    //  Origin Methods
+    // -----------------------------------------------------------------------------
     DREAM3D_INSTANCE_VEC3_PROPERTY(float, Origin);
 
     // Field Data Pointer Array
