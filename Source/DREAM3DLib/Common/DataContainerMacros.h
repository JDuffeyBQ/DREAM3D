/* ============================================================================
 * Copyright (c) 2010, Michael A. Jackson (BlueQuartz Software)
 * Copyright (c) 2010, Dr. Michael A. Groeber (US Air Force Research Laboratories)
 * All rights reserved.
 *
 * Redistribution and use in source and binary forms, with or without modification,
 * are permitted provided that the following conditions are met:
 *
 * Redistributions of source code must retain the above copyright notice, this
 * list of conditions and the following disclaimer.
 *
 * Redistributions in binary form must reproduce the above copyright notice, this
 * list of conditions and the following disclaimer in the documentation and/or
 * other materials provided with the distribution.
 *
 * Neither the name of Michael A. Groeber, Michael A. Jackson, the US Air Force,
 * BlueQuartz Software nor the names of its contributors may be used to endorse
 * or promote products derived from this software without specific prior written
 * permission.
 *
 * THIS SOFTWARE IS PROVIDED BY THE COPYRIGHT HOLDERS AND CONTRIBUTORS "AS IS"
 * AND ANY EXPRESS OR IMPLIED WARRANTIES, INCLUDING, BUT NOT LIMITED TO, THE
 * IMPLIED WARRANTIES OF MERCHANTABILITY AND FITNESS FOR A PARTICULAR PURPOSE ARE
 * DISCLAIMED. IN NO EVENT SHALL THE COPYRIGHT HOLDER OR CONTRIBUTORS BE LIABLE
 * FOR ANY DIRECT, INDIRECT, INCIDENTAL, SPECIAL, EXEMPLARY, OR CONSEQUENTIAL
 * DAMAGES (INCLUDING, BUT NOT LIMITED TO, PROCUREMENT OF SUBSTITUTE GOODS OR
 * SERVICES; LOSS OF USE, DATA, OR PROFITS; OR BUSINESS INTERRUPTION) HOWEVER
 * CAUSED AND ON ANY THEORY OF LIABILITY, WHETHER IN CONTRACT, STRICT LIABILITY,
 * OR TORT (INCLUDING NEGLIGENCE OR OTHERWISE) ARISING IN ANY WAY OUT OF THE
 * USE OF THIS SOFTWARE, EVEN IF ADVISED OF THE POSSIBILITY OF SUCH DAMAGE.
 *
 *  This code was written under United States Air Force Contract number
 *                           FA8650-07-D-5800
 *
 * ~~~~~~~~~~~~~~~~~~~~~~~~~~~~~~~~~~~~~~~~~~~~~~~~~~~~~~~~~~~~~~~~~~~~~~~~~~ */
#ifndef _DATACONTAINERMACROS_H_
#define _DATACONTAINERMACROS_H_

/**
 * @brief These are used in the filters to run checks on available arrays
 */

#define TEST_MACRO(NameSpace, DType, Name)\
  std::string t = NameSpace::DType::Name;


#define GET_PREREQ_DATA( dc, NameSpace, DType, Name, ss, err, ptrType, ArrayType, size, NumComp)\
  {std::string _s(#Name); addRequired##DType(_s);\
  m_##Name = dc->get##DType##SizeCheck<ptrType, ArrayType, AbstractFilter>(NameSpace::DType::Name, size*NumComp, this);\
  if (NULL == m_##Name ) {\
    ss << "Filter " << getNameOfClass() << " requires the data array '" << \
    #NameSpace << "::" << #DType << "::" <<  #Name << "' to already be created prior to execution." << std::endl;\
    ss << "Data Container Issued the following error message\n" << getErrorMessage() << std::endl;\
    setErrorCondition(err);\
  }}


#define GET_PREREQ_DATA_SUFFIX( dc, NameSpace, DType, Name, Post, ss, err, ptrType, ArrayType, size, NumComp)\
  {std::string _s(#Name); addRequired##DType(_s);\
  m_##Name##Post = dc->get##DType##SizeCheck<ptrType, ArrayType, AbstractFilter>(NameSpace::DType::Name, size*NumComp, this);\
  if (NULL == m_##Name##Post ) {\
    ss << "Filter " << getNameOfClass() << " requires the data array '" << \
    #NameSpace << "::" << #DType << "::" <<  #Name << "' to already be created prior to execution." << std::endl;\
    ss << "Data Container Issued the following error message\n" << getErrorMessage() << std::endl;\
    setErrorCondition(err);\
  }}

#define CREATE_NON_PREREQ_DATA(dc, NameSpace, DType, Name, ss, ptrType, ArrayType, value, size, NumComp)\
  {\
  std::string _s(#Name); addCreated##DType(_s);\
  int preFlightError = getErrorCondition();\
  std::string errorMsg = getErrorMessage();\
  m_##Name = dc->get##DType##SizeCheck<ptrType, ArrayType, AbstractFilter>(NameSpace::DType::Name, size*NumComp, this);\
  if (NULL ==  m_##Name ) {\
    setErrorCondition(preFlightError); setErrorMessage(errorMsg);\
    ArrayType::Pointer p = ArrayType::CreateArray((size * NumComp), NameSpace::DType::Name);\
    if (NULL == p.get()) {\
      ss << "Filter " << getNameOfClass() << " attempted to create array '" << \
      #NameSpace << "::" << #DType << "::" <<  #Name << "' but was unsuccessful. This is most likely due to not enough contiguous memory." << std::endl;\
      ss << "Data Container Issued the following error message\n" << getErrorMessage() << std::endl;\
      setErrorCondition(-500);\
    } else {\
    p->initializeWithValues(value);\
    p->SetNumberOfComponents(NumComp);\
    p->SetName(NameSpace::DType::Name);\
    dc->add##DType(NameSpace::DType::Name, p);\
    m_##Name = p->GetPointer(0);\
  }\
  } }

<<<<<<< HEAD
#define CREATE_NON_PREREQ_DATA_TEST(dc, UserName, DType, Name, ss, ptrType, ArrayType, value, size, NumComp)\
=======
#define CREATE_NON_PREREQ_DATA_1(dc, UserName, DType, Name, ss, ptrType, ArrayType, size, NumComp)\
>>>>>>> ba70ace8
  {\
  std::string _s(#Name); addCreated##DType(_s);\
  int preFlightError = getErrorCondition();\
  std::string errorMsg = getErrorMessage();\
  m_##Name = dc->get##DType##SizeCheck<ptrType, ArrayType, AbstractFilter>(UserName, size*NumComp, this);\
  if (NULL ==  m_##Name ) {\
    setErrorCondition(preFlightError); setErrorMessage(errorMsg);\
    ArrayType::Pointer p = ArrayType::CreateArray((size * NumComp), UserName);\
    if (NULL == p.get()) {\
      ss << "Filter " << getNameOfClass() << " attempted to create array '" << \
      UserName << "' but was unsuccessful. This is most likely due to not enough contiguous memory." << std::endl;\
      ss << "Data Container Issued the following error message\n" << getErrorMessage() << std::endl;\
      setErrorCondition(-500);\
    } else {\
<<<<<<< HEAD
    p->initializeWithValues(value);\
=======
    p->initializeWithZeros();\
>>>>>>> ba70ace8
    p->SetNumberOfComponents(NumComp);\
    p->SetName(UserName);\
    dc->add##DType(UserName, p);\
    m_##Name = p->GetPointer(0);\
  }\
  } }

<<<<<<< HEAD
#define CREATE_NON_PREREQ_DATA_SUFFIX(dc, NameSpace, DType, Name, Post, ss, ptrType, ArrayType, value, size, NumComp)\
=======

#define CREATE_NON_PREREQ_DATA_SUFFIX(dc, NameSpace, DType, Name, Post, ss, ptrType, ArrayType, size, NumComp)\
>>>>>>> ba70ace8
  {\
  std::string _s(#Name); addCreated##DType(_s);\
  int preFlightError = getErrorCondition();\
  std::string errorMsg = getErrorMessage();\
  m_##Name##Post = dc->get##DType##SizeCheck<ptrType, ArrayType, AbstractFilter>(NameSpace::DType::Name, size*NumComp, this);\
  if (NULL ==  m_##Name##Post ) {\
    setErrorCondition(preFlightError); setErrorMessage(errorMsg);\
    ArrayType::Pointer p = ArrayType::CreateArray((size * NumComp), NameSpace::DType::Name);\
    if (NULL == p.get()) {\
      ss << "Filter " << getNameOfClass() << " attempted to create array '" << \
      #NameSpace << "::" << #DType << "::" <<  #Name << "' with size of " << (size*NumComp) << " but was unsuccessful. This is most likely due to not enough contiguous memory." << std::endl;\
      ss << "Data Container Issued the following error message\n" << getErrorMessage() << std::endl;\
      setErrorCondition(-500);\
    } else {\
      p->initializeWithValues(value);\
      p->SetNumberOfComponents(NumComp);\
      p->SetName(NameSpace::DType::Name);\
      dc->add##DType(NameSpace::DType::Name, p);\
      m_##Name##Post = p->GetPointer(0);\
    }\
  } }


/**
 *
 */

#define METHOD_DEF_TEMPLATE_GETARRAYDATA(GetMethod)\
template<typename PtrType, typename DataArrayType, typename AbstractFilter>\
PtrType* GetMethod##SizeCheck(const std::string &arrayName, size_t size, AbstractFilter* obv)\
{\
PtrType* gi = NULL;\
IDataArray::Pointer iDataArray = GetMethod(arrayName);\
if (iDataArray.get() == 0) {\
  std::stringstream s;\
  s << getNameOfClass() << "::" << #GetMethod << "(std::string name) where name = '" << arrayName \
  << "' returned a NULL DataArray indicating the array with 'name=" << arrayName << "' was not in the DataContainer";\
  if (NULL != obv) {obv->setErrorCondition(-500);\
  obv->setErrorMessage(s.str());}\
  return gi;\
}\
if (size != iDataArray->GetSize()) {\
  std::stringstream s;\
  s << getNameOfClass() << " - Array '" << arrayName << "' from the DataContainer class did not have the required number of elements.";\
  s << " Required: " << size << " Contains: " << iDataArray->GetSize();\
  if (NULL != obv) {obv->setErrorCondition(-501);\
  obv->setErrorMessage(s.str());}\
  return gi;\
}\
gi = IDataArray::SafeReinterpretCast<IDataArray*, DataArrayType*, PtrType* >(iDataArray.get());\
if (NULL == gi) {\
  std::stringstream s;\
  s << getNameOfClass() << " -  Array " << arrayName << " from the DataContainer class could not be cast to correct type.";\
  if (NULL != obv) {obv->setErrorCondition(-502);\
  obv->setErrorMessage(s.str());}\
  return gi;\
}\
return gi;\
}



#define METHOD_DEF_TEMPLATE_INITIALIZEARRAYDATA(Field)\
template<typename PtrType, typename DataArrayType, typename AbstractFilter>\
PtrType* create##Field##Data(const std::string &arrayName, size_t size, int numComp, AbstractFilter* obv)\
{\
  PtrType* valuePtr = NULL;\
  IDataArray::Pointer iDataArray = get##Field##Data(arrayName);\
  if (iDataArray.get() == NULL) { \
    iDataArray = DataArrayType::CreateArray(size * numComp, arrayName);\
    iDataArray->initializeWithZeros();\
    iDataArray->SetNumberOfComponents(numComp);\
    if (NULL == iDataArray.get()) { \
      std::stringstream s;\
      s << getNameOfClass() << ": Array '" << arrayName << "' could not allocate " << size << " elements.";\
      if (NULL != obv) {obv->setErrorCondition(-25);\
      obv->setErrorMessage(s.str());}\
      return valuePtr;\
    }\
    add##Field##Data(arrayName, iDataArray);\
  } \
  valuePtr =\
  IDataArray::SafeReinterpretCast<IDataArray*, DataArrayType*, PtrType* >(iDataArray.get());\
  if (NULL == valuePtr) {\
    std::stringstream s;\
    s << getNameOfClass() << ": Array '" << arrayName << "' could not be cast to proper type;";\
    if (NULL != obv) {obv->setErrorCondition(-12);\
    obv->setErrorMessage(s.str());}\
    return valuePtr;\
  }\
  return valuePtr;\
}


#define GET_NAMED_ARRAY_SIZE_CHK_RETVALUE(dataContainer, field, name, typeClass, type, size, valuePtr) \
type* valuePtr = NULL;\
{\
  IDataArray::Pointer iDataArray = dataContainer->get##field##Data(name);\
  if (iDataArray.get() == NULL) { \
    std::stringstream s;\
    s << getNameOfClass() << ": Array " << name << " from the DataContainer class was not in the DataContainer";\
    setErrorCondition(-10);\
    setErrorMessage(s.str());\
    return -10;\
  } \
  if (static_cast<size_t>(size) != iDataArray->GetSize()) {\
    std::stringstream s;\
    s << getNameOfClass() << ": Array " << name << " from the DataContainer class did not have the correct number of elements.";\
    setErrorCondition(-20);\
    setErrorMessage(s.str());\
    return -20;\
  }\
  valuePtr =\
  IDataArray::SafeReinterpretCast<IDataArray*, typeClass*, type* >(dataContainer->get##field##Data(name).get());\
  if (NULL == valuePtr) {\
    std::stringstream s;\
    s << getNameOfClass() << ": Array " << name << " from the DataContainer class could not be cast to type " << #type;\
    setErrorCondition(-30);\
    setErrorMessage(s.str());\
    return -30;\
  }\
}

#define GET_NAMED_ARRAY_SIZE_CHK_NOMSG(dataContainer, field, name, typeClass, type, size, valuePtr) \
type* valuePtr = NULL;\
{\
  IDataArray::Pointer iDataArray = dataContainer->get##field##Data(name);\
  if (iDataArray.get() == NULL) { \
    return;\
  } \
  if (static_cast<size_t>(size) != iDataArray->GetSize()) {\
    return;\
  }\
  valuePtr =\
  IDataArray::SafeReinterpretCast<IDataArray*, typeClass*, type* >(dataContainer->get##field##Data(name).get());\
  if (NULL == valuePtr) {\
    return;\
  }\
}

#define GET_NAMED_ARRAY_SIZE_CHK_NOMSG_RET(dataContainer, field, name, typeClass, type, size, valuePtr) \
type* valuePtr = NULL;\
{\
  IDataArray::Pointer iDataArray = dataContainer->get##field##Data(name);\
  if (iDataArray.get() == NULL) { \
    return -10;\
  } \
  if (static_cast<size_t>(size) != iDataArray->GetSize()) {\
    std::cout << name << " Size did not match." << size << " vs " << iDataArray->GetNumberOfTuples() << std::endl;\
    return -20;\
  }\
  valuePtr =\
  IDataArray::SafeReinterpretCast<IDataArray*, typeClass*, type* >(dataContainer->get##field##Data(name).get());\
  if (NULL == valuePtr) {\
    return -30;\
  }\
}



#endif /* _DATACONTAINERMACROS_H_ */


/*
   // Cell Data

  GET_PREREQ_DATA(m, DREAM3D, CellData, GrainIds, ss, -300, int32_t, Int32ArrayType, voxels, 1);
  GET_PREREQ_DATA(m, DREAM3D, CellData, AlreadyChecked, ss, -300, bool, BoolArrayType, voxels, 1);
  GET_PREREQ_DATA(m, DREAM3D, CellData, GoodVoxels, ss, -300, bool, BoolArrayType, voxels, 1);
  GET_PREREQ_DATA(m, DREAM3D, CellData, Quats, ss, -300, float, FloatArrayType, voxels, 5);
  GET_PREREQ_DATA(m, DREAM3D, CellData, SurfaceVoxels, ss, -301, int8_t, Int8ArrayType, voxels);
  GET_PREREQ_DATA(m, DREAM3D, CellData, KernelAverageMisorientations, ss, -300, float, FloatArrayType, voxels, 1);
  GET_PREREQ_DATA(m, DREAM3D, CellData, GrainMisorientations, ss, -300, float, FloatArrayType, voxels, 1);
  GET_PREREQ_DATA(m, DREAM3D, CellData, MisorientationGradients, ss, -300, float, FloatArrayType, voxels, 1);
  GET_PREREQ_DATA(m, DREAM3D, CellData, NearestNeighbors, ss, -300, int32_t, Int32ArrayType, voxels, 3);
  GET_PREREQ_DATA(m, DREAM3D, CellData, NearestNeighborDistances, ss, -300, float, FloatArrayType, voxels, 3);
  GET_PREREQ_DATA(m, DREAM3D, CellData, Neighbors, ss, -300, int32_t, Int32ArrayType, voxels, 1);
  GET_PREREQ_DATA_SUFFIX(m, DREAM3D, CellData, Phases, C, ss, -300, int32_t, Int32ArrayType,  voxels, 1);
  GET_PREREQ_DATA_SUFFIX(m, DREAM3D, CellData, EulerAngles, C, ss, -300, float, FloatArrayType,  voxels, 3);


  CREATE_NON_PREREQ_DATA(m, DREAM3D, CellData, GrainIds, ss, int32_t, Int32ArrayType, voxels, 1);
  CREATE_NON_PREREQ_DATA(m, DREAM3D, CellData, Quats, ss, float, FloatArrayType, fields, 5);
  CREATE_NON_PREREQ_DATA(m, DREAM3D, CellData, GrainIds, ss, int32_t, Int32ArrayType, voxels, 1);
  CREATE_NON_PREREQ_DATA(m, DREAM3D, CellData, SurfaceVoxels, ss, int8_t, Int8ArrayType, voxels, 1);
  CREATE_NON_PREREQ_DATA(m, DREAM3D, CellData, Neighbors, ss, int32_t, Int32ArrayType, voxels, 1);
  CREATE_NON_PREREQ_DATA(m, DREAM3D, CellData, AlreadyChecked, ss, bool, BoolArrayType, voxels, 1);
  CREATE_NON_PREREQ_DATA_SUFFIX(m, DREAM3D, CellData, Phases, C, ss, int32_t, Int32ArrayType, voxels, 1);
  CREATE_NON_PREREQ_DATA_SUFFIX( m, DREAM3D, CellData, EulerAngles, C, ss, float, FloatArrayType, voxels, 3);


  // Field Data

  GET_PREREQ_DATA_SUFFIX(m, DREAM3D, FieldData, Phases, F, ss, -303,  int32_t, Int32ArrayType, fields, 1);
  GET_PREREQ_DATA(m, DREAM3D, FieldData, Active, ss, -304, bool, BoolArrayType, fields, 1);
  GET_PREREQ_DATA(m, DREAM3D, CellData, Quats, ss, -300, float, FloatArrayType, voxels, 5);
  GET_PREREQ_DATA(m, DREAM3D, CellData, EulerAngles, ss, -304, float, FloatArrayType, voxels, 3);
  GET_PREREQ_DATA(m, DREAM3D, CellData, GoodVoxels, ss, -304, bool, BoolArrayType, voxels, 1);
  GET_PREREQ_DATA(m, DREAM3D, FieldData, NumNeighbors, ss, -306, int32_t, Int32ArrayType, fields, 1);
  GET_PREREQ_DATA(m, DREAM3D, FieldData, AvgQuats, ss, -301, float, FloatArrayType, fields, 5);
  GET_PREREQ_DATA(m, DREAM3D, FieldData, NumCells, ss, -302, int32_t, Int32ArrayType, fields, 1);
  GET_PREREQ_DATA(m, DREAM3D, FieldData, SurfaceFields, ss, -303, bool, BoolArrayType, fields, 1);
  GET_PREREQ_DATA(m, DREAM3D, FieldData, EquivalentDiameters, ss, -305, float, FloatArrayType, fields);
  GET_PREREQ_DATA(m, DREAM3D, FieldData, Omega3s, ss, -306, float, FloatArrayType, fields, 1);
  GET_PREREQ_DATA(m, DREAM3D, FieldData, AxisEulerAngles, ss, -307, float, FloatArrayType, fields, 3);
  GET_PREREQ_DATA(m, DREAM3D, FieldData, AxisLengths, ss, -308, float, FloatArrayType, fields);
  GET_PREREQ_DATA(m, DREAM3D, FieldData, Volumes, ss, -309, float, FloatArrayType, fields, 1);
  GET_PREREQ_DATA(m, DREAM3D, FieldData, Centroids, ss, -310, float, FloatArrayType, fields, 3);
  GET_PREREQ_DATA(m, DREAM3D, FieldData, Schmids, ss, -305, float, FloatArrayType, fields, 1);
  GET_PREREQ_DATA(m, DREAM3D, FieldData, SlipSystems, ss, -306, int32_t, Int32ArrayType, fields, 1);



  CREATE_NON_PREREQ_DATA(m, DREAM3D, FieldData, Schmids, ss, float, FloatArrayType, fields, 1);
  CREATE_NON_PREREQ_DATA(m, DREAM3D, FieldData, GrainAvgMisorientations, ss, float, FloatArrayType, fields, 3);
  CREATE_NON_PREREQ_DATA(m, DREAM3D, FieldData, BiasedFields, ss, bool, BoolArrayType, fields, 1);
  CREATE_NON_PREREQ_DATA(m, DREAM3D, FieldData, AvgQuats, ss, float, FloatArrayType, fields, 5);
  CREATE_NON_PREREQ_DATA(m, DREAM3D, FieldData, Active, ss, bool, BoolArrayType, fields, 1);
  CREATE_NON_PREREQ_DATA(m, DREAM3D, FieldData, Neighborhoods, ss, int32_t, Int32ArrayType, fields, 3);
  CREATE_NON_PREREQ_DATA(m, DREAM3D, FieldData, NumCells, ss, int32_t, Int32ArrayType, fields, 1);
  CREATE_NON_PREREQ_DATA(m, DREAM3D, FieldData, Centroids, ss, float, FloatArrayType, fields, 3);
  CREATE_NON_PREREQ_DATA(m, DREAM3D, FieldData, Volumes, ss, float, FloatArrayType, fields, 1);
  CREATE_NON_PREREQ_DATA(m, DREAM3D, FieldData, AxisLengths, ss, float, FloatArrayType, fields, 3);
  CREATE_NON_PREREQ_DATA(m, DREAM3D, FieldData, AxisEulerAngles, ss, float, FloatArrayType, fields, 3);
  CREATE_NON_PREREQ_DATA(m, DREAM3D, FieldData, Omega3s, ss, float,FloatArrayType, fields, 1);
  CREATE_NON_PREREQ_DATA(m, DREAM3D, FieldData, EquivalentDiameters, ss, float,FloatArrayType, fields, 1);
  CREATE_NON_PREREQ_DATA_SUFFIX(m, DREAM3D, FieldData, EulerAngles, F, ss, float, FloatArrayType, fields, 3);
  CREATE_NON_PREREQ_DATA_SUFFIX(m, DREAM3D, FieldData, Phases, F, ss, int32_t, Int32ArrayType, fields, 1);
  CREATE_NON_PREREQ_DATA(m, DREAM3D, FieldData, SlipSystems, ss, int32_t, Int32ArrayType, fields, 1);
  CREATE_NON_PREREQ_DATA(m, DREAM3D, FieldData, AspectRatios, ss, float,FloatArrayType, fields, 2);

 // Now we are going to get a "Pointer" to the NeighborList object out of the DataContainer
  m_NeighborList = NeighborList<int>::SafeObjectDownCast<IDataArray*, NeighborList<int>* >
                                          (m->getFieldData(DREAM3D::FieldData::NeighborList).get());
  if(m_NeighborList == NULL)
  {
    ss << "NeighborLists Array Not Initialized At Beginning of MatchCrystallography Filter" << std::endl;
    setErrorCondition(-308);
  }

  // And we do the same for the SharedSurfaceArea list
  m_SharedSurfaceAreaList = NeighborList<float>::SafeObjectDownCast<IDataArray*, NeighborList<float>*>
                                 (m->getFieldData(DREAM3D::FieldData::SharedSurfaceAreaList).get());
  if(m_SharedSurfaceAreaList == NULL)
  {
    ss << "SurfaceAreaLists Array Not Initialized At Beginning of MatchCrystallography Filter" << std::endl;
    setErrorCondition(-309);
  }



  GET_PREREQ_DATA(m, DREAM3D, EnsembleData, TotalSurfaceArea, ss, -303,  float, FloatArrayType, m->crystruct.size(), 1);




 */



<|MERGE_RESOLUTION|>--- conflicted
+++ resolved
@@ -88,11 +88,7 @@
   }\
   } }
 
-<<<<<<< HEAD
 #define CREATE_NON_PREREQ_DATA_TEST(dc, UserName, DType, Name, ss, ptrType, ArrayType, value, size, NumComp)\
-=======
-#define CREATE_NON_PREREQ_DATA_1(dc, UserName, DType, Name, ss, ptrType, ArrayType, size, NumComp)\
->>>>>>> ba70ace8
   {\
   std::string _s(#Name); addCreated##DType(_s);\
   int preFlightError = getErrorCondition();\
@@ -107,11 +103,7 @@
       ss << "Data Container Issued the following error message\n" << getErrorMessage() << std::endl;\
       setErrorCondition(-500);\
     } else {\
-<<<<<<< HEAD
     p->initializeWithValues(value);\
-=======
-    p->initializeWithZeros();\
->>>>>>> ba70ace8
     p->SetNumberOfComponents(NumComp);\
     p->SetName(UserName);\
     dc->add##DType(UserName, p);\
@@ -119,12 +111,7 @@
   }\
   } }
 
-<<<<<<< HEAD
 #define CREATE_NON_PREREQ_DATA_SUFFIX(dc, NameSpace, DType, Name, Post, ss, ptrType, ArrayType, value, size, NumComp)\
-=======
-
-#define CREATE_NON_PREREQ_DATA_SUFFIX(dc, NameSpace, DType, Name, Post, ss, ptrType, ArrayType, size, NumComp)\
->>>>>>> ba70ace8
   {\
   std::string _s(#Name); addCreated##DType(_s);\
   int preFlightError = getErrorCondition();\
