/* ============================================================================
 * Copyright (c) 2011 Michael A. Jackson (BlueQuartz Software)
 * Copyright (c) 2011 Dr. Michael A. Groeber (US Air Force Research Laboratories)
 * All rights reserved.
 *
 * Redistribution and use in source and binary forms, with or without modification,
 * are permitted provided that the following conditions are met:
 *
 * Redistributions of source code must retain the above copyright notice, this
 * list of conditions and the following disclaimer.
 *
 * Redistributions in binary form must reproduce the above copyright notice, this
 * list of conditions and the following disclaimer in the documentation and/or
 * other materials provided with the distribution.
 *
 * Neither the name of Michael A. Groeber, Michael A. Jackson, the US Air Force,
 * BlueQuartz Software nor the names of its contributors may be used to endorse
 * or promote products derived from this software without specific prior written
 * permission.
 *
 * THIS SOFTWARE IS PROVIDED BY THE COPYRIGHT HOLDERS AND CONTRIBUTORS "AS IS"
 * AND ANY EXPRESS OR IMPLIED WARRANTIES, INCLUDING, BUT NOT LIMITED TO, THE
 * IMPLIED WARRANTIES OF MERCHANTABILITY AND FITNESS FOR A PARTICULAR PURPOSE ARE
 * DISCLAIMED. IN NO EVENT SHALL THE COPYRIGHT HOLDER OR CONTRIBUTORS BE LIABLE
 * FOR ANY DIRECT, INDIRECT, INCIDENTAL, SPECIAL, EXEMPLARY, OR CONSEQUENTIAL
 * DAMAGES (INCLUDING, BUT NOT LIMITED TO, PROCUREMENT OF SUBSTITUTE GOODS OR
 * SERVICES; LOSS OF USE, DATA, OR PROFITS; OR BUSINESS INTERRUPTION) HOWEVER
 * CAUSED AND ON ANY THEORY OF LIABILITY, WHETHER IN CONTRACT, STRICT LIABILITY,
 * OR TORT (INCLUDING NEGLIGENCE OR OTHERWISE) ARISING IN ANY WAY OUT OF THE
 * USE OF THIS SOFTWARE, EVEN IF ADVISED OF THE POSSIBILITY OF SUCH DAMAGE.
 *
 *  This code was written under United States Air Force Contract number
 *                           FA8650-07-D-5800
 *
 * ~~~~~~~~~~~~~~~~~~~~~~~~~~~~~~~~~~~~~~~~~~~~~~~~~~~~~~~~~~~~~~~~~~~~~~~~~~ */

#ifndef NEIGHBORLIST_H_
#define NEIGHBORLIST_H_

#include <string>
#include <map>
#include <vector>

#include <boost/shared_ptr.hpp>

#include "H5Support/H5Utilities.h"


#include "DREAM3DLib/DREAM3DLib.h"
#include "DREAM3DLib/Common/DREAM3DSetGetMacros.h"
#include "DREAM3DLib/Common/IDataArray.h"

template<typename T>
class NeighborList : public IDataArray
{
  public:
    DREAM3D_SHARED_POINTERS(NeighborList<T> );
    DREAM3D_STATIC_NEW_MACRO(NeighborList<T> );
    DREAM3D_TYPE_MACRO_SUPER(NeighborList<T>, IDataArray);


    typedef std::vector<T> VectorType;
    typedef boost::shared_ptr<VectorType> SharedVectorType;

    virtual ~NeighborList() {}

    void SetName(const std::string &name) { m_Name = name; }


    std::string GetName() { return m_Name; }


    void takeOwnership() {    }


    void releaseOwnership()  { }


    void* GetVoidPointer(size_t i) { return NULL; }

    virtual int EraseTuples(std::vector<size_t> &idxs)
    {
      int err = 0;

      for(size_t i = 0; i < idxs.size(); ++i)
      {
        _data.erase(static_cast<int>(idxs[i]) );
      }

      return err;
    }

    virtual int CopyTuple(size_t currentPos, size_t newPos)
    {
      _data[newPos] = _data[currentPos];
      return 0;
    }

    size_t GetNumberOfTuples() {   return _data.size(); }
    size_t GetSize() { return _data.size(); }


    void SetNumberOfComponents(int nc) { }


    int GetNumberOfComponents() { return 1; }


    size_t GetTypeSize()  { return sizeof(SharedVectorType); }


    void initializeWithZeros() { _data.clear(); }


    int32_t RawResize(size_t size)  { return 0; }

    virtual int32_t Resize(size_t numTuples) { return 0; }


    //FIXME: These need to be implemented
    virtual void printTuple(std::ostream &out, size_t i, char delimiter = ',')
    {
        assert(false);
    }
    virtual void printComponent(std::ostream &out, size_t i, int j)
    {
      assert(false);
    }

    /**
     *
     * @param parentId
     * @return
     */
    virtual int writeH5Data(hid_t parentId)
    {

      int err = 0;
      // Write the Voxel Data
      err = H5Utilities::createGroupsFromPath(GetName(), parentId);
      if (err < 0)
      {
       return err;
      }
      hid_t gid = H5Gopen(parentId, GetName().c_str(), H5P_DEFAULT );
      if(err < 0)
      {
       return err;
      }

      for (typename std::map<int, SharedVectorType>::iterator iter = _data.begin(); iter != _data.end(); ++iter )
      {
        SharedVectorType data = (*iter).second;
<<<<<<< HEAD
        if (data->size() == 0) continue;

=======
        if (data->size() == 0) { continue; }        
>>>>>>> 198d7857
        std::string datasetName = StringUtils::numToString((*iter).first);
        std::vector<hsize_t> dims(1, data->size());
        err = H5Lite::writeVectorDataset(gid, datasetName, dims, *(data.get()));
        if (err < 0)
        {
          std::cout << "Error Writing Neighbor list for grain id " << (*iter).first << std::endl;
          break;
        }
      }
      H5Gclose(gid);
      return err;
    }

    virtual int readH5Data(hid_t parentId)
    {
      assert(false);
      return -1;
    }

/**
 *
 */
    void addEntry(int grainId, int value)
    {
      if(_data.find(grainId) == _data.end())
      {
        _data[grainId] = SharedVectorType(new VectorType);
      }
      SharedVectorType sharedVector = _data[grainId];
      _data[grainId]->push_back(value);
    }

    /**
     *
     */
    void removeList(int grainId)
    {
      _data.erase(grainId);
    }

    /**
     *
     */
    void setList(int grainId, SharedVectorType neighborList)
    {
      _data[grainId] = neighborList;
    }

    /**
     *
     */
    int getValue(int grainId, int index, bool &ok)
    {
      if(_data.find(grainId) == _data.end())
      {
        ok = false;
        return -1;
      }
      SharedVectorType vec = _data[grainId];
      if(index < 0 || static_cast<size_t>(index) >= vec->size())
      {
        ok = false;
        return -1;
      }
      return (*vec)[index];
    }

    /**
     *
     */
    int getNumberOfLists()
    {
      return static_cast<int>(_data.size());
    }

    /**
     *
     */
    int getListSize(int grainId)
    {
      if(_data.find(grainId) == _data.end())
      {
        return 0;
      }
      return static_cast<int>(_data[grainId]->size());
    }

    /**
     *
     */
    SharedVectorType pointerToList(int grainId)
    {
      if(_data.find(grainId) == _data.end())
      {
        SharedVectorType copy;
        return copy;
      }
      return _data[grainId];
    }

    /**
     *
     */
    VectorType copyOfList(int grainId)
    {

      if(_data.find(grainId) == _data.end())
      {
        VectorType copy;
        return copy;
      }
      VectorType copy(*(_data[grainId]));
      return copy;
    }

    VectorType& operator[](int grainId)
    {
      return *(_data[grainId]);
    }

  protected:
    NeighborList() :
        m_Name("NeighborList")  {    }

  private:
    std::string m_Name;

    std::map<int, SharedVectorType> _data;

    NeighborList(const NeighborList&); // Copy Constructor Not Implemented
    void operator=(const NeighborList&); // Operator '=' Not Implemented
};

#endif /* NEIGHBORLIST_H_ */<|MERGE_RESOLUTION|>--- conflicted
+++ resolved
@@ -151,12 +151,7 @@
       for (typename std::map<int, SharedVectorType>::iterator iter = _data.begin(); iter != _data.end(); ++iter )
       {
         SharedVectorType data = (*iter).second;
-<<<<<<< HEAD
-        if (data->size() == 0) continue;
-
-=======
-        if (data->size() == 0) { continue; }        
->>>>>>> 198d7857
+        if (data->size() == 0) { continue; }
         std::string datasetName = StringUtils::numToString((*iter).first);
         std::vector<hsize_t> dims(1, data->size());
         err = H5Lite::writeVectorDataset(gid, datasetName, dims, *(data.get()));
