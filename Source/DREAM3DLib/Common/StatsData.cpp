--- conflicted
+++ resolved
@@ -130,13 +130,8 @@
   m_GrainDiameterInfo[0] = 0.25f;
   m_GrainDiameterInfo[1] = 1.0f;
   m_GrainDiameterInfo[2] = 0.0f;
-<<<<<<< HEAD
-  m_GrainSizeDistribution[0] = 0.0f;
-  m_GrainSizeDistribution[1] = 0.0f;
+
   m_PrecipBoundaryFraction = 0.0f;
-=======
-
->>>>>>> f995147d
 }
 
 
