--- conflicted
+++ resolved
@@ -137,8 +137,6 @@
 
   namespace FieldData
   {
-<<<<<<< HEAD
-
     const QString Active("Active");
     const QString GoodFields("GoodFields");
     const QString Phases("Phases");
@@ -182,56 +180,10 @@
     const QString LMG("LMG");
     const QString MicroTextureRegionNumCells("MicroTextureRegionNumCells");
     const QString MicroTextureRegionFractionOccupied("MicroTextureRegionFractionOccupied");
-
-
+    const QString Clusters("Clusters");
+    const QString ClusteringList("ClusteringList");
     const QString BasalLoadingFactor("BasalLoadingFactor");
-=======
-    const std::string Active("Active");
-    const std::string GoodFields("GoodFields");
-    const std::string Phases("Phases");
-    const std::string FieldPhases("Phases");
-    const std::string F1("F1");
-    const std::string F1spt("F1spt");
-    const std::string F7("F7");
-    const std::string mPrime("mPrime");
-    const std::string EulerAngles("EulerAngles");
-  //  const std::string FieldEulerAngles("FieldEulerAngles");
-    const std::string SurfaceVoxelFractions("SurfaceVoxelFractions");
-    const std::string AxisEulerAngles("AxisEulerAngles");
-    const std::string SurfaceFields("SurfaceFields");
-    const std::string BiasedFields("BiasedFields");
-    const std::string NumNeighbors("NumNeighbors");
-    const std::string RGBs("RGBs");
-    const std::string ElasticStrains("ElasticStrains");
-    const std::string FarFieldOrientations("FarFieldOrientations");
-    const std::string Centroids("Centroids");
-    const std::string NumCells("NumCells");
-    const std::string ParentIds("ParentIds");
-    const std::string Volumes("Volumes");
-    const std::string EquivalentDiameters("EquivalentDiameters");
-    const std::string Schmids("Schmids");
-    const std::string SlipSystems("SlipSystems");
-    const std::string LargestCrossSections("LargestCrossSections");
-    const std::string AspectRatios("AspectRatios");
-    const std::string AxisLengths("AxisLengths");
-    const std::string Omega3s("Omega3s");
-    const std::string AvgCAxes("AvgCAxes");
-    const std::string AvgQuats("AvgQuats");
-    const std::string Poles("Poles");
-    const std::string Neighborhoods("Neighborhoods");
-    const std::string GrainAvgMisorientations("GrainAvgMisorientations");
-    const std::string GrainAvgCAxisMisorientations("GrainAvgCAxisMisorientations");
-    const std::string GrainStdevCAxisMisorientations("GrainStdevCAxisMisorientations");
-    const std::string KernelAvgMisorientations("KernelAvgMisorientations");
-    const std::string NeighborList("NeighborList");
-    const std::string NeighborhoodList("NeighborhoodList");
-    const std::string MisorientationList("MisorientationList");
-    const std::string SharedSurfaceAreaList("SharedSurfaceAreaList");
-    const std::string LMG("LMG");
-    const std::string BasalLoadingFactor("BasalLoadingFactor");
-    const std::string Clusters("Clusters");
-    const std::string ClusteringList("ClusteringList");
->>>>>>> 425be323
+
   }
 
   namespace EnsembleData
