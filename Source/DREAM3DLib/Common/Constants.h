/* ============================================================================
 * Copyright (c) 2010, Michael A. Jackson (BlueQuartz Software)
 * Copyright (c) 2010, Dr. Michael A. Groeber (US Air Force Research Laboratories)
 * All rights reserved.
 *
 * Redistribution and use in source and binary forms, with or without modification,
 * are permitted provided that the following conditions are met:
 *
 * Redistributions of source code must retain the above copyright notice, this
 * list of conditions and the following disclaimer.
 *
 * Redistributions in binary form must reproduce the above copyright notice, this
 * list of conditions and the following disclaimer in the documentation and/or
 * other materials provided with the distribution.
 *
 * Neither the name of Michael A. Groeber, Michael A. Jackson, the US Air Force,
 * BlueQuartz Software nor the names of its contributors may be used to endorse
 * or promote products derived from this software without specific prior written
 * permission.
 *
 * THIS SOFTWARE IS PROVIDED BY THE COPYRIGHT HOLDERS AND CONTRIBUTORS "AS IS"
 * AND ANY EXPRESS OR IMPLIED WARRANTIES, INCLUDING, BUT NOT LIMITED TO, THE
 * IMPLIED WARRANTIES OF MERCHANTABILITY AND FITNESS FOR A PARTICULAR PURPOSE ARE
 * DISCLAIMED. IN NO EVENT SHALL THE COPYRIGHT HOLDER OR CONTRIBUTORS BE LIABLE
 * FOR ANY DIRECT, INDIRECT, INCIDENTAL, SPECIAL, EXEMPLARY, OR CONSEQUENTIAL
 * DAMAGES (INCLUDING, BUT NOT LIMITED TO, PROCUREMENT OF SUBSTITUTE GOODS OR
 * SERVICES; LOSS OF USE, DATA, OR PROFITS; OR BUSINESS INTERRUPTION) HOWEVER
 * CAUSED AND ON ANY THEORY OF LIABILITY, WHETHER IN CONTRACT, STRICT LIABILITY,
 * OR TORT (INCLUDING NEGLIGENCE OR OTHERWISE) ARISING IN ANY WAY OUT OF THE
 * USE OF THIS SOFTWARE, EVEN IF ADVISED OF THE POSSIBILITY OF SUCH DAMAGE.
 *
 *  This code was written under United States Air Force Contract number
 *                           FA8650-07-D-5800
 *
 * ~~~~~~~~~~~~~~~~~~~~~~~~~~~~~~~~~~~~~~~~~~~~~~~~~~~~~~~~~~~~~~~~~~~~~~~~~~ */
#ifndef _DREAM3D_CONSTANTS_H_
#define _DREAM3D_CONSTANTS_H_

#if defined (_MSC_VER)
#define WIN32_LEAN_AND_MEAN   // Exclude rarely-used stuff from Windows headers
#endif



#include <QtCore/QString>

#include "DREAM3DLib/DREAM3DLib.h"

#define DREAM3D_STRING QString


// -----------------------------------------------------------------------------
//
// -----------------------------------------------------------------------------
namespace DREAM3D
{

  typedef uint32_t Rgb;
  const Rgb  RGB_MASK    = 0x00ffffff;                // masks RGB values

  namespace FilterGroups
  {
    const DREAM3D_STRING GenericFilters("Generic");
    const DREAM3D_STRING IOFilters("IO");
    const DREAM3D_STRING ProcessingFilters("Processing");
    const DREAM3D_STRING ReconstructionFilters("Reconstruction");
    const DREAM3D_STRING SamplingFilters("Sampling");
    const DREAM3D_STRING StatisticsFilters("Statistics");
    const DREAM3D_STRING CustomFilters("Custom");
    const DREAM3D_STRING SyntheticBuildingFilters("SyntheticBuilding");
    const DREAM3D_STRING SurfaceMeshingFilters("SurfaceMeshing");
    const DREAM3D_STRING SolidMeshingFilters("SolidMeshing");
  }

  namespace FilterSubGroups
  {
    const DREAM3D_STRING EnsembleStatsFilters("Ensemble");
    const DREAM3D_STRING MemoryManagementFilters("Memory/Management");
    const DREAM3D_STRING SpatialFilters("Spatial");
    const DREAM3D_STRING OutputFilters("Output");
    const DREAM3D_STRING InputFilters("Input");
    const DREAM3D_STRING ImageFilters("Image");
    const DREAM3D_STRING CleanupFilters("Cleanup");
    const DREAM3D_STRING ThresholdFilters("Threshold");
    const DREAM3D_STRING RegularizationFilters("Regularization");
    const DREAM3D_STRING ConversionFilters("Conversion");
    const DREAM3D_STRING AlignmentFilters("Alignment");
    const DREAM3D_STRING SegmentationFilters("Segmentation");
    const DREAM3D_STRING GroupingFilters("Grouping");
    const DREAM3D_STRING CropCutFilters("Croping/Cutting");
    const DREAM3D_STRING RotationTransformationFilters("Rotating/Transforming");
    const DREAM3D_STRING ResolutionFilters("Resolution");
    const DREAM3D_STRING MorphologicalFilters("Morphological");
    const DREAM3D_STRING CrystallographicFilters("Crystallographic");
    const DREAM3D_STRING PackingFilters("Packing");
    const DREAM3D_STRING CrystallographyFilters("Crystallography");
    const DREAM3D_STRING GenerationFilters("Generation");
    const DREAM3D_STRING SmoothingFilters("Smoothing");
    const DREAM3D_STRING CurvatureFilters("Curvature");
    const DREAM3D_STRING ConnectivityArrangementFilters("Connectivity/Arrangement");
    const DREAM3D_STRING MiscFilters("Misc");
  }

  namespace CellData
  {
    const DREAM3D_STRING BC("BandContrasts");
    const DREAM3D_STRING BandContrast("BandContrast");
    const DREAM3D_STRING CellPhases("Phases");
    const DREAM3D_STRING ConfidenceIndex("Confidence Index");
    const DREAM3D_STRING ConfidenceIndexNoSpace("ConfidenceIndex");
    const DREAM3D_STRING EulerAngles("EulerAngles");
<<<<<<< HEAD
    const DREAM3D_STRING EulerColor("EulerColor");
    const DREAM3D_STRING FarFieldQuats("FarFieldQuats");
    const DREAM3D_STRING FarFieldZoneIds("FarFieldZoneIds");
    const DREAM3D_STRING FlatImageData("FlatImageData");
=======
    const DREAM3D_STRING SurfaceVoxels("SurfaceVoxels");
    const DREAM3D_STRING Quats("Quats");
    const DREAM3D_STRING GoodVoxels("GoodVoxels");
    const DREAM3D_STRING NearestNeighbors("NearestNeighbors");
>>>>>>> eec56d82
    const DREAM3D_STRING GBEuclideanDistances("GBEuclideanDistances");
    const DREAM3D_STRING GlobAlpha("GlobAlpha");
    const DREAM3D_STRING GoodVoxels("GoodVoxels");
    const DREAM3D_STRING GrainIds("GrainIds");
    const DREAM3D_STRING GrainReferenceCAxisMisorientations("GrainReferenceCAxisMisorientations");
    const DREAM3D_STRING GrainReferenceMisorientations("GrainReferenceMisorientations");
    const DREAM3D_STRING IPFColor("IPFColor");
    const DREAM3D_STRING ImageData("ImageData");
    const DREAM3D_STRING ImageQuality("Image Quality");
    const DREAM3D_STRING ImageQualityNoSpace("ImageQuality");
    const DREAM3D_STRING KernelAverageMisorientations("KernelAverageMisorientations");
    const DREAM3D_STRING MicroTexVolFrac("MicroTexVolFrac");
    const DREAM3D_STRING MisorientationColor("MisorientationColor");
    const DREAM3D_STRING MTRdensity("MTRdensity");
    const DREAM3D_STRING MTRgKAM("MTRgKAM");
    const DREAM3D_STRING NearestNeighbors("NearestNeighbors");
    const DREAM3D_STRING ParentIds("ParentIds");
    const DREAM3D_STRING Phases("Phases");
    const DREAM3D_STRING QPEuclideanDistances("QPEuclideanDistances");
    const DREAM3D_STRING Quats("Quats");
    const DREAM3D_STRING RodriguesColor("RodriguesColor");
    const DREAM3D_STRING SolidMeshNodes("SolidMeshNodes");
    const DREAM3D_STRING SolidMeshTetrahedrons("SolidMeshTetrahedrons");
    const DREAM3D_STRING SurfaceMeshCells("SurfaceMeshCells");
    const DREAM3D_STRING SurfaceVoxels("SurfaceVoxels");
    const DREAM3D_STRING TJEuclideanDistances("TJEuclideanDistances");
  }

  namespace FieldData
  {
    const DREAM3D_STRING Active("Active");
    const DREAM3D_STRING GoodFields("GoodFields");
    const DREAM3D_STRING Phases("Phases");
    const DREAM3D_STRING FieldPhases("Phases");
    const DREAM3D_STRING F1("F1");
    const DREAM3D_STRING F1spt("F1spt");
    const DREAM3D_STRING F7("F7");
    const DREAM3D_STRING mPrime("mPrime");
    const DREAM3D_STRING EulerAngles("EulerAngles");
<<<<<<< HEAD
    //  const DREAM3D_STRING FieldEulerAngles("FieldEulerAngles");
=======
    const DREAM3D_STRING NumGrainsPerParent("NumGrainsPerParent");
>>>>>>> eec56d82
    const DREAM3D_STRING SurfaceVoxelFractions("SurfaceVoxelFractions");
    const DREAM3D_STRING AxisEulerAngles("AxisEulerAngles");
    const DREAM3D_STRING SurfaceFields("SurfaceFields");
    const DREAM3D_STRING BiasedFields("BiasedFields");
    const DREAM3D_STRING NumNeighbors("NumNeighbors");
    const DREAM3D_STRING RGBs("RGBs");
    const DREAM3D_STRING ElasticStrains("ElasticStrains");
    const DREAM3D_STRING FarFieldOrientations("FarFieldOrientations");
    const DREAM3D_STRING Centroids("Centroids");
    const DREAM3D_STRING NumCells("NumCells");
    const DREAM3D_STRING ParentIds("ParentIds");
    const DREAM3D_STRING Volumes("Volumes");
    const DREAM3D_STRING EquivalentDiameters("EquivalentDiameters");
    const DREAM3D_STRING Schmids("Schmids");
    const DREAM3D_STRING SlipSystems("SlipSystems");
    const DREAM3D_STRING LargestCrossSections("LargestCrossSections");
    const DREAM3D_STRING AspectRatios("AspectRatios");
    const DREAM3D_STRING AxisLengths("AxisLengths");
    const DREAM3D_STRING Omega3s("Omega3s");
    const DREAM3D_STRING AvgCAxes("AvgCAxes");
    const DREAM3D_STRING AvgQuats("AvgQuats");
    const DREAM3D_STRING Poles("Poles");
    const DREAM3D_STRING Neighborhoods("Neighborhoods");
    const DREAM3D_STRING GrainAvgMisorientations("GrainAvgMisorientations");
    const DREAM3D_STRING GrainAvgCAxisMisorientations("GrainAvgCAxisMisorientations");
    const DREAM3D_STRING GrainStdevCAxisMisorientations("GrainStdevCAxisMisorientations");
    const DREAM3D_STRING KernelAvgMisorientations("KernelAvgMisorientations");
    const DREAM3D_STRING NeighborList("NeighborList");
    const DREAM3D_STRING NeighborhoodList("NeighborhoodList");
    const DREAM3D_STRING MisorientationList("MisorientationList");
    const DREAM3D_STRING avgMisorientation("avgMisorientation");
    const DREAM3D_STRING SharedSurfaceAreaList("SharedSurfaceAreaList");
    const DREAM3D_STRING LMG("LMG");
    const DREAM3D_STRING MicroTextureRegionNumCells("MicroTextureRegionNumCells");
    const DREAM3D_STRING MicroTextureRegionFractionOccupied("MicroTextureRegionFractionOccupied");
    const DREAM3D_STRING BasalLoadingFactor("BasalLoadingFactor");
    const DREAM3D_STRING Clusters("Clusters");
    const DREAM3D_STRING ClusteringList("ClusteringList");
<<<<<<< HEAD
    const DREAM3D_STRING MTRdensity("MTRdensity");
    const DREAM3D_STRING MTRgKAM("MTRgKAM");
=======
    const DREAM3D_STRING CAxisMisalignmentList("CAxisMisalignmentList");
    const DREAM3D_STRING AvgCAxisMisalignments("AvgCAxisMisalignments");
    const DREAM3D_STRING AvgParentAvgCAxisMisalignments("AvgCAxisMisalignments");
>>>>>>> eec56d82
  }

  namespace EnsembleData
  {
    const DREAM3D_STRING NumFields("NumFields");
    const DREAM3D_STRING VolFractions("VolFractions");
    const DREAM3D_STRING TotalSurfaceAreas("TotalSurfaceAreas");
    const DREAM3D_STRING CrystalStructures("CrystalStructures");
    const DREAM3D_STRING PhaseTypes("PhaseTypes");
    const DREAM3D_STRING BravaisLattice("BravaisLattice");
    const DREAM3D_STRING PrecipitateFractions("PrecipitateFractions");
    const DREAM3D_STRING ShapeTypes("ShapeTypes");
    const DREAM3D_STRING Statistics("Statistics");
    const DREAM3D_STRING PhaseName("PhaseName");
    const DREAM3D_STRING MaterialName("MaterialName");
    const DREAM3D_STRING LatticeConstants("LatticeConstants");
    const DREAM3D_STRING GBCD("GBCD");
    const DREAM3D_STRING GBCDdimensions("GBCDdimensions");
  }


  namespace VertexData
  {
    const DREAM3D_STRING AtomVelocities("AtomVelocities");
    const DREAM3D_STRING AtomTypes("AtomTypes");
    const DREAM3D_STRING NumberOfArms("NumberOfArms");
    const DREAM3D_STRING NodeConstraints("NodeConstraints");
    const DREAM3D_STRING SurfaceMeshNodes("SurfaceMeshNodes");
    const DREAM3D_STRING SurfaceMeshNodeType("SurfaceMeshNodeType");
    const DREAM3D_STRING SurfaceMeshNodeNormals("SurfaceMeshNodeNormals");
    const DREAM3D_STRING SurfaceMeshNodeFaces("SurfaceMeshNodeFaces");
  }

  namespace FaceData
  {
    const DREAM3D_STRING SurfaceMeshFaces("SurfaceMeshFaces");
    const DREAM3D_STRING SurfaceMeshFaceIPFColors("SurfaceMeshFaceIPFColors");
    const DREAM3D_STRING SurfaceMeshFaceMisorientationColors("SurfaceMeshFaceMisorientationColors");
    const DREAM3D_STRING SurfaceMeshFaceLabels("SurfaceMeshFaceLabels");
    const DREAM3D_STRING SurfaceMeshF1s("SurfaceMeshF1s");
    const DREAM3D_STRING SurfaceMeshF1spts("SurfaceMeshF1spts");
    const DREAM3D_STRING SurfaceMeshF7s("SurfaceMeshF7s");
    const DREAM3D_STRING SurfaceMeshmPrimes("SurfaceMeshmPrimes");
    const DREAM3D_STRING SurfaceMeshVoxels("SurfaceMeshVoxels");
    const DREAM3D_STRING SurfaceMeshFaceCentroids("SurfaceMeshFaceCentroids");
    const DREAM3D_STRING SurfaceMeshFaceAreas("SurfaceMeshFaceAreas");
    const DREAM3D_STRING SurfaceMeshTwinBoundary("SurfaceMeshTwinBoundary");
    const DREAM3D_STRING SurfaceMeshTwinBoundaryIncoherence("SurfaceMeshTwinBoundaryIncoherence");
    const DREAM3D_STRING SurfaceMeshTwinBoundarySchmidFactors("SurfaceMeshTwinBoundarySchmidFactors");
    const DREAM3D_STRING SurfaceMeshFaceDihedralAngles("SurfaceMeshFaceDihedralAngles");
    const DREAM3D_STRING SurfaceMeshFaceNormals("SurfaceMeshFaceNormals");
    const DREAM3D_STRING SurfaceMeshGrainFaceId("SurfaceMeshGrainFaceId");
    const DREAM3D_STRING SurfaceMeshGaussianCurvatures("SurfaceMeshGaussianCurvatures");
    const DREAM3D_STRING SurfaceMeshMeanCurvatures("SurfaceMeshMeanCurvatures");
    const DREAM3D_STRING SurfaceMeshPrincipalCurvature1("PrincipalCurvature1");
    const DREAM3D_STRING SurfaceMeshPrincipalCurvature2("PrincipalCurvature2");
    const DREAM3D_STRING SurfaceMeshPrincipalDirection1("PrincipalDirection1");
    const DREAM3D_STRING SurfaceMeshPrincipalDirection2("PrincipalDirection2");
  }

  namespace EdgeData
  {
    const DREAM3D_STRING DislocationIds("DislocationIds");
    const DREAM3D_STRING BurgersVectors("BurgersVectors");
    const DREAM3D_STRING SlipPlaneNormals("SlipPlaneNormals");
    const DREAM3D_STRING SurfaceMeshEdges("SurfaceMeshEdges");
    const DREAM3D_STRING SurfaceMeshUniqueEdges("SurfaceMeshUniqueEdges");
    const DREAM3D_STRING SurfaceMeshInternalEdges("SurfaceMeshInternalEdges");
    const DREAM3D_STRING SurfaceMeshTriangleEdges("SurfaceMeshTriangleEdges");
    const DREAM3D_STRING SurfaceMeshEdgeFaces("SurfaceMeshEdgeFaces");
  }

  namespace Settings
  {
    const DREAM3D_STRING Library("Filter Library");
    const DREAM3D_STRING PrebuiltPipelines("Prebuilt Pipelines");
    const DREAM3D_STRING FavoritePipelines("Favorite Pipelines");
    const DREAM3D_STRING PipelineBuilderGroup("PipelineBuilder");
    const DREAM3D_STRING FavoriteConfig("favorite_config");
  }


  namespace HDF5
  {
    const DREAM3D_STRING Alpha("Alpha");
    const DREAM3D_STRING Angle("Angle");
    const DREAM3D_STRING Average("Average");
    const DREAM3D_STRING Axis("Axis");
    const DREAM3D_STRING AxisODFWeights("AxisODF-Weights");
    const DREAM3D_STRING AxisOrientation("AxisOrientation");
    const DREAM3D_STRING Beta("Beta");
    const DREAM3D_STRING BetaDistribution("Beta Distribution");
    const DREAM3D_STRING BinNumber("BinNumber");
    const DREAM3D_STRING BoundaryArea("BoundaryArea");
    const DREAM3D_STRING BoundaryStatsData("BoundaryStatsData");
    const DREAM3D_STRING CellNeighbors("CellNeighbors");
    const DREAM3D_STRING CellsContainingVert("CellsContainingVert");
    const DREAM3D_STRING CellsName("Cells");
    const DREAM3D_STRING CrystalStructure("CrystalStructure");
    const DREAM3D_STRING DataContainerName("DataContainers");
    const DREAM3D_STRING DataContainerType("DataContainerType");
    const DREAM3D_STRING DistributionType("Distribution Type");
    const DREAM3D_STRING EdgeDataContainerName("EdgeDataContainer");
    const DREAM3D_STRING EdgeNeighbors("EdgeNeighbors");
    const DREAM3D_STRING EdgesContainingVert("EdgesContainingVert");
    const DREAM3D_STRING EdgesName("Edges");
    const DREAM3D_STRING Euler1("Euler 1");
    const DREAM3D_STRING Euler2("Euler 2");
    const DREAM3D_STRING Euler3("Euler 3");
    const DREAM3D_STRING Exp_k("K");
    const DREAM3D_STRING FaceNeighbors("FaceNeighbors");
    const DREAM3D_STRING FacesContainingVert("FacesContainingVert");
    const DREAM3D_STRING FacesName("Faces");
    const DREAM3D_STRING FileVersion("6.0");
    const DREAM3D_STRING FileVersionName("FileVersion");
    const DREAM3D_STRING GBCD("GBCD");
    const DREAM3D_STRING GrainAvgDisorientation ("GrainAvgDisorientation");
    const DREAM3D_STRING Grain_Diameter_Info("Grain_Diameter_Info");
    const DREAM3D_STRING Grain_SizeVBoverA_Distributions("GrainSize Vs B Over A Distributions");
    const DREAM3D_STRING Grain_SizeVCoverA_Distributions("GrainSize Vs C Over A Distributions");
    const DREAM3D_STRING Grain_SizeVNeighbors_Distributions("GrainSize Vs Neighbors Distributions");
    const DREAM3D_STRING Grain_SizeVOmega3_Distributions("GrainSize Vs Omega3 Distributions");
    const DREAM3D_STRING Grain_Size_Distribution("GrainSize Distribution");
    const DREAM3D_STRING KernelAvgDisorientation( "KernelAvgDisorientation");
    const DREAM3D_STRING LogNormalDistribution("Log Normal Distribution");
    const DREAM3D_STRING MDFWeights("MDF-Weights");
    const DREAM3D_STRING MatrixStatsData("MatrixStatsData");
    const DREAM3D_STRING MeshFaceNeighborLists("MeshFaceNeighborLists");
    const DREAM3D_STRING MicroTextureBins("MicroTextureBins");
    const DREAM3D_STRING MinimumValue("Minimum Value");
    const DREAM3D_STRING MisorientationBins("MisorientationBins");
    const DREAM3D_STRING Neighbor_Grain_ID_List( "Neighbor_Grain_ID_List");
    const DREAM3D_STRING NumComponents("NumComponents");
    const DREAM3D_STRING ODF("ODF");
    const DREAM3D_STRING ODFWeights("ODF-Weights");
    const DREAM3D_STRING ObjectType("ObjectType");
    const DREAM3D_STRING ParentPhase("Parent Phase");
    const DREAM3D_STRING PhaseFraction("PhaseFraction");
    const DREAM3D_STRING PhaseType("PhaseType");
    const DREAM3D_STRING PipelineGroupName("Pipeline");
    const DREAM3D_STRING PowerLawDistribution("Power Law Distribution");
    const DREAM3D_STRING PrecipitateBoundaryFraction("Precipitate Boundary Fraction");
    const DREAM3D_STRING PrecipitateStatsData("PrecipitateStatsData");
    const DREAM3D_STRING PrimaryStatsData("PrimaryStatsData");
    const DREAM3D_STRING Sigma("Sigma");
    const DREAM3D_STRING StandardDeviation("Standard Deviation");
    const DREAM3D_STRING Statistics("Statistics");
    const DREAM3D_STRING Stats("Stats");
    const DREAM3D_STRING StatsData("StatsData");
    const DREAM3D_STRING StatsType("StatsType");
    const DREAM3D_STRING SurfaceDataContainerName("SurfaceDataContainer");
    const DREAM3D_STRING TransformationStatsData("TransformationStatsData");
    const DREAM3D_STRING UnknownDistribution("Unknown Distribution");
    const DREAM3D_STRING VertexDataContainerName("VertexDataContainer");
    const DREAM3D_STRING VerticesName("Vertices");
    const DREAM3D_STRING VertsName("Verts");
    const DREAM3D_STRING VolumeDataContainerName("VolumeDataContainer");
    const DREAM3D_STRING VoxelDataName("VoxelData");
    const DREAM3D_STRING Weight("Weight");

    enum ColumnCount
    {
      BetaColumnCount = 2,       //!<
      LogNormalColumnCount = 2,  //!<
      PowerLawColumnCount = 2,   //!<
      UnknownColumCount = 0      //!<
    };
  }

  namespace PhaseType
  {
    const unsigned int PrimaryPhase = 0;              //!<
    const unsigned int PrecipitatePhase = 1;          //!<
    const unsigned int TransformationPhase = 2;       //!<
    const unsigned int MatrixPhase = 3;              //!<
    const unsigned int BoundaryPhase = 4;              //!<
    const unsigned int UnknownPhaseType = 999;    //!<

    const DREAM3D_STRING Primary("Primary");
    const DREAM3D_STRING Precipitate("Precipitate");
    const DREAM3D_STRING Transformation("Transformation");
    const DREAM3D_STRING Matrix("Matrix");
    const DREAM3D_STRING Boundary("Boundary");
  }

  namespace AlignmentMethod
  {
    const unsigned int OuterBoundary = 0;        //!<
    const unsigned int Misorientation = 1;       //!<
    const unsigned int MutualInformation = 2;    //!<
    const unsigned int Count = 3;                //!<
    const unsigned int UnknownAlignmentMethod = 999;    //!<
  }

  namespace StatisticsType
  {
    const unsigned int Grain_SizeVBoverA = 0;    //!<
    const unsigned int Grain_SizeVCoverA = 1;        //!<
    const unsigned int Grain_SizeVNeighbors = 2;     //!<
    const unsigned int Grain_SizeVOmega3 = 3;        //!<
    const unsigned int UnknownStatisticsGroup = 999;    //!<
  }

  namespace DistributionType
  {
    const unsigned int Beta = 0;         //!<
    const unsigned int LogNormal = 1;    //!<
    const unsigned int Power = 2;        //!<
    const unsigned int UnknownDistributionType = 3;    //!<
    const unsigned int Count = 3; //!<
  }

  namespace EulerAngleConversionType
  {
    const unsigned int DegreesToRadians = 0; //!<
    const unsigned int RadiansToDegrees = 1; //!<
  }

  namespace FlattenImageMethod
  {
    const unsigned int Lightness = 0; //!<
    const unsigned int Average = 1; //!<
    const unsigned int Luminosity = 2; //!<
  }

  namespace EulerFrameRotationAxis
  {
    const unsigned int RD = 0; //!<
    const unsigned int TD = 1; //!<
    const unsigned int ND = 2; //!<
    const unsigned int None = 3; //!<
  }

  namespace SampleFrameRotationAxis
  {
    const unsigned int X = 0; //!<
    const unsigned int Y = 1; //!<
    const unsigned int Z = 2; //!<
    const unsigned int None = 3; //!<
  }

  namespace RefFrameRotationAngle
  {
    const unsigned int Ninety = 0; //!<
    const unsigned int oneEighty = 1; //!<
    const unsigned int twoSeventy = 2; //!<
    const unsigned int Mirror = 3; //!<
    const unsigned int Zero = 4; //!<
  }

  namespace Overlap
  {
    const unsigned int Rigid = 0; //!<
    const unsigned int Progressive = 1; //!<
    const unsigned int UnknownOverlap = 999; //!<
  }

  namespace DataContainerType
  {
    const unsigned int VolumeDataContainer = 0; //!<
    const unsigned int SurfaceDataContainer = 1; //!<
    const unsigned int EdgeDataContainer = 2; //!<
    const unsigned int VertexDataContainer = 3; //!<
    const unsigned int UnknownDataContainer = 999; //!<
  }

  namespace ShapeType
  {
    const unsigned int EllipsoidShape = 0; //!<
    const unsigned int SuperEllipsoidShape = 1; //!<
    const unsigned int CubeOctahedronShape = 2; //!<
    const unsigned int CylinderShape = 3; //!<
    const unsigned int UnknownShapeType = 999; //!<
  }

  namespace Precipitates
  {
    const unsigned int NoPrecipitates = 0; //!<
    const unsigned int BoundaryPrecipitates = 1; //!<
    const unsigned int BulkPrecipitates = 2; //!<
    const unsigned int UnknownPrecipitates = 999; //!<
  }

  namespace Reconstruction
  {
    /*    Reconstruction related */
    const DREAM3D_STRING H5VoxelFile("VoxelData.h5voxel");

    const DREAM3D_STRING VisualizationVizFile("Visualization.vtk");//11
    const DREAM3D_STRING DownSampledVizFile("DownSampled_Visualization.vtk");//11
    const DREAM3D_STRING HDF5GrainFile("Grains.h5grain");
  }

  namespace GrainData
  {
    const DREAM3D_STRING GrainID("Grain_ID");
    const DREAM3D_STRING PhaseID("Phase_ID");
    const DREAM3D_STRING Phi1("Phi1");
    const DREAM3D_STRING PHI("PHI");
    const DREAM3D_STRING Phi2("Phi2");
    const DREAM3D_STRING EquivDiam("Equiv_Diameter");
    const DREAM3D_STRING B_Over_A("b/a");
    const DREAM3D_STRING C_Over_A("c/a");
    const DREAM3D_STRING Omega3("Omega3");
    const DREAM3D_STRING SurfaceGrain("Surface_Grain");
    const DREAM3D_STRING OutsideBoundingBox("Outside_Bounding_Box");
    const DREAM3D_STRING NumNeighbors("No_Neighbors");
    const char Delimiter = ',';
  }

  namespace SyntheticBuilder
  {
    const DREAM3D_STRING GrainDataFile("GrainData.csv");
    const DREAM3D_STRING H5VoxelFile("VoxelData.h5voxel");

    const DREAM3D_STRING VisualizationVizFile("Visualization.vtk");
    const DREAM3D_STRING HDF5GrainFile("Grains.h5grain");

    const DREAM3D_STRING ErrorFile("Error.txt");
    const DREAM3D_STRING VtkFile("Test.vtk");
  }

  namespace MicroStats
  {
    const DREAM3D_STRING H5StatisticsFile("Results.h5stats");
    const DREAM3D_STRING GrainDataFile("GrainData.csv");//14
    const DREAM3D_STRING DeformationStatsFile("Deformation_Stats.txt");
    const DREAM3D_STRING IPFDeformVTKFile("IPF_DeformationData.vtk");
    const DREAM3D_STRING VoxelDataName("VoxelData");
  }

  /*   Surface Meshing Related   */
  namespace SurfaceMesh
  {
    namespace NodeType
    {
      const signed char Unused = 0;
      const signed char Default = 2;
      const signed char TriplePoint = 3;
      const signed char QuadPoint = 4;
      const signed char SurfaceDefault = 12;
      const signed char SurfaceTriplePoint = 13;
      const signed char SurfaceQuadPoint = 14;
    }
    namespace NodeId
    {
      const signed char Unused = -1;
    }
  }

  namespace SolidMeshing
  {
    /* Solid Meshing Related */
    const DREAM3D_STRING MeshFile("solid_mesh_v5_1.vtk");
    const DREAM3D_STRING MeshFile2("solid_mesh_v5_2.vtk");
    const DREAM3D_STRING ElementQualityFile("element_quality_measures_v5.txt");
    const DREAM3D_STRING VoxelsFile("voxels_v5.txt");
  }

  namespace Comparison
  {
    namespace Strings
    {
      const DREAM3D_STRING LessThan("<");
      const DREAM3D_STRING GreaterThan(">");
      const DREAM3D_STRING Equal("=");
    }
    enum Enumeration
    {
      Operator_LessThan = 0,
      Operator_GreaterThan,
      Operator_Equal,
      Operator_Unknown
    };

  }


}

#endif /* _DREAM3D_CONSTANTS_H_ */<|MERGE_RESOLUTION|>--- conflicted
+++ resolved
@@ -109,17 +109,10 @@
     const DREAM3D_STRING ConfidenceIndex("Confidence Index");
     const DREAM3D_STRING ConfidenceIndexNoSpace("ConfidenceIndex");
     const DREAM3D_STRING EulerAngles("EulerAngles");
-<<<<<<< HEAD
     const DREAM3D_STRING EulerColor("EulerColor");
     const DREAM3D_STRING FarFieldQuats("FarFieldQuats");
     const DREAM3D_STRING FarFieldZoneIds("FarFieldZoneIds");
     const DREAM3D_STRING FlatImageData("FlatImageData");
-=======
-    const DREAM3D_STRING SurfaceVoxels("SurfaceVoxels");
-    const DREAM3D_STRING Quats("Quats");
-    const DREAM3D_STRING GoodVoxels("GoodVoxels");
-    const DREAM3D_STRING NearestNeighbors("NearestNeighbors");
->>>>>>> eec56d82
     const DREAM3D_STRING GBEuclideanDistances("GBEuclideanDistances");
     const DREAM3D_STRING GlobAlpha("GlobAlpha");
     const DREAM3D_STRING GoodVoxels("GoodVoxels");
@@ -151,65 +144,59 @@
   namespace FieldData
   {
     const DREAM3D_STRING Active("Active");
-    const DREAM3D_STRING GoodFields("GoodFields");
-    const DREAM3D_STRING Phases("Phases");
-    const DREAM3D_STRING FieldPhases("Phases");
+    const DREAM3D_STRING AspectRatios("AspectRatios");
+    const DREAM3D_STRING AvgCAxes("AvgCAxes");
+    const DREAM3D_STRING AvgCAxisMisalignments("AvgCAxisMisalignments");
+    const DREAM3D_STRING AvgParentAvgCAxisMisalignments("AvgCAxisMisalignments");
+    const DREAM3D_STRING AvgQuats("AvgQuats");
+    const DREAM3D_STRING AxisEulerAngles("AxisEulerAngles");
+    const DREAM3D_STRING AxisLengths("AxisLengths");
+    const DREAM3D_STRING BasalLoadingFactor("BasalLoadingFactor");
+    const DREAM3D_STRING BiasedFields("BiasedFields");
+    const DREAM3D_STRING CAxisMisalignmentList("CAxisMisalignmentList");
+    const DREAM3D_STRING Centroids("Centroids");
+    const DREAM3D_STRING ClusteringList("ClusteringList");
+    const DREAM3D_STRING Clusters("Clusters");
+    const DREAM3D_STRING ElasticStrains("ElasticStrains");
+    const DREAM3D_STRING EquivalentDiameters("EquivalentDiameters");
+    const DREAM3D_STRING EulerAngles("EulerAngles");
     const DREAM3D_STRING F1("F1");
     const DREAM3D_STRING F1spt("F1spt");
     const DREAM3D_STRING F7("F7");
-    const DREAM3D_STRING mPrime("mPrime");
-    const DREAM3D_STRING EulerAngles("EulerAngles");
-<<<<<<< HEAD
-    //  const DREAM3D_STRING FieldEulerAngles("FieldEulerAngles");
-=======
-    const DREAM3D_STRING NumGrainsPerParent("NumGrainsPerParent");
->>>>>>> eec56d82
-    const DREAM3D_STRING SurfaceVoxelFractions("SurfaceVoxelFractions");
-    const DREAM3D_STRING AxisEulerAngles("AxisEulerAngles");
-    const DREAM3D_STRING SurfaceFields("SurfaceFields");
-    const DREAM3D_STRING BiasedFields("BiasedFields");
-    const DREAM3D_STRING NumNeighbors("NumNeighbors");
-    const DREAM3D_STRING RGBs("RGBs");
-    const DREAM3D_STRING ElasticStrains("ElasticStrains");
     const DREAM3D_STRING FarFieldOrientations("FarFieldOrientations");
-    const DREAM3D_STRING Centroids("Centroids");
-    const DREAM3D_STRING NumCells("NumCells");
-    const DREAM3D_STRING ParentIds("ParentIds");
-    const DREAM3D_STRING Volumes("Volumes");
-    const DREAM3D_STRING EquivalentDiameters("EquivalentDiameters");
-    const DREAM3D_STRING Schmids("Schmids");
-    const DREAM3D_STRING SlipSystems("SlipSystems");
-    const DREAM3D_STRING LargestCrossSections("LargestCrossSections");
-    const DREAM3D_STRING AspectRatios("AspectRatios");
-    const DREAM3D_STRING AxisLengths("AxisLengths");
-    const DREAM3D_STRING Omega3s("Omega3s");
-    const DREAM3D_STRING AvgCAxes("AvgCAxes");
-    const DREAM3D_STRING AvgQuats("AvgQuats");
-    const DREAM3D_STRING Poles("Poles");
-    const DREAM3D_STRING Neighborhoods("Neighborhoods");
+    const DREAM3D_STRING FieldPhases("Phases");
+    const DREAM3D_STRING GoodFields("GoodFields");
+    const DREAM3D_STRING GrainAvgCAxisMisorientations("GrainAvgCAxisMisorientations");
     const DREAM3D_STRING GrainAvgMisorientations("GrainAvgMisorientations");
-    const DREAM3D_STRING GrainAvgCAxisMisorientations("GrainAvgCAxisMisorientations");
     const DREAM3D_STRING GrainStdevCAxisMisorientations("GrainStdevCAxisMisorientations");
     const DREAM3D_STRING KernelAvgMisorientations("KernelAvgMisorientations");
+    const DREAM3D_STRING LMG("LMG");
+    const DREAM3D_STRING LargestCrossSections("LargestCrossSections");
+    const DREAM3D_STRING MTRdensity("MTRdensity");
+    const DREAM3D_STRING MTRgKAM("MTRgKAM");
+    const DREAM3D_STRING MicroTextureRegionFractionOccupied("MicroTextureRegionFractionOccupied");
+    const DREAM3D_STRING MicroTextureRegionNumCells("MicroTextureRegionNumCells");
+    const DREAM3D_STRING MisorientationList("MisorientationList");
     const DREAM3D_STRING NeighborList("NeighborList");
     const DREAM3D_STRING NeighborhoodList("NeighborhoodList");
-    const DREAM3D_STRING MisorientationList("MisorientationList");
+    const DREAM3D_STRING Neighborhoods("Neighborhoods");
+    const DREAM3D_STRING NumCells("NumCells");
+    const DREAM3D_STRING NumGrainsPerParent("NumGrainsPerParent");
+    const DREAM3D_STRING NumNeighbors("NumNeighbors");
+    const DREAM3D_STRING Omega3s("Omega3s");
+    const DREAM3D_STRING ParentIds("ParentIds");
+    const DREAM3D_STRING Phases("Phases");
+    const DREAM3D_STRING Poles("Poles");
+    const DREAM3D_STRING RGBs("RGBs");
+    const DREAM3D_STRING Schmids("Schmids");
+    const DREAM3D_STRING SharedSurfaceAreaList("SharedSurfaceAreaList");
+    const DREAM3D_STRING SlipSystems("SlipSystems");
+    const DREAM3D_STRING SurfaceFields("SurfaceFields");
+    const DREAM3D_STRING SurfaceVoxelFractions("SurfaceVoxelFractions");
+    const DREAM3D_STRING Volumes("Volumes");
     const DREAM3D_STRING avgMisorientation("avgMisorientation");
-    const DREAM3D_STRING SharedSurfaceAreaList("SharedSurfaceAreaList");
-    const DREAM3D_STRING LMG("LMG");
-    const DREAM3D_STRING MicroTextureRegionNumCells("MicroTextureRegionNumCells");
-    const DREAM3D_STRING MicroTextureRegionFractionOccupied("MicroTextureRegionFractionOccupied");
-    const DREAM3D_STRING BasalLoadingFactor("BasalLoadingFactor");
-    const DREAM3D_STRING Clusters("Clusters");
-    const DREAM3D_STRING ClusteringList("ClusteringList");
-<<<<<<< HEAD
-    const DREAM3D_STRING MTRdensity("MTRdensity");
-    const DREAM3D_STRING MTRgKAM("MTRgKAM");
-=======
-    const DREAM3D_STRING CAxisMisalignmentList("CAxisMisalignmentList");
-    const DREAM3D_STRING AvgCAxisMisalignments("AvgCAxisMisalignments");
-    const DREAM3D_STRING AvgParentAvgCAxisMisalignments("AvgCAxisMisalignments");
->>>>>>> eec56d82
+    const DREAM3D_STRING mPrime("mPrime");
+
   }
 
   namespace EnsembleData
