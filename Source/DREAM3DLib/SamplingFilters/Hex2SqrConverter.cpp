/* ============================================================================
 * Copyright (c) 2010, Michael A. Jackson (BlueQuartz Software)
 * Copyright (c) 2010, Dr. Michael A. Groeber (US Air Force Research Laboratories)
 * All rights reserved.
 *
 * Redistribution and use in source and binary forms, with or without modification,
 * are permitted provided that the following conditions are met:
 *
 * Redistributions of source code must retain the above copyright notice, this
 * list of conditions and the following disclaimer.
 *
 * Redistributions in binary form must reproduce the above copyright notice, this
 * list of conditions and the following disclaimer in the documentation and/or
 * other materials provided with the distribution.
 *
 * Neither the name of Michael A. Groeber, Michael A. Jackson, the US Air Force,
 * BlueQuartz Software nor the names of its contributors may be used to endorse
 * or promote products derived from this software without specific prior written
 * permission.
 *
 * THIS SOFTWARE IS PROVIDED BY THE COPYRIGHT HOLDERS AND CONTRIBUTORS "AS IS"
 * AND ANY EXPRESS OR IMPLIED WARRANTIES, INCLUDING, BUT NOT LIMITED TO, THE
 * IMPLIED WARRANTIES OF MERCHANTABILITY AND FITNESS FOR A PARTICULAR PURPOSE ARE
 * DISCLAIMED. IN NO EVENT SHALL THE COPYRIGHT HOLDER OR CONTRIBUTORS BE LIABLE
 * FOR ANY DIRECT, INDIRECT, INCIDENTAL, SPECIAL, EXEMPLARY, OR CONSEQUENTIAL
 * DAMAGES (INCLUDING, BUT NOT LIMITED TO, PROCUREMENT OF SUBSTITUTE GOODS OR
 * SERVICES; LOSS OF USE, DATA, OR PROFITS; OR BUSINESS INTERRUPTION) HOWEVER
 * CAUSED AND ON ANY THEORY OF LIABILITY, WHETHER IN CONTRACT, STRICT LIABILITY,
 * OR TORT (INCLUDING NEGLIGENCE OR OTHERWISE) ARISING IN ANY WAY OUT OF THE
 * USE OF THIS SOFTWARE, EVEN IF ADVISED OF THE POSSIBILITY OF SUCH DAMAGE.
 *
 *  This code was written under United States Air Force Contract number
 *                           FA8650-07-D-5800
 *
 * ~~~~~~~~~~~~~~~~~~~~~~~~~~~~~~~~~~~~~~~~~~~~~~~~~~~~~~~~~~~~~~~~~~~~~~~~~~ */
#include "Hex2SqrConverter.h"

#include <iostream>
#include <fstream>

#include "H5Support/H5Utilities.h"
#include "MXA/Utilities/MXAFileInfo.h"
#include "MXA/Utilities/MXADir.h"
#include "MXA/Utilities/StringUtils.h"

#include "EbsdLib/TSL/AngConstants.h"
#include "EbsdLib/TSL/AngReader.h"
#include "EbsdLib/HKL/CtfConstants.h"
#include "EbsdLib/HKL/CtfReader.h"
#include "EbsdLib/EbsdMacros.h"
#include "EbsdLib/EbsdMath.h"

#include "DREAM3DLib/Common/Observable.h"

// -----------------------------------------------------------------------------
//
// -----------------------------------------------------------------------------
Hex2SqrConverter::Hex2SqrConverter() :
    m_ZStartIndex(0), m_ZEndIndex(0), m_XResolution(1.0), m_YResolution(1.0)
{
  setupFilterParameters();
}

// -----------------------------------------------------------------------------
//
// -----------------------------------------------------------------------------
Hex2SqrConverter::~Hex2SqrConverter()
{
}

// -----------------------------------------------------------------------------
//
// -----------------------------------------------------------------------------
void Hex2SqrConverter::setupFilterParameters()
{
  std::vector<FilterParameter::Pointer> parameters;

  setFilterParameters(parameters);
}

// -----------------------------------------------------------------------------
//
// -----------------------------------------------------------------------------
void Hex2SqrConverter::writeFilterParameters(AbstractFilterParametersWriter* writer)
{
}

// -----------------------------------------------------------------------------
//
// -----------------------------------------------------------------------------
void Hex2SqrConverter::dataCheck(bool preflight, size_t voxels, size_t fields, size_t ensembles)
{
  setErrorCondition(0);
  std::stringstream ss;
//  DataContainer* m = getDataContainer();

//  for (std::vector<std::string>::iterator iter = m_EbsdFileList.begin(); iter != m_EbsdFileList.end(); ++iter )
//  {
//    std::cout << (*iter) << std::endl;
//  }


  if (m_EbsdFileList.size() == 0)
  {
    ss.str("");
    ss << "No files have been selected for import. Have you set the input directory?";
    addErrorMessage(getHumanLabel(), ss.str(), -11);
    setErrorCondition(-1);
  }

}

// -----------------------------------------------------------------------------
//
// -----------------------------------------------------------------------------
void Hex2SqrConverter::preflight()
{
  dataCheck(true, 1, 1, 1);
}

// -----------------------------------------------------------------------------
//
// -----------------------------------------------------------------------------
void Hex2SqrConverter::execute()
{
  std::stringstream ss;
  herr_t err = 0;
  hid_t fileId = -1;

  // Start the Benchmark clock
  START_CLOCK()

  std::vector<int> indices;
  // Loop on Each EBSD File
  float total = static_cast<float>( m_ZEndIndex - m_ZStartIndex );
  int progress = 0;
  int64_t z = m_ZStartIndex;
  /* There is a frailness about the z index and the file list. The programmer
   * using this code MUST ensure that the list of files that is sent into this
   * class is in the appropriate order to match up with the z index (slice index)
   * otherwise the import will have subtle errors. The programmer is urged NOT to
   * simply gather a list from the file system as those lists are sorted in such
   * a way that if the number of digits appearing in the filename are NOT the same
   * then the list will be wrong, ie, this example:
   *
   * slice_1.ang
   * slice_2.ang
   * ....
   * slice_10.ang
   *
   * Most, if not ALL C++ libraries when asked for that list will return the list
   * sorted like the following:
   *
   * slice_1.ang
   * slice_10.ang
   * slice_2.ang
   *
   * which is going to cause problems because the data is going to be placed
   * into the HDF5 file at the wrong index. YOU HAVE BEEN WARNED.
   */
  int totalSlicesImported = 0;
  for (std::vector<std::string>::iterator filepath = m_EbsdFileList.begin(); filepath != m_EbsdFileList.end(); ++filepath)
  {
	std::string ebsdFName = *filepath;

	progress = static_cast<int>( z - m_ZStartIndex );
    progress = (int)(100.0f * (float)(progress) / total);
    std::string msg = "Converting File: " + ebsdFName;
    ss.str("");

    notifyStatusMessage(msg.c_str());

	// Write the Manufacturer of the OIM file here
	// This list will grow to be the number of EBSD file formats we support
	std::string ext = MXAFileInfo::extension(ebsdFName);
	std::string base = MXAFileInfo::fileNameWithOutExtension(ebsdFName);
	std::string path = MXAFileInfo::parentPath(ebsdFName);
	if(ext.compare(Ebsd::Ang::FileExt) == 0)
	{
		AngReader reader;
		reader.setFileName(ebsdFName);
		reader.setReadHexGrid(true);
		int err = reader.readFile();
		if(err < 0)
		{
 			std::cout << "Header could not be retrieved: " << ebsdFName << std::endl;
			return;
		}
		else if(reader.getGrid().find(Ebsd::Ang::SquareGrid) == 0)
		{
 			std::cout << "Ang File is already a square grid: " << ebsdFName << std::endl;
			return;
		}
		else
		{
			std::string origHeader = reader.getOriginalHeader();
			char buf[kBufferSize];
			std::stringstream in(origHeader);
			if (in == NULL)
			{
	 			std::cout << "Header could not be retrieved: " << ebsdFName << std::endl;
				return;
			}
	
			std::string newEbsdFName = path + "/" + base + "_Sqr." + ext;
			std::ofstream outFile;
			outFile.open(newEbsdFName.c_str());

			float HexXStep = reader.getXStep();
			float HexYStep = reader.getYStep();
			float HexNumColsOdd = reader.getNumOddCols();
			float HexNumColsEven = reader.getNumEvenCols();
			float HexNumRows = reader.getNumRows();
			m_NumCols = (HexNumColsOdd*HexXStep)/m_XResolution;
			m_NumRows = (HexNumRows*HexYStep)/m_YResolution;
			float xSqr, ySqr, xHex1, yHex1, xHex2, yHex2;
			int point, point1, point2;
			int row1, row2, col1, col2;
			float dist1, dist2;
			float* phi1 = reader.getPhi1Pointer();
			float* PHI = reader.getPhiPointer();
			float* phi2 = reader.getPhi2Pointer();
			float* ci = reader.getConfidenceIndexPointer();
			float* iq = reader.getImageQualityPointer();
			float* semsig = reader.getSEMSignalPointer();
			float* fit = reader.getFitPointer();
			int* phase = reader.getPhasePointer();
			while (!in.eof())
			{
				std::string line;
				::memset(buf, 0, kBufferSize);
				in.getline(buf, kBufferSize);
				line = modifyAngHeaderLine(buf, kBufferSize);
				outFile << line << std::endl;
			}
			for(int j = 0; j < m_NumRows; j++)
			{
				for(int i = 0; i < m_NumCols; i++)
				{
					xSqr = float(i)*m_XResolution;
					ySqr = float(j)*m_YResolution;
					row1 = ySqr/(HexYStep);
					yHex1 = row1*HexYStep;
					row2 = row1 + 1;
					yHex2 = row2*HexYStep;
					if(row1%2 == 0)
					{
						col1 = xSqr/(HexXStep);
						xHex1 = col1*HexXStep;
						point1 = ((row1/2)*HexNumColsEven) + ((row1/2)*HexNumColsOdd) + col1;
						col2 = (xSqr-(HexXStep/2.0))/(HexXStep);
						xHex2 = col2*HexXStep + (HexXStep/2.0);
						point2 = (((row1/2)+1)*HexNumColsEven) + ((row1/2)*HexNumColsOdd) + col2;
					}
					if(row1%2 == 1)
					{
						col1 = (xSqr-(HexXStep/2.0))/(HexXStep);
						xHex1 = col1*HexXStep + (HexXStep/2.0);
						point1 = (((row1/2)+1)*HexNumColsEven) + (((row1/2)+1)*HexNumColsOdd) + col2;
						col2 = xSqr/(HexXStep);
						xHex2 = col2*HexXStep;
						point2 = ((row1/2)*HexNumColsEven) + (((row1/2)+1)*HexNumColsOdd) + col1;
					}
					dist1 = ((xSqr-xHex1)*(xSqr-xHex1)) + ((ySqr-yHex1)*(ySqr-yHex1));
					dist2 = ((xSqr-xHex2)*(xSqr-xHex2)) + ((ySqr-yHex2)*(ySqr-yHex2));
					if(dist1 <= dist2) point = point1;
					else point = point2;
					outFile << "  " << phi1[point] << "	" << PHI[point] << "	" << phi2[point] << "	" << xSqr << "	" << ySqr << "	" << iq[point] << "	" << ci[point] << "	" << phase[point] << "	" << semsig[point] << "	" << fit[point] << "	" << std::endl;
				}
			}
		}
	}
	else if(ext.compare(Ebsd::Ctf::FileExt) == 0)
	{
<<<<<<< HEAD
		std::cout << "Ctf files are not on a hexagonal grid and do not need to be converted." << std::endl;
=======
		CtfReader reader;
		int err = reader.readFile();
		reader.setFileName(ebsdFName);
		if(err < 0)
		{
			return;
		}
		else
		{
			std::string origHeader = reader.getOriginalHeader();
			char buf[kBufferSize];
			std::stringstream in(origHeader);
			if (in == NULL)
			{
	 			std::cout << "Header could not be retrieved: " << ebsdFName << std::endl;
			}

			while (!in.eof())
			{
				std::string line;
				::memset(buf, 0, kBufferSize);
				in.getline(buf, kBufferSize);
				line = modifyCtfHeaderLine(buf, kBufferSize);
			}
		}
>>>>>>> 40301f48
	}
	else
	{
		err = -1;
		ss.str("");
		ss << "The File extension was not detected correctly";
		addErrorMessage(getHumanLabel(), ss.str(), err);
		setErrorCondition(-1);
		return;
	}

  }

 notifyStatusMessage("Import Complete");
}

// -----------------------------------------------------------------------------
//  Modify the Header line of the ANG file if necessary
// -----------------------------------------------------------------------------
std::string Hex2SqrConverter::modifyAngHeaderLine(char* buf, size_t length)
{
  std::string line = "";
  if (buf[0] != '#')
  {
    line = buf;
    return line;
  }
  // Start at the first character and walk until you find another non-space character
  size_t i = 1;
  while(buf[i] == ' ')
  {
    ++i;
  }
  size_t wordStart = i;
  size_t wordEnd = i+1;
  while(1)
  {
    if (buf[i] == 45 || buf[i] == 95) { ++i; } // "-" or "_" character
    else if (buf[i] >= 65 && buf[i] <=90) { ++i; } // Upper case alpha character
    else if (buf[i] >= 97 && buf[i] <=122) {++i; } // Lower case alpha character
    else { break;}
  }
  wordEnd = i;

  std::string word( &(buf[wordStart]), wordEnd - wordStart);

  if (word.size() == 0)
  {
    line = buf;
    return line;
  }
  if (word.compare(Ebsd::Ang::Grid) == 0)
  {
	  line = "# " + word + ": SqrGrid";
  }
  else if (word.compare(Ebsd::Ang::XStep) == 0)
  {
	  line = "# " + word + ": " + float_to_string(m_XResolution);
  }
  else if (word.compare(Ebsd::Ang::YStep) == 0)
  {
	  line = "# " + word + ": " + float_to_string(m_YResolution);
  }
  else if (word.compare(Ebsd::Ang::NColsOdd) == 0)
  {
	  line = "# " + word + ": " + int_to_string(m_NumCols);
  }
  else if (word.compare(Ebsd::Ang::NColsEven) == 0)
  {
	  line = "# " + word + ": " + int_to_string(m_NumCols);
  }
  else if (word.compare(Ebsd::Ang::NRows) == 0)
  {
	  line = "# " + word + ": " + int_to_string(m_NumRows);
  }
  else
  {
	line = buf;
  }
  return line;
}

std::string Hex2SqrConverter::int_to_string(int value)
{
	std::stringstream oss;
	oss << value;
	return oss.str();
}

std::string Hex2SqrConverter::float_to_string(float value)
{
	std::stringstream oss;
	oss << value;
	return oss.str();
}
<|MERGE_RESOLUTION|>--- conflicted
+++ resolved
@@ -1,398 +1,370 @@
-/* ============================================================================
- * Copyright (c) 2010, Michael A. Jackson (BlueQuartz Software)
- * Copyright (c) 2010, Dr. Michael A. Groeber (US Air Force Research Laboratories)
- * All rights reserved.
- *
- * Redistribution and use in source and binary forms, with or without modification,
- * are permitted provided that the following conditions are met:
- *
- * Redistributions of source code must retain the above copyright notice, this
- * list of conditions and the following disclaimer.
- *
- * Redistributions in binary form must reproduce the above copyright notice, this
- * list of conditions and the following disclaimer in the documentation and/or
- * other materials provided with the distribution.
- *
- * Neither the name of Michael A. Groeber, Michael A. Jackson, the US Air Force,
- * BlueQuartz Software nor the names of its contributors may be used to endorse
- * or promote products derived from this software without specific prior written
- * permission.
- *
- * THIS SOFTWARE IS PROVIDED BY THE COPYRIGHT HOLDERS AND CONTRIBUTORS "AS IS"
- * AND ANY EXPRESS OR IMPLIED WARRANTIES, INCLUDING, BUT NOT LIMITED TO, THE
- * IMPLIED WARRANTIES OF MERCHANTABILITY AND FITNESS FOR A PARTICULAR PURPOSE ARE
- * DISCLAIMED. IN NO EVENT SHALL THE COPYRIGHT HOLDER OR CONTRIBUTORS BE LIABLE
- * FOR ANY DIRECT, INDIRECT, INCIDENTAL, SPECIAL, EXEMPLARY, OR CONSEQUENTIAL
- * DAMAGES (INCLUDING, BUT NOT LIMITED TO, PROCUREMENT OF SUBSTITUTE GOODS OR
- * SERVICES; LOSS OF USE, DATA, OR PROFITS; OR BUSINESS INTERRUPTION) HOWEVER
- * CAUSED AND ON ANY THEORY OF LIABILITY, WHETHER IN CONTRACT, STRICT LIABILITY,
- * OR TORT (INCLUDING NEGLIGENCE OR OTHERWISE) ARISING IN ANY WAY OUT OF THE
- * USE OF THIS SOFTWARE, EVEN IF ADVISED OF THE POSSIBILITY OF SUCH DAMAGE.
- *
- *  This code was written under United States Air Force Contract number
- *                           FA8650-07-D-5800
- *
- * ~~~~~~~~~~~~~~~~~~~~~~~~~~~~~~~~~~~~~~~~~~~~~~~~~~~~~~~~~~~~~~~~~~~~~~~~~~ */
-#include "Hex2SqrConverter.h"
-
-#include <iostream>
-#include <fstream>
-
-#include "H5Support/H5Utilities.h"
-#include "MXA/Utilities/MXAFileInfo.h"
-#include "MXA/Utilities/MXADir.h"
-#include "MXA/Utilities/StringUtils.h"
-
-#include "EbsdLib/TSL/AngConstants.h"
-#include "EbsdLib/TSL/AngReader.h"
-#include "EbsdLib/HKL/CtfConstants.h"
-#include "EbsdLib/HKL/CtfReader.h"
-#include "EbsdLib/EbsdMacros.h"
-#include "EbsdLib/EbsdMath.h"
-
-#include "DREAM3DLib/Common/Observable.h"
-
-// -----------------------------------------------------------------------------
-//
-// -----------------------------------------------------------------------------
-Hex2SqrConverter::Hex2SqrConverter() :
-    m_ZStartIndex(0), m_ZEndIndex(0), m_XResolution(1.0), m_YResolution(1.0)
-{
-  setupFilterParameters();
-}
-
-// -----------------------------------------------------------------------------
-//
-// -----------------------------------------------------------------------------
-Hex2SqrConverter::~Hex2SqrConverter()
-{
-}
-
-// -----------------------------------------------------------------------------
-//
-// -----------------------------------------------------------------------------
-void Hex2SqrConverter::setupFilterParameters()
-{
-  std::vector<FilterParameter::Pointer> parameters;
-
-  setFilterParameters(parameters);
-}
-
-// -----------------------------------------------------------------------------
-//
-// -----------------------------------------------------------------------------
-void Hex2SqrConverter::writeFilterParameters(AbstractFilterParametersWriter* writer)
-{
-}
-
-// -----------------------------------------------------------------------------
-//
-// -----------------------------------------------------------------------------
-void Hex2SqrConverter::dataCheck(bool preflight, size_t voxels, size_t fields, size_t ensembles)
-{
-  setErrorCondition(0);
-  std::stringstream ss;
-//  DataContainer* m = getDataContainer();
-
-//  for (std::vector<std::string>::iterator iter = m_EbsdFileList.begin(); iter != m_EbsdFileList.end(); ++iter )
-//  {
-//    std::cout << (*iter) << std::endl;
-//  }
-
-
-  if (m_EbsdFileList.size() == 0)
-  {
-    ss.str("");
-    ss << "No files have been selected for import. Have you set the input directory?";
-    addErrorMessage(getHumanLabel(), ss.str(), -11);
-    setErrorCondition(-1);
-  }
-
-}
-
-// -----------------------------------------------------------------------------
-//
-// -----------------------------------------------------------------------------
-void Hex2SqrConverter::preflight()
-{
-  dataCheck(true, 1, 1, 1);
-}
-
-// -----------------------------------------------------------------------------
-//
-// -----------------------------------------------------------------------------
-void Hex2SqrConverter::execute()
-{
-  std::stringstream ss;
-  herr_t err = 0;
-  hid_t fileId = -1;
-
-  // Start the Benchmark clock
-  START_CLOCK()
-
-  std::vector<int> indices;
-  // Loop on Each EBSD File
-  float total = static_cast<float>( m_ZEndIndex - m_ZStartIndex );
-  int progress = 0;
-  int64_t z = m_ZStartIndex;
-  /* There is a frailness about the z index and the file list. The programmer
-   * using this code MUST ensure that the list of files that is sent into this
-   * class is in the appropriate order to match up with the z index (slice index)
-   * otherwise the import will have subtle errors. The programmer is urged NOT to
-   * simply gather a list from the file system as those lists are sorted in such
-   * a way that if the number of digits appearing in the filename are NOT the same
-   * then the list will be wrong, ie, this example:
-   *
-   * slice_1.ang
-   * slice_2.ang
-   * ....
-   * slice_10.ang
-   *
-   * Most, if not ALL C++ libraries when asked for that list will return the list
-   * sorted like the following:
-   *
-   * slice_1.ang
-   * slice_10.ang
-   * slice_2.ang
-   *
-   * which is going to cause problems because the data is going to be placed
-   * into the HDF5 file at the wrong index. YOU HAVE BEEN WARNED.
-   */
-  int totalSlicesImported = 0;
-  for (std::vector<std::string>::iterator filepath = m_EbsdFileList.begin(); filepath != m_EbsdFileList.end(); ++filepath)
-  {
-	std::string ebsdFName = *filepath;
-
-	progress = static_cast<int>( z - m_ZStartIndex );
-    progress = (int)(100.0f * (float)(progress) / total);
-    std::string msg = "Converting File: " + ebsdFName;
-    ss.str("");
-
-    notifyStatusMessage(msg.c_str());
-
-	// Write the Manufacturer of the OIM file here
-	// This list will grow to be the number of EBSD file formats we support
-	std::string ext = MXAFileInfo::extension(ebsdFName);
-	std::string base = MXAFileInfo::fileNameWithOutExtension(ebsdFName);
-	std::string path = MXAFileInfo::parentPath(ebsdFName);
-	if(ext.compare(Ebsd::Ang::FileExt) == 0)
-	{
-		AngReader reader;
-		reader.setFileName(ebsdFName);
-		reader.setReadHexGrid(true);
-		int err = reader.readFile();
-		if(err < 0)
-		{
- 			std::cout << "Header could not be retrieved: " << ebsdFName << std::endl;
-			return;
-		}
-		else if(reader.getGrid().find(Ebsd::Ang::SquareGrid) == 0)
-		{
- 			std::cout << "Ang File is already a square grid: " << ebsdFName << std::endl;
-			return;
-		}
-		else
-		{
-			std::string origHeader = reader.getOriginalHeader();
-			char buf[kBufferSize];
-			std::stringstream in(origHeader);
-			if (in == NULL)
-			{
-	 			std::cout << "Header could not be retrieved: " << ebsdFName << std::endl;
-				return;
-			}
-	
-			std::string newEbsdFName = path + "/" + base + "_Sqr." + ext;
-			std::ofstream outFile;
-			outFile.open(newEbsdFName.c_str());
-
-			float HexXStep = reader.getXStep();
-			float HexYStep = reader.getYStep();
-			float HexNumColsOdd = reader.getNumOddCols();
-			float HexNumColsEven = reader.getNumEvenCols();
-			float HexNumRows = reader.getNumRows();
-			m_NumCols = (HexNumColsOdd*HexXStep)/m_XResolution;
-			m_NumRows = (HexNumRows*HexYStep)/m_YResolution;
-			float xSqr, ySqr, xHex1, yHex1, xHex2, yHex2;
-			int point, point1, point2;
-			int row1, row2, col1, col2;
-			float dist1, dist2;
-			float* phi1 = reader.getPhi1Pointer();
-			float* PHI = reader.getPhiPointer();
-			float* phi2 = reader.getPhi2Pointer();
-			float* ci = reader.getConfidenceIndexPointer();
-			float* iq = reader.getImageQualityPointer();
-			float* semsig = reader.getSEMSignalPointer();
-			float* fit = reader.getFitPointer();
-			int* phase = reader.getPhasePointer();
-			while (!in.eof())
-			{
-				std::string line;
-				::memset(buf, 0, kBufferSize);
-				in.getline(buf, kBufferSize);
-				line = modifyAngHeaderLine(buf, kBufferSize);
-				outFile << line << std::endl;
-			}
-			for(int j = 0; j < m_NumRows; j++)
-			{
-				for(int i = 0; i < m_NumCols; i++)
-				{
-					xSqr = float(i)*m_XResolution;
-					ySqr = float(j)*m_YResolution;
-					row1 = ySqr/(HexYStep);
-					yHex1 = row1*HexYStep;
-					row2 = row1 + 1;
-					yHex2 = row2*HexYStep;
-					if(row1%2 == 0)
-					{
-						col1 = xSqr/(HexXStep);
-						xHex1 = col1*HexXStep;
-						point1 = ((row1/2)*HexNumColsEven) + ((row1/2)*HexNumColsOdd) + col1;
-						col2 = (xSqr-(HexXStep/2.0))/(HexXStep);
-						xHex2 = col2*HexXStep + (HexXStep/2.0);
-						point2 = (((row1/2)+1)*HexNumColsEven) + ((row1/2)*HexNumColsOdd) + col2;
-					}
-					if(row1%2 == 1)
-					{
-						col1 = (xSqr-(HexXStep/2.0))/(HexXStep);
-						xHex1 = col1*HexXStep + (HexXStep/2.0);
-						point1 = (((row1/2)+1)*HexNumColsEven) + (((row1/2)+1)*HexNumColsOdd) + col2;
-						col2 = xSqr/(HexXStep);
-						xHex2 = col2*HexXStep;
-						point2 = ((row1/2)*HexNumColsEven) + (((row1/2)+1)*HexNumColsOdd) + col1;
-					}
-					dist1 = ((xSqr-xHex1)*(xSqr-xHex1)) + ((ySqr-yHex1)*(ySqr-yHex1));
-					dist2 = ((xSqr-xHex2)*(xSqr-xHex2)) + ((ySqr-yHex2)*(ySqr-yHex2));
-					if(dist1 <= dist2) point = point1;
-					else point = point2;
-					outFile << "  " << phi1[point] << "	" << PHI[point] << "	" << phi2[point] << "	" << xSqr << "	" << ySqr << "	" << iq[point] << "	" << ci[point] << "	" << phase[point] << "	" << semsig[point] << "	" << fit[point] << "	" << std::endl;
-				}
-			}
-		}
-	}
-	else if(ext.compare(Ebsd::Ctf::FileExt) == 0)
-	{
-<<<<<<< HEAD
-		std::cout << "Ctf files are not on a hexagonal grid and do not need to be converted." << std::endl;
-=======
-		CtfReader reader;
-		int err = reader.readFile();
-		reader.setFileName(ebsdFName);
-		if(err < 0)
-		{
-			return;
-		}
-		else
-		{
-			std::string origHeader = reader.getOriginalHeader();
-			char buf[kBufferSize];
-			std::stringstream in(origHeader);
-			if (in == NULL)
-			{
-	 			std::cout << "Header could not be retrieved: " << ebsdFName << std::endl;
-			}
-
-			while (!in.eof())
-			{
-				std::string line;
-				::memset(buf, 0, kBufferSize);
-				in.getline(buf, kBufferSize);
-				line = modifyCtfHeaderLine(buf, kBufferSize);
-			}
-		}
->>>>>>> 40301f48
-	}
-	else
-	{
-		err = -1;
-		ss.str("");
-		ss << "The File extension was not detected correctly";
-		addErrorMessage(getHumanLabel(), ss.str(), err);
-		setErrorCondition(-1);
-		return;
-	}
-
-  }
-
- notifyStatusMessage("Import Complete");
-}
-
-// -----------------------------------------------------------------------------
-//  Modify the Header line of the ANG file if necessary
-// -----------------------------------------------------------------------------
-std::string Hex2SqrConverter::modifyAngHeaderLine(char* buf, size_t length)
-{
-  std::string line = "";
-  if (buf[0] != '#')
-  {
-    line = buf;
-    return line;
-  }
-  // Start at the first character and walk until you find another non-space character
-  size_t i = 1;
-  while(buf[i] == ' ')
-  {
-    ++i;
-  }
-  size_t wordStart = i;
-  size_t wordEnd = i+1;
-  while(1)
-  {
-    if (buf[i] == 45 || buf[i] == 95) { ++i; } // "-" or "_" character
-    else if (buf[i] >= 65 && buf[i] <=90) { ++i; } // Upper case alpha character
-    else if (buf[i] >= 97 && buf[i] <=122) {++i; } // Lower case alpha character
-    else { break;}
-  }
-  wordEnd = i;
-
-  std::string word( &(buf[wordStart]), wordEnd - wordStart);
-
-  if (word.size() == 0)
-  {
-    line = buf;
-    return line;
-  }
-  if (word.compare(Ebsd::Ang::Grid) == 0)
-  {
-	  line = "# " + word + ": SqrGrid";
-  }
-  else if (word.compare(Ebsd::Ang::XStep) == 0)
-  {
-	  line = "# " + word + ": " + float_to_string(m_XResolution);
-  }
-  else if (word.compare(Ebsd::Ang::YStep) == 0)
-  {
-	  line = "# " + word + ": " + float_to_string(m_YResolution);
-  }
-  else if (word.compare(Ebsd::Ang::NColsOdd) == 0)
-  {
-	  line = "# " + word + ": " + int_to_string(m_NumCols);
-  }
-  else if (word.compare(Ebsd::Ang::NColsEven) == 0)
-  {
-	  line = "# " + word + ": " + int_to_string(m_NumCols);
-  }
-  else if (word.compare(Ebsd::Ang::NRows) == 0)
-  {
-	  line = "# " + word + ": " + int_to_string(m_NumRows);
-  }
-  else
-  {
-	line = buf;
-  }
-  return line;
-}
-
-std::string Hex2SqrConverter::int_to_string(int value)
-{
-	std::stringstream oss;
-	oss << value;
-	return oss.str();
-}
-
-std::string Hex2SqrConverter::float_to_string(float value)
-{
-	std::stringstream oss;
-	oss << value;
-	return oss.str();
-}
+/* ============================================================================
+ * Copyright (c) 2010, Michael A. Jackson (BlueQuartz Software)
+ * Copyright (c) 2010, Dr. Michael A. Groeber (US Air Force Research Laboratories)
+ * All rights reserved.
+ *
+ * Redistribution and use in source and binary forms, with or without modification,
+ * are permitted provided that the following conditions are met:
+ *
+ * Redistributions of source code must retain the above copyright notice, this
+ * list of conditions and the following disclaimer.
+ *
+ * Redistributions in binary form must reproduce the above copyright notice, this
+ * list of conditions and the following disclaimer in the documentation and/or
+ * other materials provided with the distribution.
+ *
+ * Neither the name of Michael A. Groeber, Michael A. Jackson, the US Air Force,
+ * BlueQuartz Software nor the names of its contributors may be used to endorse
+ * or promote products derived from this software without specific prior written
+ * permission.
+ *
+ * THIS SOFTWARE IS PROVIDED BY THE COPYRIGHT HOLDERS AND CONTRIBUTORS "AS IS"
+ * AND ANY EXPRESS OR IMPLIED WARRANTIES, INCLUDING, BUT NOT LIMITED TO, THE
+ * IMPLIED WARRANTIES OF MERCHANTABILITY AND FITNESS FOR A PARTICULAR PURPOSE ARE
+ * DISCLAIMED. IN NO EVENT SHALL THE COPYRIGHT HOLDER OR CONTRIBUTORS BE LIABLE
+ * FOR ANY DIRECT, INDIRECT, INCIDENTAL, SPECIAL, EXEMPLARY, OR CONSEQUENTIAL
+ * DAMAGES (INCLUDING, BUT NOT LIMITED TO, PROCUREMENT OF SUBSTITUTE GOODS OR
+ * SERVICES; LOSS OF USE, DATA, OR PROFITS; OR BUSINESS INTERRUPTION) HOWEVER
+ * CAUSED AND ON ANY THEORY OF LIABILITY, WHETHER IN CONTRACT, STRICT LIABILITY,
+ * OR TORT (INCLUDING NEGLIGENCE OR OTHERWISE) ARISING IN ANY WAY OUT OF THE
+ * USE OF THIS SOFTWARE, EVEN IF ADVISED OF THE POSSIBILITY OF SUCH DAMAGE.
+ *
+ *  This code was written under United States Air Force Contract number
+ *                           FA8650-07-D-5800
+ *
+ * ~~~~~~~~~~~~~~~~~~~~~~~~~~~~~~~~~~~~~~~~~~~~~~~~~~~~~~~~~~~~~~~~~~~~~~~~~~ */
+#include "Hex2SqrConverter.h"
+
+#include <iostream>
+#include <fstream>
+
+#include "H5Support/H5Utilities.h"
+#include "MXA/Utilities/MXAFileInfo.h"
+#include "MXA/Utilities/MXADir.h"
+#include "MXA/Utilities/StringUtils.h"
+
+#include "EbsdLib/TSL/AngConstants.h"
+#include "EbsdLib/TSL/AngReader.h"
+#include "EbsdLib/HKL/CtfConstants.h"
+#include "EbsdLib/HKL/CtfReader.h"
+#include "EbsdLib/EbsdMacros.h"
+#include "EbsdLib/EbsdMath.h"
+
+#include "DREAM3DLib/Common/Observable.h"
+
+// -----------------------------------------------------------------------------
+//
+// -----------------------------------------------------------------------------
+Hex2SqrConverter::Hex2SqrConverter() :
+    m_ZStartIndex(0), m_ZEndIndex(0), m_XResolution(1.0), m_YResolution(1.0)
+{
+  setupFilterParameters();
+}
+
+// -----------------------------------------------------------------------------
+//
+// -----------------------------------------------------------------------------
+Hex2SqrConverter::~Hex2SqrConverter()
+{
+}
+
+// -----------------------------------------------------------------------------
+//
+// -----------------------------------------------------------------------------
+void Hex2SqrConverter::setupFilterParameters()
+{
+  std::vector<FilterParameter::Pointer> parameters;
+
+  setFilterParameters(parameters);
+}
+
+// -----------------------------------------------------------------------------
+//
+// -----------------------------------------------------------------------------
+void Hex2SqrConverter::writeFilterParameters(AbstractFilterParametersWriter* writer)
+{
+}
+
+// -----------------------------------------------------------------------------
+//
+// -----------------------------------------------------------------------------
+void Hex2SqrConverter::dataCheck(bool preflight, size_t voxels, size_t fields, size_t ensembles)
+{
+  setErrorCondition(0);
+  std::stringstream ss;
+//  DataContainer* m = getDataContainer();
+
+//  for (std::vector<std::string>::iterator iter = m_EbsdFileList.begin(); iter != m_EbsdFileList.end(); ++iter )
+//  {
+//    std::cout << (*iter) << std::endl;
+//  }
+
+
+  if (m_EbsdFileList.size() == 0)
+  {
+    ss.str("");
+    ss << "No files have been selected for import. Have you set the input directory?";
+    addErrorMessage(getHumanLabel(), ss.str(), -11);
+    setErrorCondition(-1);
+  }
+
+}
+
+// -----------------------------------------------------------------------------
+//
+// -----------------------------------------------------------------------------
+void Hex2SqrConverter::preflight()
+{
+  dataCheck(true, 1, 1, 1);
+}
+
+// -----------------------------------------------------------------------------
+//
+// -----------------------------------------------------------------------------
+void Hex2SqrConverter::execute()
+{
+  std::stringstream ss;
+  herr_t err = 0;
+  hid_t fileId = -1;
+
+  // Start the Benchmark clock
+  START_CLOCK()
+
+  std::vector<int> indices;
+  // Loop on Each EBSD File
+  float total = static_cast<float>( m_ZEndIndex - m_ZStartIndex );
+  int progress = 0;
+  int64_t z = m_ZStartIndex;
+  /* There is a frailness about the z index and the file list. The programmer
+   * using this code MUST ensure that the list of files that is sent into this
+   * class is in the appropriate order to match up with the z index (slice index)
+   * otherwise the import will have subtle errors. The programmer is urged NOT to
+   * simply gather a list from the file system as those lists are sorted in such
+   * a way that if the number of digits appearing in the filename are NOT the same
+   * then the list will be wrong, ie, this example:
+   *
+   * slice_1.ang
+   * slice_2.ang
+   * ....
+   * slice_10.ang
+   *
+   * Most, if not ALL C++ libraries when asked for that list will return the list
+   * sorted like the following:
+   *
+   * slice_1.ang
+   * slice_10.ang
+   * slice_2.ang
+   *
+   * which is going to cause problems because the data is going to be placed
+   * into the HDF5 file at the wrong index. YOU HAVE BEEN WARNED.
+   */
+  int totalSlicesImported = 0;
+  for (std::vector<std::string>::iterator filepath = m_EbsdFileList.begin(); filepath != m_EbsdFileList.end(); ++filepath)
+  {
+	std::string ebsdFName = *filepath;
+
+	progress = static_cast<int>( z - m_ZStartIndex );
+    progress = (int)(100.0f * (float)(progress) / total);
+    std::string msg = "Converting File: " + ebsdFName;
+    ss.str("");
+
+    notifyStatusMessage(msg.c_str());
+
+	// Write the Manufacturer of the OIM file here
+	// This list will grow to be the number of EBSD file formats we support
+	std::string ext = MXAFileInfo::extension(ebsdFName);
+	std::string base = MXAFileInfo::fileNameWithOutExtension(ebsdFName);
+	std::string path = MXAFileInfo::parentPath(ebsdFName);
+	if(ext.compare(Ebsd::Ang::FileExt) == 0)
+	{
+		AngReader reader;
+		reader.setFileName(ebsdFName);
+		reader.setReadHexGrid(true);
+		int err = reader.readFile();
+		if(err < 0)
+		{
+ 			std::cout << "Header could not be retrieved: " << ebsdFName << std::endl;
+			return;
+		}
+		else if(reader.getGrid().find(Ebsd::Ang::SquareGrid) == 0)
+		{
+ 			std::cout << "Ang File is already a square grid: " << ebsdFName << std::endl;
+			return;
+		}
+		else
+		{
+			std::string origHeader = reader.getOriginalHeader();
+			char buf[kBufferSize];
+			std::stringstream in(origHeader);
+			if (in == NULL)
+			{
+	 			std::cout << "Header could not be retrieved: " << ebsdFName << std::endl;
+				return;
+			}
+	
+			std::string newEbsdFName = path + "/" + base + "_Sqr." + ext;
+			std::ofstream outFile;
+			outFile.open(newEbsdFName.c_str());
+
+			float HexXStep = reader.getXStep();
+			float HexYStep = reader.getYStep();
+			float HexNumColsOdd = reader.getNumOddCols();
+			float HexNumColsEven = reader.getNumEvenCols();
+			float HexNumRows = reader.getNumRows();
+			m_NumCols = (HexNumColsOdd*HexXStep)/m_XResolution;
+			m_NumRows = (HexNumRows*HexYStep)/m_YResolution;
+			float xSqr, ySqr, xHex1, yHex1, xHex2, yHex2;
+			int point, point1, point2;
+			int row1, row2, col1, col2;
+			float dist1, dist2;
+			float* phi1 = reader.getPhi1Pointer();
+			float* PHI = reader.getPhiPointer();
+			float* phi2 = reader.getPhi2Pointer();
+			float* ci = reader.getConfidenceIndexPointer();
+			float* iq = reader.getImageQualityPointer();
+			float* semsig = reader.getSEMSignalPointer();
+			float* fit = reader.getFitPointer();
+			int* phase = reader.getPhasePointer();
+			while (!in.eof())
+			{
+				std::string line;
+				::memset(buf, 0, kBufferSize);
+				in.getline(buf, kBufferSize);
+				line = modifyAngHeaderLine(buf, kBufferSize);
+				outFile << line << std::endl;
+			}
+			for(int j = 0; j < m_NumRows; j++)
+			{
+				for(int i = 0; i < m_NumCols; i++)
+				{
+					xSqr = float(i)*m_XResolution;
+					ySqr = float(j)*m_YResolution;
+					row1 = ySqr/(HexYStep);
+					yHex1 = row1*HexYStep;
+					row2 = row1 + 1;
+					yHex2 = row2*HexYStep;
+					if(row1%2 == 0)
+					{
+						col1 = xSqr/(HexXStep);
+						xHex1 = col1*HexXStep;
+						point1 = ((row1/2)*HexNumColsEven) + ((row1/2)*HexNumColsOdd) + col1;
+						col2 = (xSqr-(HexXStep/2.0))/(HexXStep);
+						xHex2 = col2*HexXStep + (HexXStep/2.0);
+						point2 = (((row1/2)+1)*HexNumColsEven) + ((row1/2)*HexNumColsOdd) + col2;
+					}
+					if(row1%2 == 1)
+					{
+						col1 = (xSqr-(HexXStep/2.0))/(HexXStep);
+						xHex1 = col1*HexXStep + (HexXStep/2.0);
+						point1 = (((row1/2)+1)*HexNumColsEven) + (((row1/2)+1)*HexNumColsOdd) + col2;
+						col2 = xSqr/(HexXStep);
+						xHex2 = col2*HexXStep;
+						point2 = ((row1/2)*HexNumColsEven) + (((row1/2)+1)*HexNumColsOdd) + col1;
+					}
+					dist1 = ((xSqr-xHex1)*(xSqr-xHex1)) + ((ySqr-yHex1)*(ySqr-yHex1));
+					dist2 = ((xSqr-xHex2)*(xSqr-xHex2)) + ((ySqr-yHex2)*(ySqr-yHex2));
+					if(dist1 <= dist2) point = point1;
+					else point = point2;
+					outFile << "  " << phi1[point] << "	" << PHI[point] << "	" << phi2[point] << "	" << xSqr << "	" << ySqr << "	" << iq[point] << "	" << ci[point] << "	" << phase[point] << "	" << semsig[point] << "	" << fit[point] << "	" << std::endl;
+				}
+			}
+		}
+	}
+	else if(ext.compare(Ebsd::Ctf::FileExt) == 0)
+	{
+		std::cout << "Ctf files are not on a hexagonal grid and do not need to be converted." << std::endl;
+	}
+	else
+	{
+		err = -1;
+		ss.str("");
+		ss << "The File extension was not detected correctly";
+		addErrorMessage(getHumanLabel(), ss.str(), err);
+		setErrorCondition(-1);
+		return;
+	}
+
+  }
+
+ notifyStatusMessage("Import Complete");
+}
+
+// -----------------------------------------------------------------------------
+//  Modify the Header line of the ANG file if necessary
+// -----------------------------------------------------------------------------
+std::string Hex2SqrConverter::modifyAngHeaderLine(char* buf, size_t length)
+{
+  std::string line = "";
+  if (buf[0] != '#')
+  {
+    line = buf;
+    return line;
+  }
+  // Start at the first character and walk until you find another non-space character
+  size_t i = 1;
+  while(buf[i] == ' ')
+  {
+    ++i;
+  }
+  size_t wordStart = i;
+  size_t wordEnd = i+1;
+  while(1)
+  {
+    if (buf[i] == 45 || buf[i] == 95) { ++i; } // "-" or "_" character
+    else if (buf[i] >= 65 && buf[i] <=90) { ++i; } // Upper case alpha character
+    else if (buf[i] >= 97 && buf[i] <=122) {++i; } // Lower case alpha character
+    else { break;}
+  }
+  wordEnd = i;
+
+  std::string word( &(buf[wordStart]), wordEnd - wordStart);
+
+  if (word.size() == 0)
+  {
+    line = buf;
+    return line;
+  }
+  if (word.compare(Ebsd::Ang::Grid) == 0)
+  {
+	  line = "# " + word + ": SqrGrid";
+  }
+  else if (word.compare(Ebsd::Ang::XStep) == 0)
+  {
+	  line = "# " + word + ": " + float_to_string(m_XResolution);
+  }
+  else if (word.compare(Ebsd::Ang::YStep) == 0)
+  {
+	  line = "# " + word + ": " + float_to_string(m_YResolution);
+  }
+  else if (word.compare(Ebsd::Ang::NColsOdd) == 0)
+  {
+	  line = "# " + word + ": " + int_to_string(m_NumCols);
+  }
+  else if (word.compare(Ebsd::Ang::NColsEven) == 0)
+  {
+	  line = "# " + word + ": " + int_to_string(m_NumCols);
+  }
+  else if (word.compare(Ebsd::Ang::NRows) == 0)
+  {
+	  line = "# " + word + ": " + int_to_string(m_NumRows);
+  }
+  else
+  {
+	line = buf;
+  }
+  return line;
+}
+
+std::string Hex2SqrConverter::int_to_string(int value)
+{
+	std::stringstream oss;
+	oss << value;
+	return oss.str();
+}
+
+std::string Hex2SqrConverter::float_to_string(float value)
+{
+	std::stringstream oss;
+	oss << value;
+	return oss.str();
+}