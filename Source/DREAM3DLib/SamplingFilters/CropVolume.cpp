--- conflicted
+++ resolved
@@ -36,7 +36,7 @@
 
 #include "CropVolume.h"
 
-#include <QMap>
+#include <QtCore/QMap>
 
 
 #include "DREAM3DLib/Common/Constants.h"
@@ -77,7 +77,7 @@
 // -----------------------------------------------------------------------------
 void CropVolume::setupFilterParameters()
 {
-  std::vector<FilterParameter::Pointer> parameters;
+  QVector<FilterParameter::Pointer> parameters;
   {
     FilterParameter::Pointer option = FilterParameter::New();
     option->setHumanLabel("X Min (Voxels)");
@@ -191,13 +191,8 @@
 void CropVolume::dataCheck(bool preflight, size_t voxels, size_t fields, size_t ensembles)
 {
   setErrorCondition(0);
-<<<<<<< HEAD
-  QString ss;
-  VoxelDataContainer* m = getVoxelDataContainer();
-=======
-  std::stringstream ss;
   VolumeDataContainer* m = getVolumeDataContainer();
->>>>>>> c8a14ed2
+
   if(NULL == m)
   {
     setErrorCondition(-999);
@@ -206,8 +201,8 @@
   }
   if (m_RenumberGrains == true)
   {
-    GET_PREREQ_DATA(m, DREAM3D, CellData, GrainIds, ss, -300, int32_t, Int32ArrayType, voxels, 1)
-    CREATE_NON_PREREQ_DATA(m, DREAM3D, FieldData, Active, ss, bool, BoolArrayType, true, fields, 1)
+    GET_PREREQ_DATA(m, DREAM3D, CellData, GrainIds, -300, int32_t, Int32ArrayType, voxels, 1)
+    CREATE_NON_PREREQ_DATA(m, DREAM3D, FieldData, Active, bool, BoolArrayType, true, fields, 1)
   }
 }
 
@@ -230,65 +225,65 @@
   }
   if (getXMax() < getXMin())
   {
-    ss.str("");
-    ss << "X Max (" << getXMax() << ") less than X Min (" << getXMin() << ")";
-    addErrorMessage(getHumanLabel(), ss.str(), -5555);
+
+    QString ss = QObject::tr("X Max (%1) less than X Min (%2)").arg(getXMax()).arg(getXMin());
+    addErrorMessage(getHumanLabel(), ss, -5555);
     setErrorCondition(-5555);
   }
   if (getYMax() < getYMin())
   {
-    ss.str("");
-    ss << "Y Max (" << getYMax() << ") less than Y Min (" << getYMin() << ")";
-    addErrorMessage(getHumanLabel(), ss.str(), -5555);
+
+    QString ss = QObject::tr("Y Max (%1) less than Y Min (%2)").arg(getYMax()).arg(getYMin());
+    addErrorMessage(getHumanLabel(), ss, -5555);
     setErrorCondition(-5555);
   }
   if (getZMax() < getZMin())
   {
-    ss.str("");
-    ss << "Z Max (" << getZMax() << ") less than Z Min (" << getZMin() << ")";
-    addErrorMessage(getHumanLabel(), ss.str(), -5555);
+
+    QString ss = QObject::tr("Z Max (%1) less than Z Min (%2)").arg(getZMax()).arg(getZMin());
+    addErrorMessage(getHumanLabel(), ss, -5555);
     setErrorCondition(-5555);
   }
   if (getXMin() < 0)
   {
-    ss.str("");
-    ss << "X Min (" << getXMin() << ") less than 0";
-    addErrorMessage(getHumanLabel(), ss.str(), -5555);
+
+    QString ss = QObject::tr("X Min (%1) less than 0").arg(getXMin());
+    addErrorMessage(getHumanLabel(), ss, -5555);
     setErrorCondition(-5555);
   }
   if (getYMin() < 0)
   {
-    ss.str("");
-    ss << "Y Min (" << getYMin() << ") less than 0";
-    addErrorMessage(getHumanLabel(), ss.str(), -5555);
+
+    QString ss = QObject::tr("Y Min (%1) less than 0").arg(getYMin());
+    addErrorMessage(getHumanLabel(), ss, -5555);
     setErrorCondition(-5555);
   }
   if (getZMin() < 0)
   {
-    ss.str("");
-    ss <<"Z Min (" << getZMin() << ") less than 0";
-    addErrorMessage(getHumanLabel(), ss.str(), -5555);
+
+     QString ss = QObject::tr("Z Min (%1) less than 0").arg(getZMin());
+    addErrorMessage(getHumanLabel(), ss, -5555);
     setErrorCondition(-5555);
   }
   if (getXMax() > (static_cast<int64_t>(m->getXPoints())-1))
   {
-    ss.str("");
-    ss << "The X Max you entered of " << getXMax() << " is greater than your Max X Point of " << static_cast<int64_t>(m->getXPoints())-1;
-    addErrorMessage(getHumanLabel(), ss.str(), -5555);
+
+    QString ss = QObject::tr("The X Max you entered of %1 is greater than your Max X Point of %2").arg(getXMax()).arg(static_cast<int64_t>(m->getXPoints())-1);
+    addErrorMessage(getHumanLabel(), ss, -5555);
     setErrorCondition(-5555);
   }
   if (getYMax() > (static_cast<int64_t>(m->getYPoints())-1))
   {
-    ss.str("");
-    ss << "The Y Max you entered of " << getYMax() << " is greater than your Max Y Point of " << static_cast<int64_t>(m->getYPoints())-1;
-    addErrorMessage(getHumanLabel(), ss.str(), -5555);
+
+    QString ss = QObject::tr("The Y Max you entered of %1 is greater than your Max Y Point of %2").arg(getYMax()).arg(static_cast<int64_t>(m->getYPoints())-1);
+    addErrorMessage(getHumanLabel(), ss, -5555);
     setErrorCondition(-5556);
   }
   if (getZMax() > (static_cast<int64_t>(m->getZPoints())-1))
   {
-    ss.str("");
-    ss << "The Z Max you entered of " << getZMax() << ") greater than your Max Z Point of " << static_cast<int64_t>(m->getZPoints())-1;
-    addErrorMessage(getHumanLabel(), ss.str(), -5555);
+
+    QString ss = QObject::tr("The Z Max you entered of %1) greater than your Max Z Point of %2").arg(getZMax()).arg(static_cast<int64_t>(m->getZPoints())-1);
+    addErrorMessage(getHumanLabel(), ss, -5555);
     setErrorCondition(-5557);
   }
 
@@ -334,27 +329,26 @@
     return;
   }
 
-  QString ss;
   // Check to make sure the new dimensions are not "out of bounds" and warn the user if they are
   if (dims[0] <= m_XMax)
   {
-    ss << "A Maximum value of " << m_XMax << " has been entered for the Max X which is larger than the input volume X Dimension of " << dims[0]
-       << " This may lead to junk data being filled into the extra space.";
-    notifyWarningMessage(ss.str(), -950);
+    QString ss = QObject::tr("A Maximum value of %1 has been entered for the Max X which is larger than the input volume X Dimension of %2"
+       " This may lead to junk data being filled into the extra space.").arg(m_XMax).arg(dims[0]);
+    notifyWarningMessage(ss, -950);
   }
   if (dims[1] <= m_YMax)
   {
-    ss.str("");
-    ss << "A Maximum value of " << m_YMax << " has been entered for the Max Y which is larger than the input volume Y Dimension of " << dims[1]
-       << " This may lead to junk data being filled into the extra space.";
-    notifyWarningMessage(ss.str(), -950);
+
+    QString ss = QObject::tr("A Maximum value of %1 has been entered for the Max Y which is larger than the input volume Y Dimension of %2"
+        " This may lead to junk data being filled into the extra space.").arg(m_YMax).arg(dims[1]);
+    notifyWarningMessage(ss, -950);
   }
   if (dims[2] <= m_ZMax)
   {
-    ss.str("");
-    ss << "A Maximum value of " << m_ZMax << " has been entered for the Max Z which is larger than the input volume Z Dimension of " << dims[2]
-       << " This may lead to junk data being filled into the extra space.";
-    notifyWarningMessage(ss.str(), -950);
+
+    QString ss = QObject::tr("A Maximum value of has been entered for the Max Z which is larger than the input volume Z Dimension of "
+        " This may lead to junk data being filled into the extra space.").arg(m_ZMax).arg(dims[2]);
+    notifyWarningMessage(ss, -950);
   }
 
   int64_t m_XP = ( (m_XMax - m_XMin)+1 );
@@ -368,9 +362,8 @@
   QList<QString> voxelArrayNames = m->getCellArrayNameList();
   for (int64_t i = 0; i < m_ZP; i++)
   {
-    QString ss;
-    ss << "Cropping Volume - Slice " << i << " of " << m_ZP <<  " Complete";
-    notifyStatusMessage(ss.str());
+    QString ss = QObject::tr("Cropping Volume - Slice %1 of %2 Complete").arg(i).arg(m_ZP);
+    notifyStatusMessage(ss);
     planeold = (i + m_ZMin)*(m->getXPoints() * m->getYPoints());
     plane = (i * m_XP * m_YP);
     for (int64_t j = 0; j < m_YP; j++)
