/* ============================================================================
 * Copyright (c) 2012 Michael A. Jackson (BlueQuartz Software)
 * Copyright (c) 2012 Dr. Michael A. Groeber (US Air Force Research Laboratories)
 * All rights reserved.
 *
 * Redistribution and use in source and binary forms, with or without modification,
 * are permitted provided that the following conditions are met:
 *
 * Redistributions of source code must retain the above copyright notice, this
 * list of conditions and the following disclaimer.
 *
 * Redistributions in binary form must reproduce the above copyright notice, this
 * list of conditions and the following disclaimer in the documentation and/or
 * other materials provided with the distribution.
 *
 * Neither the name of Michael A. Groeber, Michael A. Jackson, the US Air Force,
 * BlueQuartz Software nor the names of its contributors may be used to endorse
 * or promote products derived from this software without specific prior written
 * permission.
 *
 * THIS SOFTWARE IS PROVIDED BY THE COPYRIGHT HOLDERS AND CONTRIBUTORS "AS IS"
 * AND ANY EXPRESS OR IMPLIED WARRANTIES, INCLUDING, BUT NOT LIMITED TO, THE
 * IMPLIED WARRANTIES OF MERCHANTABILITY AND FITNESS FOR A PARTICULAR PURPOSE ARE
 * DISCLAIMED. IN NO EVENT SHALL THE COPYRIGHT HOLDER OR CONTRIBUTORS BE LIABLE
 * FOR ANY DIRECT, INDIRECT, INCIDENTAL, SPECIAL, EXEMPLARY, OR CONSEQUENTIAL
 * DAMAGES (INCLUDING, BUT NOT LIMITED TO, PROCUREMENT OF SUBSTITUTE GOODS OR
 * SERVICES; LOSS OF USE, DATA, OR PROFITS; OR BUSINESS INTERRUPTION) HOWEVER
 * CAUSED AND ON ANY THEORY OF LIABILITY, WHETHER IN CONTRACT, STRICT LIABILITY,
 * OR TORT (INCLUDING NEGLIGENCE OR OTHERWISE) ARISING IN ANY WAY OUT OF THE
 * USE OF THIS SOFTWARE, EVEN IF ADVISED OF THE POSSIBILITY OF SUCH DAMAGE.
 *
 *  This code was written under United States Air Force Contract number
 *                           FA8650-07-D-5800
 *
 * ~~~~~~~~~~~~~~~~~~~~~~~~~~~~~~~~~~~~~~~~~~~~~~~~~~~~~~~~~~~~~~~~~~~~~~~~~~ */
#include "TriangleNormalFilter.h"

<<<<<<< HEAD
#include "DREAM3DLib/Math/DREAM3DMath.h"
=======
#include "DREAM3DLib/Common/DREAM3DMath.h"
>>>>>>> 4355193f
#include "DREAM3DLib/Math/MatrixMath.h"
#include "DREAM3DLib/SurfaceMeshingFilters/util/Vector3.h"
#include "DREAM3DLib/SurfaceMeshingFilters/util/TriangleOps.h"

#ifdef DREAM3D_USE_PARALLEL_ALGORITHMS
#include <tbb/parallel_for.h>
#include <tbb/blocked_range.h>
#include <tbb/partitioner.h>
#endif


/**
 * @brief The CalculateNormalsImpl class is the actual code that does the computation and can be called either
 * from serial code or from Parallelized code (using TBB).
 */
class CalculateNormalsImpl
{
    DREAM3D::SurfaceMesh::VertListPointer_t m_Nodes;
    DREAM3D::SurfaceMesh::FaceListPointer_t m_Triangles;
    double* m_Normals;

  public:
    CalculateNormalsImpl(DREAM3D::SurfaceMesh::VertListPointer_t nodes,
                         DREAM3D::SurfaceMesh::FaceListPointer_t triangles,
                         double* normals) :
      m_Nodes(nodes),
      m_Triangles(triangles),
      m_Normals(normals)
    {}
    virtual ~CalculateNormalsImpl(){}

    /**
     * @brief generate Generates the Normals for the triangles
     * @param start The starting DREAM3D::SurfaceMesh::Face_t Index
     * @param end The ending DREAM3D::SurfaceMesh::Face_t Index
     */
    void generate(size_t start, size_t end) const
    {
      DREAM3D::SurfaceMesh::Vert_t* nodes = m_Nodes->GetPointer(0);
      DREAM3D::SurfaceMesh::Face_t* triangles = m_Triangles->GetPointer(0);
      for (size_t i = start; i < end; i++)
      {
        // Get the true indices of the 3 nodes
        VectorType normal = TriangleOps::computeNormal(nodes[triangles[i].verts[0]], nodes[triangles[i].verts[1]], nodes[triangles[i].verts[2]]);
        m_Normals[i*3+0] = normal.x;
        m_Normals[i*3+1] = normal.y;
        m_Normals[i*3+2] = normal.z;
      }
    }

#ifdef DREAM3D_USE_PARALLEL_ALGORITHMS
    /**
     * @brief operator () This is called from the TBB stye of code
     * @param r The range to compute the values
     */
    void operator()(const tbb::blocked_range<size_t> &r) const
    {
      generate(r.begin(), r.end());
    }
#endif


};

// -----------------------------------------------------------------------------
//
// -----------------------------------------------------------------------------
TriangleNormalFilter::TriangleNormalFilter() :
  SurfaceMeshFilter(),
  m_SurfaceMeshTriangleNormalsArrayName(DREAM3D::FaceData::SurfaceMeshFaceNormals),
  m_SurfaceMeshTriangleNormals(NULL)
{
  setupFilterParameters();
}

// -----------------------------------------------------------------------------
//
// -----------------------------------------------------------------------------
TriangleNormalFilter::~TriangleNormalFilter()
{
}

// -----------------------------------------------------------------------------
//
// -----------------------------------------------------------------------------
void TriangleNormalFilter::setupFilterParameters()
{
  std::vector<FilterParameter::Pointer> parameters;
  setFilterParameters(parameters);
}

// -----------------------------------------------------------------------------
//
// -----------------------------------------------------------------------------
void TriangleNormalFilter::readFilterParameters(AbstractFilterParametersReader* reader, int index)
{
  reader->openFilterGroup(this, index);
  /* Code to read the values goes between these statements */
/* FILTER_WIDGETCODEGEN_AUTO_GENERATED_CODE BEGIN*/
/* FILTER_WIDGETCODEGEN_AUTO_GENERATED_CODE END*/
  reader->closeFilterGroup();
}

// -----------------------------------------------------------------------------
//
// -----------------------------------------------------------------------------
int TriangleNormalFilter::writeFilterParameters(AbstractFilterParametersWriter* writer, int index)
{
  writer->openFilterGroup(this, index);
  /* Place code that will write the inputs values into a file. reference the
   AbstractFilterParametersWriter class for the proper API to use. */
  /*  writer->writeValue("OutputFile", getOutputFile() ); */
  writer->closeFilterGroup();
  return ++index; // we want to return the next index that was just written to
}

// -----------------------------------------------------------------------------
//
// -----------------------------------------------------------------------------
void TriangleNormalFilter::dataCheck(bool preflight, size_t voxels, size_t fields, size_t ensembles)
{
  setErrorCondition(0);
  std::stringstream ss;
  SurfaceMeshDataContainer* sm = getSurfaceMeshDataContainer();
  if(NULL == sm)
  {
    setErrorCondition(-383);
    addErrorMessage(getHumanLabel(), "SurfaceMeshDataContainer is missing", getErrorCondition());
  }
  else
  {
    // We MUST have Nodes
    if(sm->getVertices().get() == NULL)
    {
      setErrorCondition(-384);
      addErrorMessage(getHumanLabel(), "SurfaceMesh DataContainer missing Nodes", getErrorCondition());
    }

    // We MUST have Triangles defined also.
    if(sm->getFaces().get() == NULL)
    {
      setErrorCondition(-385);
      addErrorMessage(getHumanLabel(), "SurfaceMesh DataContainer missing Triangles", getErrorCondition());
    }
    else
    {
      CREATE_NON_PREREQ_DATA(sm, DREAM3D, FaceData, SurfaceMeshTriangleNormals, ss, double, DoubleArrayType, 0, voxels, 3)
    }
  }
}


// -----------------------------------------------------------------------------
//
// -----------------------------------------------------------------------------
void TriangleNormalFilter::preflight()
{
  /* Place code here that sanity checks input arrays and input values. Look at some
  * of the other DREAM3DLib/Filters/.cpp files for sample codes */
  dataCheck(true, 1, 1, 1);
}

// -----------------------------------------------------------------------------
//
// -----------------------------------------------------------------------------
void TriangleNormalFilter::execute()
{
  int err = 0;
  std::stringstream ss;
  setErrorCondition(err);
  SurfaceMeshDataContainer* m = getSurfaceMeshDataContainer();
  if(NULL == m)
  {
    setErrorCondition(-999);
    notifyErrorMessage("The SurfaceMesh DataContainer Object was NULL", -999);
    return;
  }
  setErrorCondition(0);
  notifyStatusMessage("Starting");

#ifdef DREAM3D_USE_PARALLEL_ALGORITHMS
  bool doParallel = true;
#endif

  DREAM3D::SurfaceMesh::VertListPointer_t nodesPtr = getSurfaceMeshDataContainer()->getVertices();

  DREAM3D::SurfaceMesh::FaceListPointer_t trianglesPtr = getSurfaceMeshDataContainer()->getFaces();
  size_t totalPoints = trianglesPtr->GetNumberOfTuples();

  // Run the data check to allocate the memory for the centroid array
  dataCheck(false, trianglesPtr->GetNumberOfTuples(), 0, 0);

#ifdef DREAM3D_USE_PARALLEL_ALGORITHMS
  if (doParallel == true)
  {
    tbb::parallel_for(tbb::blocked_range<size_t>(0, totalPoints),
                      CalculateNormalsImpl(nodesPtr, trianglesPtr, m_SurfaceMeshTriangleNormals), tbb::auto_partitioner());

  }
  else
#endif
  {
    CalculateNormalsImpl serial(nodesPtr, trianglesPtr, m_SurfaceMeshTriangleNormals);
    serial.generate(0, totalPoints);
  }


  /* Let the GUI know we are done with this filter */
  notifyStatusMessage("Complete");
}<|MERGE_RESOLUTION|>--- conflicted
+++ resolved
@@ -35,11 +35,7 @@
  * ~~~~~~~~~~~~~~~~~~~~~~~~~~~~~~~~~~~~~~~~~~~~~~~~~~~~~~~~~~~~~~~~~~~~~~~~~~ */
 #include "TriangleNormalFilter.h"
 
-<<<<<<< HEAD
 #include "DREAM3DLib/Math/DREAM3DMath.h"
-=======
-#include "DREAM3DLib/Common/DREAM3DMath.h"
->>>>>>> 4355193f
 #include "DREAM3DLib/Math/MatrixMath.h"
 #include "DREAM3DLib/SurfaceMeshingFilters/util/Vector3.h"
 #include "DREAM3DLib/SurfaceMeshingFilters/util/TriangleOps.h"
@@ -152,8 +148,8 @@
   /* Place code that will write the inputs values into a file. reference the
    AbstractFilterParametersWriter class for the proper API to use. */
   /*  writer->writeValue("OutputFile", getOutputFile() ); */
-  writer->closeFilterGroup();
-  return ++index; // we want to return the next index that was just written to
+    writer->closeFilterGroup();
+    return ++index; // we want to return the next index that was just written to
 }
 
 // -----------------------------------------------------------------------------
