/* ============================================================================
 * Copyright (c) 2011 Michael A. Jackson (BlueQuartz Software)
 * Copyright (c) 2011 Dr. Michael A. Groeber (US Air Force Research Laboratories)
 * All rights reserved.
 *
 * Redistribution and use in source and binary forms, with or without modification,
 * are permitted provided that the following conditions are met:
 *
 * Redistributions of source code must retain the above copyright notice, this
 * list of conditions and the following disclaimer.
 *
 * Redistributions in binary form must reproduce the above copyright notice, this
 * list of conditions and the following disclaimer in the documentation and/or
 * other materials provided with the distribution.
 *
 * Neither the name of Michael A. Groeber, Michael A. Jackson, the US Air Force,
 * BlueQuartz Software nor the names of its contributors may be used to endorse
 * or promote products derived from this software without specific prior written
 * permission.
 *
 * THIS SOFTWARE IS PROVIDED BY THE COPYRIGHT HOLDERS AND CONTRIBUTORS "AS IS"
 * AND ANY EXPRESS OR IMPLIED WARRANTIES, INCLUDING, BUT NOT LIMITED TO, THE
 * IMPLIED WARRANTIES OF MERCHANTABILITY AND FITNESS FOR A PARTICULAR PURPOSE ARE
 * DISCLAIMED. IN NO EVENT SHALL THE COPYRIGHT HOLDER OR CONTRIBUTORS BE LIABLE
 * FOR ANY DIRECT, INDIRECT, INCIDENTAL, SPECIAL, EXEMPLARY, OR CONSEQUENTIAL
 * DAMAGES (INCLUDING, BUT NOT LIMITED TO, PROCUREMENT OF SUBSTITUTE GOODS OR
 * SERVICES; LOSS OF USE, DATA, OR PROFITS; OR BUSINESS INTERRUPTION) HOWEVER
 * CAUSED AND ON ANY THEORY OF LIABILITY, WHETHER IN CONTRACT, STRICT LIABILITY,
 * OR TORT (INCLUDING NEGLIGENCE OR OTHERWISE) ARISING IN ANY WAY OUT OF THE
 * USE OF THIS SOFTWARE, EVEN IF ADVISED OF THE POSSIBILITY OF SUCH DAMAGE.
 *
 *  This code was written under United States Air Force Contract number
 *                           FA8650-07-D-5800
 *
 * ~~~~~~~~~~~~~~~~~~~~~~~~~~~~~~~~~~~~~~~~~~~~~~~~~~~~~~~~~~~~~~~~~~~~~~~~~~ */
#ifndef QuickSurfaceMesh_H_
#define QuickSurfaceMesh_H_

#include <vector>
#include <string>

#include "DREAM3DLib/DREAM3DLib.h"
#include "DREAM3DLib/Common/DREAM3DSetGetMacros.h"
#include "DREAM3DLib/DataArrays/IDataArray.h"
#include "DREAM3DLib/SurfaceMeshingFilters/SurfaceMeshFilter.h"
#include "DREAM3DLib/DataContainers/VoxelDataContainer.h"
#include "DREAM3DLib/Common/SurfaceMeshStructs.h"

/*
 *
 */
class DREAM3DLib_EXPORT QuickSurfaceMesh : public AbstractFilter
{
  public:
    DREAM3D_SHARED_POINTERS(QuickSurfaceMesh)
    DREAM3D_STATIC_NEW_MACRO(QuickSurfaceMesh)
    DREAM3D_TYPE_MACRO_SUPER(QuickSurfaceMesh, AbstractFilter)

    virtual ~QuickSurfaceMesh();

    //------ Required Cell Data
    DREAM3D_INSTANCE_STRING_PROPERTY(GrainIdsArrayName)
    DREAM3D_INSTANCE_STRING_PROPERTY(CellPhasesArrayName)

    DREAM3D_INSTANCE_PROPERTY(bool, TransferPhaseId)

    virtual const std::string getGroupName() { return DREAM3D::FilterGroups::SurfaceMeshingFilters; }
    virtual const std::string getSubGroupName() { return DREAM3D::FilterSubGroups::GenerationFilters; }
    virtual const std::string getHumanLabel() { return "Quick Surface Mesh"; }

    virtual void writeFilterParameters(AbstractFilterParametersWriter* writer);

<<<<<<< HEAD
=======
  virtual int writeFilterParameters(AbstractFilterParametersWriter* writer, int index);
    
>>>>>>> 4355193f
    /**
    * @brief This method will read the options from a file
    * @param reader The reader that is used to read the options from a file
    */
    virtual void readFilterParameters(AbstractFilterParametersReader* reader, int index);

    virtual void setupFilterParameters();
    virtual void execute();
    virtual void preflight();

  protected:
    QuickSurfaceMesh();

  private:
    int32_t* m_GrainIds;
    int32_t* m_CellPhases;

    void dataCheck(bool preflight, size_t voxels, size_t fields, size_t ensembles);

    QuickSurfaceMesh(const QuickSurfaceMesh&); // Copy Constructor Not Implemented
    void operator=(const QuickSurfaceMesh&); // Operator '=' Not Implemented

};

#endif /* QuickSurfaceMesh_H_ */<|MERGE_RESOLUTION|>--- conflicted
+++ resolved
@@ -68,13 +68,8 @@
     virtual const std::string getSubGroupName() { return DREAM3D::FilterSubGroups::GenerationFilters; }
     virtual const std::string getHumanLabel() { return "Quick Surface Mesh"; }
 
-    virtual void writeFilterParameters(AbstractFilterParametersWriter* writer);
+    virtual int writeFilterParameters(AbstractFilterParametersWriter* writer, int index);
 
-<<<<<<< HEAD
-=======
-  virtual int writeFilterParameters(AbstractFilterParametersWriter* writer, int index);
-    
->>>>>>> 4355193f
     /**
     * @brief This method will read the options from a file
     * @param reader The reader that is used to read the options from a file
