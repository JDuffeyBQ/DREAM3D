/* ============================================================================
 * Copyright (c) 2012 Dr. Anthony Rollet (Carnegie-Mellon University)
 * Copyright (c) 2012 Dr. Sukbin Lee (Carnegie-Mellon University)
 * Copyright (c) 2012 Dr. Jason Gruber (Carnegie-Mellon University)
 * Copyright (c) 2012 Dr. Stephen Sintay (Carnegie-Mellon University)
 * All rights reserved.
 *
 * Redistribution and use in source and binary forms, with or without modification,
 * are permitted provided that the following conditions are met:
 *
 * Redistributions of source code must retain the above copyright notice, this
 * list of conditions and the following disclaimer.
 *
 * Redistributions in binary form must reproduce the above copyright notice, this
 * list of conditions and the following disclaimer in the documentation and/or
 * other materials provided with the distribution.
 *
 * Neither the name of Anthony Rollet, Sukbin Lee, Jason Gruber, Stephen Sintay
 * nor the names of its contributors may be used to endorse
 * or promote products derived from this software without specific prior written
 * permission.
 *
 * THIS SOFTWARE IS PROVIDED BY THE COPYRIGHT HOLDERS AND CONTRIBUTORS "AS IS"
 * AND ANY EXPRESS OR IMPLIED WARRANTIES, INCLUDING, BUT NOT LIMITED TO, THE
 * IMPLIED WARRANTIES OF MERCHANTABILITY AND FITNESS FOR A PARTICULAR PURPOSE ARE
 * DISCLAIMED. IN NO EVENT SHALL THE COPYRIGHT HOLDER OR CONTRIBUTORS BE LIABLE
 * FOR ANY DIRECT, INDIRECT, INCIDENTAL, SPECIAL, EXEMPLARY, OR CONSEQUENTIAL
 * DAMAGES (INCLUDING, BUT NOT LIMITED TO, PROCUREMENT OF SUBSTITUTE GOODS OR
 * SERVICES; LOSS OF USE, DATA, OR PROFITS; OR BUSINESS INTERRUPTION) HOWEVER
 * CAUSED AND ON ANY THEORY OF LIABILITY, WHETHER IN CONTRACT, STRICT LIABILITY,
 * OR TORT (INCLUDING NEGLIGENCE OR OTHERWISE) ARISING IN ANY WAY OUT OF THE
 * USE OF THIS SOFTWARE, EVEN IF ADVISED OF THE POSSIBILITY OF SUCH DAMAGE.
 *
 * ~~~~~~~~~~~~~~~~~~~~~~~~~~~~~~~~~~~~~~~~~~~~~~~~~~~~~~~~~~~~~~~~~~~~~~~~~~ */

// Written by Jason Gruber jgruber@andrew.cmu.edu
//   many mods by Steve Sintay, ADR
//  added an option to turn off edge-of-model constraints
//  ADR, Nov 09; found another place to turn off dc/dt, Dec 09
//  ADR, Mar 10; added option to constrain quad points
//  ADR, May 10; added node info to output to track
//               problems with surface pull-in along GBs
//               changed the way in which constraints are added, and used
//  ADR, June 10; added edge info to compute TJ smoothing forces
//      created a new class for edges, but do not need it, in fact
//      created a function of line curvature for computing forces
//      also added option to restart from an INP
//       Feb 11; debugging surface node constraint
//  look for mobility values etc, and perhaps tweak them
// Integrated into DREAM3D as MovingFiniteElementSmoothing.{cpp|h} by
// Michael A. Jackson as part of SAIC Prime contract N00173-07-C-2068
#include "MovingFiniteElementSmoothing.h"

#include <iomanip>
#include <limits>

<<<<<<< HEAD

#include "DREAM3DLib/Common/SurfaceMeshStructs.h"
=======
#include "DREAM3DLib/Common/DREAM3DMath.h"
#include "DREAM3DLib/Common/MeshStructs.h"
>>>>>>> c8a14ed2
#include "DREAM3DLib/Common/StructArray.hpp"
#include "DREAM3DLib/Common/Constants.h"
#include "DREAM3DLib/SurfaceMeshingFilters/MeshFunctions.h"
#include "DREAM3DLib/SurfaceMeshingFilters/MeshLinearAlgebra.h"

#define ENABLE_MFE_SMOOTHING_RESTART_FILE 0

// -----------------------------------------------------------------------------
//
// -----------------------------------------------------------------------------
class pvector
{
  public:
    double coefft[3];
};

typedef struct
{
    int triplenn1;
    int triplenn2;
} TripleNN;


void tokenize(const QString& str, std::vector<QString>& tokens, const QString& delimiters = " ")
{
  // Skip delimiters at beginning.
  QString::size_type lastPos = str.find_first_not_of(delimiters, 0);

  // Find first "non-delimiter".
  QString::size_type pos = str.find_first_of(delimiters, lastPos);

  while (QString::npos != pos || QString::npos != lastPos)
  {
    // Found a token, add it to the vector.
    tokens.push_back(str.substr(lastPos, pos - lastPos));

    // Skip delimiters.  Note the "not_of"
    lastPos = str.find_first_not_of(delimiters, pos);

    // Find next "non-delimiter"
    pos = str.find_first_of(delimiters, lastPos);
  }
}

// -----------------------------------------------------------------------------
//
// -----------------------------------------------------------------------------
inline int delta(int i, int j)
{
  return (i == j);
}

// -----------------------------------------------------------------------------
//
// -----------------------------------------------------------------------------
template<typename Node, typename T>
void LineCurvatureDirection(pvector& v, Node& n0, Node& n1, Node& n2)
//  returns vector along which curvature points at node n1
{
  v.coefft[0] = (2. * n1.pos[0]) - n2.pos[0] - n0.pos[0];
  v.coefft[1] = (2. * n1.pos[1]) - n2.pos[1] - n0.pos[1];
  v.coefft[2] = (2. * n1.pos[2]) - n2.pos[2] - n0.pos[2];
  return;
}

// -----------------------------------------------------------------------------
//
// -----------------------------------------------------------------------------
template<typename Node, typename T>
double AngleLineCurvature(Node& n0, Node& n1, Node& n2)
//  returns angle approx. to curvature at node n1
{
  T v1[3], v2[3];
  v1[0] = n0.pos[0] - n1.pos[0];
  v1[1] = n0.pos[1] - n1.pos[1];
  v1[2] = n0.pos[2] - n1.pos[2];
  v2[0] = n1.pos[0] - n2.pos[0];
  v2[1] = n1.pos[1] - n2.pos[1];
  v2[2] = n1.pos[2] - n2.pos[2];
  T d1 = NodeFunctions<Node, T>::Distance(n0, n1);
  T d2 = NodeFunctions<Node, T>::Distance(n1, n2);
  T product = sqrt((v1[0] * v2[0] + v1[1] * v2[1] + v1[2] * v2[2]) / d1 / d2);
  if(product > 1.) product = 1.;
  if(product < -1.) product = -1.;
  T angle = acos(product);
  return 2. * angle / (d1 + d2);
}

// -----------------------------------------------------------------------------
//
// -----------------------------------------------------------------------------
MovingFiniteElementSmoothing::MovingFiniteElementSmoothing() :
SurfaceMeshFilter(),
m_SurfaceMeshNodeTypeArrayName(DREAM3D::VertexData::SurfaceMeshNodeType),
m_IterationSteps(1),
m_NodeConstraints(true),
m_ConstrainSurfaceNodes(true),
m_ConstrainQuadPoints(true),
m_SmoothTripleLines(true),
m_SurfaceMeshNodeType(NULL)
{
  setupFilterParameters();
}

// -----------------------------------------------------------------------------
//
// -----------------------------------------------------------------------------
MovingFiniteElementSmoothing::~MovingFiniteElementSmoothing()
{
}

// -----------------------------------------------------------------------------
//
// -----------------------------------------------------------------------------
void MovingFiniteElementSmoothing::setupFilterParameters()
{
  std::vector<FilterParameter::Pointer> parameters;
  {
    FilterParameter::Pointer option = FilterParameter::New();
    option->setHumanLabel("Iteration Steps");
    option->setPropertyName("IterationSteps");
    option->setWidgetType(FilterParameter::IntWidget);
    option->setValueType("int");
    parameters.push_back(option);
  }
  {
    FilterParameter::Pointer option = FilterParameter::New();
    option->setHumanLabel("Apply Node Contraints");
    option->setPropertyName("NodeConstraints");
    option->setWidgetType(FilterParameter::BooleanWidget);
    option->setValueType("bool");
    parameters.push_back(option);
  }
  {
    FilterParameter::Pointer option = FilterParameter::New();
    option->setHumanLabel("Constrain Surface Nodes");
    option->setPropertyName("ConstrainSurfaceNodes");
    option->setWidgetType(FilterParameter::BooleanWidget);
    option->setValueType("bool");
    parameters.push_back(option);
  }
  {
    FilterParameter::Pointer option = FilterParameter::New();
    option->setHumanLabel("Constrain Quad Points");
    option->setPropertyName("ConstrainQuadPoints");
    option->setWidgetType(FilterParameter::BooleanWidget);
    option->setValueType("bool");
    parameters.push_back(option);
  }
  {
    FilterParameter::Pointer option = FilterParameter::New();
    option->setHumanLabel("Smooth Triple Lines");
    option->setPropertyName("SmoothTripleLines");
    option->setWidgetType(FilterParameter::BooleanWidget);
    option->setValueType("bool");
    parameters.push_back(option);
  }
  setFilterParameters(parameters);
}

// -----------------------------------------------------------------------------
//
// -----------------------------------------------------------------------------
void MovingFiniteElementSmoothing::readFilterParameters(AbstractFilterParametersReader* reader, int index)
{
  reader->openFilterGroup(this, index);
  /* Code to read the values goes between these statements */
/* FILTER_WIDGETCODEGEN_AUTO_GENERATED_CODE BEGIN*/
  setIterationSteps( reader->readValue("IterationSteps", getIterationSteps()) );
  setNodeConstraints( reader->readValue("NodeConstraints", false) );
  setConstrainSurfaceNodes( reader->readValue("ConstrainSurfaceNodes", false) );
  setConstrainQuadPoints( reader->readValue("ConstrainQuadPoints", false) );
  setSmoothTripleLines( reader->readValue("SmoothTripleLines", false) );
/* FILTER_WIDGETCODEGEN_AUTO_GENERATED_CODE END*/
  reader->closeFilterGroup();
}

// -----------------------------------------------------------------------------
//
// -----------------------------------------------------------------------------
int MovingFiniteElementSmoothing::writeFilterParameters(AbstractFilterParametersWriter* writer, int index)
{
  writer->openFilterGroup(this, index);
  writer->writeValue("IterationSteps", getIterationSteps());
  writer->writeValue("ConstrainNodes", getNodeConstraints());
  writer->writeValue("ConstrainSurfaceNodes", getConstrainSurfaceNodes());
  writer->writeValue("ConstrainQuadPoints", getConstrainQuadPoints());
  writer->writeValue("SmoothTripleLines", getSmoothTripleLines());
  writer->closeFilterGroup();
  return ++index; // we want to return the next index that was just written to
}

// -----------------------------------------------------------------------------
//
// -----------------------------------------------------------------------------
void MovingFiniteElementSmoothing::dataCheck(bool preflight, size_t voxels, size_t fields, size_t ensembles)
{
  setErrorCondition(0);
  QString ss;

  SurfaceDataContainer* sm = getSurfaceDataContainer();
  if(NULL == sm)
  {
    setErrorCondition(-383);
    addErrorMessage(getHumanLabel(), "SurfaceDataContainer is missing", getErrorCondition());
  }
  else
  {
    // We MUST have Nodes
    if(sm->getVertices().get() == NULL)
    {
      setErrorCondition(-384);
      addErrorMessage(getHumanLabel(), "SurfaceMesh DataContainer missing Nodes", getErrorCondition());
    }

    // We MUST have Triangles defined also.
    if(sm->getFaces().get() == NULL)
    {
      setErrorCondition(-385);
      addErrorMessage(getHumanLabel(), "SurfaceMesh DataContainer missing Triangles", getErrorCondition());
    }

    if (getErrorCondition() >= 0)
    {
      // Check for Node Type Array
      int size = sm->getVertices()->GetNumberOfTuples();
      GET_PREREQ_DATA(sm, DREAM3D, VertexData, SurfaceMeshNodeType, ss, -390, int8_t, Int8ArrayType, size, 1)
    }


    if ( getConstrainQuadPoints() == true || getSmoothTripleLines() == true )
    {
      IDataArray::Pointer edges = sm->getVertexData(DREAM3D::EdgeData::SurfaceMeshEdges);
      if(edges.get() == NULL)
      {
        addErrorMessage(getHumanLabel(), "Constraining Quad Points or Triples lines requires Edges array", -385);
        setErrorCondition(-385);
      }
    }
  }

}

// -----------------------------------------------------------------------------
//
// -----------------------------------------------------------------------------
void MovingFiniteElementSmoothing::preflight()
{
  /* Place code here that sanity checks input arrays and input values. Look at some
   * of the other DREAM3DLib/Filters/.cpp files for sample codes */
  dataCheck(true, 1, 1, 1);
}

// -----------------------------------------------------------------------------
//
// -----------------------------------------------------------------------------
void MovingFiniteElementSmoothing::execute()
{
  int err = 0;
  QString ss;
  setErrorCondition(err);

  // This needs to get run so that our private pointers are set correctly.
  dataCheck(false, 0, 0, 0);
  if(getErrorCondition() < 0)
  {
    return;
  }


  SurfaceDataContainer* m = getSurfaceDataContainer();
  if(NULL == m)
  {
    setErrorCondition(-999);
    notifyErrorMessage("The SurfaceMesh DataContainer Object was NULL", -999);
    return;
  }
  DREAM3D::Mesh::VertListPointer_t floatNodesPtr = m->getVertices();
  if(NULL == floatNodesPtr.get())
  {
    setErrorCondition(-555);
    notifyErrorMessage("The SurfaceMesh DataContainer Does NOT contain Nodes", -555);
    return;
  }

  DREAM3D::Mesh::FaceListPointer_t trianglesPtr = m->getFaces();
  if(NULL == trianglesPtr.get())
  {
    setErrorCondition(-556);
    notifyErrorMessage("The SurfaceMesh DataContainer Does NOT contain Triangles", -556);
    return;
  }

  setErrorCondition(0);
  /* Place all your code to execute your filter here. */
  DREAM3D::Mesh::Vert_t* nodesF = floatNodesPtr->GetPointer(0); // Get the pointer to the from of the array so we can use [] notation

  DREAM3D::Mesh::Face_t* triangles = trianglesPtr->GetPointer(0); // Get the pointer to the from of the array so we can use [] notation

  // Data variables
  int numberNodes = floatNodesPtr->GetNumberOfTuples();
  int ntri = trianglesPtr->GetNumberOfTuples();


  StructArray<DREAM3D::Mesh::VertD_t>::Pointer nodesDPtr = StructArray<DREAM3D::Mesh::VertD_t>::CreateArray(numberNodes, "MFE_Double_Nodes");
  nodesDPtr->initializeWithZeros();
  DREAM3D::Mesh::VertD_t* nodes = nodesDPtr->GetPointer(0);

  // Copy the nodes from the 32 bit floating point to the 64 bit floating point
  for(int n = 0; n < numberNodes; ++n)
  {
    nodes[n].pos[0] = nodesF[n].pos[0];
    nodes[n].pos[1] = nodesF[n].pos[1];
    nodes[n].pos[2] = nodesF[n].pos[2];
  }

  bool isVerbose = true;

  // We need a few more arrays to support the code from CMU:
  StructArray<TripleNN>::Pointer triplennPtr = StructArray<TripleNN>::CreateArray(numberNodes, "TripleLine_Neighbors_Or_IDS");
  triplennPtr->initializeWithZeros();
  TripleNN* triplenn = triplennPtr->GetPointer(0);

//  std::vector<QString> data;
#if 0
  // read in nodes/triangles
  std::ifstream input1(nodesFile.c_str());
  std::ifstream input2(triangleFile.c_str());
  std::ofstream velocities;
#endif
  QString outputNodesFile("/tmp/outputNodesFile.txt");

  if(isVerbose)
  {
    qDebug() << "Number of nodes: " << numberNodes ;
    qDebug() << "Number of triangles: " << ntri ;
    qDebug() ;
  }


  std::vector<int> tid(ntri);
  std::vector<int> nodeConstraint(numberNodes); //  0=unconstrained, 1=constrained in X, 2= in Y, 4= in Z

  //Read the nodes
#if 0
  int nodeType;
  if (isVerbose) qDebug() << "reading nodes " ;
  for (int i = 0; i < nnod; i++)
  {
    input1 >> id(nodes[i]) >> nodeType >> nodes[i][0] >> nodes[i][1] >> nodes[i][2];
    //  added a junk entry, 25 vi 09; changed to keep node type, 30 xii 09
    triplenn1(nodes[i]) = 0;
    triplenn2(nodes[i]) = 0;
    type(nodes[i]) = nodeType;// duplicating info for now
  }
  if (isVerbose) qDebug() << "end reading nodes" ;
  input1.close();
#endif

  if(getCancel() == true)
  {
    return;
  }



  #if 1
#if __APPLE__
  #warning Smoothing Triple Lines are NOT working because the code needs updated.
#endif
  if(m_SmoothTripleLines == true)
  {
    m_SmoothTripleLines= false;
  }
  #else

  if(m_SmoothTripleLines == true)
  {
    IDataArray::Pointer edgesDataArray = m->getPointData(DREAM3D::CellData::SurfaceMeshEdges);
    IDataArray::Pointer iEdgesDataArray = m->getPointData(DREAM3D::CellData::SurfaceMeshInternalEdges);
    if((edgesDataArray.get() == NULL || iEdgesDataArray.get() == NULL) && m_SmoothTripleLines == true)
    {
      setErrorCondition(-596);
      notifyErrorMessage("Either the Edges or Internal Edges array was NULL which means those arrays have not been created and you have selected to smooth triple lines. Disable the smoothing of triple lines.", -556);
      return;
    }

    StructArray<DREAM3D::Mesh::Edge_t> *edgesStructArray = StructArray<DREAM3D::Mesh::Edge_t>::SafePointerDownCast(edgesDataArray.get());
    DREAM3D::Mesh::Edge_t* edges = edgesStructArray->GetPointer(0);

    StructArray<DREAM3D::Mesh::Edge_t> *internalEdgesStructArray = StructArray<DREAM3D::Mesh::Edge_t>::SafePointerDownCast(iEdgesDataArray.get());
    DREAM3D::Mesh::Edge_t* iEdges = internalEdgesStructArray->GetPointer(0);

    //  Read the edges, if we are going to smooth them explicitly
#if 0
    if (isVerbose) qDebug() << "reading edges " ;
    std::ifstream input3(edgesFile.c_str());
    if (input3.is_open() == false)
    {
      if (isVerbose)
      {
        qDebug() << "You have asked to Smooth Triple Lines but have not provided an Edges file." ;
      }
      return -1;
    }
#endif
    int edgeCount = edgesStructArray->GetNumberOfTuples();
    int iEdgeCount = internalEdgesStructArray->GetNumberOfTuples();
    int nedges = edgeCount + iEdgeCount;
    //  input3 >> nedges;
    //  don't actually need the structure. just the information
    if(isVerbose) qDebug() << "Number of edges = " << nedges ;

    int tedges = 0; // triple line edge count

    for (int i = 0; i < nedges; i++)
    {
      int nid[2] =
      { -1, -1 }, ekind = -1;
      if(i < edgeCount) // Grab from the 'Segment' array
      {
        ekind = edges[i].edgeKind;
        nid[0] = edges[i].verts[0];
        nid[1] = edges[i].verts[1];
      }
      else // Grab from the 'ISegment' Array
      {
        ekind = iEdges[i - edgeCount].edgeKind;
        nid[0] = edges[i - edgeCount].verts[0];
        nid[1] = edges[i - edgeCount].verts[1];
      }

      //input3 >> junk >> nid[0] >> nid[1] >> ekind >> spin1 >> spin2 >> spin3 >> spin4;
      if(ekind == 3)
      {
        // qDebug()  << "edge#  ID1  ID2  " << i << " " << nid[0] << " " << nid[1]  ;
        tedges++;
        //  now to assign NN nodes at any node on a TJ, but not quads
        if(m_SurfaceMeshNodeType[nid[0]] == 3 || m_SurfaceMeshNodeType[nid[0]] == 13)
        {
          if(triplenn[nid[0]].triplenn1 == 0)
          {
            triplenn[nid[0]].triplenn1 = nid[1];
          }
          else
          {
            if(triplenn[nid[1]].triplenn2 != 0)
            {
              if(isVerbose)
              {
                qDebug() << "triplenn[nid[1]].triplenn2 != 0 was TRUE. This is bad" ;
                setErrorCondition(-666);
                notifyErrorMessage("triplenn[nid[1]].triplenn2 != 0 was TRUE. This is bad", -666);
              }
              return;
            }
            else
            {
              triplenn[nid[0]].triplenn2 = nid[1];
            }
          }
        }
        //      if ( nodes[nid[0]] == 0 ) ;
        if(m_SurfaceMeshNodeType[nid[1]] == 3 || m_SurfaceMeshNodeType[nid[1]] == 13)
        {
          if(triplenn[nid[1]].triplenn1 == 0)
          {
            triplenn[nid[1]].triplenn1 = nid[0];
          }
          else
          {
            if(triplenn[nid[1]].triplenn2 != 0)
            {
              if(isVerbose)
              {
                qDebug() << "triplenn[nid[1]].triplenn2 != 0 was TRUE. This is bad" ;
                setErrorCondition(-666);
                notifyErrorMessage("triplenn[nid[1]].triplenn2 != 0 was TRUE. This is bad", -666);
              }
              return;
            }
            else
            {
              triplenn[nid[1]].triplenn2 = nid[0];
            }
          }
        }
      }
    }
    if(isVerbose) qDebug() << "... completed 1st reading edges" ;
    //  destroy(edges) ;
    //input3.close();
    //  now let's check the entries
    /*
     for ( int i = 0 ; i < nnod ; i++ ) {
     if ( type(nodes[i]) == 3 ||  type(nodes[i]) == 13 ) {
     qDebug() << "node ID, NN1, NN2: " << id(nodes[i]) << " " << triplenn1(nodes[i])
     << " " << triplenn2(nodes[i])  ;
     }
     }  */
  }
#endif

  if(getCancel() == true)
  {
    return;
  }

  int final = m_IterationSteps;
  int begin = 1;
  //  for time stepping

#if ENABLE_MFE_SMOOTHING_RESTART_FILE
  int nnodRe, nnTriRe, stepsRe;
  if(restartFile.isEmpty() == false)
  {
    //  we have a requested re-start - node positions will be read from the INP file
    std::ifstream restartInput(restartFile.c_str());

    restartInput >> nnodRe >> nnTriRe;
    if (isVerbose) qDebug() << "Check number of nodes, triangles in .inp: " << nnodRe << ", " << nnTriRe ;
    if(nnodRe != nnod)
    {
      if (isVerbose) qDebug() << "Discrepancy in the number of nodes, must stop! " ;
      return -1;
    }
    else
    { // we are OK to read in
      if (isVerbose) qDebug() << "reading nodes from restart INP " ;
      for (int i = 0; i < nnod; i++)
      {
        input1 >> id(nodes[i]) >> nodes[i][0] >> nodes[i][1] >> nodes[i][2];
      }
      if (isVerbose) qDebug() << "end reading nodes from restart INP " ;
    }
    restartInput.close();
    if (isVerbose) qDebug() << "What step are we re-starting at? " ;
    std::cin >> stepsRe;
    if(stepsRe >= final)
    {
      if (isVerbose) qDebug() << "Final time less than re-start time, must stop! " ;
      return -1;
    }
    else
    {
      begin = stepsRe;
    }
  }
#endif

  if(getCancel() == true)
  {
    return;
  }

#if 0
  //Read the triangles
  if (isVerbose) qDebug() << "reading triangles: " ;
  for (int i = 0; i < ntri; i++)
  {
    //  char type[3];
    int nid[3];
    //  int reg1, reg2;
    input2 >> tid[i] >> nid[0] >> nid[1] >> nid[2] >> junk >> junk >> junk >> triangles[i].region1 >> triangles[i].region2;

    triangles[i](0) = &nodes[nid[0]];
    triangles[i](1) = &nodes[nid[1]];
    triangles[i](2) = &nodes[nid[2]];
    // 	bool ok[3] = {false,false,false};
    // 	for (int j=0; j<nnod; j++) {
    // // 	  if (id[j]==nid[0]) {triangles[i](0) = &nodes[j]; triangles[i].nids[0]= nid[0]; ok[0] = true;}
    // // 	  else if (id[j]==nid[1]) {triangles[i](1) = &nodes[j]; triangles[i].nids[1]= nid[1];ok[1] = true;}
    // // 	  else if (id[j]==nid[2]) {triangles[i](2) = &nodes[j]; triangles[i].nids[2]= nid[2];ok[2] = true;}
    // 	  if (id(nodes[j])==nid[0]) {triangles[i](0) = &nodes[j];  ok[0] = true;}
    // 	  else if (id(nodes[j])==nid[1]) {triangles[i](1) = &nodes[j]; ok[1] = true;}
    // 	  else if (id(nodes[j])==nid[2]) {triangles[i](2) = &nodes[j]; ok[2] = true;}
    // 	  if (ok[0] && ok[1] && ok[2]) break;
    // 	}
  }
  if (isVerbose) qDebug() << "end reading triangles" ;
  input2.close();

  if (getCancel() == true)
  {
    return;
  }
#endif

  // Find the minimum and maximum dimension of the data
  double min[3] =
  { std::numeric_limits<double>::max(), std::numeric_limits<double>::max(), std::numeric_limits<double>::max() };
  double max[3] =
  { std::numeric_limits<double>::min(), std::numeric_limits<double>::min(), std::numeric_limits<double>::min() };


  for (int i = 0; i < numberNodes; i++)
  {
    for (int j = 0; j < 3; j++)
    {
      if(nodes[i].pos[j] < min[j])
      {
        min[j] = nodes[i].pos[j];
      }
      if(nodes[i].pos[j] > max[j])
      {
        max[j] = nodes[i].pos[j];
      }
    }
  }
  if(isVerbose)
  {
    qDebug() << "Model Dimensions as Min, Max: " ;

    //  for(int i=0; i<3; i++)
    qDebug() << "X (0): " << min[0] << " " << max[0] ;
    qDebug() << "Y (1): " << min[1] << " " << max[1] ;
    qDebug() << "Z (2): " << min[2] << " " << max[2] ;
  }
  //Allocate vectors and matricies
  int n_size = 3 * numberNodes;
  MFE::Vector<double> x(n_size), F(n_size);
  MFE::SMatrix<double> K(n_size, n_size);

  //Allocate constants for solving linear equations
  const double epsilon = 1.0; // change this if quality force too
  // high, low
  const double dt = (40.0e-6) * (10 / max[1]);
  // time step, change if mesh moves too much, little
  const double small = 1.0e-12;
  const double large = 1.0e+50;
  const double one12th = 1.0 / 12.0;
  const double tolerance = 1.0e-5;
  // Tolerance for nodes that are
  // near the RVE boundary

  double A_scale, Q_scale, TJ_scale;
  // Prefactors for quality, curvature and triple line forces
  //   don't make these two values too far different
  //  larger values should increase velocities

  // Variables for logging of quality progress
  double Q_max, Q_sum, Q_ave, Q_max_ave;
  double A, Q;
  int hist_count = 10;

  std::vector<double> Q_max_hist(hist_count);

  Q_ave = 2.9;
  Q_max_ave = 10;

  double Dihedral, Dihedral_min, Dihedral_max, Dihedral_sum, Dihedral_ave;
  //  for measuring dihedral angles, Mar 2010

  //  now we determine constraints
  for (int r = 0; r < numberNodes; r++)
  {
    nodeConstraint[r] = 0;
    if(m_NodeConstraints == true)
    { // only do this if we want the constraint on surfaces
      if(fabs(nodes[r].pos[0] - max[0]) < tolerance || fabs(nodes[r].pos[0] - min[0]) < tolerance) nodeConstraint[r] += 1;
      if(fabs(nodes[r].pos[1] - max[1]) < tolerance || fabs(nodes[r].pos[1] - min[1]) < tolerance) nodeConstraint[r] += 2;
      if(fabs(nodes[r].pos[2] - max[2]) < tolerance || fabs(nodes[r].pos[2] - min[2]) < tolerance) nodeConstraint[r] += 4;
      // debug
      if(m_SurfaceMeshNodeType[r] > 10 && nodeConstraint[r] == 0)
      {
        if(isVerbose)
        {
          qDebug() << "ID " << r << " Coords: " << nodes[r].pos[0] << " " << nodes[r].pos[1] << " " << nodes[r].pos[2] ;
          qDebug() << " Coord. Diffs. for X: " << fabs(nodes[r].pos[0] - max[0]) << " " << fabs(nodes[r].pos[0] - min[0]) ;
          qDebug() << " Coord. Diffs. for Y: " << fabs(nodes[r].pos[1] - max[1]) << " " << fabs(nodes[r].pos[1] - min[1]) ;
          qDebug() << " Coord. Diffs. for Z: " << fabs(nodes[r].pos[2] - max[2]) << " " << fabs(nodes[r].pos[2] - min[2]) ;
          qDebug() << "Type, Constraint: " << m_SurfaceMeshNodeType[r] << " " << nodeConstraint[r] ;
          qDebug() << "Check whether there is a problem with applying constraints ... " ;
        }
      }
      //  constraint for surface nodes
      if(m_ConstrainSurfaceNodes == true && nodeConstraint[r] != 0) { nodeConstraint[r] = 7; }
      //  totally constrain a surface node (temporary fix for connectivity issues in bounded box meshes)

    }
    if(m_SurfaceMeshNodeType[r] == DREAM3D::SurfaceMesh::NodeType::QuadPoint && m_ConstrainQuadPoints == true) { nodeConstraint[r] = 7; }
    //  constraint for quad point nodes is in all 3 coords.
  }

  // update loop
  for (size_t updates = begin; updates <= static_cast<size_t>(final); ++updates)
  {
    if(getCancel() == true)
    {
      return;
    }

    // changed arg index
    if(isVerbose)
    {
      qDebug() << "Update loop: " << updates ;
    }
    ss.str("");
    ss << "Iteration: " << updates;
    notifyStatusMessage(ss.str());

    Dihedral_min = 180.;
    Dihedral_max = 0.;
    Dihedral_ave = 0.;

    TJ_scale = 19000.0; //  arbitrary choice for triple line smoothing !
    A_scale = 4000.0;
    //  designed to ramp up the weight attached to the Quality forces
    Q_scale = 500.0 + 50.0 * (double)updates / (double)final;
    // 		WAS: 	Q_scale = 1000;
    //  14 may 10: discovered that ramping up the quality forces so high
    //    leads to UNsmoothing of the mesh!

    // compute triangle contributions to K and F
    ntri = trianglesPtr->GetNumberOfTuples();
    Q_max = 0.;
    Q_sum = 0.;
    Dihedral_sum = 0.;
    Dihedral_min = 180.;
    Dihedral_max = -1.; //  added may 10, ADR
    double LDistance, deltaLDistance;

    typedef NodeFunctions<DREAM3D::Mesh::VertD_t, double> NodeFunctionsType;
    typedef TriangleFunctions<DREAM3D::Mesh::VertD_t, double> TriangleFunctionsType;
    // Loop through each of the triangles
    for (int t = 0; t < ntri; t++)
    {
      DREAM3D::Mesh::Face_t& rtri = triangles[t];
      MFE::Vector<double> n(3);
      n = TriangleFunctionsType::normal(nodes[rtri.verts[0]], nodes[rtri.verts[1]], nodes[rtri.verts[2]]);
      A = TriangleFunctionsType::area(nodes[rtri.verts[0]], nodes[rtri.verts[1]], nodes[rtri.verts[2]]); //  current Area
      Q = TriangleFunctionsType::circularity(nodes[rtri.verts[0]], nodes[rtri.verts[1]], nodes[rtri.verts[2]], A); //  current quality
      if(Q > 100.) {
        if(isVerbose)
        {
          qDebug() << "Warning, tri no. " << t << " has Q= " << Q ;
        }
      }
      Q_sum += Q;
      if(Q > Q_max) { Q_max = Q; }

      Dihedral = TriangleFunctionsType::MinDihedral(nodes[rtri.verts[0]], nodes[rtri.verts[1]], nodes[rtri.verts[2]]);
      // debug
      //      qDebug() << "triangle, min dihedral: " << t << ", " << Dihedral*180/PI ;
      Dihedral_sum += Dihedral;
      if(Dihedral < Dihedral_min) Dihedral_min = Dihedral;
      if(Dihedral > Dihedral_max) Dihedral_max = Dihedral;

      for (int n0 = 0; n0 < 3; n0++)
      { // for each of 3 nodes on the t^th triangle
        int i = rtri.verts[n0];
        DREAM3D::Mesh::VertD_t& node_i = nodes[i];
        for (int j = 0; j < 3; j++)
        { //  for each of the three coordinates of the node
          if(m_SmoothTripleLines == true && (m_SurfaceMeshNodeType[i] == 3 || m_SurfaceMeshNodeType[i] == 13))
          {
            //  if we are smoothing triple lines, and we have a TJ node
            LDistance = NodeFunctionsType::Distance(node_i, nodes[triplenn[i].triplenn1]) + NodeFunctionsType::Distance(nodes[triplenn[i].triplenn2], nodes[i]);
          }
          node_i.pos[j] += small;
          double Anew = TriangleFunctionsType::area(nodes[rtri.verts[0]], nodes[rtri.verts[1]], nodes[rtri.verts[2]]); //  current Area
          double Qnew = TriangleFunctionsType::circularity(nodes[rtri.verts[0]], nodes[rtri.verts[1]], nodes[rtri.verts[2]], Anew);
          if(m_SmoothTripleLines == true && (m_SurfaceMeshNodeType[i] == 3 || m_SurfaceMeshNodeType[i] == 13))
          {
            //  if we are smoothing triple lines, and we have a TJ node
            deltaLDistance = NodeFunctionsType::Distance(node_i, nodes[triplenn[i].triplenn1]) + NodeFunctionsType::Distance(nodes[triplenn[i].triplenn2], nodes[i])
                - LDistance; // change in line length
            F[3 * i + j] -= TJ_scale * deltaLDistance;
          }
          node_i.pos[j] -= small;
          double arg = (A_scale * (Anew - A) + Q_scale * (Qnew - Q) * A) / small;
          F[3 * i + j] -= arg;
        }
        for (int n1 = 0; n1 < 3; n1++)
        { //  for each of 3 nodes
          int h = rtri.verts[n1];
          for (int k = 0; k < 3; k++)
          {
            for (int j = 0; j < 3; j++)
            {
              K[3 * h + k][3 * i + j] += one12th * (1.0 + delta(i, h)) * n[j] * n[k] * A;
            }
          }
        }
      }
    }


    // add epsilon to the diagonal
    for (int r = 0; r < numberNodes; r++)
    {
      for (int s = 0; s < 3; s++)
      {
        K[3 * r + s][3 * r + s] += epsilon;
      }
    }

    // apply boundary conditions
    for (int r = 0; r < numberNodes; r++)
    {
      if(m_NodeConstraints == true || m_ConstrainQuadPoints == true)
      { // only do this if we want the constraint
        if(nodeConstraint[r] % 2 != 0)
        {
          K[3 * r][3 * r] = large;
        } // X
        if((nodeConstraint[r] / 2) % 2 != 0)
        {
          K[3 * r + 1][3 * r + 1] = large;
        } // Y
        if(nodeConstraint[r] / 4 != 0)
        {
          K[3 * r + 2][3 * r + 2] = large;
        } // Z
        //  changed  12 v 10, ADR
      }
    }

    // solve for node velocities
    int iterations = MFE::CR(K, x, F, 4000, 1.0e-5);
    if(isVerbose) qDebug() << iterations << " iterations ... " ;

    //Update the quality information
    if(updates - 1 < Q_max_hist.size())
    {
      Q_max_hist[updates - 1] = Q_max;
    }
    else
    {

      //Update the history of Q_max
      for (size_t i = 0; i < Q_max_hist.size() - 1; i++)
      {
        //		qDebug() << i << " "<< Q_max_hist[i] << " " << Q_max_hist[i+1] ;
        Q_max_hist[i] = Q_max_hist[i + 1];
      }

      Q_max_hist[Q_max_hist.size() - 1] = Q_max;

      //Compute the rolling average of the Q_max
      Q_max_ave = 0;
      for (size_t i = 0; i < Q_max_hist.size(); i++)
      {
        Q_max_ave += Q_max_hist[i];
      }
      Q_max_ave /= Q_max_hist.size();
    }
    Q_ave = Q_sum / ntri;

    // 	for(int i=0; i<Q_max_hist.size(); i++)
    // 	  qDebug()<<"Q_Max history ... "<<Q_max_hist[i]<<std::endl;
    if(isVerbose)
    {
      qDebug() << "Maximum circularity quality ... " << Q_max << "   - high is bad, low is good" ;
      qDebug() << "Rolling Average circularity quality ... " << Q_max_ave ;
      qDebug() << "Average circularity quality ... " << Q_ave ;
    }
    Dihedral_ave = Dihedral_sum / (float)ntri;
    if(isVerbose)
    {
      qDebug() << "Smallest min. dihedral angle ... " << Dihedral_min * 180. / M_PI << "   - low is bad, high is good" ;
      qDebug() << "Average min. dihedral angle ... " << Dihedral_ave * 180. / M_PI ;
      qDebug() << "Largest min. dihedral angle ... " << Dihedral_max * 180. / M_PI ;

      qDebug() ;
    }
#if 0
    //Output velocities for examination
    std::ostringstream iter_stream;
    QString iter_string;

    // write the iteration to a string
    iter_stream << updates;
    iter_string = iter_stream.str();

    // extract the basename from the provided filename
    QString infile = outputNodesFile;
    std::vector<QString> tokens;
    QString delimiters = "."; // Only a period
    QString basename;
    tokenize(infile, tokens, delimiters);

    if(tokens.size() > 2)
    {
      if(isVerbose) qDebug() << "WARNING: multiple \".\" in file name: " << infile ;
      if(isVerbose) qDebug() << "\t Using: ." << tokens.front() << "As basename" ;
      basename = tokens.front();
    }
    else if(tokens.size() <= 2)
    {
      basename = tokens.front();
    }

    // put it all back together
    QString iterFileName;
    if(updates < 9)
    {
      iterFileName = basename + "_0" + iter_string + ".inp";
    }
    else
    {
      iterFileName = basename + "_" + iter_string + ".inp";
    }
#endif

    // update node positions
    for (int r = 0; r < numberNodes; r++)
    {
      //	  velocityfile << r << " ";
      for (int s = 0; s < 3; s++)
      {
        double bc_dt = dt;
        if(m_NodeConstraints == true)
        { // only do this if we want the constraint
          /*
           if( (fabs(nodes[r][s] - max[s]) < tolerance)
           || (fabs(nodes[r][s] - min[s]) < tolerance)) bc_dt = 0.0 ;
           */
          if(s == 0 && nodeConstraint[r] % 2 != 0) bc_dt = 0.0; // X
          if(s == 1 && (nodeConstraint[r] / 2) % 2 != 0) bc_dt = 0.0; // Y
          if(s == 2 && nodeConstraint[r] / 4 != 0) bc_dt = 0.0; // Z
          //  changed  12 v 10, ADR
        }

        if(fabs(dt * x[3 * r + s]) > 1.0)
        {
          nodes[r].pos[s] += 0.0;
        }
        else if(fabs(dt * x[3 * r + s]) < 1.0)
        {
          nodes[r].pos[s] += bc_dt * x[3 * r + s];
        }
        //		velocityfile  << std::scientific << QSetw(4)
        //			  << QSetprecision(4) << F[3*r+s] << "\t"<< x[3*r+s] <<"\t";
      }
      //	  velocityfile ;
    }
    //	velocityfile.close();

#if 0
    if(!((updates) % 10))
    {
      // Open the outputfile
      std::ofstream inpfile;
      inpfile.open(iterFileName.c_str());
      if(!inpfile)
      {
        if(isVerbose) qDebug() << "Failed to open: " << iterFileName ;
        return;
      }

      //      inpfile << nnod <<" "<< ntri <<" 0 2 0" ;
      inpfile << nnod << " " << ntri << " 2 2 0" ; //  now that we have NODE properties
      for (int i = 0; i < nnod; i++)
      {
        inpfile << i << " " << nodes[i].pos[0] << " " << nodes[i].pos[1] << " " << nodes[i].pos[2] ;
      }

      for (int i = 0; i < ntri; i++)
      {
        //		inpfile<<i<<" "<<triangles[i].region1>>triangles[i].region2<<" tri ";
        inpfile << i << " 0 tri ";
        inpfile << triangles[i].verts[0] << " ";
        inpfile << triangles[i].verts[1] << " ";
        inpfile << triangles[i].verts[2] ;
        //inpfile<<triangles[i].region1<<" ";
        //inpfile<<triangles[i].region2<<std::endl;
      }

      //  information on nodes
      inpfile << "2 1 1" ;
      inpfile << "Node_Type, none" ;
      inpfile << "Node_Constraint, none" ;
      for (int i = 0; i < nnod; i++)
      {
        inpfile << i << " " << nodes[i].nodeKind << " " << nodeConstraint[i] ;
      }

      //  information on elements (triangles)
      inpfile << "2 1 1" ;
      inpfile << "minID, none" ;
      inpfile << "maxID, none" ;
      for (int i = 0; i < ntri; i++) // ADR  25 jun 09
      {
        inpfile << i << " " << triangles[i].nSpin[0] << " " << triangles[i].nSpin[1] ;
      }
      inpfile.close();
    }
#endif
  }

#if 0
  std::ofstream inpfile;
  inpfile.open(outputNodesFile.c_str());
  if(!inpfile)
  {
    if(isVerbose) qDebug() << "Failed to open nodes output: " << outputNodesFile ;
    return;
  }

  //   std::ofstream output(argv[2]);
  inpfile << nnod ;
  for (int i = 0; i < nnod; i++)
  {
    inpfile << QSetw(6) << std::fixed << "\t" << i << "\t" << nodes[i].nodeKind << "\t" << nodes[i].pos[0] << "\t" << nodes[i].pos[1] << "\t"
        << nodes[i].pos[2] ;
  }
  inpfile.close();
#endif

  if(isVerbose)
  {
    qDebug() << "Finished the smoothing " ;
    qDebug() << "You can combine the nodes and triangles to do further analysis or smoothing" ;
    // qDebug() << "Look for " << outputNodesFile ;
  }

  // Copy the nodes from the 64 bit floating point to the 32 bit floating point
  for(int n = 0; n < numberNodes; ++n)
  {
    nodesF[n].pos[0] = nodes[n].pos[0];
    nodesF[n].pos[1] = nodes[n].pos[1];
    nodesF[n].pos[2] = nodes[n].pos[2];
  }


  /* Let the GUI know we are done with this filter */
  notifyStatusMessage("Complete");
}
<|MERGE_RESOLUTION|>--- conflicted
+++ resolved
@@ -54,13 +54,8 @@
 #include <iomanip>
 #include <limits>
 
-<<<<<<< HEAD
-
-#include "DREAM3DLib/Common/SurfaceMeshStructs.h"
-=======
 #include "DREAM3DLib/Common/DREAM3DMath.h"
 #include "DREAM3DLib/Common/MeshStructs.h"
->>>>>>> c8a14ed2
 #include "DREAM3DLib/Common/StructArray.hpp"
 #include "DREAM3DLib/Common/Constants.h"
 #include "DREAM3DLib/SurfaceMeshingFilters/MeshFunctions.h"
@@ -83,8 +78,8 @@
     int triplenn2;
 } TripleNN;
 
-
-void tokenize(const QString& str, std::vector<QString>& tokens, const QString& delimiters = " ")
+#if 0
+void tokenize(const QString& str, QVector<QString>& tokens, const QString& delimiters = " ")
 {
   // Skip delimiters at beginning.
   QString::size_type lastPos = str.find_first_not_of(delimiters, 0);
@@ -104,6 +99,8 @@
     pos = str.find_first_of(delimiters, lastPos);
   }
 }
+#endif
+
 
 // -----------------------------------------------------------------------------
 //
@@ -177,7 +174,7 @@
 // -----------------------------------------------------------------------------
 void MovingFiniteElementSmoothing::setupFilterParameters()
 {
-  std::vector<FilterParameter::Pointer> parameters;
+  QVector<FilterParameter::Pointer> parameters;
   {
     FilterParameter::Pointer option = FilterParameter::New();
     option->setHumanLabel("Iteration Steps");
@@ -259,7 +256,7 @@
 void MovingFiniteElementSmoothing::dataCheck(bool preflight, size_t voxels, size_t fields, size_t ensembles)
 {
   setErrorCondition(0);
-  QString ss;
+  QTextStream ss;
 
   SurfaceDataContainer* sm = getSurfaceDataContainer();
   if(NULL == sm)
@@ -287,7 +284,7 @@
     {
       // Check for Node Type Array
       int size = sm->getVertices()->GetNumberOfTuples();
-      GET_PREREQ_DATA(sm, DREAM3D, VertexData, SurfaceMeshNodeType, ss, -390, int8_t, Int8ArrayType, size, 1)
+      GET_PREREQ_DATA(sm, DREAM3D, VertexData, SurfaceMeshNodeType, -390, int8_t, Int8ArrayType, size, 1)
     }
 
 
@@ -320,7 +317,7 @@
 void MovingFiniteElementSmoothing::execute()
 {
   int err = 0;
-  QString ss;
+  QTextStream ss;
   setErrorCondition(err);
 
   // This needs to get run so that our private pointers are set correctly.
@@ -384,20 +381,20 @@
   triplennPtr->initializeWithZeros();
   TripleNN* triplenn = triplennPtr->GetPointer(0);
 
-//  std::vector<QString> data;
+//  QVector<QString> data;
 #if 0
   // read in nodes/triangles
-  std::ifstream input1(nodesFile.c_str());
-  std::ifstream input2(triangleFile.c_str());
+  std::ifstream input1(nodesFile.toLatin1().data());
+  std::ifstream input2(triangleFile.toLatin1().data());
   std::ofstream velocities;
 #endif
   QString outputNodesFile("/tmp/outputNodesFile.txt");
 
   if(isVerbose)
   {
-    qDebug() << "Number of nodes: " << numberNodes ;
-    qDebug() << "Number of triangles: " << ntri ;
-    qDebug() ;
+    qDebug() << "Number of nodes: " << numberNodes;
+    qDebug() << "Number of triangles: " << ntri;
+    qDebug();
   }
 
 
@@ -407,7 +404,7 @@
   //Read the nodes
 #if 0
   int nodeType;
-  if (isVerbose) qDebug() << "reading nodes " ;
+  if (isVerbose) qDebug() << "reading nodes ";
   for (int i = 0; i < nnod; i++)
   {
     input1 >> id(nodes[i]) >> nodeType >> nodes[i][0] >> nodes[i][1] >> nodes[i][2];
@@ -416,7 +413,7 @@
     triplenn2(nodes[i]) = 0;
     type(nodes[i]) = nodeType;// duplicating info for now
   }
-  if (isVerbose) qDebug() << "end reading nodes" ;
+  if (isVerbose) qDebug() << "end reading nodes";
   input1.close();
 #endif
 
@@ -456,13 +453,13 @@
 
     //  Read the edges, if we are going to smooth them explicitly
 #if 0
-    if (isVerbose) qDebug() << "reading edges " ;
-    std::ifstream input3(edgesFile.c_str());
+    if (isVerbose) qDebug() << "reading edges ";
+    std::ifstream input3(edgesFile.toLatin1().data());
     if (input3.is_open() == false)
     {
       if (isVerbose)
       {
-        qDebug() << "You have asked to Smooth Triple Lines but have not provided an Edges file." ;
+        qDebug() << "You have asked to Smooth Triple Lines but have not provided an Edges file.";
       }
       return -1;
     }
@@ -472,7 +469,7 @@
     int nedges = edgeCount + iEdgeCount;
     //  input3 >> nedges;
     //  don't actually need the structure. just the information
-    if(isVerbose) qDebug() << "Number of edges = " << nedges ;
+    if(isVerbose) qDebug() << "Number of edges = " << nedges;
 
     int tedges = 0; // triple line edge count
 
@@ -496,7 +493,7 @@
       //input3 >> junk >> nid[0] >> nid[1] >> ekind >> spin1 >> spin2 >> spin3 >> spin4;
       if(ekind == 3)
       {
-        // qDebug()  << "edge#  ID1  ID2  " << i << " " << nid[0] << " " << nid[1]  ;
+        // qDebug() << "edge#  ID1  ID2  " << i << " " << nid[0] << " " << nid[1] ;
         tedges++;
         //  now to assign NN nodes at any node on a TJ, but not quads
         if(m_SurfaceMeshNodeType[nid[0]] == 3 || m_SurfaceMeshNodeType[nid[0]] == 13)
@@ -511,7 +508,7 @@
             {
               if(isVerbose)
               {
-                qDebug() << "triplenn[nid[1]].triplenn2 != 0 was TRUE. This is bad" ;
+                qDebug() << "triplenn[nid[1]].triplenn2 != 0 was TRUE. This is bad";
                 setErrorCondition(-666);
                 notifyErrorMessage("triplenn[nid[1]].triplenn2 != 0 was TRUE. This is bad", -666);
               }
@@ -536,7 +533,7 @@
             {
               if(isVerbose)
               {
-                qDebug() << "triplenn[nid[1]].triplenn2 != 0 was TRUE. This is bad" ;
+                qDebug() << "triplenn[nid[1]].triplenn2 != 0 was TRUE. This is bad";
                 setErrorCondition(-666);
                 notifyErrorMessage("triplenn[nid[1]].triplenn2 != 0 was TRUE. This is bad", -666);
               }
@@ -550,7 +547,7 @@
         }
       }
     }
-    if(isVerbose) qDebug() << "... completed 1st reading edges" ;
+    if(isVerbose) qDebug() << "... completed 1st reading edges";
     //  destroy(edges) ;
     //input3.close();
     //  now let's check the entries
@@ -558,7 +555,7 @@
      for ( int i = 0 ; i < nnod ; i++ ) {
      if ( type(nodes[i]) == 3 ||  type(nodes[i]) == 13 ) {
      qDebug() << "node ID, NN1, NN2: " << id(nodes[i]) << " " << triplenn1(nodes[i])
-     << " " << triplenn2(nodes[i])  ;
+     << " " << triplenn2(nodes[i]) ;
      }
      }  */
   }
@@ -575,33 +572,33 @@
 
 #if ENABLE_MFE_SMOOTHING_RESTART_FILE
   int nnodRe, nnTriRe, stepsRe;
-  if(restartFile.isEmpty() == false)
+  if(restartFile.empty() == false)
   {
     //  we have a requested re-start - node positions will be read from the INP file
-    std::ifstream restartInput(restartFile.c_str());
+    std::ifstream restartInput(restartFile.toLatin1().data());
 
     restartInput >> nnodRe >> nnTriRe;
-    if (isVerbose) qDebug() << "Check number of nodes, triangles in .inp: " << nnodRe << ", " << nnTriRe ;
+    if (isVerbose) qDebug() << "Check number of nodes, triangles in .inp: " << nnodRe << ", " << nnTriRe;
     if(nnodRe != nnod)
     {
-      if (isVerbose) qDebug() << "Discrepancy in the number of nodes, must stop! " ;
+      if (isVerbose) qDebug() << "Discrepancy in the number of nodes, must stop! ";
       return -1;
     }
     else
     { // we are OK to read in
-      if (isVerbose) qDebug() << "reading nodes from restart INP " ;
+      if (isVerbose) qDebug() << "reading nodes from restart INP ";
       for (int i = 0; i < nnod; i++)
       {
         input1 >> id(nodes[i]) >> nodes[i][0] >> nodes[i][1] >> nodes[i][2];
       }
-      if (isVerbose) qDebug() << "end reading nodes from restart INP " ;
+      if (isVerbose) qDebug() << "end reading nodes from restart INP ";
     }
     restartInput.close();
-    if (isVerbose) qDebug() << "What step are we re-starting at? " ;
+    if (isVerbose) qDebug() << "What step are we re-starting at? ";
     std::cin >> stepsRe;
     if(stepsRe >= final)
     {
-      if (isVerbose) qDebug() << "Final time less than re-start time, must stop! " ;
+      if (isVerbose) qDebug() << "Final time less than re-start time, must stop! ";
       return -1;
     }
     else
@@ -618,7 +615,7 @@
 
 #if 0
   //Read the triangles
-  if (isVerbose) qDebug() << "reading triangles: " ;
+  if (isVerbose) qDebug() << "reading triangles: ";
   for (int i = 0; i < ntri; i++)
   {
     //  char type[3];
@@ -640,7 +637,7 @@
     // 	  if (ok[0] && ok[1] && ok[2]) break;
     // 	}
   }
-  if (isVerbose) qDebug() << "end reading triangles" ;
+  if (isVerbose) qDebug() << "end reading triangles";
   input2.close();
 
   if (getCancel() == true)
@@ -672,12 +669,12 @@
   }
   if(isVerbose)
   {
-    qDebug() << "Model Dimensions as Min, Max: " ;
+    qDebug() << "Model Dimensions as Min, Max: ";
 
     //  for(int i=0; i<3; i++)
-    qDebug() << "X (0): " << min[0] << " " << max[0] ;
-    qDebug() << "Y (1): " << min[1] << " " << max[1] ;
-    qDebug() << "Z (2): " << min[2] << " " << max[2] ;
+    qDebug() << "X (0): " << min[0] << " " << max[0];
+    qDebug() << "Y (1): " << min[1] << " " << max[1];
+    qDebug() << "Z (2): " << min[2] << " " << max[2];
   }
   //Allocate vectors and matricies
   int n_size = 3 * numberNodes;
@@ -728,12 +725,12 @@
       {
         if(isVerbose)
         {
-          qDebug() << "ID " << r << " Coords: " << nodes[r].pos[0] << " " << nodes[r].pos[1] << " " << nodes[r].pos[2] ;
-          qDebug() << " Coord. Diffs. for X: " << fabs(nodes[r].pos[0] - max[0]) << " " << fabs(nodes[r].pos[0] - min[0]) ;
-          qDebug() << " Coord. Diffs. for Y: " << fabs(nodes[r].pos[1] - max[1]) << " " << fabs(nodes[r].pos[1] - min[1]) ;
-          qDebug() << " Coord. Diffs. for Z: " << fabs(nodes[r].pos[2] - max[2]) << " " << fabs(nodes[r].pos[2] - min[2]) ;
-          qDebug() << "Type, Constraint: " << m_SurfaceMeshNodeType[r] << " " << nodeConstraint[r] ;
-          qDebug() << "Check whether there is a problem with applying constraints ... " ;
+          qDebug() << "ID " << r << " Coords: " << nodes[r].pos[0] << " " << nodes[r].pos[1] << " " << nodes[r].pos[2];
+          qDebug() << " Coord. Diffs. for X: " << fabs(nodes[r].pos[0] - max[0]) << " " << fabs(nodes[r].pos[0] - min[0]);
+          qDebug() << " Coord. Diffs. for Y: " << fabs(nodes[r].pos[1] - max[1]) << " " << fabs(nodes[r].pos[1] - min[1]);
+          qDebug() << " Coord. Diffs. for Z: " << fabs(nodes[r].pos[2] - max[2]) << " " << fabs(nodes[r].pos[2] - min[2]);
+          qDebug() << "Type, Constraint: " << m_SurfaceMeshNodeType[r] << " " << nodeConstraint[r];
+          qDebug() << "Check whether there is a problem with applying constraints ... ";
         }
       }
       //  constraint for surface nodes
@@ -756,11 +753,11 @@
     // changed arg index
     if(isVerbose)
     {
-      qDebug() << "Update loop: " << updates ;
-    }
-    ss.str("");
-    ss << "Iteration: " << updates;
-    notifyStatusMessage(ss.str());
+      qDebug() << "Update loop: " << updates;
+    }
+
+    QString ss = QObject::tr("Iteration: %1").arg(updates);
+    notifyStatusMessage(ss);
 
     Dihedral_min = 180.;
     Dihedral_max = 0.;
@@ -796,7 +793,7 @@
       if(Q > 100.) {
         if(isVerbose)
         {
-          qDebug() << "Warning, tri no. " << t << " has Q= " << Q ;
+          qDebug() << "Warning, tri no. " << t << " has Q= " << Q;
         }
       }
       Q_sum += Q;
@@ -804,7 +801,7 @@
 
       Dihedral = TriangleFunctionsType::MinDihedral(nodes[rtri.verts[0]], nodes[rtri.verts[1]], nodes[rtri.verts[2]]);
       // debug
-      //      qDebug() << "triangle, min dihedral: " << t << ", " << Dihedral*180/PI ;
+      //      qDebug() << "triangle, min dihedral: " << t << ", " << Dihedral*180/PI;
       Dihedral_sum += Dihedral;
       if(Dihedral < Dihedral_min) Dihedral_min = Dihedral;
       if(Dihedral > Dihedral_max) Dihedral_max = Dihedral;
@@ -881,7 +878,7 @@
 
     // solve for node velocities
     int iterations = MFE::CR(K, x, F, 4000, 1.0e-5);
-    if(isVerbose) qDebug() << iterations << " iterations ... " ;
+    if(isVerbose) qDebug() << iterations << " iterations ... ";
 
     //Update the quality information
     if(updates - 1 < Q_max_hist.size())
@@ -894,7 +891,7 @@
       //Update the history of Q_max
       for (size_t i = 0; i < Q_max_hist.size() - 1; i++)
       {
-        //		qDebug() << i << " "<< Q_max_hist[i] << " " << Q_max_hist[i+1] ;
+        //		qDebug() << i << " "<< Q_max_hist[i] << " " << Q_max_hist[i+1];
         Q_max_hist[i] = Q_max_hist[i + 1];
       }
 
@@ -911,21 +908,21 @@
     Q_ave = Q_sum / ntri;
 
     // 	for(int i=0; i<Q_max_hist.size(); i++)
-    // 	  qDebug()<<"Q_Max history ... "<<Q_max_hist[i]<<std::endl;
+    // 	  std::cout<<"Q_Max history ... "<<Q_max_hist[i]<<std::endl;
     if(isVerbose)
     {
-      qDebug() << "Maximum circularity quality ... " << Q_max << "   - high is bad, low is good" ;
-      qDebug() << "Rolling Average circularity quality ... " << Q_max_ave ;
-      qDebug() << "Average circularity quality ... " << Q_ave ;
+      qDebug() << "Maximum circularity quality ... " << Q_max << "   - high is bad, low is good";
+      qDebug() << "Rolling Average circularity quality ... " << Q_max_ave;
+      qDebug() << "Average circularity quality ... " << Q_ave;
     }
     Dihedral_ave = Dihedral_sum / (float)ntri;
     if(isVerbose)
     {
-      qDebug() << "Smallest min. dihedral angle ... " << Dihedral_min * 180. / M_PI << "   - low is bad, high is good" ;
-      qDebug() << "Average min. dihedral angle ... " << Dihedral_ave * 180. / M_PI ;
-      qDebug() << "Largest min. dihedral angle ... " << Dihedral_max * 180. / M_PI ;
-
-      qDebug() ;
+      qDebug() << "Smallest min. dihedral angle ... " << Dihedral_min * 180. / M_PI << "   - low is bad, high is good";
+      qDebug() << "Average min. dihedral angle ... " << Dihedral_ave * 180. / M_PI;
+      qDebug() << "Largest min. dihedral angle ... " << Dihedral_max * 180. / M_PI;
+
+      qDebug();
     }
 #if 0
     //Output velocities for examination
@@ -938,15 +935,15 @@
 
     // extract the basename from the provided filename
     QString infile = outputNodesFile;
-    std::vector<QString> tokens;
+    QVector<QString> tokens;
     QString delimiters = "."; // Only a period
     QString basename;
     tokenize(infile, tokens, delimiters);
 
     if(tokens.size() > 2)
     {
-      if(isVerbose) qDebug() << "WARNING: multiple \".\" in file name: " << infile ;
-      if(isVerbose) qDebug() << "\t Using: ." << tokens.front() << "As basename" ;
+      if(isVerbose) qDebug() << "WARNING: multiple \".\" in file name: " << infile;
+      if(isVerbose) qDebug() << "\t Using: ." << tokens.front() << "As basename";
       basename = tokens.front();
     }
     else if(tokens.size() <= 2)
@@ -996,7 +993,7 @@
         //		velocityfile  << std::scientific << QSetw(4)
         //			  << QSetprecision(4) << F[3*r+s] << "\t"<< x[3*r+s] <<"\t";
       }
-      //	  velocityfile ;
+      //	  velocityfile;
     }
     //	velocityfile.close();
 
@@ -1005,18 +1002,18 @@
     {
       // Open the outputfile
       std::ofstream inpfile;
-      inpfile.open(iterFileName.c_str());
+      inpfile.open(iterFileName.toLatin1().data());
       if(!inpfile)
       {
-        if(isVerbose) qDebug() << "Failed to open: " << iterFileName ;
+        if(isVerbose) qDebug() << "Failed to open: " << iterFileName;
         return;
       }
 
-      //      inpfile << nnod <<" "<< ntri <<" 0 2 0" ;
-      inpfile << nnod << " " << ntri << " 2 2 0" ; //  now that we have NODE properties
+      //      inpfile << nnod <<" "<< ntri <<" 0 2 0"<< std::endl ;
+      inpfile << nnod << " " << ntri << " 2 2 0"; //  now that we have NODE properties
       for (int i = 0; i < nnod; i++)
       {
-        inpfile << i << " " << nodes[i].pos[0] << " " << nodes[i].pos[1] << " " << nodes[i].pos[2] ;
+        inpfile << i << " " << nodes[i].pos[0] << " " << nodes[i].pos[1] << " " << nodes[i].pos[2];
       }
 
       for (int i = 0; i < ntri; i++)
@@ -1025,27 +1022,27 @@
         inpfile << i << " 0 tri ";
         inpfile << triangles[i].verts[0] << " ";
         inpfile << triangles[i].verts[1] << " ";
-        inpfile << triangles[i].verts[2] ;
+        inpfile << triangles[i].verts[2];
         //inpfile<<triangles[i].region1<<" ";
         //inpfile<<triangles[i].region2<<std::endl;
       }
 
       //  information on nodes
-      inpfile << "2 1 1" ;
-      inpfile << "Node_Type, none" ;
-      inpfile << "Node_Constraint, none" ;
+      inpfile << "2 1 1";
+      inpfile << "Node_Type, none";
+      inpfile << "Node_Constraint, none";
       for (int i = 0; i < nnod; i++)
       {
-        inpfile << i << " " << nodes[i].nodeKind << " " << nodeConstraint[i] ;
+        inpfile << i << " " << nodes[i].nodeKind << " " << nodeConstraint[i];
       }
 
       //  information on elements (triangles)
-      inpfile << "2 1 1" ;
-      inpfile << "minID, none" ;
-      inpfile << "maxID, none" ;
+      inpfile << "2 1 1";
+      inpfile << "minID, none";
+      inpfile << "maxID, none";
       for (int i = 0; i < ntri; i++) // ADR  25 jun 09
       {
-        inpfile << i << " " << triangles[i].nSpin[0] << " " << triangles[i].nSpin[1] ;
+        inpfile << i << " " << triangles[i].nSpin[0] << " " << triangles[i].nSpin[1];
       }
       inpfile.close();
     }
@@ -1054,28 +1051,28 @@
 
 #if 0
   std::ofstream inpfile;
-  inpfile.open(outputNodesFile.c_str());
+  inpfile.open(outputNodesFile.toLatin1().data());
   if(!inpfile)
   {
-    if(isVerbose) qDebug() << "Failed to open nodes output: " << outputNodesFile ;
+    if(isVerbose) qDebug() << "Failed to open nodes output: " << outputNodesFile;
     return;
   }
 
   //   std::ofstream output(argv[2]);
-  inpfile << nnod ;
+  inpfile << nnod;
   for (int i = 0; i < nnod; i++)
   {
     inpfile << QSetw(6) << std::fixed << "\t" << i << "\t" << nodes[i].nodeKind << "\t" << nodes[i].pos[0] << "\t" << nodes[i].pos[1] << "\t"
-        << nodes[i].pos[2] ;
+        << nodes[i].pos[2];
   }
   inpfile.close();
 #endif
 
   if(isVerbose)
   {
-    qDebug() << "Finished the smoothing " ;
-    qDebug() << "You can combine the nodes and triangles to do further analysis or smoothing" ;
-    // qDebug() << "Look for " << outputNodesFile ;
+    qDebug() << "Finished the smoothing ";
+    qDebug() << "You can combine the nodes and triangles to do further analysis or smoothing";
+    // qDebug() << "Look for " << outputNodesFile;
   }
 
   // Copy the nodes from the 64 bit floating point to the 32 bit floating point
