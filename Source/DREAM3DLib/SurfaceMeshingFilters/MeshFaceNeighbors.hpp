/* ============================================================================
 * Copyright (c) 2012 Michael A. Jackson (BlueQuartz Software)
 * Copyright (c) 2012 Dr. Michael A. Groeber (US Air Force Research Laboratories)
 * All rights reserved.
 *
 * Redistribution and use in source and binary forms, with or without modification,
 * are permitted provided that the following conditions are met:
 *
 * Redistributions of source code must retain the above copyright notice, this
 * list of conditions and the following disclaimer.
 *
 * Redistributions in binary form must reproduce the above copyright notice, this
 * list of conditions and the following disclaimer in the documentation and/or
 * other materials provided with the distribution.
 *
 * Neither the name of Michael A. Groeber, Michael A. Jackson, the US Air Force,
 * BlueQuartz Software nor the names of its contributors may be used to endorse
 * or promote products derived from this software without specific prior written
 * permission.
 *
 * THIS SOFTWARE IS PROVIDED BY THE COPYRIGHT HOLDERS AND CONTRIBUTORS "AS IS"
 * AND ANY EXPRESS OR IMPLIED WARRANTIES, INCLUDING, BUT NOT LIMITED TO, THE
 * IMPLIED WARRANTIES OF MERCHANTABILITY AND FITNESS FOR A PARTICULAR PURPOSE ARE
 * DISCLAIMED. IN NO EVENT SHALL THE COPYRIGHT HOLDER OR CONTRIBUTORS BE LIABLE
 * FOR ANY DIRECT, INDIRECT, INCIDENTAL, SPECIAL, EXEMPLARY, OR CONSEQUENTIAL
 * DAMAGES (INCLUDING, BUT NOT LIMITED TO, PROCUREMENT OF SUBSTITUTE GOODS OR
 * SERVICES; LOSS OF USE, DATA, OR PROFITS; OR BUSINESS INTERRUPTION) HOWEVER
 * CAUSED AND ON ANY THEORY OF LIABILITY, WHETHER IN CONTRACT, STRICT LIABILITY,
 * OR TORT (INCLUDING NEGLIGENCE OR OTHERWISE) ARISING IN ANY WAY OUT OF THE
 * USE OF THIS SOFTWARE, EVEN IF ADVISED OF THE POSSIBILITY OF SUCH DAMAGE.
 *
 *  This code was written under United States Air Force Contract number
 *                           FA8650-07-D-5800
 *
 * ~~~~~~~~~~~~~~~~~~~~~~~~~~~~~~~~~~~~~~~~~~~~~~~~~~~~~~~~~~~~~~~~~~~~~~~~~~ */
#ifndef _MeshFaceNeighbors_hpp_H_
#define _MeshFaceNeighbors_hpp_H_

#include <QtCore/QString>
#include <vector>

#include <boost/shared_array.hpp>

//-- DREAM3D Includes
#include "DREAM3DLib/DREAM3DLib.h"
#include "DREAM3DLib/Common/DREAM3DSetGetMacros.h"
#include "DREAM3DLib/Common/MeshStructs.h"
#include "DREAM3DLib/SurfaceMeshingFilters/MeshLinks.hpp"

/**
 * @brief The MeshFaceNeighbors class contains arrays of Faces for each Node in the mesh. This allows quick query to the node
 * to determine what Cells the node is a part of.
 */
class MeshFaceNeighbors
{
  public:

    DREAM3D_SHARED_POINTERS(MeshFaceNeighbors)
    DREAM3D_STATIC_NEW_MACRO(MeshFaceNeighbors)
    DREAM3D_TYPE_MACRO(MeshFaceNeighbors)

    class NeighborList {
      public:
      unsigned short ncells;
      int* cells;
    };



    // -----------------------------------------------------------------------------
    //
    // -----------------------------------------------------------------------------
    virtual ~MeshFaceNeighbors()
    {
      if ( this->Array == NULL )
      {
        return;
      }

      for (size_t i=0; i < this->Size; i++)
      {
        if ( this->Array[i].cells != NULL )
        {
          delete [] this->Array[i].cells;
        }
      }

      delete [] this->Array;
    }

    //----------------------------------------------------------------------------
    inline void insertCellReference(size_t ptId,
                                    unsigned short pos,
                                    size_t cellId)
    {
      this->Array[ptId].cells[pos] = cellId;
    }

    // Description:
    // Get a link structure given a point id.
    NeighborList& getNeighborList(size_t ptId) {
      return this->Array[ptId];
    }

    // Description:
    // Get the number of cells using the point specified by ptId.
    unsigned short getNumberOfFaces(size_t ptId) {
      return this->Array[ptId].ncells;
    }

    // Description:
    // Return a list of cell ids using the point.
    int* getNeighborListPointer(size_t ptId) {
      return this->Array[ptId].cells;
    }

    // -----------------------------------------------------------------------------
    //
    // -----------------------------------------------------------------------------
    void generateNeighborLists(DREAM3D::Mesh::VertListPointer_t nodes,
                               DREAM3D::Mesh::FaceListPointer_t faces,
                               MeshLinks::Pointer cellLinks)
    {

      size_t nFaces = faces->GetNumberOfTuples();

      allocate(faces->GetNumberOfTuples());

      // Allocate an array of bools that we use each iteration of triangle so that we don't put duplicates into the array
      boost::shared_array<bool> visitedPtr(new bool[nFaces]);
      bool* visited = visitedPtr.get();
      ::memset(visitedPtr.get(), 0, nFaces);

      // Reuse this vector for each loop. Avoids re-allocating the memory each time through the loop
      std::vector<int> loop_neighbors(32, 0);

      // Build up the Face Adjacency list now that we have the cell links
      for(size_t t = 0; t < nFaces; ++t)
      {
<<<<<<< HEAD
        //   qDebug() << "Analyzing Face " << t ;
        DREAM3D::SurfaceMesh::Face_t& seedFace = *(faces->GetPointer(t));
=======
        //   std::cout << "Analyzing Face " << t << std::endl;
        DREAM3D::Mesh::Face_t& seedFace = *(faces->GetPointer(t));
>>>>>>> c8a14ed2
        for(size_t v = 0; v < 3; ++v)
        {
          //   qDebug() << " vert " << v ;
          int nTris = cellLinks->getNumberOfFaces(seedFace.verts[v]);
          int* vertIdxs = cellLinks->getFaceListPointer(seedFace.verts[v]);

          for(int vt = 0; vt < nTris; ++vt)
          {
            if (vertIdxs[vt] == static_cast<int>(t) ) { continue; } // This is the same triangle as our "source" triangle
            if (visited[vertIdxs[vt]] == true) { continue; } // We already added this triangle so loop again
<<<<<<< HEAD
            //      qDebug() << "   Comparing Face " << vertIdxs[vt] ;
            DREAM3D::SurfaceMesh::Face_t& vertTri = *(faces->GetPointer(vertIdxs[vt]));
=======
            //      std::cout << "   Comparing Face " << vertIdxs[vt] << std::endl;
            DREAM3D::Mesh::Face_t& vertTri = *(faces->GetPointer(vertIdxs[vt]));
>>>>>>> c8a14ed2
            int vCount = 0;
            // Loop over all the vertex indices of this triangle and try to match 2 of them to the current loop triangle
            // If there are 2 matches then that triangle is a neighbor of this triangle. if there are more than 2 matches
            // then there is a real problem with the mesh and the program is going to assert.
            // Unrolled the loop to shave about 25% of time off the outer loop.
            int seedTriVert0 = seedFace.verts[0];
            int seedTriVert1 = seedFace.verts[1];
            int seedTriVert2 = seedFace.verts[2];
            int trgtTriVert0 = vertTri.verts[0];
            int trgtTriVert1 = vertTri.verts[1];
            int trgtTriVert2 = vertTri.verts[2];

            if (seedTriVert0 == trgtTriVert0 || seedTriVert0 == trgtTriVert1 || seedTriVert0 == trgtTriVert2  )
            {
              vCount++;
            }
            if (seedTriVert1 == trgtTriVert0 || seedTriVert1 == trgtTriVert1 || seedTriVert1 == trgtTriVert2  )
            {
              vCount++;
            }
            if (seedTriVert2 == trgtTriVert0 || seedTriVert2 == trgtTriVert1 || seedTriVert2 == trgtTriVert2  )
            {
              vCount++;
            }

            BOOST_ASSERT(vCount < 3); // No way 2 faces can share all 3 vertices. Something is VERY wrong at this point

            // So if our vertex match count is 2 and we have not visited the triangle in question then add this triangle index
            // into the list of Face Indices as neighbors for the source triangle.
            if (vCount == 2)
            {
              //qDebug() << "       Neighbor: " << vertIdxs[vt] ;
              // Use the current count of neighbors as the index
              // into the loop_neighbors vector and place the value of the vertex triangle at that index
              loop_neighbors[this->Array[t].ncells] = vertIdxs[vt];
              this->Array[t].ncells++;// Increment the count for the next time through
              if (this->Array[t].ncells >= loop_neighbors.size())
              {
                loop_neighbors.resize(loop_neighbors.size() + 10);
              }
              visited[vertIdxs[vt]] = true; // Set this triangle as visited so we do NOT add it again
            }
          }
        }
        BOOST_ASSERT(this->Array[t].ncells > 2);
        // Reset all the visited triangle indexs back to false (zero)
        for(size_t k = 0;k < this->Array[t].ncells; ++k)
        {
          visited[loop_neighbors[k]] = false;
        }
        // Allocate the array storage for the current triangle to hold its Face list
        this->Array[t].cells = new int[this->Array[t].ncells];
        // Only copy the first "N" values from the loop_neighbors vector into the storage array
        ::memcpy(this->Array[t].cells, &(loop_neighbors[0]), sizeof(int) * this->Array[t].ncells);
      }
    }

    // -----------------------------------------------------------------------------
    //
    // -----------------------------------------------------------------------------
    void deserializeLinks(std::vector<uint8_t> &buffer, size_t nFaces)
    {
      size_t offset = 0;
      allocate(nFaces); // Allocate all the links with 0 and NULL;
      uint8_t* bufPtr = &(buffer.front());

      // Walk the array and allocate all the array links to Zero and NULL
      uint16_t* ncells = NULL;
      //int32_t* cells = NULL;
      for(size_t i = 0; i < nFaces; ++i)
      {
        ncells = reinterpret_cast<uint16_t*>(bufPtr + offset);
        this->Array[i].ncells = *ncells; // Set the number of cells in this link
        offset += 2;
        this->Array[i].cells = new int32_t[(*ncells)]; // Allocate a new chunk of memory to store the list
        ::memcpy(this->Array[i].cells, bufPtr + offset, (*ncells)*sizeof(int32_t) ); // Copy from teh buffer into the new list memory
        offset += (*ncells) * sizeof(int32_t); // Increment the offset
      }
    }


  protected:
    MeshFaceNeighbors():Array(NULL),Size(0) {}

    //----------------------------------------------------------------------------
    // This will allocate memory to hold all the NeighborList structures where each
    // structure is initialized to Zero Entries and a NULL Pointer
    void allocate(size_t sz, size_t ext=1000)
    {
      static MeshFaceNeighbors::NeighborList linkInit = {0,NULL};

      // This makes sure we deallocate any lists that have been created
      for (size_t i=0; i<this->Size; i++)
      {
        if ( this->Array[i].cells != NULL )
        {
          delete [] this->Array[i].cells;
        }
      }
      // Now delete all the "NeighborLists" structures
      if ( this->Array != NULL )
      {
        delete [] this->Array;
      }

      this->Size = sz;
      // Allocate a whole new set of structures
      this->Array = new MeshFaceNeighbors::NeighborList[sz];

      // Initialize each structure to have 0 entries and NULL pointer.
      for (size_t i=0; i < sz; i++)
      {
        this->Array[i] = linkInit;
      }
    }


    // -----------------------------------------------------------------------------
    //
    // -----------------------------------------------------------------------------
    void incrementLinkCount(size_t ptId)
    {
      this->Array[ptId].ncells++;
    }


    //----------------------------------------------------------------------------
    // This will allocate the actual memory to hold each NeighborList
    void allocateLinks(size_t n)
    {
      for (size_t i=0; i < n; i++)
      {
        this->Array[i].cells = new int[this->Array[i].ncells];
      }
    }

  private:
    NeighborList* Array;   // pointer to data
    size_t Size;


};

#endif /* _MeshFaceNeighbors_hpp_H_ */<|MERGE_RESOLUTION|>--- conflicted
+++ resolved
@@ -137,16 +137,11 @@
       // Build up the Face Adjacency list now that we have the cell links
       for(size_t t = 0; t < nFaces; ++t)
       {
-<<<<<<< HEAD
-        //   qDebug() << "Analyzing Face " << t ;
-        DREAM3D::SurfaceMesh::Face_t& seedFace = *(faces->GetPointer(t));
-=======
-        //   std::cout << "Analyzing Face " << t << std::endl;
+        //   qDebug() << "Analyzing Face " << t;
         DREAM3D::Mesh::Face_t& seedFace = *(faces->GetPointer(t));
->>>>>>> c8a14ed2
         for(size_t v = 0; v < 3; ++v)
         {
-          //   qDebug() << " vert " << v ;
+          //   qDebug() << " vert " << v;
           int nTris = cellLinks->getNumberOfFaces(seedFace.verts[v]);
           int* vertIdxs = cellLinks->getFaceListPointer(seedFace.verts[v]);
 
@@ -154,13 +149,8 @@
           {
             if (vertIdxs[vt] == static_cast<int>(t) ) { continue; } // This is the same triangle as our "source" triangle
             if (visited[vertIdxs[vt]] == true) { continue; } // We already added this triangle so loop again
-<<<<<<< HEAD
-            //      qDebug() << "   Comparing Face " << vertIdxs[vt] ;
-            DREAM3D::SurfaceMesh::Face_t& vertTri = *(faces->GetPointer(vertIdxs[vt]));
-=======
-            //      std::cout << "   Comparing Face " << vertIdxs[vt] << std::endl;
+            //      qDebug() << "   Comparing Face " << vertIdxs[vt];
             DREAM3D::Mesh::Face_t& vertTri = *(faces->GetPointer(vertIdxs[vt]));
->>>>>>> c8a14ed2
             int vCount = 0;
             // Loop over all the vertex indices of this triangle and try to match 2 of them to the current loop triangle
             // If there are 2 matches then that triangle is a neighbor of this triangle. if there are more than 2 matches
@@ -192,7 +182,7 @@
             // into the list of Face Indices as neighbors for the source triangle.
             if (vCount == 2)
             {
-              //qDebug() << "       Neighbor: " << vertIdxs[vt] ;
+              //qDebug() << "       Neighbor: " << vertIdxs[vt];
               // Use the current count of neighbors as the index
               // into the loop_neighbors vector and place the value of the vertex triangle at that index
               loop_neighbors[this->Array[t].ncells] = vertIdxs[vt];
