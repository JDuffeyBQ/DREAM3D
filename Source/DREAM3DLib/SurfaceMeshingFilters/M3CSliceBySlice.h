/* ============================================================================
 * Copyright (c)  2010 Dr.Sukbin Lee slee@andrew.cmu.edu
 * Redistribution and use in source and binary forms, with or without modification,
 * are permitted provided that the following conditions are met:
 *
 * Redistributions of source code must retain the above copyright notice, this
 * list of conditions and the following disclaimer.
 *
 * Redistributions in binary form must reproduce the above copyright notice, this
 * list of conditions and the following disclaimer in the documentation and/or
 * other materials provided with the distribution.
 *
 * Neither the name of Dr.Sukbin Lee, Carnegie-Mellon University nor the names of
 * its contributors may be used to endorse or promote products derived from this
 * software without specific prior written permission.
 *
 * THIS SOFTWARE IS PROVIDED BY THE COPYRIGHT HOLDERS AND CONTRIBUTORS "AS IS"
 * AND ANY EXPRESS OR IMPLIED WARRANTIES, INCLUDING, BUT NOT LIMITED TO, THE
 * IMPLIED WARRANTIES OF MERCHANTABILITY AND FITNESS FOR A PARTICULAR PURPOSE ARE
 * DISCLAIMED. IN NO EVENT SHALL THE COPYRIGHT HOLDER OR CONTRIBUTORS BE LIABLE
 * FOR ANY DIRECT, INDIRECT, INCIDENTAL, SPECIAL, EXEMPLARY, OR CONSEQUENTIAL
 * DAMAGES (INCLUDING, BUT NOT LIMITED TO, PROCUREMENT OF SUBSTITUTE GOODS OR
 * SERVICES; LOSS OF USE, DATA, OR PROFITS; OR BUSINESS INTERRUPTION) HOWEVER
 * CAUSED AND ON ANY THEORY OF LIABILITY, WHETHER IN CONTRACT, STRICT LIABILITY,
 * OR TORT (INCLUDING NEGLIGENCE OR OTHERWISE) ARISING IN ANY WAY OUT OF THE
 * USE OF THIS SOFTWARE, EVEN IF ADVISED OF THE POSSIBILITY OF SUCH DAMAGE.
 *
 * ~~~~~~~~~~~~~~~~~~~~~~~~~~~~~~~~~~~~~~~~~~~~~~~~~~~~~~~~~~~~~~~~~~~~~~~~~~ */

/* ============================================================================
 * Copyright (c) 2010, Michael A. Jackson (BlueQuartz Software)
 * Copyright (c) 2010, Dr. Michael A. Groeber (US Air Force Research Laboratories)
 * All rights reserved.
 *
 * Redistribution and use in source and binary forms, with or without modification,
 * are permitted provided that the following conditions are met:
 *
 * Redistributions of source code must retain the above copyright notice, this
 * list of conditions and the following disclaimer.
 *
 * Redistributions in binary form must reproduce the above copyright notice, this
 * list of conditions and the following disclaimer in the documentation and/or
 * other materials provided with the distribution.
 *
 * Neither the name of Michael A. Groeber, Michael A. Jackson, the US Air Force,
 * BlueQuartz Software nor the names of its contributors may be used to endorse
 * or promote products derived from this software without specific prior written
 * permission.
 *
 * THIS SOFTWARE IS PROVIDED BY THE COPYRIGHT HOLDERS AND CONTRIBUTORS "AS IS"
 * AND ANY EXPRESS OR IMPLIED WARRANTIES, INCLUDING, BUT NOT LIMITED TO, THE
 * IMPLIED WARRANTIES OF MERCHANTABILITY AND FITNESS FOR A PARTICULAR PURPOSE ARE
 * DISCLAIMED. IN NO EVENT SHALL THE COPYRIGHT HOLDER OR CONTRIBUTORS BE LIABLE
 * FOR ANY DIRECT, INDIRECT, INCIDENTAL, SPECIAL, EXEMPLARY, OR CONSEQUENTIAL
 * DAMAGES (INCLUDING, BUT NOT LIMITED TO, PROCUREMENT OF SUBSTITUTE GOODS OR
 * SERVICES; LOSS OF USE, DATA, OR PROFITS; OR BUSINESS INTERRUPTION) HOWEVER
 * CAUSED AND ON ANY THEORY OF LIABILITY, WHETHER IN CONTRACT, STRICT LIABILITY,
 * OR TORT (INCLUDING NEGLIGENCE OR OTHERWISE) ARISING IN ANY WAY OUT OF THE
 * USE OF THIS SOFTWARE, EVEN IF ADVISED OF THE POSSIBILITY OF SUCH DAMAGE.
 *
 *  This code was written under United States Air Force Contract number
 *                           FA8650-07-D-5800
 *
 * ~~~~~~~~~~~~~~~~~~~~~~~~~~~~~~~~~~~~~~~~~~~~~~~~~~~~~~~~~~~~~~~~~~~~~~~~~~ */
#ifndef _M3CSliceBySlice_H_
#define _M3CSliceBySlice_H_


#include <vector>
#include <QtCore/QString>


#include "DREAM3DLib/DREAM3DLib.h"
#include "DREAM3DLib/Common/DREAM3DSetGetMacros.h"

#include "DREAM3DLib/Common/AbstractFilter.h"

/**
 * @class M3CSliceBySlice M3CSliceBySlice.h DREAM3DLic/SurfaceMeshingFilters/M3CSliceBySlice.h
 * @brief This filter was contributed by Dr. Sukbin Lee of Carnegi-Mellon University and uses a "MultiMaterial Marching
 * Cubes" algorithm originally proposed by Wu & Sullivan. @n
 * This version of the code only considers 2 slices of the volume at any give instant
 * in time during the algorithm. The 2 slices are meshed and the resulting triangles
 * and nodes are written out to disk. At the conclusion of all slices the entire
 * generated triangle array and node array are read into memory. This version trades
 * off mush lower memory footprint during execution of the filter for some speed.
 * The increase in time to mesh a volume is due to the File I/O of the algorithm. File
 * writes are done in pure binary so to make them as quick as possible. An adaptive
 * memory allocation routine is also employeed to be able to scale the speed of the
 * algorithm from small voxel volumes to very large voxel volumes.
 *
 * Multiple material marching cubes algorithm, Ziji Wu1, John M. Sullivan Jr2, International Journal for Numerical Methods in Engineering
 * Special Issue: Trends in Unstructured Mesh Generation, Volume 58, Issue 2, pages 189–207, 14 September 2003
 * @author
 * @date
 * @version 1.0
 */
class DREAM3DLib_EXPORT M3CSliceBySlice : public AbstractFilter
{

  public:
    DREAM3D_SHARED_POINTERS(M3CSliceBySlice)
    DREAM3D_STATIC_NEW_MACRO(M3CSliceBySlice)
    DREAM3D_TYPE_MACRO_SUPER(M3CSliceBySlice, AbstractFilter)

    virtual ~M3CSliceBySlice();

    //------ Required Cell Data
    DREAM3D_INSTANCE_STRING_PROPERTY(GrainIdsArrayName)
    DREAM3D_INSTANCE_STRING_PROPERTY(SurfaceMeshNodeTypeArrayName)
    DREAM3D_INSTANCE_STRING_PROPERTY(SurfaceMeshTriangleLabelsArrayName)

    DREAM3D_INSTANCE_PROPERTY(bool, DeleteTempFiles)


    virtual void preflight();

    virtual const QString getGroupName() { return DREAM3D::FilterGroups::SurfaceMeshingFilters; }
   virtual const QString getSubGroupName() { return DREAM3D::FilterSubGroups::GenerationFilters; }
    virtual const QString getHumanLabel() { return "M3C Surface Meshing (Slice at a time)"; }

    virtual void setupFilterParameters();
    /**
    * @brief This method will write the options to a file
    * @param writer The writer that is used to write the options to a file
    */
    virtual int writeFilterParameters(AbstractFilterParametersWriter* writer, int index);
    
    /**
    * @brief This method will read the options from a file
    * @param reader The reader that is used to read the options from a file
    */
    virtual void readFilterParameters(AbstractFilterParametersReader* reader, int index);

    void execute();

  protected:
    M3CSliceBySlice();

    /**
     * @brief get_neighbor_list
     * @param NSP
     * @param NS
     * @param wrappedDims
     * @param neighborsPtr
     * @param neighborCSiteIdPtr
     */
    void get_neighbor_list(int NSP, int NS, int wrappedDims[],
                            StructArray<SurfaceMesh::M3C::Neighbor>::Pointer neighborsPtr,
                            DataArray<int32_t>::Pointer neighborCSiteIdPtr);

    /**
     * @brief initialize_nodes
     * @param NSP
     * @param zID
     * @param wrappedDims
     * @param res
     * @param cVertexPtr
     * @param voxelsPtr
     * @param cVertexNodeIdPtr
     * @param cVertexNodeTypePtr
     */
    void initialize_nodes(int NSP, int zID, int *wrappedDims, DREAM3D::Mesh::Float_t* res,
                          DREAM3D::Mesh::VertList_t::Pointer cVertexPtr,
                          DataArray<int32_t>::Pointer voxelsPtr,
                          DataArray<int32_t>::Pointer cVertexNodeIdPtr,
                          DataArray<int8_t>::Pointer cVertexNodeTypePtr );

    /**
     * @brief initialize_squares
     * @param zID
     * @param NSP
     * @param cSquarePtr
     * @param neighborsPtr
     */
    void initialize_squares(int zID, int NSP,
                            StructArray<SurfaceMesh::M3C::Face>::Pointer cSquarePtr,
                            StructArray<SurfaceMesh::M3C::Neighbor>::Pointer neighborsPtr);


    /**
     * @brief get_nodes_Edges
     * @param NSP
     * @param zID
     * @param wrappedDims
     * @param cSquarePtr
     * @param voxelsPtr
     * @param cEdgePtr
     * @param cVertexNodeTypePtr
     * @param neighborsPtr
     * @return
     */
    size_t get_nodes_Edges(int NSP, int zID, int *wrappedDims,
                           StructArray<SurfaceMesh::M3C::Face>::Pointer cSquarePtr,
                           DataArray<int32_t>::Pointer voxelsPtr,
                           StructArray<SurfaceMesh::M3C::Segment>::Pointer cEdgePtr,
                           DataArray<int8_t>::Pointer cVertexNodeTypePtr,
                           StructArray<SurfaceMesh::M3C::Neighbor>::Pointer neighborsPtr);
    /**
     * @brief get_triangles
     * @param NSP
     * @param wrappedDims
     * @param cSquarePtr
     * @param voxelsPtr
     * @param cVertexNodeTypePtr
     * @param cEdgePtr
     * @param cTrianglePtr
     * @return
     */
    int get_triangles(int NSP, int* wrappedDims,
                      StructArray<SurfaceMesh::M3C::Face>::Pointer cSquarePtr,
                      DataArray<int32_t>::Pointer voxelsPtr,
                      DataArray<int8_t>::Pointer cVertexNodeTypePtr,
                      StructArray<SurfaceMesh::M3C::Segment>::Pointer cEdgePtr,
                      StructArray<SurfaceMesh::M3C::Patch>::Pointer cTrianglePtr);

    /**
     * @brief arrange_grainnames
     * @param numT
     * @param zID
     * @param NSP
     * @param wrappedDims
     * @param cTrianglePtr
     * @param cVertexPtr
     * @param voxelsPtr
     * @param cVertexNodeIdPtr
     * @param neighborsPtr
     */
    void arrange_grainnames(int numT, int zID, int NSP, int* wrappedDims, DREAM3D::Mesh::Float_t *res,
                            StructArray<SurfaceMesh::M3C::Patch>::Pointer cTrianglePtr,
                            DREAM3D::Mesh::VertList_t::Pointer cVertexPtr,
                            DataArray<int32_t>::Pointer voxelsPtr,
                            StructArray<SurfaceMesh::M3C::Neighbor>::Pointer neighborsPtr);

    /**
     * @brief find_xcoord
     * @param xDim
     * @param xRes
     * @return
     */
    DREAM3D::Mesh::Float_t find_xcoord(int index, int xDim, DREAM3D::Mesh::Float_t xRes);

    /**
     * @brief find_ycoord
     * @param index
     * @param xDim
     * @param yDim
     * @param yRes
     * @return
     */
    DREAM3D::Mesh::Float_t find_ycoord(int index, int xDim, int yDim, DREAM3D::Mesh::Float_t yRes);

    /**
     * @brief find_zcoord
     * @param xDim
     * @param yDim
     * @param zRes
     * @return
     */
    DREAM3D::Mesh::Float_t find_zcoord(int index, int xDim, int yDim, DREAM3D::Mesh::Float_t zRes);

    /**
     * @brief treat_anomaly
     * @param tNSt
     * @param zID1
     * @param voxelsPtr
     * @param neighborsPtr
     * @return
     */
    int treat_anomaly(int tNSt[4], int zID1,
                      DataArray<int32_t>::Pointer voxelsPtr,
                      StructArray<SurfaceMesh::M3C::Neighbor>::Pointer neighborsPtr);

    /**
     * @brief get_nodes
     * @param cst
     * @param ord
     * @param nidx
     * @param nid
     * @param NSP
     * @param wrappedDims
     */
    void get_nodes(int cst, int ord, int nidx[2], int *nid, int NSP, int *wrappedDims);

    /**
     * @brief get_grainnames
     * @param cst
     * @param ord
     * @param pID
     * @param pgrainname
     * @param NSP
     * @param wrappedDims
     * @param voxelsPtr
     */
    void get_grainnames(int cst, int ord, int pID[2], int* pgrainname, int NSP,
                        int* wrappedDims,
                        DataArray<int32_t>::Pointer voxelsPtr);



    void get_case0_triangles(int site, int *ae, int nedge,
                                          int tin, int* tout,
                                          StructArray<SurfaceMesh::M3C::Segment>::Pointer cEdgePtr,
                                          StructArray<SurfaceMesh::M3C::Patch>::Pointer cTrianglePtr);
    void get_case2_triangles(int site, int *ae, int nedge, int *afc,
                                          int nfctr, int tin, int *tout,
                                          StructArray<SurfaceMesh::M3C::Segment>::Pointer cEdgePtr,
                                          StructArray<SurfaceMesh::M3C::Patch>::Pointer cTrianglePtr);
    void get_caseM_triangles(int site, int *afe, int nfedge, int *afc, int nfctr,
                             int tin, int *tout, int ccn,
                             StructArray<SurfaceMesh::M3C::Segment>::Pointer cEdgePtr,
                             StructArray<SurfaceMesh::M3C::Patch>::Pointer cTrianglePtr);

    void get_case_triangles_helper(int nedge, int* burnt, int* burnt_list, int &loopID, int *ae,
                                  StructArray<SurfaceMesh::M3C::Segment>::Pointer cEdgePtr, std::vector<int> &countVec);

    void get_case_triangles_helper_2(int* burnt_loop, int* burnt_list,
                                                int from, int to, int numN, int &ctid,
                                                StructArray<SurfaceMesh::M3C::Segment>::Pointer cEdgePtr,
                                                StructArray<SurfaceMesh::M3C::Patch>::Pointer cTrianglePtr);


    /**
     * @brief assign_nodeID
     * @param nN
     * @param NSP
     * @param cVertexNodeIdPtr
     * @param cVertexNodeTypePtr
     * @return
     */
    int assign_nodeID(int nN, int NSP,
                      DataArray<int32_t>::Pointer cVertexNodeIdPtr,
                      DataArray<int8_t>::Pointer cVertexNodeTypePtr);
    /**
     * @brief get_square_index
     * @param tns
     * @return
     */
    int get_square_index(int tns[4]);

    /**
     * @brief update_current_triangles
     * @param nT
     */
    void update_current_triangles(int nT);

    /**
     * @brief writeNodesFile
     * @param zID
     * @param cNodeID
     * @param NSP
     * @param nodesFile
     * @param cVertexPtr
     * @param cVertexNodeIdPtr
     * @param cVertexNodeTypePtr
     * @return
     */
    int writeNodesFile(int zID, int cNodeID, int NSP,
<<<<<<< HEAD
                        const QString &nodesFile,
                        DREAM3D::SurfaceMesh::VertList_t::Pointer cVertexPtr,
=======
                        const std::string &nodesFile,
                        DREAM3D::Mesh::VertList_t::Pointer cVertexPtr,
>>>>>>> c8a14ed2
                        DataArray<int32_t>::Pointer cVertexNodeIdPtr,
                        DataArray<int8_t>::Pointer cVertexNodeTypePtr);

    /**
     * @brief writeTrianglesFile
     * @param zID
     * @param ctid
     * @param trianglesFile
     * @param nt
     * @param cTrianglePtr
     * @param cVertexNodeIdPtr
     * @return
     */
    int writeTrianglesFile(int zID, int ctid,
                           const QString &trianglesFile, int nt,
                           StructArray<SurfaceMesh::M3C::Patch>::Pointer cTrianglePtr,
                           DataArray<int32_t>::Pointer cVertexNodeIdPtr,
                           int32_t grainIdZeroMappingValue);


    /**
     * @brief volumeHasGhostLayer
     * @return
     */
    bool volumeHasGhostLayer();
    void copyBulkSliceIntoWorkingArray(int i, int *wrappedDims, size_t *dims, int32_t *voxels);
    void update_node_edge_kind(int nT,
                               StructArray<SurfaceMesh::M3C::Patch>::Pointer cTrianglePtr,
                               DataArray<int8_t>::Pointer cVertexNodeTypePtr,
                               StructArray<SurfaceMesh::M3C::Segment>::Pointer cEdgePtr);


    int32_t volumeHasGrainValuesOfZero();
    void renumberVoxelGrainIds(int32_t gid);

    // The next two methods are for analyzing the winding
    // void analyzeWinding();
    // std::vector<int> findAdjacentTriangles(Triangle *triangle, int label);

  private:
    int32_t* m_GrainIds;
    int numgrains;

    float m_OriginX, m_OriginY, m_OriginZ;

    void dataCheck(bool preflight, size_t voxels, size_t fields, size_t ensembles);

    M3CSliceBySlice(const M3CSliceBySlice&); // Copy Constructor Not Implemented
    void operator=(const M3CSliceBySlice&); // Operator '=' Not Implemented
};

#endif<|MERGE_RESOLUTION|>--- conflicted
+++ resolved
@@ -72,7 +72,7 @@
 
 #include "DREAM3DLib/DREAM3DLib.h"
 #include "DREAM3DLib/Common/DREAM3DSetGetMacros.h"
-
+#include "DREAM3DLib/Common/DREAM3DMath.h"
 #include "DREAM3DLib/Common/AbstractFilter.h"
 
 /**
@@ -356,13 +356,8 @@
      * @return
      */
     int writeNodesFile(int zID, int cNodeID, int NSP,
-<<<<<<< HEAD
                         const QString &nodesFile,
-                        DREAM3D::SurfaceMesh::VertList_t::Pointer cVertexPtr,
-=======
-                        const std::string &nodesFile,
                         DREAM3D::Mesh::VertList_t::Pointer cVertexPtr,
->>>>>>> c8a14ed2
                         DataArray<int32_t>::Pointer cVertexNodeIdPtr,
                         DataArray<int8_t>::Pointer cVertexNodeTypePtr);
 
