--- conflicted
+++ resolved
@@ -35,14 +35,9 @@
  * ~~~~~~~~~~~~~~~~~~~~~~~~~~~~~~~~~~~~~~~~~~~~~~~~~~~~~~~~~~~~~~~~~~~~~~~~~~ */
 #include "GenerateFaceMisorientationColoring.h"
 
-<<<<<<< HEAD
 #include "DREAM3DLib/Math/DREAM3DMath.h"
 #include "DREAM3DLib/Math/MatrixMath.h"
 #include "DREAM3DLib/OrientationOps/OrientationOps.h"
-=======
-#include "DREAM3DLib/Common/DREAM3DMath.h"
-#include "DREAM3DLib/Math/MatrixMath.h"
->>>>>>> 4355193f
 #include "DREAM3DLib/SurfaceMeshingFilters/util/Vector3.h"
 
 
@@ -53,7 +48,8 @@
 #include <tbb/partitioner.h>
 #endif
 
-
+const static float m_pi = static_cast<float>(M_PI);
+const static float m_pi2 = static_cast<float>(2*M_PI);
 
 /**
  * @brief The CalculateNormalsImpl class is the actual code that does the computation and can be called either
@@ -93,11 +89,7 @@
       QuatF* quats = reinterpret_cast<QuatF*>(m_Quats);
 
       float w, n1, n2 ,n3;
-<<<<<<< HEAD
       float radToDeg = 180.0/m_pi;
-=======
-      float radToDeg = 180.0/DREAM3D::Constants::k_Pi;
->>>>>>> 4355193f
       for (size_t i = start; i < end; i++)
       {
         grain1 = m_Labels[2*i];
@@ -229,8 +221,11 @@
 int GenerateFaceMisorientationColoring::writeFilterParameters(AbstractFilterParametersWriter* writer, int index)
 {
   writer->openFilterGroup(this, index);
-  writer->closeFilterGroup();
-  return ++index; // we want to return the next index that was just written to
+  /* Place code that will write the inputs values into a file. reference the
+   AbstractFilterParametersWriter class for the proper API to use. */
+  /*  writer->writeValue("OutputFile", getOutputFile() ); */
+    writer->closeFilterGroup();
+    return ++index; // we want to return the next index that was just written to
 }
 
 // -----------------------------------------------------------------------------
