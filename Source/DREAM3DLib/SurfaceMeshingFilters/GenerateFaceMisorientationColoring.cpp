/* ============================================================================
 * Copyright (c) 2012 Michael A. Jackson (BlueQuartz Software)
 * Copyright (c) 2012 Dr. Michael A. Groeber (US Air Force Research Laboratories)
 * All rights reserved.
 *
 * Redistribution and use in source and binary forms, with or without modification,
 * are permitted provided that the following conditions are met:
 *
 * Redistributions of source code must retain the above copyright notice, this
 * list of conditions and the following disclaimer.
 *
 * Redistributions in binary form must reproduce the above copyright notice, this
 * list of conditions and the following disclaimer in the documentation and/or
 * other materials provided with the distribution.
 *
 * Neither the name of Michael A. Groeber, Michael A. Jackson, the US Air Force,
 * BlueQuartz Software nor the names of its contributors may be used to endorse
 * or promote products derived from this software without specific prior written
 * permission.
 *
 * THIS SOFTWARE IS PROVIDED BY THE COPYRIGHT HOLDERS AND CONTRIBUTORS "AS IS"
 * AND ANY EXPRESS OR IMPLIED WARRANTIES, INCLUDING, BUT NOT LIMITED TO, THE
 * IMPLIED WARRANTIES OF MERCHANTABILITY AND FITNESS FOR A PARTICULAR PURPOSE ARE
 * DISCLAIMED. IN NO EVENT SHALL THE COPYRIGHT HOLDER OR CONTRIBUTORS BE LIABLE
 * FOR ANY DIRECT, INDIRECT, INCIDENTAL, SPECIAL, EXEMPLARY, OR CONSEQUENTIAL
 * DAMAGES (INCLUDING, BUT NOT LIMITED TO, PROCUREMENT OF SUBSTITUTE GOODS OR
 * SERVICES; LOSS OF USE, DATA, OR PROFITS; OR BUSINESS INTERRUPTION) HOWEVER
 * CAUSED AND ON ANY THEORY OF LIABILITY, WHETHER IN CONTRACT, STRICT LIABILITY,
 * OR TORT (INCLUDING NEGLIGENCE OR OTHERWISE) ARISING IN ANY WAY OUT OF THE
 * USE OF THIS SOFTWARE, EVEN IF ADVISED OF THE POSSIBILITY OF SUCH DAMAGE.
 *
 *  This code was written under United States Air Force Contract number
 *                           FA8650-07-D-5800
 *
 * ~~~~~~~~~~~~~~~~~~~~~~~~~~~~~~~~~~~~~~~~~~~~~~~~~~~~~~~~~~~~~~~~~~~~~~~~~~ */
#include "GenerateFaceMisorientationColoring.h"


#include "DREAM3DLib/Math/MatrixMath.h"
#include "DREAM3DLib/SurfaceMeshingFilters/util/Vector3.h"
#include "DREAM3DLib/SurfaceMeshingFilters/util/TriangleOps.h"

#include "DREAM3DLib/OrientationOps/OrientationOps.h"
#include "DREAM3DLib/OrientationOps/CubicOps.h"
#include "DREAM3DLib/OrientationOps/CubicLowOps.h"
#include "DREAM3DLib/OrientationOps/HexagonalOps.h"
#include "DREAM3DLib/OrientationOps/TrigonalOps.h"
#include "DREAM3DLib/OrientationOps/TetragonalOps.h"
#include "DREAM3DLib/OrientationOps/OrthoRhombicOps.h"
#include "DREAM3DLib/OrientationOps/MonoclinicOps.h"

#ifdef DREAM3D_USE_PARALLEL_ALGORITHMS
#include <tbb/parallel_for.h>
#include <tbb/blocked_range.h>
#include <tbb/partitioner.h>
#endif



/**
 * @brief The CalculateNormalsImpl class is the actual code that does the computation and can be called either
 * from serial code or from Parallelized code (using TBB).
 */
class CalculateFaceMisorientationColorsImpl
{
    int32_t* m_Labels;
    int32_t* m_Phases;
    float* m_Quats;
    float* m_Colors;
    unsigned int* m_CrystalStructures;
    std::vector<OrientationOps::Pointer> m_OrientationOps;

  public:
    CalculateFaceMisorientationColorsImpl(int32_t* labels, int32_t* phases, float* quats, float* colors, unsigned int* crystalStructures) :
      m_Labels(labels),
      m_Phases(phases),
      m_Quats(quats),
      m_Colors(colors),
      m_CrystalStructures(crystalStructures)
    {
      m_OrientationOps = OrientationOps::getOrientationOpsVector();
    }
    virtual ~CalculateFaceMisorientationColorsImpl(){}

    /**
     * @brief generate Generates the Normals for the triangles
     * @param start The starting DREAM3D::Mesh::Face_t Index
     * @param end The ending DREAM3D::Mesh::Face_t Index
     */
    void generate(size_t start, size_t end) const
    {
      int grain1, grain2, phase1, phase2;
      QuatF q1;
      QuatF q2;
      QuatF* quats = reinterpret_cast<QuatF*>(m_Quats);

      float w, n1, n2 ,n3;
      float radToDeg = 180.0/DREAM3D::Constants::k_Pi;
      for (size_t i = start; i < end; i++)
      {
        grain1 = m_Labels[2*i];
        grain2 = m_Labels[2*i+1];
        if(grain1 > 0) phase1 = m_Phases[grain1];
        else phase1 = 0;
        if(grain2 > 0) phase2 = m_Phases[grain2];
        else phase2 = 0;
        if(phase1 > 0)
        {
          if(phase1 == phase2 && m_CrystalStructures[phase1] == Ebsd::CrystalStructure::Cubic_High)
          {
            QuaternionMathF::Copy(quats[grain1], q1);
//            q1[0] = m_Quats[5*grain1+0];
//            q1[1] = m_Quats[5*grain1+1];
//            q1[2] = m_Quats[5*grain1+2];
//            q1[3] = m_Quats[5*grain1+3];
//            q1[4] = m_Quats[5*grain1+4];

            QuaternionMathF::Copy(quats[grain2], q2);
//            q2[0] = m_Quats[5*grain2+0];
//            q2[1] = m_Quats[5*grain2+1];
//            q2[2] = m_Quats[5*grain2+2];
//            q2[3] = m_Quats[5*grain2+3];
//            q2[4] = m_Quats[5*grain2+4];
            w = m_OrientationOps[m_CrystalStructures[phase1]]->getMisoQuat(q1, q2, n1, n2, n3);
            w=w*radToDeg;
            m_Colors[3*i+0] = w*n1;
            m_Colors[3*i+1] = w*n2;
            m_Colors[3*i+2] = w*n3;
          }
          else if(phase1 == phase2 && m_CrystalStructures[phase1] == Ebsd::CrystalStructure::Hexagonal_High)
          {
            QuaternionMathF::Copy(quats[grain1], q1);
//            q1[0] = m_Quats[5*grain1+0];
//            q1[1] = m_Quats[5*grain1+1];
//            q1[2] = m_Quats[5*grain1+2];
//            q1[3] = m_Quats[5*grain1+3];
//            q1[4] = m_Quats[5*grain1+4];
            QuaternionMathF::Copy(quats[grain2], q2);
//            q2[0] = m_Quats[5*grain2+0];
//            q2[1] = m_Quats[5*grain2+1];
//            q2[2] = m_Quats[5*grain2+2];
//            q2[3] = m_Quats[5*grain2+3];
//            q2[4] = m_Quats[5*grain2+4];
            w = m_OrientationOps[m_CrystalStructures[phase1]]->getMisoQuat(q1, q2, n1, n2, n3);
            w=w*radToDeg;
            m_Colors[3*i+0] = w*n1;
            m_Colors[3*i+1] = w*n2;
            m_Colors[3*i+2] = w*n3;
          }
        }
        else
        {
          m_Colors[3*i+0] = 0;
          m_Colors[3*i+1] = 0;
          m_Colors[3*i+2] = 0;
        }
      }
    }

#ifdef DREAM3D_USE_PARALLEL_ALGORITHMS
    /**
     * @brief operator () This is called from the TBB stye of code
     * @param r The range to compute the values
     */
    void operator()(const tbb::blocked_range<size_t> &r) const
    {
      generate(r.begin(), r.end());
    }
#endif


};



// -----------------------------------------------------------------------------
//
// -----------------------------------------------------------------------------
GenerateFaceMisorientationColoring::GenerateFaceMisorientationColoring() :
  SurfaceMeshFilter(),
  m_SurfaceMeshFaceLabelsArrayName(DREAM3D::FaceData::SurfaceMeshFaceLabels),
  m_SurfaceMeshFaceMisorientationColorsArrayName(DREAM3D::FaceData::SurfaceMeshFaceMisorientationColors),
  m_AvgQuatsArrayName(DREAM3D::FieldData::AvgQuats),
  m_FieldPhasesArrayName(DREAM3D::FieldData::Phases),
  m_CrystalStructuresArrayName(DREAM3D::EnsembleData::CrystalStructures),
  m_SurfaceMeshFaceLabels(NULL),
  m_SurfaceMeshFaceMisorientationColors(NULL),
  m_AvgQuats(NULL),
  m_FieldPhases(NULL),
  m_CrystalStructures(NULL)

{
  setupFilterParameters();
}

// -----------------------------------------------------------------------------
//
// -----------------------------------------------------------------------------
GenerateFaceMisorientationColoring::~GenerateFaceMisorientationColoring()
{
}

// -----------------------------------------------------------------------------
//
// -----------------------------------------------------------------------------
void GenerateFaceMisorientationColoring::setupFilterParameters()
{
  std::vector<FilterParameter::Pointer> parameters;
  setFilterParameters(parameters);
}

// -----------------------------------------------------------------------------
//
// -----------------------------------------------------------------------------
void GenerateFaceMisorientationColoring::readFilterParameters(AbstractFilterParametersReader* reader, int index)
{
  reader->openFilterGroup(this, index);
  /* Code to read the values goes between these statements */
/* FILTER_WIDGETCODEGEN_AUTO_GENERATED_CODE BEGIN*/
/* FILTER_WIDGETCODEGEN_AUTO_GENERATED_CODE END*/
  reader->closeFilterGroup();
}

// -----------------------------------------------------------------------------
//
// -----------------------------------------------------------------------------
int GenerateFaceMisorientationColoring::writeFilterParameters(AbstractFilterParametersWriter* writer, int index)
{
  writer->openFilterGroup(this, index);
  writer->closeFilterGroup();
  return ++index; // we want to return the next index that was just written to
}

// -----------------------------------------------------------------------------
//
// -----------------------------------------------------------------------------
void GenerateFaceMisorientationColoring::dataCheckSurfaceMesh(bool preflight, size_t voxels, size_t fields, size_t ensembles)
{
  setErrorCondition(0);
<<<<<<< HEAD
  QString ss;
  SurfaceMeshDataContainer* sm = getSurfaceMeshDataContainer();
=======
  std::stringstream ss;
  SurfaceDataContainer* sm = getSurfaceDataContainer();
>>>>>>> c8a14ed2
  if(NULL == sm)
  {
    addErrorMessage(getHumanLabel(), "SurfaceDataContainer is missing", -383);
    setErrorCondition(-383);
  }
  else
  {
    // We MUST have Nodes
    if(sm->getVertices().get() == NULL)
    {
      addErrorMessage(getHumanLabel(), "SurfaceMesh DataContainer missing Nodes", -384);
      setErrorCondition(-384);
    }

    // We MUST have Triangles defined also.
    if(sm->getFaces().get() == NULL)
    {
      addErrorMessage(getHumanLabel(), "SurfaceMesh DataContainer missing Triangles", -385);
      setErrorCondition(-385);
    }
    else
    {
      GET_PREREQ_DATA(sm, DREAM3D, FaceData, SurfaceMeshFaceLabels, ss, -386, int32_t, Int32ArrayType, fields, 2)
          CREATE_NON_PREREQ_DATA(sm, DREAM3D, FaceData, SurfaceMeshFaceMisorientationColors, ss, float, FloatArrayType, 0, fields, 3)
    }
  }
}

// -----------------------------------------------------------------------------
//
// -----------------------------------------------------------------------------
void GenerateFaceMisorientationColoring::dataCheckVoxel(bool preflight, size_t voxels, size_t fields, size_t ensembles)
{
  setErrorCondition(0);
<<<<<<< HEAD
  QString ss;
  VoxelDataContainer* m = getVoxelDataContainer();
=======
  std::stringstream ss;
  VolumeDataContainer* m = getVolumeDataContainer();
>>>>>>> c8a14ed2
  if(NULL == m)
  {
    addErrorMessage(getHumanLabel(), "VolumeDataContainer is missing", -383);
    setErrorCondition(-383);
  }
  else
  {
    GET_PREREQ_DATA(m, DREAM3D, FieldData, AvgQuats, ss, -301, float, FloatArrayType, fields, 4)
        GET_PREREQ_DATA(m, DREAM3D, FieldData, FieldPhases, ss, -302, int32_t, Int32ArrayType,  fields, 1)
        typedef DataArray<unsigned int> XTalStructArrayType;
    GET_PREREQ_DATA(m, DREAM3D, EnsembleData, CrystalStructures, ss, -304, unsigned int, XTalStructArrayType, ensembles, 1)
  }
}

// -----------------------------------------------------------------------------
//
// -----------------------------------------------------------------------------
void GenerateFaceMisorientationColoring::preflight()
{
  /* Place code here that sanity checks input arrays and input values. Look at some
  * of the other DREAM3DLib/Filters/.cpp files for sample codes */
  dataCheckSurfaceMesh(true, 1, 1, 1);
  dataCheckVoxel(true, 1, 1, 1);
}

// -----------------------------------------------------------------------------
//
// -----------------------------------------------------------------------------
void GenerateFaceMisorientationColoring::execute()
{
  int err = 0;
  QString ss;
  setErrorCondition(err);
  SurfaceDataContainer* sm = getSurfaceDataContainer();
  VolumeDataContainer* m = getVolumeDataContainer();
  if(NULL == sm)
  {
    setErrorCondition(-999);
    notifyErrorMessage("The SurfaceMesh DataContainer Object was NULL", -999);
    return;
  }
  if(NULL == m)
  {
    setErrorCondition(-999);
    notifyErrorMessage("The Voxel DataContainer Object was NULL", -999);
    return;
  }
  setErrorCondition(0);
  notifyStatusMessage("Starting");

  // Run the data check to allocate the memory for the centroid array
  dataCheckSurfaceMesh(false, 0, sm->getNumFaceTuples(), 0);
  dataCheckVoxel(false, m->getNumCellTuples(), m->getNumFieldTuples(), m->getNumEnsembleTuples());

#ifdef DREAM3D_USE_PARALLEL_ALGORITHMS
  bool doParallel = true;
#endif


#ifdef DREAM3D_USE_PARALLEL_ALGORITHMS
  if (doParallel == true)
  {
    tbb::parallel_for(tbb::blocked_range<size_t>(0, sm->getNumFaceTuples()),
                      CalculateFaceMisorientationColorsImpl(m_SurfaceMeshFaceLabels, m_FieldPhases, m_AvgQuats, m_SurfaceMeshFaceMisorientationColors, m_CrystalStructures), tbb::auto_partitioner());
  }
  else
#endif
  {
    CalculateFaceMisorientationColorsImpl serial(m_SurfaceMeshFaceLabels, m_FieldPhases, m_AvgQuats, m_SurfaceMeshFaceMisorientationColors, m_CrystalStructures);
    serial.generate(0, sm->getNumFaceTuples());
  }


  /* Let the GUI know we are done with this filter */
  notifyStatusMessage("Complete");
}<|MERGE_RESOLUTION|>--- conflicted
+++ resolved
@@ -68,7 +68,7 @@
     float* m_Quats;
     float* m_Colors;
     unsigned int* m_CrystalStructures;
-    std::vector<OrientationOps::Pointer> m_OrientationOps;
+    QVector<OrientationOps::Pointer> m_OrientationOps;
 
   public:
     CalculateFaceMisorientationColorsImpl(int32_t* labels, int32_t* phases, float* quats, float* colors, unsigned int* crystalStructures) :
@@ -205,7 +205,7 @@
 // -----------------------------------------------------------------------------
 void GenerateFaceMisorientationColoring::setupFilterParameters()
 {
-  std::vector<FilterParameter::Pointer> parameters;
+  QVector<FilterParameter::Pointer> parameters;
   setFilterParameters(parameters);
 }
 
@@ -237,13 +237,9 @@
 void GenerateFaceMisorientationColoring::dataCheckSurfaceMesh(bool preflight, size_t voxels, size_t fields, size_t ensembles)
 {
   setErrorCondition(0);
-<<<<<<< HEAD
   QString ss;
-  SurfaceMeshDataContainer* sm = getSurfaceMeshDataContainer();
-=======
-  std::stringstream ss;
   SurfaceDataContainer* sm = getSurfaceDataContainer();
->>>>>>> c8a14ed2
+
   if(NULL == sm)
   {
     addErrorMessage(getHumanLabel(), "SurfaceDataContainer is missing", -383);
@@ -266,8 +262,8 @@
     }
     else
     {
-      GET_PREREQ_DATA(sm, DREAM3D, FaceData, SurfaceMeshFaceLabels, ss, -386, int32_t, Int32ArrayType, fields, 2)
-          CREATE_NON_PREREQ_DATA(sm, DREAM3D, FaceData, SurfaceMeshFaceMisorientationColors, ss, float, FloatArrayType, 0, fields, 3)
+      GET_PREREQ_DATA(sm, DREAM3D, FaceData, SurfaceMeshFaceLabels, -386, int32_t, Int32ArrayType, fields, 2)
+          CREATE_NON_PREREQ_DATA(sm, DREAM3D, FaceData, SurfaceMeshFaceMisorientationColors, float, FloatArrayType, 0, fields, 3)
     }
   }
 }
@@ -278,13 +274,8 @@
 void GenerateFaceMisorientationColoring::dataCheckVoxel(bool preflight, size_t voxels, size_t fields, size_t ensembles)
 {
   setErrorCondition(0);
-<<<<<<< HEAD
-  QString ss;
-  VoxelDataContainer* m = getVoxelDataContainer();
-=======
-  std::stringstream ss;
   VolumeDataContainer* m = getVolumeDataContainer();
->>>>>>> c8a14ed2
+
   if(NULL == m)
   {
     addErrorMessage(getHumanLabel(), "VolumeDataContainer is missing", -383);
@@ -292,10 +283,10 @@
   }
   else
   {
-    GET_PREREQ_DATA(m, DREAM3D, FieldData, AvgQuats, ss, -301, float, FloatArrayType, fields, 4)
-        GET_PREREQ_DATA(m, DREAM3D, FieldData, FieldPhases, ss, -302, int32_t, Int32ArrayType,  fields, 1)
+    GET_PREREQ_DATA(m, DREAM3D, FieldData, AvgQuats, -301, float, FloatArrayType, fields, 4)
+        GET_PREREQ_DATA(m, DREAM3D, FieldData, FieldPhases, -302, int32_t, Int32ArrayType,  fields, 1)
         typedef DataArray<unsigned int> XTalStructArrayType;
-    GET_PREREQ_DATA(m, DREAM3D, EnsembleData, CrystalStructures, ss, -304, unsigned int, XTalStructArrayType, ensembles, 1)
+    GET_PREREQ_DATA(m, DREAM3D, EnsembleData, CrystalStructures, -304, unsigned int, XTalStructArrayType, ensembles, 1)
   }
 }
 
