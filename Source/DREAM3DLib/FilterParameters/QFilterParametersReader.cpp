--- conflicted
+++ resolved
@@ -531,19 +531,12 @@
 
   m_Prefs->setArrayIndex(1);
   v3.y = m_Prefs->value("y", v3.y).toFloat(&ok);
-<<<<<<< HEAD
   if(!ok) { v3.y = defaultValue.y; }
 
   m_Prefs->setArrayIndex(2);
   v3.z = m_Prefs->value("z", v3.z).toFloat(&ok);
   if(!ok) { v3.z = defaultValue.z; }
-=======
-  if(!ok) { v3.x = defaultValue.y; }
-
-  m_Prefs->setArrayIndex(2);
-  v3.z = m_Prefs->value("z", v3.z).toFloat(&ok);
-  if(!ok) { v3.x = defaultValue.z; }
->>>>>>> 30d6ec8f
+
 
   m_Prefs->endArray();
 
