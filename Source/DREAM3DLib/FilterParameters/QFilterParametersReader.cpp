--- conflicted
+++ resolved
@@ -1505,11 +1505,13 @@
   if(!ok)
   {
     m_Prefs->endArray();
+    m_Prefs->endArray();
     return defaultValue;
   }
   v.compValue = m_Prefs->value("CompValue").toDouble(&ok);
   if(!ok)
   {
+    m_Prefs->endArray();
     m_Prefs->endArray();
     return defaultValue;
   }
@@ -1754,20 +1756,11 @@
 
   QVector<DataArrayPath> vector;
 
-<<<<<<< HEAD
   int size = m_Prefs->beginReadArray(name);
   if (size <= 0)
   {
     return def;
   }
-=======
-	int size = m_Prefs->beginReadArray(name);
-	if (size <= 0)
-	{
-		m_Prefs->endArray();
-		return def;
-	}
->>>>>>> c59a97ce
 
   for (int i = 0; i < size; ++i) {
     m_Prefs->setArrayIndex(i);
@@ -1777,50 +1770,44 @@
   }
   m_Prefs->endArray();
 
-<<<<<<< HEAD
   return vector;
 }
-=======
-	return vector;
-}
 
 // -----------------------------------------------------------------------------
 //
 // -----------------------------------------------------------------------------
 DynamicTableData QFilterParametersReader::readDynamicTableData(const QString& name, DynamicTableData def)
 {
-	BOOST_ASSERT(m_Prefs != NULL);
-
-	QString dataStr;
-	int numRows, numCols;
-	QStringList rHeaders;
-	QStringList cHeaders;
-
-	int size = m_Prefs->beginReadArray(name);
-	if (size <= 0)
-	{
-		m_Prefs->endArray();
-		return def;
-	}
-
-	m_Prefs->setArrayIndex(0);
-	dataStr = m_Prefs->value(name, "").toString();
-	m_Prefs->setArrayIndex(1);
-	rHeaders = m_Prefs->value(name, "").toStringList();
-	m_Prefs->setArrayIndex(2);
-	numRows = m_Prefs->value(name, 0).toInt();
-	m_Prefs->setArrayIndex(3);
-	numCols = m_Prefs->value(name, 0).toInt();
-	m_Prefs->setArrayIndex(4);
-	cHeaders = m_Prefs->value(name, "").toStringList();
-
-	m_Prefs->endArray();
-
-	std::vector<std::vector<double> > data = DynamicTableData::DeserializeData(dataStr, numRows, numCols, ',');
-
-	DynamicTableData tableData(data, rHeaders, cHeaders);
-
-	return tableData;
-}
-
->>>>>>> c59a97ce
+  BOOST_ASSERT(m_Prefs != NULL);
+
+  QString dataStr;
+  int numRows, numCols;
+  QStringList rHeaders;
+  QStringList cHeaders;
+
+  int size = m_Prefs->beginReadArray(name);
+  if (size <= 0)
+  {
+    m_Prefs->endArray();
+    return def;
+  }
+
+  m_Prefs->setArrayIndex(0);
+  dataStr = m_Prefs->value(name, "").toString();
+  m_Prefs->setArrayIndex(1);
+  rHeaders = m_Prefs->value(name, "").toStringList();
+  m_Prefs->setArrayIndex(2);
+  numRows = m_Prefs->value(name, 0).toInt();
+  m_Prefs->setArrayIndex(3);
+  numCols = m_Prefs->value(name, 0).toInt();
+  m_Prefs->setArrayIndex(4);
+  cHeaders = m_Prefs->value(name, "").toStringList();
+
+  m_Prefs->endArray();
+
+  std::vector<std::vector<double> > data = DynamicTableData::DeserializeData(dataStr, numRows, numCols, ',');
+
+  DynamicTableData tableData(data, rHeaders, cHeaders);
+
+  return tableData;
+}
