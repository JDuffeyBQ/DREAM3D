--- conflicted
+++ resolved
@@ -74,7 +74,7 @@
 
 void CropVolume::preflight()
 {
-  
+
 }
 // -----------------------------------------------------------------------------
 //
@@ -163,17 +163,12 @@
   }
   m->setDimensions(m_XP, m_YP, m_ZP);
   totalPoints = m_XP*m_YP*m_ZP;
-<<<<<<< HEAD
-  err = m->getVoxelData(DREAM3D::VoxelData::GrainIds)->Resize(totalPoints);
-  err = m->getVoxelData(DREAM3D::VoxelData::Phases)->Resize(totalPoints);
-  err = m->getVoxelData(DREAM3D::VoxelData::EulerAngles)->Resize(totalPoints);
-=======
+
   for(std::list<std::string>::iterator iter = voxelArrayNames.begin(); iter != voxelArrayNames.end(); ++iter)
   {
      std::string name = *iter;
      IDataArray::Pointer p = m->getVoxelData(*iter);
-	 err = p->Resize(totalPoints);
+     err = p->Resize(totalPoints);
   }
->>>>>>> 58fabe7b
   notify("Cropping Volume Complete", 0, Observable::UpdateProgressValueAndMessage);
 }