/* ============================================================================
 * Copyright (c) 2011 Michael A. Jackson (BlueQuartz Software)
 * Copyright (c) 2011 Dr. Michael A. Groeber (US Air Force Research Laboratories)
 * All rights reserved.
 *
 * Redistribution and use in source and binary forms, with or without modification,
 * are permitted provided that the following conditions are met:
 *
 * Redistributions of source code must retain the above copyright notice, this
 * list of conditions and the following disclaimer.
 *
 * Redistributions in binary form must reproduce the above copyright notice, this
 * list of conditions and the following disclaimer in the documentation and/or
 * other materials provided with the distribution.
 *
 * Neither the name of Michael A. Groeber, Michael A. Jackson, the US Air Force,
 * BlueQuartz Software nor the names of its contributors may be used to endorse
 * or promote products derived from this software without specific prior written
 * permission.
 *
 * THIS SOFTWARE IS PROVIDED BY THE COPYRIGHT HOLDERS AND CONTRIBUTORS "AS IS"
 * AND ANY EXPRESS OR IMPLIED WARRANTIES, INCLUDING, BUT NOT LIMITED TO, THE
 * IMPLIED WARRANTIES OF MERCHANTABILITY AND FITNESS FOR A PARTICULAR PURPOSE ARE
 * DISCLAIMED. IN NO EVENT SHALL THE COPYRIGHT HOLDER OR CONTRIBUTORS BE LIABLE
 * FOR ANY DIRECT, INDIRECT, INCIDENTAL, SPECIAL, EXEMPLARY, OR CONSEQUENTIAL
 * DAMAGES (INCLUDING, BUT NOT LIMITED TO, PROCUREMENT OF SUBSTITUTE GOODS OR
 * SERVICES; LOSS OF USE, DATA, OR PROFITS; OR BUSINESS INTERRUPTION) HOWEVER
 * CAUSED AND ON ANY THEORY OF LIABILITY, WHETHER IN CONTRACT, STRICT LIABILITY,
 * OR TORT (INCLUDING NEGLIGENCE OR OTHERWISE) ARISING IN ANY WAY OUT OF THE
 * USE OF THIS SOFTWARE, EVEN IF ADVISED OF THE POSSIBILITY OF SUCH DAMAGE.
 *
 *  This code was written under United States Air Force Contract number
 *                           FA8650-07-D-5800
 *
 * ~~~~~~~~~~~~~~~~~~~~~~~~~~~~~~~~~~~~~~~~~~~~~~~~~~~~~~~~~~~~~~~~~~~~~~~~~~ */

#include "FindGrainPhases.h"

#include <sstream>

#include "DREAM3DLib/Common/Constants.h"
#include "DREAM3DLib/Common/IDataArray.h"

// -----------------------------------------------------------------------------
//
// -----------------------------------------------------------------------------
FindGrainPhases::FindGrainPhases() :
AbstractFilter(),
m_GrainIdsArrayName(DREAM3D::CellData::GrainIds),
m_CellPhasesArrayName(DREAM3D::CellData::Phases),
m_FieldPhasesArrayName(DREAM3D::FieldData::Phases),
m_GrainIds(NULL),
m_CellPhases(NULL),
m_FieldPhases(NULL)
{

}

// -----------------------------------------------------------------------------
//
// -----------------------------------------------------------------------------
FindGrainPhases::~FindGrainPhases()
{
}
// -----------------------------------------------------------------------------
void FindGrainPhases::writeFilterOptions(AbstractFilterOptionsWriter* writer)
{
}
// -----------------------------------------------------------------------------
//
// -----------------------------------------------------------------------------
void FindGrainPhases::dataCheck(bool preflight, size_t voxels, size_t fields, size_t ensembles)
{

  setErrorCondition(0);
  std::stringstream ss;
  DataContainer* m = getDataContainer();

  GET_PREREQ_DATA(m, DREAM3D, CellData, GrainIds, ss, -300, int32_t, Int32ArrayType, voxels, 1)
  GET_PREREQ_DATA(m, DREAM3D, CellData, CellPhases, ss, -301, int32_t, Int32ArrayType, voxels, 1)

  CREATE_NON_PREREQ_DATA(m, DREAM3D, FieldData, FieldPhases, ss, int32_t, Int32ArrayType, 0, fields, 1)

}



// -----------------------------------------------------------------------------
//
// -----------------------------------------------------------------------------
void FindGrainPhases::preflight()
{
  dataCheck(true, 1, 1, 1);
}

// -----------------------------------------------------------------------------
//
// -----------------------------------------------------------------------------
void FindGrainPhases::execute()
{
  setErrorCondition(0);
  DataContainer* m = getDataContainer();
  if(NULL == m)
  {
    setErrorCondition(-999);
    notifyErrorMessage("The DataContainer Object was NULL", -999);
    return;
  }
  setErrorCondition(0);

  int64_t totalPoints = m->getTotalPoints();
  size_t totalFields = m->getNumFieldTuples();
  size_t totalEnsembles = m->getNumEnsembleTuples();
  dataCheck(false, totalPoints, totalFields, totalEnsembles);
  if (getErrorCondition() < 0)
  {
    return;
  }

  int gnum = 0;
  for(int64_t i = 0; i < totalPoints; i++)
  {
    gnum = m_GrainIds[i];
    m_FieldPhases[gnum] = m_CellPhases[i];
  }

<<<<<<< HEAD
  std::stringstream ss;

  ss.str("");
  ss << " - Complete";
  notifyProgress(ss.str(), 0, Observable::UpdateProgressMessage);
=======
  notifyStatusMessage("Complete");
>>>>>>> 4d5b8920
}

<|MERGE_RESOLUTION|>--- conflicted
+++ resolved
@@ -124,14 +124,6 @@
     m_FieldPhases[gnum] = m_CellPhases[i];
   }
 
-<<<<<<< HEAD
-  std::stringstream ss;
-
-  ss.str("");
-  ss << " - Complete";
-  notifyProgress(ss.str(), 0, Observable::UpdateProgressMessage);
-=======
   notifyStatusMessage("Complete");
->>>>>>> 4d5b8920
 }
 
