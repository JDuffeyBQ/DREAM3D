--- conflicted
+++ resolved
@@ -131,7 +131,6 @@
   std::vector<size_t> RemoveList;
   for(size_t i = 1; i < totalFields; i++)
   {
-<<<<<<< HEAD
     std::stringstream ss;
     ss << "Renumbering Grains - Identifying Active Grains - " << ((float)i/totalFields)*100 << " Percent Complete";
     notify(ss.str(), 0, Observable::UpdateProgressMessage);
@@ -145,18 +144,6 @@
 		NewNames[i] = goodcount;
 		goodcount++;
 	}
-=======
-	  if(m_Active[i] == false)
-	  {
-		  RemoveList.push_back(i);
-		  NewNames[i] = -1;
-	  }
-	  if(m_Active[i] == true)
-	  {
-		  NewNames[i] = goodcount;
-		  goodcount++;
-	  }
->>>>>>> 1490e360
   }
 
   std::stringstream ss;
@@ -174,14 +161,10 @@
   // Loop over all the points and correct all the grain names
   for (int i = 0; i < totalPoints; i++)
   {
-<<<<<<< HEAD
     std::stringstream ss;
     ss << "Renumbering Grains - Updating Cell Grain Ids - " << ((float)i/totalPoints)*100 << " Percent Complete";
     notify(ss.str(), 0, Observable::UpdateProgressMessage);
     if(m_GrainIds[i] > 0) m_GrainIds[i] = NewNames[m_GrainIds[i]];
-=======
-    if(m_GrainIds[i] > 0) { m_GrainIds[i] = NewNames[m_GrainIds[i]]; }
->>>>>>> 1490e360
   }
     
 }
