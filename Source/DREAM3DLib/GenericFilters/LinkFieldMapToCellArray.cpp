/* ============================================================================
 * Copyright (c) 2012 Michael A. Jackson (BlueQuartz Software)
 * Copyright (c) 2012 Dr. Michael A. Groeber (US Air Force Research Laboratories)
 * All rights reserved.
 *
 * Redistribution and use in source and binary forms, with or without modification,
 * are permitted provided that the following conditions are met:
 *
 * Redistributions of source code must retain the above copyright notice, this
 * list of conditions and the following disclaimer.
 *
 * Redistributions in binary form must reproduce the above copyright notice, this
 * list of conditions and the following disclaimer in the documentation and/or
 * other materials provided with the distribution.
 *
 * Neither the name of Michael A. Groeber, Michael A. Jackson, the US Air Force,
 * BlueQuartz Software nor the names of its contributors may be used to endorse
 * or promote products derived from this software without specific prior written
 * permission.
 *
 * THIS SOFTWARE IS PROVIDED BY THE COPYRIGHT HOLDERS AND CONTRIBUTORS "AS IS"
 * AND ANY EXPRESS OR IMPLIED WARRANTIES, INCLUDING, BUT NOT LIMITED TO, THE
 * IMPLIED WARRANTIES OF MERCHANTABILITY AND FITNESS FOR A PARTICULAR PURPOSE ARE
 * DISCLAIMED. IN NO EVENT SHALL THE COPYRIGHT HOLDER OR CONTRIBUTORS BE LIABLE
 * FOR ANY DIRECT, INDIRECT, INCIDENTAL, SPECIAL, EXEMPLARY, OR CONSEQUENTIAL
 * DAMAGES (INCLUDING, BUT NOT LIMITED TO, PROCUREMENT OF SUBSTITUTE GOODS OR
 * SERVICES; LOSS OF USE, DATA, OR PROFITS; OR BUSINESS INTERRUPTION) HOWEVER
 * CAUSED AND ON ANY THEORY OF LIABILITY, WHETHER IN CONTRACT, STRICT LIABILITY,
 * OR TORT (INCLUDING NEGLIGENCE OR OTHERWISE) ARISING IN ANY WAY OUT OF THE
 * USE OF THIS SOFTWARE, EVEN IF ADVISED OF THE POSSIBILITY OF SUCH DAMAGE.
 *
 *  This code was written under United States Air Force Contract number
 *                           FA8650-07-D-5800
 *
 * ~~~~~~~~~~~~~~~~~~~~~~~~~~~~~~~~~~~~~~~~~~~~~~~~~~~~~~~~~~~~~~~~~~~~~~~~~~ */

#include "LinkFieldMapToCellArray.h"


// -----------------------------------------------------------------------------
//
// -----------------------------------------------------------------------------
LinkFieldMapToCellArray::LinkFieldMapToCellArray() :
  AbstractFilter(),
  m_SelectedCellDataArrayName("")
{
  setupFilterParameters();
}

// -----------------------------------------------------------------------------
//
// -----------------------------------------------------------------------------
LinkFieldMapToCellArray::~LinkFieldMapToCellArray()
{
}

// -----------------------------------------------------------------------------
//
// -----------------------------------------------------------------------------
void LinkFieldMapToCellArray::setupFilterParameters()
{
  std::vector<FilterParameter::Pointer> parameters;
  {
    FilterParameter::Pointer option = FilterParameter::New();
    option->setHumanLabel("Cell Array Name");
    option->setPropertyName("SelectedCellDataArrayName");
    option->setWidgetType(FilterParameter::VolumeCellArrayNameSelectionWidget);
    option->setValueType("string");
    option->setUnits("");
    parameters.push_back(option);
  }

  setFilterParameters(parameters);
}

// -----------------------------------------------------------------------------
//
// -----------------------------------------------------------------------------
void LinkFieldMapToCellArray::readFilterParameters(AbstractFilterParametersReader* reader, int index)
{
  reader->openFilterGroup(this, index);
  /* Code to read the values goes between these statements */
/* FILTER_WIDGETCODEGEN_AUTO_GENERATED_CODE BEGIN*/
  setSelectedCellDataArrayName( reader->readValue( "SelectedCellDataArrayName", getSelectedCellDataArrayName() ) );
/* FILTER_WIDGETCODEGEN_AUTO_GENERATED_CODE END*/
  reader->closeFilterGroup();
}

// -----------------------------------------------------------------------------
//
// -----------------------------------------------------------------------------
int LinkFieldMapToCellArray::writeFilterParameters(AbstractFilterParametersWriter* writer, int index)
{
  writer->openFilterGroup(this, index);
  writer->writeValue("SelectedCellDataArrayName", getSelectedCellDataArrayName() );
  writer->closeFilterGroup();
  return ++index; // we want to return the next index that was just written to
}

// -----------------------------------------------------------------------------
//
// -----------------------------------------------------------------------------
void LinkFieldMapToCellArray::dataCheck(bool preflight, size_t voxels, size_t fields, size_t ensembles)
{
  setErrorCondition(0);
<<<<<<< HEAD
  QString ss;
  VoxelDataContainer* m = getVoxelDataContainer();
=======
  std::stringstream ss;
  VolumeDataContainer* m = getVolumeDataContainer();
>>>>>>> c8a14ed2

  IDataArray::Pointer data = m->getCellData(m_SelectedCellDataArrayName);
  if (NULL == data.get())
  {
    ss.str("");
    ss << "Selected array '" << m_SelectedCellDataArrayName << "' does not exist in the Voxel Data Container. Was it spelled correctly?";
    setErrorCondition(-11001);
    addErrorMessage(getHumanLabel(),ss.str(),getErrorCondition());
    return;
  }

  QString dType = data->getTypeAsString();
  IDataArray::Pointer p = IDataArray::NullPointer();
  if (dType.compare("int32_t") == 0)
  {
    DataArray<int32_t>* field = DataArray<int32_t>::SafePointerDownCast(data.get());
    m_SelectedCellData = field->GetPointer(0);
  }
  else
  {
    ss.str("");
    ss << "Selected array '" << m_SelectedCellDataArrayName << "' is not an Integer array. Is this the array you want to use?";
    setErrorCondition(-11001);
    addErrorMessage(getHumanLabel(),ss.str(),getErrorCondition());
    return;
  }

  m->clearFieldData();
  BoolArrayType::Pointer active = BoolArrayType::CreateArray(fields, 1, DREAM3D::FieldData::Active);
  // bool* mActive = m_Active->GetPointer(0);
  m->addFieldData(DREAM3D::FieldData::Active, active);

}


// -----------------------------------------------------------------------------
//
// -----------------------------------------------------------------------------
void LinkFieldMapToCellArray::preflight()
{
  /* Place code here that sanity checks input arrays and input values. Look at some
  * of the other DREAM3DLib/Filters/.cpp files for sample codes */
  dataCheck(true, 1, 1, 1);
}


// -----------------------------------------------------------------------------
//
// -----------------------------------------------------------------------------
void LinkFieldMapToCellArray::execute()
{
  VolumeDataContainer* m = getVolumeDataContainer();
  if(NULL == m)
  {
    setErrorCondition(-999);
    notifyErrorMessage("The DataContainer Object was NULL", -999);
    return;
  }
  setErrorCondition(0);
  int64_t voxels = m->getTotalPoints();
  int64_t fields = m->getNumFieldTuples();
  dataCheck(false, voxels, fields, m->getNumEnsembleTuples());
  if (getErrorCondition() < 0)
  {
    return;
  }
  //int err = 0;
  QString ss;

  m->clearFieldData();

  int maxIndex = 0;
  std::vector<bool> active;
  for(int64_t i=0;i<voxels;i++)
  {
    int index = m_SelectedCellData[i];
    if((index+1) > maxIndex)
    {
      active.resize(index+1);
      active[index] = true;
      maxIndex = index+1;
    }
  }

  BoolArrayType::Pointer m_Active = BoolArrayType::CreateArray(maxIndex, 1, DREAM3D::FieldData::Active);
  bool* mActive = m_Active->GetPointer(0);
  for(int i=0;i<maxIndex;i++)
  {
    mActive[i] = active[i];
  }
  m->addFieldData(DREAM3D::FieldData::Active, m_Active);

  notifyStatusMessage("Complete");
}
<|MERGE_RESOLUTION|>--- conflicted
+++ resolved
@@ -59,7 +59,7 @@
 // -----------------------------------------------------------------------------
 void LinkFieldMapToCellArray::setupFilterParameters()
 {
-  std::vector<FilterParameter::Pointer> parameters;
+  QVector<FilterParameter::Pointer> parameters;
   {
     FilterParameter::Pointer option = FilterParameter::New();
     option->setHumanLabel("Cell Array Name");
@@ -103,21 +103,20 @@
 void LinkFieldMapToCellArray::dataCheck(bool preflight, size_t voxels, size_t fields, size_t ensembles)
 {
   setErrorCondition(0);
-<<<<<<< HEAD
-  QString ss;
-  VoxelDataContainer* m = getVoxelDataContainer();
-=======
-  std::stringstream ss;
   VolumeDataContainer* m = getVolumeDataContainer();
->>>>>>> c8a14ed2
+  if (NULL == m)
+  {
+    setErrorCondition(-999);
+    notifyErrorMessage(QObject::tr("VolumeDataContainer was NULL. Returning from Execute Method for filter %1").arg(getHumanLabel()), getErrorCondition());
+    return;
+  }
 
   IDataArray::Pointer data = m->getCellData(m_SelectedCellDataArrayName);
   if (NULL == data.get())
   {
-    ss.str("");
-    ss << "Selected array '" << m_SelectedCellDataArrayName << "' does not exist in the Voxel Data Container. Was it spelled correctly?";
+    QString ss = QObject::tr("Selected array '%1' does not exist in the Voxel Data Container. Was it spelled correctly?").arg(m_SelectedCellDataArrayName);
     setErrorCondition(-11001);
-    addErrorMessage(getHumanLabel(),ss.str(),getErrorCondition());
+    addErrorMessage(getHumanLabel(),ss, getErrorCondition());
     return;
   }
 
@@ -130,10 +129,9 @@
   }
   else
   {
-    ss.str("");
-    ss << "Selected array '" << m_SelectedCellDataArrayName << "' is not an Integer array. Is this the array you want to use?";
+    QString ss = QObject::tr("Selected array '%1' is not an Integer array. Is this the array you want to use?").arg(m_SelectedCellDataArrayName);
     setErrorCondition(-11001);
-    addErrorMessage(getHumanLabel(),ss.str(),getErrorCondition());
+    addErrorMessage(getHumanLabel(), ss, getErrorCondition());
     return;
   }
 
