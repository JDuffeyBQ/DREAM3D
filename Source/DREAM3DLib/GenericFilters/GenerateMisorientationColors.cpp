--- conflicted
+++ resolved
@@ -140,7 +140,7 @@
 void GenerateMisorientationColors::dataCheck(bool preflight, size_t voxels, size_t fields, size_t ensembles)
 {
   setErrorCondition(0);
-  
+
   VolumeDataContainer* m = getVolumeDataContainer();
   if (NULL == m)
   {
@@ -175,7 +175,7 @@
 void GenerateMisorientationColors::execute()
 {
   int err = 0;
-  
+
   setErrorCondition(err);
   VolumeDataContainer* m = getVolumeDataContainer();
   if (NULL == m)
@@ -246,8 +246,6 @@
     m_MisorientationColor[index + 2] = 0;
     cellQuat = quats[i];
 
-<<<<<<< HEAD
-=======
     if(m_CrystalStructures[phase] != Ebsd::CrystalStructure::Cubic_High)
     {
       uint32_t idx = m_CrystalStructures[phase];
@@ -260,7 +258,6 @@
       m_MisorientationColor[index + 2] = 0;
 
     }
->>>>>>> 425be323
     // Make sure we are using a valid Euler Angles with valid crystal symmetry
     else if( (missingGoodVoxels == true || m_GoodVoxels[i] == true)
              && m_CrystalStructures[phase] < Ebsd::CrystalStructure::LaueGroupEnd )
@@ -276,18 +273,17 @@
   {
     if (notSupported->GetValue(i) == 1)
     {
-      std::string msg("The Symmetry of ");
-      msg.append(ops[i]->getSymmetryName()).append(" is not currently supported for Misorientation Coloring. Voxels with this symmetry have been set to black.");
-      notifyWarningMessage(msg, -500);
+      QString ss = QObject::tr("The Symmetry of %1 is not currently supported for Misorientation Coloring. Voxels with this symmetry have been set to black.").arg(ops[i]->getSymmetryName());
+      notifyWarningMessage(ss, -500);
     }
   }
 
   if (notSupported->GetValue(12) == 1)
   {
-    std::string msg("There were voxels with an unknown crystal symmetry due most likely being marked as a 'Bad Voxel'. These voxels have been colored black BUT black is a valid color for Misorientation coloring. Please understand this when visualizing your data.");
-    notifyWarningMessage(msg, -500);
-  }
-  
+    QString ss = QObject::tr("There were voxels with an unknown crystal symmetry due most likely being marked as a 'Bad Voxel'. These voxels have been colored black BUT black is a valid color for Misorientation coloring. Please understand this when visualizing your data.");
+    notifyWarningMessage(ss, -500);
+  }
+
   /* Let the GUI know we are done with this filter */
   notifyStatusMessage("Complete");
 }