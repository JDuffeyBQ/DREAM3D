/* ============================================================================
 * Copyright (c) 2011 Michael A. Jackson (BlueQuartz Software)
 * Copyright (c) 2011 Dr. Michael A. Groeber (US Air Force Research Laboratories)
 * All rights reserved.
 *
 * Redistribution and use in source and binary forms, with or without modification,
 * are permitted provided that the following conditions are met:
 *
 * Redistributions of source code must retain the above copyright notice, this
 * list of conditions and the following disclaimer.
 *
 * Redistributions in binary form must reproduce the above copyright notice, this
 * list of conditions and the following disclaimer in the documentation and/or
 * other materials provided with the distribution.
 *
 * Neither the name of Michael A. Groeber, Michael A. Jackson, the US Air Force,
 * BlueQuartz Software nor the names of its contributors may be used to endorse
 * or promote products derived from this software without specific prior written
 * permission.
 *
 * THIS SOFTWARE IS PROVIDED BY THE COPYRIGHT HOLDERS AND CONTRIBUTORS "AS IS"
 * AND ANY EXPRESS OR IMPLIED WARRANTIES, INCLUDING, BUT NOT LIMITED TO, THE
 * IMPLIED WARRANTIES OF MERCHANTABILITY AND FITNESS FOR A PARTICULAR PURPOSE ARE
 * DISCLAIMED. IN NO EVENT SHALL THE COPYRIGHT HOLDER OR CONTRIBUTORS BE LIABLE
 * FOR ANY DIRECT, INDIRECT, INCIDENTAL, SPECIAL, EXEMPLARY, OR CONSEQUENTIAL
 * DAMAGES (INCLUDING, BUT NOT LIMITED TO, PROCUREMENT OF SUBSTITUTE GOODS OR
 * SERVICES; LOSS OF USE, DATA, OR PROFITS; OR BUSINESS INTERRUPTION) HOWEVER
 * CAUSED AND ON ANY THEORY OF LIABILITY, WHETHER IN CONTRACT, STRICT LIABILITY,
 * OR TORT (INCLUDING NEGLIGENCE OR OTHERWISE) ARISING IN ANY WAY OUT OF THE
 * USE OF THIS SOFTWARE, EVEN IF ADVISED OF THE POSSIBILITY OF SUCH DAMAGE.
 *
 *  This code was written under United States Air Force Contract number
 *                           FA8650-07-D-5800
 *
 * ~~~~~~~~~~~~~~~~~~~~~~~~~~~~~~~~~~~~~~~~~~~~~~~~~~~~~~~~~~~~~~~~~~~~~~~~~~ */

#include "FindNeighbors.h"

#include <sstream>

#include "DREAM3DLib/Common/DREAM3DMath.h"
#include "DREAM3DLib/Common/Constants.h"
#include "DREAM3DLib/Common/NeighborList.hpp"
#include "DREAM3DLib/Common/IDataArray.h"

// -----------------------------------------------------------------------------
//
// -----------------------------------------------------------------------------
FindNeighbors::FindNeighbors()
{
}

// -----------------------------------------------------------------------------
//
// -----------------------------------------------------------------------------
FindNeighbors::~FindNeighbors()
{
}
// -----------------------------------------------------------------------------
//
// -----------------------------------------------------------------------------
void FindNeighbors::preflight()
{
  int err = 0;
  std::stringstream ss;
  DataContainer::Pointer m = DataContainer::New();
  IDataArray::Pointer d = m->getVoxelData(DREAM3D::VoxelData::GrainIds);
  if(d.get() == NULL)
  {
	  ss << "Graid Ids Array Not Initialized At Beginning of FindNeighbors Filter" << std::endl;
	  err = -300;
  }
  d = m->getFieldData(DREAM3D::FieldData::Phases);
  if(d.get() == NULL)
  {
	  ss << "Phases (Fields) Array Not Initialized At Beginning of FindNeighbors Filter" << std::endl;
	  err = -300;
  }

  PFInt32ArrayType::Pointer p = PFInt32ArrayType::CreateArray(1);
  m->addVoxelData(DREAM3D::VoxelData::SurfaceVoxels, p);
  PFBoolArrayType::Pointer q = PFBoolArrayType::CreateArray(1);
  m->addFieldData(DREAM3D::FieldData::SurfaceFields, q);
  PFInt32ArrayType::Pointer r = PFInt32ArrayType::CreateArray(1);
  m->addFieldData(DREAM3D::FieldData::NumNeighbors, r);
  PFFloatArrayType::Pointer s = PFFloatArrayType::CreateArray(1);
  m->addEnsembleData(DREAM3D::EnsembleData::TotalSurfaceArea, s);
  NeighborList<int>::Pointer neighborlistPtr = NeighborList<int>::New();
  m->addFieldData(DREAM3D::FieldData::NeighborList, neighborlistPtr);
  NeighborList<float>::Pointer sharedSurfaceAreaListPtr = NeighborList<float>::New();
  m->addFieldData(DREAM3D::FieldData::SharedSurfaceAreaList, sharedSurfaceAreaListPtr);
<<<<<<< HEAD
=======

>>>>>>> 4949de75
  setErrorCondition(err);
  setErrorMessage(ss.str());
}
// -----------------------------------------------------------------------------
//
// -----------------------------------------------------------------------------
void FindNeighbors::execute()
{
  setErrorCondition(0);

  DataContainer* m = getDataContainer();
  if(NULL == m)
  {
    setErrorCondition(-1);
    std::stringstream ss;
    ss << getNameOfClass() << " DataContainer was NULL";
    setErrorMessage(ss.str());
    return;
  }

  int64_t totalPoints = m->totalPoints();
  int32_t* grain_indicies = m->getVoxelDataSizeCheck<int32_t, Int32ArrayType, AbstractFilter>(DREAM3D::VoxelData::GrainIds, totalPoints, this);
  if(NULL == grain_indicies)
  {
    return;
  }
  int8_t* surfacevoxels = m->getVoxelDataSizeCheck<int8_t, Int8ArrayType, AbstractFilter>(DREAM3D::VoxelData::SurfaceVoxels, totalPoints, this);
  if(NULL == surfacevoxels)
  {
    return;
  }

  size_t udims[3] = {0,0,0};
  m->getDimensions(udims);
#if (CMP_SIZEOF_SIZE_T == 4)
  typedef int32_t DimType;
#else
  typedef int64_t DimType;
#endif
  DimType dims[3] = {
    static_cast<DimType>(udims[0]),
    static_cast<DimType>(udims[1]),
    static_cast<DimType>(udims[2]),
  };

  int neighpoints[6];
  neighpoints[0] = -dims[0]*dims[1];
  neighpoints[1] = -dims[0];
  neighpoints[2] = -1;
  neighpoints[3] = 1;
  neighpoints[4] = dims[0];
  neighpoints[5] = dims[0]*dims[1];

  float column, row, plane;
  int grain;
  size_t nnum;
  int onsurf = 0;
  int good = 0;
  int neighbor = 0;
  size_t xtalCount = m->crystruct.size();


  float* totalsurfacearea = m->createEnsembleData<float, FloatArrayType, AbstractFilter>(DREAM3D::EnsembleData::TotalSurfaceArea, xtalCount, 1, this);
  if (NULL == totalsurfacearea) {return;}
  for (size_t i = 1; i < xtalCount; ++i)
  {
    totalsurfacearea[i] = 0.0f;
  }

    std::vector<std::vector<float> > neighborlist;
    std::vector<std::vector<float> > neighborsurfacearealist;

  notify("FindNeighbors: Working through all Grains", 0, Observable::UpdateProgressMessage);
  int nListSize = 100;
  neighborlist.resize(m->m_Grains.size());
  neighborsurfacearealist.resize(m->m_Grains.size());
  for (size_t i = 1; i < m->m_Grains.size(); i++)
  {
    m->m_Grains[i]->numneighbors = 0;
    neighborlist[i].resize(nListSize);
    neighborsurfacearealist[i].resize(nListSize, -1.0);
    for (int j = 0; j < 3; j++)
    {
      m->m_Grains[i]->neighbordistfunc[j] = 0;
    }
  }

  notify("FindNeighbors: Working through all Voxels", 0, Observable::UpdateProgressMessage);
  totalPoints = m->totalPoints();

  for (int64_t j = 0; j < totalPoints; j++)
  {
    onsurf = 0;
    grain = grain_indicies[j];
    if(grain > 0)
    {
      column = j % m->getXPoints();
      row = (j / m->getXPoints()) % m->getYPoints();
      plane = j / (m->getXPoints() * m->getYPoints());
      if((column == 0 || column == (m->getXPoints() - 1) || row == 0 || row == (m->getYPoints() - 1) || plane == 0 || plane == (m->getZPoints() - 1)) && m->getZPoints() != 1)
      {
        m->m_Grains[grain]->surfacefield = true;
      }
      if((column == 0 || column == (m->getXPoints() - 1) || row == 0 || row == (m->getYPoints() - 1)) && m->getZPoints() == 1)
      {
        m->m_Grains[grain]->surfacefield = true;
      }
      for (int k = 0; k < 6; k++)
      {
        good = 1;
        neighbor = j + neighpoints[k];
        if(k == 0 && plane == 0) good = 0;
        if(k == 5 && plane == (m->getZPoints() - 1)) good = 0;
        if(k == 1 && row == 0) good = 0;
        if(k == 4 && row == (m->getYPoints() - 1)) good = 0;
        if(k == 2 && column == 0) good = 0;
        if(k == 3 && column == (m->getXPoints() - 1)) good = 0;
        if(good == 1 && grain_indicies[neighbor] != grain && grain_indicies[neighbor] > 0)
        {
          onsurf++;
          nnum = m->m_Grains[grain]->numneighbors;
          neighborlist[grain].push_back(grain_indicies[neighbor]);
          nnum++;
          m->m_Grains[grain]->numneighbors = nnum;
        }
      }
    }
    surfacevoxels[j] = onsurf;
  }

  NeighborList<int>::Pointer neighborlistPtr = NeighborList<int>::New();
  m->addFieldData(DREAM3D::FieldData::NeighborList, neighborlistPtr);
  NeighborList<float>::Pointer sharedSurfaceAreaListPtr = NeighborList<float>::New();
  m->addFieldData(DREAM3D::FieldData::SharedSurfaceAreaList, sharedSurfaceAreaListPtr);

  notify("FindNeighbors: Working through all Grains - Second Time", 0, Observable::UpdateProgressMessage);
  for (size_t i = 1; i < m->m_Grains.size(); i++)
  {
    int phase = m->m_Grains[i]->phase;

    std::map<int, int> neighToCount;
    int numneighs = int(neighborlist[i].size());

    // this increments the voxel counts for each grain
    for (int j = 0; j < numneighs; j++)
    {
      neighToCount[neighborlist[i][j]]++;
    }

    neighToCount.erase(0);
    neighToCount.erase(-1);
    //Resize the grains neighbor list to zero
    neighborlist[i].resize(0);
    neighborsurfacearealist[i].resize(0);

    for (std::map<int, int>::iterator iter = neighToCount.begin(); iter != neighToCount.end(); ++iter)
    {
      int neigh = iter->first; // get the neighbor grain
      int number = iter->second; // get the number of voxels
      float area = number * m->getXRes() * m->getYRes();
      if(m->m_Grains[i]->surfacefield == 0 && (neigh > i || m->m_Grains[neigh]->surfacefield == 1))
      {
        totalsurfacearea[phase] = totalsurfacearea[phase] + area;
      }

      // Push the neighbor grain id back onto the list so we stay synced up
      neighborlist[i].push_back(neigh);
      neighborsurfacearealist[i].push_back(area);
    }
    m->m_Grains[i]->numneighbors = neighborlist[i].size();

    // Set the vector for each list into the NeighborList Object
    NeighborList<int>::SharedVectorType sharedNeiLst(new std::vector<int>);
    sharedNeiLst->assign(neighborlist[i].begin(), neighborlist[i].end());
    neighborlistPtr->setList(i, sharedNeiLst);

    NeighborList<float>::SharedVectorType sharedSAL(new std::vector<float>);
    sharedSAL->assign(neighborsurfacearealist[i].begin(), neighborsurfacearealist[i].end());
    sharedSurfaceAreaListPtr->setList(i, sharedSAL);
  }

  notify("FindNeighbors Completed", 0, Observable::UpdateProgressMessage);
}<|MERGE_RESOLUTION|>--- conflicted
+++ resolved
@@ -56,6 +56,7 @@
 FindNeighbors::~FindNeighbors()
 {
 }
+
 // -----------------------------------------------------------------------------
 //
 // -----------------------------------------------------------------------------
@@ -89,10 +90,7 @@
   m->addFieldData(DREAM3D::FieldData::NeighborList, neighborlistPtr);
   NeighborList<float>::Pointer sharedSurfaceAreaListPtr = NeighborList<float>::New();
   m->addFieldData(DREAM3D::FieldData::SharedSurfaceAreaList, sharedSurfaceAreaListPtr);
-<<<<<<< HEAD
-=======
-
->>>>>>> 4949de75
+
   setErrorCondition(err);
   setErrorMessage(ss.str());
 }
@@ -154,7 +152,6 @@
   int neighbor = 0;
   size_t xtalCount = m->crystruct.size();
 
-
   float* totalsurfacearea = m->createEnsembleData<float, FloatArrayType, AbstractFilter>(DREAM3D::EnsembleData::TotalSurfaceArea, xtalCount, 1, this);
   if (NULL == totalsurfacearea) {return;}
   for (size_t i = 1; i < xtalCount; ++i)
@@ -162,7 +159,7 @@
     totalsurfacearea[i] = 0.0f;
   }
 
-    std::vector<std::vector<float> > neighborlist;
+    std::vector<std::vector<int> > neighborlist;
     std::vector<std::vector<float> > neighborsurfacearealist;
 
   notify("FindNeighbors: Working through all Grains", 0, Observable::UpdateProgressMessage);
@@ -275,4 +272,4 @@
   }
 
   notify("FindNeighbors Completed", 0, Observable::UpdateProgressMessage);
-}+}
