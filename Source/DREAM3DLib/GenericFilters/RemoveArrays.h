/* ============================================================================
 * Copyright (c) 2012 Michael A. Jackson (BlueQuartz Software)
 * Copyright (c) 2012 Dr. Michael A. Groeber (US Air Force Research Laboratories)
 * All rights reserved.
 *
 * Redistribution and use in source and binary forms, with or without modification,
 * are permitted provided that the following conditions are met:
 *
 * Redistributions of source code must retain the above copyright notice, this
 * list of conditions and the following disclaimer.
 *
 * Redistributions in binary form must reproduce the above copyright notice, this
 * list of conditions and the following disclaimer in the documentation and/or
 * other materials provided with the distribution.
 *
 * Neither the name of Michael A. Groeber, Michael A. Jackson, the US Air Force,
 * BlueQuartz Software nor the names of its contributors may be used to endorse
 * or promote products derived from this software without specific prior written
 * permission.
 *
 * THIS SOFTWARE IS PROVIDED BY THE COPYRIGHT HOLDERS AND CONTRIBUTORS "AS IS"
 * AND ANY EXPRESS OR IMPLIED WARRANTIES, INCLUDING, BUT NOT LIMITED TO, THE
 * IMPLIED WARRANTIES OF MERCHANTABILITY AND FITNESS FOR A PARTICULAR PURPOSE ARE
 * DISCLAIMED. IN NO EVENT SHALL THE COPYRIGHT HOLDER OR CONTRIBUTORS BE LIABLE
 * FOR ANY DIRECT, INDIRECT, INCIDENTAL, SPECIAL, EXEMPLARY, OR CONSEQUENTIAL
 * DAMAGES (INCLUDING, BUT NOT LIMITED TO, PROCUREMENT OF SUBSTITUTE GOODS OR
 * SERVICES; LOSS OF USE, DATA, OR PROFITS; OR BUSINESS INTERRUPTION) HOWEVER
 * CAUSED AND ON ANY THEORY OF LIABILITY, WHETHER IN CONTRACT, STRICT LIABILITY,
 * OR TORT (INCLUDING NEGLIGENCE OR OTHERWISE) ARISING IN ANY WAY OUT OF THE
 * USE OF THIS SOFTWARE, EVEN IF ADVISED OF THE POSSIBILITY OF SUCH DAMAGE.
 *
 *  This code was written under United States Air Force Contract number
 *                           FA8650-07-D-5800
 *
 * ~~~~~~~~~~~~~~~~~~~~~~~~~~~~~~~~~~~~~~~~~~~~~~~~~~~~~~~~~~~~~~~~~~~~~~~~~~ */

#ifndef _RemoveArrays_H_
#define _RemoveArrays_H_

#include <QtCore/QString>
#include <QtCore/QSet>

#include "DREAM3DLib/DREAM3DLib.h"
#include "DREAM3DLib/Common/DREAM3DSetGetMacros.h"
#include "DREAM3DLib/Common/IDataArray.h"
#include "DREAM3DLib/Common/AbstractFilter.h"


/**
 * @class RemoveArrays RemoveArrays.h /FilterCategoryFilters/RemoveArrays.h
 * @brief
 * @author
 * @date
 * @version 1.0
 */
class DREAM3DLib_EXPORT RemoveArrays : public AbstractFilter
{
  public:
    DREAM3D_SHARED_POINTERS(RemoveArrays)
    DREAM3D_STATIC_NEW_MACRO(RemoveArrays)
    DREAM3D_TYPE_MACRO_SUPER(RemoveArrays, AbstractFilter)

<<<<<<< HEAD
    DREAM3D_INSTANCE_PROPERTY(QSet<QString>, SelectedVoxelCellArrays)
    DREAM3D_INSTANCE_PROPERTY(QSet<QString>, SelectedVoxelFieldArrays)
    DREAM3D_INSTANCE_PROPERTY(QSet<QString>, SelectedVoxelEnsembleArrays)

    DREAM3D_INSTANCE_PROPERTY(QSet<QString>, SelectedSurfaceMeshVertexArrays)
    DREAM3D_INSTANCE_PROPERTY(QSet<QString>, SelectedSurfaceMeshFaceArrays)
    DREAM3D_INSTANCE_PROPERTY(QSet<QString>, SelectedSurfaceMeshEdgeArrays)
    DREAM3D_INSTANCE_PROPERTY(QSet<QString>, SelectedSurfaceMeshFieldArrays)
    DREAM3D_INSTANCE_PROPERTY(QSet<QString>, SelectedSurfaceMeshEnsembleArrays)

    DREAM3D_INSTANCE_PROPERTY(QSet<QString>, SelectedSolidMeshVertexArrays)
    DREAM3D_INSTANCE_PROPERTY(QSet<QString>, SelectedSolidMeshFaceArrays)
    DREAM3D_INSTANCE_PROPERTY(QSet<QString>, SelectedSolidMeshEdgeArrays)
=======
    DREAM3D_INSTANCE_PROPERTY(std::set<std::string>, SelectedVolumeVertexArrays)
    DREAM3D_INSTANCE_PROPERTY(std::set<std::string>, SelectedVolumeEdgeArrays)
    DREAM3D_INSTANCE_PROPERTY(std::set<std::string>, SelectedVolumeFaceArrays)
    DREAM3D_INSTANCE_PROPERTY(std::set<std::string>, SelectedVolumeCellArrays)
    DREAM3D_INSTANCE_PROPERTY(std::set<std::string>, SelectedVolumeFieldArrays)
    DREAM3D_INSTANCE_PROPERTY(std::set<std::string>, SelectedVolumeEnsembleArrays)

    DREAM3D_INSTANCE_PROPERTY(std::set<std::string>, SelectedSurfaceVertexArrays)
    DREAM3D_INSTANCE_PROPERTY(std::set<std::string>, SelectedSurfaceEdgeArrays)
    DREAM3D_INSTANCE_PROPERTY(std::set<std::string>, SelectedSurfaceFaceArrays)
    DREAM3D_INSTANCE_PROPERTY(std::set<std::string>, SelectedSurfaceFieldArrays)
    DREAM3D_INSTANCE_PROPERTY(std::set<std::string>, SelectedSurfaceEnsembleArrays)

    DREAM3D_INSTANCE_PROPERTY(std::set<std::string>, SelectedEdgeVertexArrays)
    DREAM3D_INSTANCE_PROPERTY(std::set<std::string>, SelectedEdgeEdgeArrays)
    DREAM3D_INSTANCE_PROPERTY(std::set<std::string>, SelectedEdgeFieldArrays)
    DREAM3D_INSTANCE_PROPERTY(std::set<std::string>, SelectedEdgeEnsembleArrays)

    DREAM3D_INSTANCE_PROPERTY(std::set<std::string>, SelectedVertexVertexArrays)
    DREAM3D_INSTANCE_PROPERTY(std::set<std::string>, SelectedVertexFieldArrays)
    DREAM3D_INSTANCE_PROPERTY(std::set<std::string>, SelectedVertexEnsembleArrays)
>>>>>>> c8a14ed2

    virtual ~RemoveArrays();

    typedef QSet<QString> ArrayList_t;

<<<<<<< HEAD
    virtual void setVoxelSelectedArrayNames(QSet<QString> selectedCellArrays,
                                            QSet<QString> selectedFieldArrays,
                                            QSet<QString> selectedEnsembleArrays);
    virtual void setSurfaceMeshSelectedArrayNames(QSet<QString> selectedVertexArrays,
                                                  QSet<QString> selectedFaceArrays,
                                                  QSet<QString> selectedEdgeArrays,
                                                  QSet<QString> selectedFieldArrays,
                                                  QSet<QString> selectedEnsembleArrays);
    virtual void setSolidMeshSelectedArrayNames(QSet<QString> selectedVertexArrays,
                                                QSet<QString> selectedFaceArrays,
                                                QSet<QString> selectedEdgeArrays);
=======
    virtual void setVolumeSelectedArrayNames(std::set<std::string> selectedVertexArrays,
                                                  std::set<std::string> selectedEdgeArrays,
                                                  std::set<std::string> selectedFaceArrays,
                                                  std::set<std::string> selectedCellArrays,
                                                  std::set<std::string> selectedFieldArrays,
                                                   std::set<std::string> selectedEnsembleArrays);
    virtual void setSurfaceSelectedArrayNames(std::set<std::string> selectedVertexArrays,
                                                  std::set<std::string> selectedEdgeArrays,
                                                  std::set<std::string> selectedFaceArrays,
                                                  std::set<std::string> selectedFieldArrays,
                                                  std::set<std::string> selectedEnsembleArrays);
    virtual void setEdgeSelectedArrayNames(std::set<std::string> selectedVertexArrays,
                                                  std::set<std::string> selectedEdgeArrays,
                                                  std::set<std::string> selectedFieldArrays,
                                                  std::set<std::string> selectedEnsembleArrays);
    virtual void setVertexSelectedArrayNames(std::set<std::string> selectedVertexArrays,
                                                  std::set<std::string> selectedFaceArrays,
                                                  std::set<std::string> selectedEdgeArrays);
>>>>>>> c8a14ed2

    /**
    * @brief This returns the group that the filter belonds to. You can select
    * a different group if you want. The string returned here will be displayed
    * in the GUI for the filter
    */
    virtual const QString getGroupName() { return DREAM3D::FilterGroups::GenericFilters; }
  virtual const QString getSubGroupName() { return DREAM3D::FilterSubGroups::MemoryManagementFilters; }

    /**
    * @brief This returns a string that is displayed in the GUI. It should be readable
    * and understandable by humans.
    */
    virtual const QString getHumanLabel() { return "Delete Arrays"; }

    /**
    * @brief This method will instantiate all the end user settable options/parameters
    * for this filter
    */
    virtual void setupFilterParameters();

    /**
    * @brief This method will write the options to a file
    * @param writer The writer that is used to write the options to a file
    */
    virtual int writeFilterParameters(AbstractFilterParametersWriter* writer, int index);
    
    /**
    * @brief This method will read the options from a file
    * @param reader The reader that is used to read the options from a file
    */
    virtual void readFilterParameters(AbstractFilterParametersReader* reader, int index);

    /**
    * @brief Reimplemented from @see AbstractFilter class
    */
    virtual void execute();

    /**
    * @brief This function runs some sanity checks on the DataContainer and inputs
    * in an attempt to ensure the filter can process the inputs.
    */
    virtual void preflight();

  protected:
    RemoveArrays();

    /**
    * @brief Checks for the appropriate parameter values and availability of
    * arrays in the data container
    * @param preflight
    * @param voxels The number of voxels
    * @param fields The number of fields
    * @param ensembles The number of ensembles
    */
    void dataCheck(bool preflight, size_t voxels, size_t fields, size_t ensembles);


    RemoveArrays(const RemoveArrays&); // Copy Constructor Not Implemented
    void operator=(const RemoveArrays&); // Operator '=' Not Implemented
};

#endif /* _RemoveArrays_H_ */<|MERGE_RESOLUTION|>--- conflicted
+++ resolved
@@ -60,80 +60,52 @@
     DREAM3D_STATIC_NEW_MACRO(RemoveArrays)
     DREAM3D_TYPE_MACRO_SUPER(RemoveArrays, AbstractFilter)
 
-<<<<<<< HEAD
-    DREAM3D_INSTANCE_PROPERTY(QSet<QString>, SelectedVoxelCellArrays)
-    DREAM3D_INSTANCE_PROPERTY(QSet<QString>, SelectedVoxelFieldArrays)
-    DREAM3D_INSTANCE_PROPERTY(QSet<QString>, SelectedVoxelEnsembleArrays)
+    DREAM3D_INSTANCE_PROPERTY(QSet<QString>, SelectedVolumeVertexArrays)
+    DREAM3D_INSTANCE_PROPERTY(QSet<QString>, SelectedVolumeEdgeArrays)
+    DREAM3D_INSTANCE_PROPERTY(QSet<QString>, SelectedVolumeFaceArrays)
+    DREAM3D_INSTANCE_PROPERTY(QSet<QString>, SelectedVolumeCellArrays)
+    DREAM3D_INSTANCE_PROPERTY(QSet<QString>, SelectedVolumeFieldArrays)
+    DREAM3D_INSTANCE_PROPERTY(QSet<QString>, SelectedVolumeEnsembleArrays)
 
-    DREAM3D_INSTANCE_PROPERTY(QSet<QString>, SelectedSurfaceMeshVertexArrays)
-    DREAM3D_INSTANCE_PROPERTY(QSet<QString>, SelectedSurfaceMeshFaceArrays)
-    DREAM3D_INSTANCE_PROPERTY(QSet<QString>, SelectedSurfaceMeshEdgeArrays)
-    DREAM3D_INSTANCE_PROPERTY(QSet<QString>, SelectedSurfaceMeshFieldArrays)
-    DREAM3D_INSTANCE_PROPERTY(QSet<QString>, SelectedSurfaceMeshEnsembleArrays)
+    DREAM3D_INSTANCE_PROPERTY(QSet<QString>, SelectedSurfaceVertexArrays)
+    DREAM3D_INSTANCE_PROPERTY(QSet<QString>, SelectedSurfaceEdgeArrays)
+    DREAM3D_INSTANCE_PROPERTY(QSet<QString>, SelectedSurfaceFaceArrays)
+    DREAM3D_INSTANCE_PROPERTY(QSet<QString>, SelectedSurfaceFieldArrays)
+    DREAM3D_INSTANCE_PROPERTY(QSet<QString>, SelectedSurfaceEnsembleArrays)
 
-    DREAM3D_INSTANCE_PROPERTY(QSet<QString>, SelectedSolidMeshVertexArrays)
-    DREAM3D_INSTANCE_PROPERTY(QSet<QString>, SelectedSolidMeshFaceArrays)
-    DREAM3D_INSTANCE_PROPERTY(QSet<QString>, SelectedSolidMeshEdgeArrays)
-=======
-    DREAM3D_INSTANCE_PROPERTY(std::set<std::string>, SelectedVolumeVertexArrays)
-    DREAM3D_INSTANCE_PROPERTY(std::set<std::string>, SelectedVolumeEdgeArrays)
-    DREAM3D_INSTANCE_PROPERTY(std::set<std::string>, SelectedVolumeFaceArrays)
-    DREAM3D_INSTANCE_PROPERTY(std::set<std::string>, SelectedVolumeCellArrays)
-    DREAM3D_INSTANCE_PROPERTY(std::set<std::string>, SelectedVolumeFieldArrays)
-    DREAM3D_INSTANCE_PROPERTY(std::set<std::string>, SelectedVolumeEnsembleArrays)
+    DREAM3D_INSTANCE_PROPERTY(QSet<QString>, SelectedEdgeVertexArrays)
+    DREAM3D_INSTANCE_PROPERTY(QSet<QString>, SelectedEdgeEdgeArrays)
+    DREAM3D_INSTANCE_PROPERTY(QSet<QString>, SelectedEdgeFieldArrays)
+    DREAM3D_INSTANCE_PROPERTY(QSet<QString>, SelectedEdgeEnsembleArrays)
 
-    DREAM3D_INSTANCE_PROPERTY(std::set<std::string>, SelectedSurfaceVertexArrays)
-    DREAM3D_INSTANCE_PROPERTY(std::set<std::string>, SelectedSurfaceEdgeArrays)
-    DREAM3D_INSTANCE_PROPERTY(std::set<std::string>, SelectedSurfaceFaceArrays)
-    DREAM3D_INSTANCE_PROPERTY(std::set<std::string>, SelectedSurfaceFieldArrays)
-    DREAM3D_INSTANCE_PROPERTY(std::set<std::string>, SelectedSurfaceEnsembleArrays)
+    DREAM3D_INSTANCE_PROPERTY(QSet<QString>, SelectedVertexVertexArrays)
+    DREAM3D_INSTANCE_PROPERTY(QSet<QString>, SelectedVertexFieldArrays)
+    DREAM3D_INSTANCE_PROPERTY(QSet<QString>, SelectedVertexEnsembleArrays)
 
-    DREAM3D_INSTANCE_PROPERTY(std::set<std::string>, SelectedEdgeVertexArrays)
-    DREAM3D_INSTANCE_PROPERTY(std::set<std::string>, SelectedEdgeEdgeArrays)
-    DREAM3D_INSTANCE_PROPERTY(std::set<std::string>, SelectedEdgeFieldArrays)
-    DREAM3D_INSTANCE_PROPERTY(std::set<std::string>, SelectedEdgeEnsembleArrays)
-
-    DREAM3D_INSTANCE_PROPERTY(std::set<std::string>, SelectedVertexVertexArrays)
-    DREAM3D_INSTANCE_PROPERTY(std::set<std::string>, SelectedVertexFieldArrays)
-    DREAM3D_INSTANCE_PROPERTY(std::set<std::string>, SelectedVertexEnsembleArrays)
->>>>>>> c8a14ed2
 
     virtual ~RemoveArrays();
 
     typedef QSet<QString> ArrayList_t;
 
-<<<<<<< HEAD
-    virtual void setVoxelSelectedArrayNames(QSet<QString> selectedCellArrays,
-                                            QSet<QString> selectedFieldArrays,
-                                            QSet<QString> selectedEnsembleArrays);
-    virtual void setSurfaceMeshSelectedArrayNames(QSet<QString> selectedVertexArrays,
+
+    virtual void setVolumeSelectedArrayNames(QSet<QString> selectedVertexArrays,
+                                                  QSet<QString> selectedEdgeArrays,
                                                   QSet<QString> selectedFaceArrays,
+                                                  QSet<QString> selectedCellArrays,
+                                                  QSet<QString> selectedFieldArrays,
+                                                   QSet<QString> selectedEnsembleArrays);
+    virtual void setSurfaceSelectedArrayNames(QSet<QString> selectedVertexArrays,
+                                                  QSet<QString> selectedEdgeArrays,
+                                                  QSet<QString> selectedFaceArrays,
+                                                  QSet<QString> selectedFieldArrays,
+                                                  QSet<QString> selectedEnsembleArrays);
+    virtual void setEdgeSelectedArrayNames(QSet<QString> selectedVertexArrays,
                                                   QSet<QString> selectedEdgeArrays,
                                                   QSet<QString> selectedFieldArrays,
                                                   QSet<QString> selectedEnsembleArrays);
-    virtual void setSolidMeshSelectedArrayNames(QSet<QString> selectedVertexArrays,
-                                                QSet<QString> selectedFaceArrays,
-                                                QSet<QString> selectedEdgeArrays);
-=======
-    virtual void setVolumeSelectedArrayNames(std::set<std::string> selectedVertexArrays,
-                                                  std::set<std::string> selectedEdgeArrays,
-                                                  std::set<std::string> selectedFaceArrays,
-                                                  std::set<std::string> selectedCellArrays,
-                                                  std::set<std::string> selectedFieldArrays,
-                                                   std::set<std::string> selectedEnsembleArrays);
-    virtual void setSurfaceSelectedArrayNames(std::set<std::string> selectedVertexArrays,
-                                                  std::set<std::string> selectedEdgeArrays,
-                                                  std::set<std::string> selectedFaceArrays,
-                                                  std::set<std::string> selectedFieldArrays,
-                                                  std::set<std::string> selectedEnsembleArrays);
-    virtual void setEdgeSelectedArrayNames(std::set<std::string> selectedVertexArrays,
-                                                  std::set<std::string> selectedEdgeArrays,
-                                                  std::set<std::string> selectedFieldArrays,
-                                                  std::set<std::string> selectedEnsembleArrays);
-    virtual void setVertexSelectedArrayNames(std::set<std::string> selectedVertexArrays,
-                                                  std::set<std::string> selectedFaceArrays,
-                                                  std::set<std::string> selectedEdgeArrays);
->>>>>>> c8a14ed2
+    virtual void setVertexSelectedArrayNames(QSet<QString> selectedVertexArrays,
+                                                  QSet<QString> selectedFaceArrays,
+                                                  QSet<QString> selectedEdgeArrays);
 
     /**
     * @brief This returns the group that the filter belonds to. You can select
@@ -141,7 +113,7 @@
     * in the GUI for the filter
     */
     virtual const QString getGroupName() { return DREAM3D::FilterGroups::GenericFilters; }
-  virtual const QString getSubGroupName() { return DREAM3D::FilterSubGroups::MemoryManagementFilters; }
+    virtual const QString getSubGroupName() { return DREAM3D::FilterSubGroups::MemoryManagementFilters; }
 
     /**
     * @brief This returns a string that is displayed in the GUI. It should be readable
@@ -160,7 +132,7 @@
     * @param writer The writer that is used to write the options to a file
     */
     virtual int writeFilterParameters(AbstractFilterParametersWriter* writer, int index);
-    
+
     /**
     * @brief This method will read the options from a file
     * @param reader The reader that is used to read the options from a file
