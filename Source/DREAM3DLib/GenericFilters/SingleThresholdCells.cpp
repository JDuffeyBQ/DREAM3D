<<<<<<< HEAD
/* ============================================================================
 * Copyright (c) 2012 Michael A. Jackson (BlueQuartz Software)
 * Copyright (c) 2012 Dr. Michael A. Groeber (US Air Force Research Laboratories)
 * All rights reserved.
 *
 * Redistribution and use in source and binary forms, with or without modification,
 * are permitted provided that the following conditions are met:
 *
 * Redistributions of source code must retain the above copyright notice, this
 * list of conditions and the following disclaimer.
 *
 * Redistributions in binary form must reproduce the above copyright notice, this
 * list of conditions and the following disclaimer in the documentation and/or
 * other materials provided with the distribution.
 *
 * Neither the name of Michael A. Groeber, Michael A. Jackson, the US Air Force,
 * BlueQuartz Software nor the names of its contributors may be used to endorse
 * or promote products derived from this software without specific prior written
 * permission.
 *
 * THIS SOFTWARE IS PROVIDED BY THE COPYRIGHT HOLDERS AND CONTRIBUTORS "AS IS"
 * AND ANY EXPRESS OR IMPLIED WARRANTIES, INCLUDING, BUT NOT LIMITED TO, THE
 * IMPLIED WARRANTIES OF MERCHANTABILITY AND FITNESS FOR A PARTICULAR PURPOSE ARE
 * DISCLAIMED. IN NO EVENT SHALL THE COPYRIGHT HOLDER OR CONTRIBUTORS BE LIABLE
 * FOR ANY DIRECT, INDIRECT, INCIDENTAL, SPECIAL, EXEMPLARY, OR CONSEQUENTIAL
 * DAMAGES (INCLUDING, BUT NOT LIMITED TO, PROCUREMENT OF SUBSTITUTE GOODS OR
 * SERVICES; LOSS OF USE, DATA, OR PROFITS; OR BUSINESS INTERRUPTION) HOWEVER
 * CAUSED AND ON ANY THEORY OF LIABILITY, WHETHER IN CONTRACT, STRICT LIABILITY,
 * OR TORT (INCLUDING NEGLIGENCE OR OTHERWISE) ARISING IN ANY WAY OUT OF THE
 * USE OF THIS SOFTWARE, EVEN IF ADVISED OF THE POSSIBILITY OF SUCH DAMAGE.
 *
 *  This code was written under United States Air Force Contract number
 *                           FA8650-07-D-5800
 *
 * ~~~~~~~~~~~~~~~~~~~~~~~~~~~~~~~~~~~~~~~~~~~~~~~~~~~~~~~~~~~~~~~~~~~~~~~~~~ */
#include "SingleThresholdCells.h"


// -----------------------------------------------------------------------------
//
// -----------------------------------------------------------------------------
SingleThresholdCells::SingleThresholdCells():
AbstractFilter(),
m_GoodVoxelsArrayName(DREAM3D::CellData::GoodVoxels),
m_GoodVoxels(NULL)
{
  setupFilterParameters();
}

// -----------------------------------------------------------------------------
//
// -----------------------------------------------------------------------------
SingleThresholdCells::~SingleThresholdCells()
{
}

// -----------------------------------------------------------------------------
//
// -----------------------------------------------------------------------------
void SingleThresholdCells::setupFilterParameters()
{
  std::vector<FilterParameter::Pointer> parameters;

  setFilterParameters(parameters);
}

// -----------------------------------------------------------------------------
//
// -----------------------------------------------------------------------------
void SingleThresholdCells::writeFilterParameters(AbstractFilterParametersWriter* writer)
{
}

// -----------------------------------------------------------------------------
//
// -----------------------------------------------------------------------------
void SingleThresholdCells::dataCheck(bool preflight, size_t voxels, size_t fields, size_t ensembles)
{
  setErrorCondition(0);
  std::stringstream ss;
  VoxelDataContainer* m = getVoxelDataContainer();
  CREATE_NON_PREREQ_DATA(m, DREAM3D, CellData, GoodVoxels, ss, bool, BoolArrayType, true, voxels, 1)
  if(m_SelectedArrayName.empty() == true)
  {
    std::stringstream ss;
    ss << "No array name was selected.";
    addErrorMessage(getHumanLabel(), ss.str(), -4);
	setErrorCondition(-10000);
  }
}

// -----------------------------------------------------------------------------
//
// -----------------------------------------------------------------------------
void SingleThresholdCells::preflight()
{
  dataCheck(true, 1, 1, 1);
}

// -----------------------------------------------------------------------------
//
// -----------------------------------------------------------------------------
void SingleThresholdCells::execute()
{
  VoxelDataContainer* m = getVoxelDataContainer();
  if(NULL == m)
  {
    setErrorCondition(-999);
    notifyErrorMessage("The DataContainer Object was NULL", -999);
    return;
  }
  setErrorCondition(0);
  dataCheck(false, m->getTotalPoints(), m->getNumFieldTuples(), m->getNumEnsembleTuples());
  //int err = 0;
  std::stringstream ss;


  // Create an Array of Void Pointers that will point to the data that is going to
  // serve as the filter data, such as Confidence Index or Image Quality
  std::vector<void*> dataPointers(m_QualityMetricFilters.size(), NULL);
  std::vector<DataArray::NumType> dataTypes(m_QualityMetricFilters.size(), DataArray::UnknownNumType);

  // Gather some information about the filters and types in order to run the QualityMetric Filter
  for (size_t i = 0; i < m_QualityMetricFilters.size(); ++i)
  {
    dataPointers[i] = m_EbsdVolumeReader->getPointerByName(m_QualityMetricFilters[i]->getFieldName());
    dataTypes[i] = m_EbsdVolumeReader->getPointerType(m_QualityMetricFilters[i]->getFieldName());
  }

  // Figure out which are good voxels
  int64_t nPoints = m->getTotalPoints();


  if(m_QualityMetricFilters.size() == 0)
  {
    ss.str("");
    ss << getHumanLabel() << " - No filters have been added to do the analysis.";
    setErrorCondition(-100);
    addErrorMessage(getHumanLabel(), ss.str(), -1);
    return;
  }


  size_t nFilters = m_QualityMetricFilters.size();
  for (size_t i = 0; i < nFilters; ++i)
  {
    m_QualityMetricFilters[i]->setInput(dataPointers[i]);
    m_QualityMetricFilters[i]->setDataType(dataTypes[i]);
    m_QualityMetricFilters[i]->setNumValues(nPoints);
    m_QualityMetricFilters[i]->setInputPhaseData(m_CellPhases);
    m_QualityMetricFilters[i]->filter();
    ss.str("");
    ss << getHumanLabel() << " - " << i << "/" << nFilters-1 << " Quality Metric Filters Complete";
    notifyStatusMessage(ss.str());
  }

  // Get the first bool array to use as a reference
  QualityMetricFilter::Pointer qmFilter = m_QualityMetricFilters[0];
  if(qmFilter.get() == NULL)
  {
    ss.str("");
    ss << getHumanLabel() << " - QualityMetricFilter[0] is NULL";
    setErrorCondition(-100);
    addErrorMessage(getHumanLabel(), ss.str(), -1);
    return;
  }
  BoolArrayType::Pointer baseArray = m_QualityMetricFilters[0]->getOutput();
  baseArray->SetName(DREAM3D::CellData::GoodVoxels);
  bool* baseArrayPtr = baseArray->GetPointer(0);
  if(NULL == baseArrayPtr)
  {
    ss.str("");
    ss << getHumanLabel() << " - baseArrayPtr is NULL";
    setErrorCondition(-101);
    addErrorMessage(getHumanLabel(), ss.str(), -1);
    return;
  }

  for (size_t i = 1; i < nFilters; ++i)
  {
    BoolArrayType::Pointer currentArray = m_QualityMetricFilters[i]->getOutput();
    if(currentArray.get() == NULL)
    {
      ss.str("");
      ss << getHumanLabel() << " - currentArray is NULL";
      setErrorCondition(-102);
      addErrorMessage(getHumanLabel(), ss.str(), -1);
      return;
    }

    bool* currentArrayPtr = currentArray->GetPointer(0);
    if(NULL == currentArrayPtr)
    {
      ss.str("");
      ss << getHumanLabel() << " - currentArray returned NULL";
      setErrorCondition(-103);
      addErrorMessage(getHumanLabel(), ss.str(), -1);
      return;
    }
    for (int64_t p = 0; p < nPoints; ++p)
    {
      if(baseArrayPtr[p] == false || currentArrayPtr[p] == false)
      {
        baseArrayPtr[p] = false;
      }
    }
  }

  m->addCellData(DREAM3D::CellData::GoodVoxels, baseArray);
 notifyStatusMessage("Determine Good Voxels Complete");
}
=======
/* ============================================================================
 * Copyright (c) 2012 Michael A. Jackson (BlueQuartz Software)
 * Copyright (c) 2012 Dr. Michael A. Groeber (US Air Force Research Laboratories)
 * All rights reserved.
 *
 * Redistribution and use in source and binary forms, with or without modification,
 * are permitted provided that the following conditions are met:
 *
 * Redistributions of source code must retain the above copyright notice, this
 * list of conditions and the following disclaimer.
 *
 * Redistributions in binary form must reproduce the above copyright notice, this
 * list of conditions and the following disclaimer in the documentation and/or
 * other materials provided with the distribution.
 *
 * Neither the name of Michael A. Groeber, Michael A. Jackson, the US Air Force,
 * BlueQuartz Software nor the names of its contributors may be used to endorse
 * or promote products derived from this software without specific prior written
 * permission.
 *
 * THIS SOFTWARE IS PROVIDED BY THE COPYRIGHT HOLDERS AND CONTRIBUTORS "AS IS"
 * AND ANY EXPRESS OR IMPLIED WARRANTIES, INCLUDING, BUT NOT LIMITED TO, THE
 * IMPLIED WARRANTIES OF MERCHANTABILITY AND FITNESS FOR A PARTICULAR PURPOSE ARE
 * DISCLAIMED. IN NO EVENT SHALL THE COPYRIGHT HOLDER OR CONTRIBUTORS BE LIABLE
 * FOR ANY DIRECT, INDIRECT, INCIDENTAL, SPECIAL, EXEMPLARY, OR CONSEQUENTIAL
 * DAMAGES (INCLUDING, BUT NOT LIMITED TO, PROCUREMENT OF SUBSTITUTE GOODS OR
 * SERVICES; LOSS OF USE, DATA, OR PROFITS; OR BUSINESS INTERRUPTION) HOWEVER
 * CAUSED AND ON ANY THEORY OF LIABILITY, WHETHER IN CONTRACT, STRICT LIABILITY,
 * OR TORT (INCLUDING NEGLIGENCE OR OTHERWISE) ARISING IN ANY WAY OUT OF THE
 * USE OF THIS SOFTWARE, EVEN IF ADVISED OF THE POSSIBILITY OF SUCH DAMAGE.
 *
 *  This code was written under United States Air Force Contract number
 *                           FA8650-07-D-5800
 *
 * ~~~~~~~~~~~~~~~~~~~~~~~~~~~~~~~~~~~~~~~~~~~~~~~~~~~~~~~~~~~~~~~~~~~~~~~~~~ */
#include "SingleThresholdCells.h"

#include "DREAM3DLib/Common/Constants.h"
#include "DREAM3DLib/Common/ThresholdFilterHelper.h"


// -----------------------------------------------------------------------------
//
// -----------------------------------------------------------------------------
SingleThresholdCells::SingleThresholdCells():
  AbstractFilter(),
  m_SelectedCellArrayName(""),
  m_OutputArrayName(DREAM3D::CellData::GoodVoxels),
  m_Output(NULL)
{
  setupFilterParameters();
}

// -----------------------------------------------------------------------------
//
// -----------------------------------------------------------------------------
SingleThresholdCells::~SingleThresholdCells()
{
}

// -----------------------------------------------------------------------------
//
// -----------------------------------------------------------------------------
void SingleThresholdCells::setupFilterParameters()
{
  std::vector<FilterParameter::Pointer> parameters;
  {
    FilterParameter::Pointer option = FilterParameter::New();
    option->setHumanLabel("Input Cell Array Name");
    option->setPropertyName("SelectedCellArrayName");
    option->setWidgetType(FilterParameter::VoxelCellArrayNameSelectionWidget);
    option->setValueType("string");
    option->setUnits("");
    parameters.push_back(option);
  }
  {
    ChoiceFilterParameter::Pointer option = ChoiceFilterParameter::New();
    option->setHumanLabel("Comparison Operator");
    option->setPropertyName("ComparisonOperator");
    option->setWidgetType(FilterParameter::ChoiceWidget);
    option->setValueType("unsigned int");
    std::vector<std::string> choices;
    choices.push_back(DREAM3D::Comparison::Strings::LessThan);
    choices.push_back(DREAM3D::Comparison::Strings::GreaterThan);
    choices.push_back(DREAM3D::Comparison::Strings::Equal);
    option->setChoices(choices);
    parameters.push_back(option);
  }
  {
    FilterParameter::Pointer option = FilterParameter::New();
    option->setHumanLabel("Value");
    option->setPropertyName("ComparisonValue");
    option->setWidgetType(FilterParameter::DoubleWidget);
    option->setValueType("double");
    parameters.push_back(option);
  }
  {
    FilterParameter::Pointer parameter = FilterParameter::New();
    parameter->setHumanLabel("Output Array Name");
    parameter->setPropertyName("OutputArrayName");
    parameter->setWidgetType(FilterParameter::StringWidget);
    parameter->setValueType("string");
    parameters.push_back(parameter);
  }
  setFilterParameters(parameters);
}

// -----------------------------------------------------------------------------
//
// -----------------------------------------------------------------------------
void SingleThresholdCells::writeFilterParameters(AbstractFilterParametersWriter* writer)
{
  writer->writeValue("SelectedCellArrayName", getSelectedCellArrayName() );
  writer->writeValue("ComparisonOperator", getComparisonOperator() );
  writer->writeValue("ComparisonValue", getComparisonValue() );
  writer->writeValue("OutputArrayName", getOutputArrayName() );
}

// -----------------------------------------------------------------------------
//
// -----------------------------------------------------------------------------
void SingleThresholdCells::dataCheck(bool preflight, size_t voxels, size_t fields, size_t ensembles)
{
  setErrorCondition(0);
  std::stringstream ss;
  VoxelDataContainer* m = getVoxelDataContainer();
  CREATE_NON_PREREQ_DATA(m, DREAM3D, CellData, Output, ss, bool, BoolArrayType, true, voxels, 1)

  if(m_SelectedCellArrayName.empty() == true)
  {
    setErrorCondition(-11000);
    notifyErrorMessage("An array from the Voxel Data Container must be selected.", getErrorCondition());
  }
}

// -----------------------------------------------------------------------------
//
// -----------------------------------------------------------------------------
void SingleThresholdCells::preflight()
{
  dataCheck(true, 1, 1, 1);
}

// -----------------------------------------------------------------------------
//
// -----------------------------------------------------------------------------
void SingleThresholdCells::execute()
{
  VoxelDataContainer* m = getVoxelDataContainer();
  if(NULL == m)
  {
    setErrorCondition(-999);
    notifyErrorMessage("The DataContainer Object was NULL", -999);
    return;
  }
  setErrorCondition(0);
  dataCheck(false, m->getTotalPoints(), m->getNumFieldTuples(), m->getNumEnsembleTuples());
  if (getErrorCondition() < 0)
  {
    return;
  }
  //int err = 0;
  std::stringstream ss;

  IDataArray::Pointer inputData = m->getCellData(m_SelectedCellArrayName);
  if (NULL == inputData.get())
  {
    ss.str("");
    ss << "Selected array '" << m_SelectedCellArrayName << "' does not exist in the Voxel Data Container. Was it spelled correctly?";
    setErrorCondition(-11001);
    notifyErrorMessage(ss.str(), getErrorCondition());
    return;
  }

  IDataArray::Pointer goodVoxelsPtr = m->getCellData(m_OutputArrayName);
  BoolArrayType* goodVoxels = BoolArrayType::SafeObjectDownCast<IDataArray*, BoolArrayType*>(goodVoxelsPtr.get());
  if (NULL == goodVoxels)
  {
    setErrorCondition(-11002);
    notifyErrorMessage("Could not properly cast the output array to a BoolArrayType", getErrorCondition());
    return;
  }


  ThresholdFilterHelper filter(static_cast<DREAM3D::Comparison::Enumeration>(m_ComparisonOperator), m_ComparisonValue, goodVoxels);

  filter.execute(inputData.get(), goodVoxelsPtr.get());


  m->addCellData(goodVoxelsPtr->GetName(), goodVoxelsPtr);
  notifyStatusMessage("Complete");
}

>>>>>>> 0999954c
<|MERGE_RESOLUTION|>--- conflicted
+++ resolved
@@ -1,407 +1,211 @@
-<<<<<<< HEAD
-/* ============================================================================
- * Copyright (c) 2012 Michael A. Jackson (BlueQuartz Software)
- * Copyright (c) 2012 Dr. Michael A. Groeber (US Air Force Research Laboratories)
- * All rights reserved.
- *
- * Redistribution and use in source and binary forms, with or without modification,
- * are permitted provided that the following conditions are met:
- *
- * Redistributions of source code must retain the above copyright notice, this
- * list of conditions and the following disclaimer.
- *
- * Redistributions in binary form must reproduce the above copyright notice, this
- * list of conditions and the following disclaimer in the documentation and/or
- * other materials provided with the distribution.
- *
- * Neither the name of Michael A. Groeber, Michael A. Jackson, the US Air Force,
- * BlueQuartz Software nor the names of its contributors may be used to endorse
- * or promote products derived from this software without specific prior written
- * permission.
- *
- * THIS SOFTWARE IS PROVIDED BY THE COPYRIGHT HOLDERS AND CONTRIBUTORS "AS IS"
- * AND ANY EXPRESS OR IMPLIED WARRANTIES, INCLUDING, BUT NOT LIMITED TO, THE
- * IMPLIED WARRANTIES OF MERCHANTABILITY AND FITNESS FOR A PARTICULAR PURPOSE ARE
- * DISCLAIMED. IN NO EVENT SHALL THE COPYRIGHT HOLDER OR CONTRIBUTORS BE LIABLE
- * FOR ANY DIRECT, INDIRECT, INCIDENTAL, SPECIAL, EXEMPLARY, OR CONSEQUENTIAL
- * DAMAGES (INCLUDING, BUT NOT LIMITED TO, PROCUREMENT OF SUBSTITUTE GOODS OR
- * SERVICES; LOSS OF USE, DATA, OR PROFITS; OR BUSINESS INTERRUPTION) HOWEVER
- * CAUSED AND ON ANY THEORY OF LIABILITY, WHETHER IN CONTRACT, STRICT LIABILITY,
- * OR TORT (INCLUDING NEGLIGENCE OR OTHERWISE) ARISING IN ANY WAY OUT OF THE
- * USE OF THIS SOFTWARE, EVEN IF ADVISED OF THE POSSIBILITY OF SUCH DAMAGE.
- *
- *  This code was written under United States Air Force Contract number
- *                           FA8650-07-D-5800
- *
- * ~~~~~~~~~~~~~~~~~~~~~~~~~~~~~~~~~~~~~~~~~~~~~~~~~~~~~~~~~~~~~~~~~~~~~~~~~~ */
-#include "SingleThresholdCells.h"
-
-
-// -----------------------------------------------------------------------------
-//
-// -----------------------------------------------------------------------------
-SingleThresholdCells::SingleThresholdCells():
-AbstractFilter(),
-m_GoodVoxelsArrayName(DREAM3D::CellData::GoodVoxels),
-m_GoodVoxels(NULL)
-{
-  setupFilterParameters();
-}
-
-// -----------------------------------------------------------------------------
-//
-// -----------------------------------------------------------------------------
-SingleThresholdCells::~SingleThresholdCells()
-{
-}
-
-// -----------------------------------------------------------------------------
-//
-// -----------------------------------------------------------------------------
-void SingleThresholdCells::setupFilterParameters()
-{
-  std::vector<FilterParameter::Pointer> parameters;
-
-  setFilterParameters(parameters);
-}
-
-// -----------------------------------------------------------------------------
-//
-// -----------------------------------------------------------------------------
-void SingleThresholdCells::writeFilterParameters(AbstractFilterParametersWriter* writer)
-{
-}
-
-// -----------------------------------------------------------------------------
-//
-// -----------------------------------------------------------------------------
-void SingleThresholdCells::dataCheck(bool preflight, size_t voxels, size_t fields, size_t ensembles)
-{
-  setErrorCondition(0);
-  std::stringstream ss;
-  VoxelDataContainer* m = getVoxelDataContainer();
-  CREATE_NON_PREREQ_DATA(m, DREAM3D, CellData, GoodVoxels, ss, bool, BoolArrayType, true, voxels, 1)
-  if(m_SelectedArrayName.empty() == true)
-  {
-    std::stringstream ss;
-    ss << "No array name was selected.";
-    addErrorMessage(getHumanLabel(), ss.str(), -4);
-	setErrorCondition(-10000);
-  }
-}
-
-// -----------------------------------------------------------------------------
-//
-// -----------------------------------------------------------------------------
-void SingleThresholdCells::preflight()
-{
-  dataCheck(true, 1, 1, 1);
-}
-
-// -----------------------------------------------------------------------------
-//
-// -----------------------------------------------------------------------------
-void SingleThresholdCells::execute()
-{
-  VoxelDataContainer* m = getVoxelDataContainer();
-  if(NULL == m)
-  {
-    setErrorCondition(-999);
-    notifyErrorMessage("The DataContainer Object was NULL", -999);
-    return;
-  }
-  setErrorCondition(0);
-  dataCheck(false, m->getTotalPoints(), m->getNumFieldTuples(), m->getNumEnsembleTuples());
-  //int err = 0;
-  std::stringstream ss;
-
-
-  // Create an Array of Void Pointers that will point to the data that is going to
-  // serve as the filter data, such as Confidence Index or Image Quality
-  std::vector<void*> dataPointers(m_QualityMetricFilters.size(), NULL);
-  std::vector<DataArray::NumType> dataTypes(m_QualityMetricFilters.size(), DataArray::UnknownNumType);
-
-  // Gather some information about the filters and types in order to run the QualityMetric Filter
-  for (size_t i = 0; i < m_QualityMetricFilters.size(); ++i)
-  {
-    dataPointers[i] = m_EbsdVolumeReader->getPointerByName(m_QualityMetricFilters[i]->getFieldName());
-    dataTypes[i] = m_EbsdVolumeReader->getPointerType(m_QualityMetricFilters[i]->getFieldName());
-  }
-
-  // Figure out which are good voxels
-  int64_t nPoints = m->getTotalPoints();
-
-
-  if(m_QualityMetricFilters.size() == 0)
-  {
-    ss.str("");
-    ss << getHumanLabel() << " - No filters have been added to do the analysis.";
-    setErrorCondition(-100);
-    addErrorMessage(getHumanLabel(), ss.str(), -1);
-    return;
-  }
-
-
-  size_t nFilters = m_QualityMetricFilters.size();
-  for (size_t i = 0; i < nFilters; ++i)
-  {
-    m_QualityMetricFilters[i]->setInput(dataPointers[i]);
-    m_QualityMetricFilters[i]->setDataType(dataTypes[i]);
-    m_QualityMetricFilters[i]->setNumValues(nPoints);
-    m_QualityMetricFilters[i]->setInputPhaseData(m_CellPhases);
-    m_QualityMetricFilters[i]->filter();
-    ss.str("");
-    ss << getHumanLabel() << " - " << i << "/" << nFilters-1 << " Quality Metric Filters Complete";
-    notifyStatusMessage(ss.str());
-  }
-
-  // Get the first bool array to use as a reference
-  QualityMetricFilter::Pointer qmFilter = m_QualityMetricFilters[0];
-  if(qmFilter.get() == NULL)
-  {
-    ss.str("");
-    ss << getHumanLabel() << " - QualityMetricFilter[0] is NULL";
-    setErrorCondition(-100);
-    addErrorMessage(getHumanLabel(), ss.str(), -1);
-    return;
-  }
-  BoolArrayType::Pointer baseArray = m_QualityMetricFilters[0]->getOutput();
-  baseArray->SetName(DREAM3D::CellData::GoodVoxels);
-  bool* baseArrayPtr = baseArray->GetPointer(0);
-  if(NULL == baseArrayPtr)
-  {
-    ss.str("");
-    ss << getHumanLabel() << " - baseArrayPtr is NULL";
-    setErrorCondition(-101);
-    addErrorMessage(getHumanLabel(), ss.str(), -1);
-    return;
-  }
-
-  for (size_t i = 1; i < nFilters; ++i)
-  {
-    BoolArrayType::Pointer currentArray = m_QualityMetricFilters[i]->getOutput();
-    if(currentArray.get() == NULL)
-    {
-      ss.str("");
-      ss << getHumanLabel() << " - currentArray is NULL";
-      setErrorCondition(-102);
-      addErrorMessage(getHumanLabel(), ss.str(), -1);
-      return;
-    }
-
-    bool* currentArrayPtr = currentArray->GetPointer(0);
-    if(NULL == currentArrayPtr)
-    {
-      ss.str("");
-      ss << getHumanLabel() << " - currentArray returned NULL";
-      setErrorCondition(-103);
-      addErrorMessage(getHumanLabel(), ss.str(), -1);
-      return;
-    }
-    for (int64_t p = 0; p < nPoints; ++p)
-    {
-      if(baseArrayPtr[p] == false || currentArrayPtr[p] == false)
-      {
-        baseArrayPtr[p] = false;
-      }
-    }
-  }
-
-  m->addCellData(DREAM3D::CellData::GoodVoxels, baseArray);
- notifyStatusMessage("Determine Good Voxels Complete");
-}
-=======
-/* ============================================================================
- * Copyright (c) 2012 Michael A. Jackson (BlueQuartz Software)
- * Copyright (c) 2012 Dr. Michael A. Groeber (US Air Force Research Laboratories)
- * All rights reserved.
- *
- * Redistribution and use in source and binary forms, with or without modification,
- * are permitted provided that the following conditions are met:
- *
- * Redistributions of source code must retain the above copyright notice, this
- * list of conditions and the following disclaimer.
- *
- * Redistributions in binary form must reproduce the above copyright notice, this
- * list of conditions and the following disclaimer in the documentation and/or
- * other materials provided with the distribution.
- *
- * Neither the name of Michael A. Groeber, Michael A. Jackson, the US Air Force,
- * BlueQuartz Software nor the names of its contributors may be used to endorse
- * or promote products derived from this software without specific prior written
- * permission.
- *
- * THIS SOFTWARE IS PROVIDED BY THE COPYRIGHT HOLDERS AND CONTRIBUTORS "AS IS"
- * AND ANY EXPRESS OR IMPLIED WARRANTIES, INCLUDING, BUT NOT LIMITED TO, THE
- * IMPLIED WARRANTIES OF MERCHANTABILITY AND FITNESS FOR A PARTICULAR PURPOSE ARE
- * DISCLAIMED. IN NO EVENT SHALL THE COPYRIGHT HOLDER OR CONTRIBUTORS BE LIABLE
- * FOR ANY DIRECT, INDIRECT, INCIDENTAL, SPECIAL, EXEMPLARY, OR CONSEQUENTIAL
- * DAMAGES (INCLUDING, BUT NOT LIMITED TO, PROCUREMENT OF SUBSTITUTE GOODS OR
- * SERVICES; LOSS OF USE, DATA, OR PROFITS; OR BUSINESS INTERRUPTION) HOWEVER
- * CAUSED AND ON ANY THEORY OF LIABILITY, WHETHER IN CONTRACT, STRICT LIABILITY,
- * OR TORT (INCLUDING NEGLIGENCE OR OTHERWISE) ARISING IN ANY WAY OUT OF THE
- * USE OF THIS SOFTWARE, EVEN IF ADVISED OF THE POSSIBILITY OF SUCH DAMAGE.
- *
- *  This code was written under United States Air Force Contract number
- *                           FA8650-07-D-5800
- *
- * ~~~~~~~~~~~~~~~~~~~~~~~~~~~~~~~~~~~~~~~~~~~~~~~~~~~~~~~~~~~~~~~~~~~~~~~~~~ */
-#include "SingleThresholdCells.h"
-
-#include "DREAM3DLib/Common/Constants.h"
-#include "DREAM3DLib/Common/ThresholdFilterHelper.h"
-
-
-// -----------------------------------------------------------------------------
-//
-// -----------------------------------------------------------------------------
-SingleThresholdCells::SingleThresholdCells():
-  AbstractFilter(),
-  m_SelectedCellArrayName(""),
-  m_OutputArrayName(DREAM3D::CellData::GoodVoxels),
-  m_Output(NULL)
-{
-  setupFilterParameters();
-}
-
-// -----------------------------------------------------------------------------
-//
-// -----------------------------------------------------------------------------
-SingleThresholdCells::~SingleThresholdCells()
-{
-}
-
-// -----------------------------------------------------------------------------
-//
-// -----------------------------------------------------------------------------
-void SingleThresholdCells::setupFilterParameters()
-{
-  std::vector<FilterParameter::Pointer> parameters;
-  {
-    FilterParameter::Pointer option = FilterParameter::New();
-    option->setHumanLabel("Input Cell Array Name");
-    option->setPropertyName("SelectedCellArrayName");
-    option->setWidgetType(FilterParameter::VoxelCellArrayNameSelectionWidget);
-    option->setValueType("string");
-    option->setUnits("");
-    parameters.push_back(option);
-  }
-  {
-    ChoiceFilterParameter::Pointer option = ChoiceFilterParameter::New();
-    option->setHumanLabel("Comparison Operator");
-    option->setPropertyName("ComparisonOperator");
-    option->setWidgetType(FilterParameter::ChoiceWidget);
-    option->setValueType("unsigned int");
-    std::vector<std::string> choices;
-    choices.push_back(DREAM3D::Comparison::Strings::LessThan);
-    choices.push_back(DREAM3D::Comparison::Strings::GreaterThan);
-    choices.push_back(DREAM3D::Comparison::Strings::Equal);
-    option->setChoices(choices);
-    parameters.push_back(option);
-  }
-  {
-    FilterParameter::Pointer option = FilterParameter::New();
-    option->setHumanLabel("Value");
-    option->setPropertyName("ComparisonValue");
-    option->setWidgetType(FilterParameter::DoubleWidget);
-    option->setValueType("double");
-    parameters.push_back(option);
-  }
-  {
-    FilterParameter::Pointer parameter = FilterParameter::New();
-    parameter->setHumanLabel("Output Array Name");
-    parameter->setPropertyName("OutputArrayName");
-    parameter->setWidgetType(FilterParameter::StringWidget);
-    parameter->setValueType("string");
-    parameters.push_back(parameter);
-  }
-  setFilterParameters(parameters);
-}
-
-// -----------------------------------------------------------------------------
-//
-// -----------------------------------------------------------------------------
-void SingleThresholdCells::writeFilterParameters(AbstractFilterParametersWriter* writer)
-{
-  writer->writeValue("SelectedCellArrayName", getSelectedCellArrayName() );
-  writer->writeValue("ComparisonOperator", getComparisonOperator() );
-  writer->writeValue("ComparisonValue", getComparisonValue() );
-  writer->writeValue("OutputArrayName", getOutputArrayName() );
-}
-
-// -----------------------------------------------------------------------------
-//
-// -----------------------------------------------------------------------------
-void SingleThresholdCells::dataCheck(bool preflight, size_t voxels, size_t fields, size_t ensembles)
-{
-  setErrorCondition(0);
-  std::stringstream ss;
-  VoxelDataContainer* m = getVoxelDataContainer();
-  CREATE_NON_PREREQ_DATA(m, DREAM3D, CellData, Output, ss, bool, BoolArrayType, true, voxels, 1)
-
-  if(m_SelectedCellArrayName.empty() == true)
-  {
-    setErrorCondition(-11000);
-    notifyErrorMessage("An array from the Voxel Data Container must be selected.", getErrorCondition());
-  }
-}
-
-// -----------------------------------------------------------------------------
-//
-// -----------------------------------------------------------------------------
-void SingleThresholdCells::preflight()
-{
-  dataCheck(true, 1, 1, 1);
-}
-
-// -----------------------------------------------------------------------------
-//
-// -----------------------------------------------------------------------------
-void SingleThresholdCells::execute()
-{
-  VoxelDataContainer* m = getVoxelDataContainer();
-  if(NULL == m)
-  {
-    setErrorCondition(-999);
-    notifyErrorMessage("The DataContainer Object was NULL", -999);
-    return;
-  }
-  setErrorCondition(0);
-  dataCheck(false, m->getTotalPoints(), m->getNumFieldTuples(), m->getNumEnsembleTuples());
-  if (getErrorCondition() < 0)
-  {
-    return;
-  }
-  //int err = 0;
-  std::stringstream ss;
-
-  IDataArray::Pointer inputData = m->getCellData(m_SelectedCellArrayName);
-  if (NULL == inputData.get())
-  {
-    ss.str("");
-    ss << "Selected array '" << m_SelectedCellArrayName << "' does not exist in the Voxel Data Container. Was it spelled correctly?";
-    setErrorCondition(-11001);
-    notifyErrorMessage(ss.str(), getErrorCondition());
-    return;
-  }
-
-  IDataArray::Pointer goodVoxelsPtr = m->getCellData(m_OutputArrayName);
-  BoolArrayType* goodVoxels = BoolArrayType::SafeObjectDownCast<IDataArray*, BoolArrayType*>(goodVoxelsPtr.get());
-  if (NULL == goodVoxels)
-  {
-    setErrorCondition(-11002);
-    notifyErrorMessage("Could not properly cast the output array to a BoolArrayType", getErrorCondition());
-    return;
-  }
-
-
-  ThresholdFilterHelper filter(static_cast<DREAM3D::Comparison::Enumeration>(m_ComparisonOperator), m_ComparisonValue, goodVoxels);
-
-  filter.execute(inputData.get(), goodVoxelsPtr.get());
-
-
-  m->addCellData(goodVoxelsPtr->GetName(), goodVoxelsPtr);
-  notifyStatusMessage("Complete");
-}
-
->>>>>>> 0999954c
+/* ============================================================================
+ * Copyright (c) 2012 Michael A. Jackson (BlueQuartz Software)
+ * Copyright (c) 2012 Dr. Michael A. Groeber (US Air Force Research Laboratories)
+ * All rights reserved.
+ *
+ * Redistribution and use in source and binary forms, with or without modification,
+ * are permitted provided that the following conditions are met:
+ *
+ * Redistributions of source code must retain the above copyright notice, this
+ * list of conditions and the following disclaimer.
+ *
+ * Redistributions in binary form must reproduce the above copyright notice, this
+ * list of conditions and the following disclaimer in the documentation and/or
+ * other materials provided with the distribution.
+ *
+ * Neither the name of Michael A. Groeber, Michael A. Jackson, the US Air Force,
+ * BlueQuartz Software nor the names of its contributors may be used to endorse
+ * or promote products derived from this software without specific prior written
+ * permission.
+ *
+ * THIS SOFTWARE IS PROVIDED BY THE COPYRIGHT HOLDERS AND CONTRIBUTORS "AS IS"
+ * AND ANY EXPRESS OR IMPLIED WARRANTIES, INCLUDING, BUT NOT LIMITED TO, THE
+ * IMPLIED WARRANTIES OF MERCHANTABILITY AND FITNESS FOR A PARTICULAR PURPOSE ARE
+ * DISCLAIMED. IN NO EVENT SHALL THE COPYRIGHT HOLDER OR CONTRIBUTORS BE LIABLE
+ * FOR ANY DIRECT, INDIRECT, INCIDENTAL, SPECIAL, EXEMPLARY, OR CONSEQUENTIAL
+ * DAMAGES (INCLUDING, BUT NOT LIMITED TO, PROCUREMENT OF SUBSTITUTE GOODS OR
+ * SERVICES; LOSS OF USE, DATA, OR PROFITS; OR BUSINESS INTERRUPTION) HOWEVER
+ * CAUSED AND ON ANY THEORY OF LIABILITY, WHETHER IN CONTRACT, STRICT LIABILITY,
+ * OR TORT (INCLUDING NEGLIGENCE OR OTHERWISE) ARISING IN ANY WAY OUT OF THE
+ * USE OF THIS SOFTWARE, EVEN IF ADVISED OF THE POSSIBILITY OF SUCH DAMAGE.
+ *
+ *  This code was written under United States Air Force Contract number
+ *                           FA8650-07-D-5800
+ *
+ * ~~~~~~~~~~~~~~~~~~~~~~~~~~~~~~~~~~~~~~~~~~~~~~~~~~~~~~~~~~~~~~~~~~~~~~~~~~ */
+#include "SingleThresholdCells.h"
+
+
+// -----------------------------------------------------------------------------
+//
+// -----------------------------------------------------------------------------
+SingleThresholdCells::SingleThresholdCells():
+AbstractFilter(),
+m_GoodVoxelsArrayName(DREAM3D::CellData::GoodVoxels),
+m_GoodVoxels(NULL)
+{
+  setupFilterParameters();
+}
+
+// -----------------------------------------------------------------------------
+//
+// -----------------------------------------------------------------------------
+SingleThresholdCells::~SingleThresholdCells()
+{
+}
+
+// -----------------------------------------------------------------------------
+//
+// -----------------------------------------------------------------------------
+void SingleThresholdCells::setupFilterParameters()
+{
+  std::vector<FilterParameter::Pointer> parameters;
+
+  setFilterParameters(parameters);
+}
+
+// -----------------------------------------------------------------------------
+//
+// -----------------------------------------------------------------------------
+void SingleThresholdCells::writeFilterParameters(AbstractFilterParametersWriter* writer)
+{
+}
+
+// -----------------------------------------------------------------------------
+//
+// -----------------------------------------------------------------------------
+void SingleThresholdCells::dataCheck(bool preflight, size_t voxels, size_t fields, size_t ensembles)
+{
+  setErrorCondition(0);
+  std::stringstream ss;
+  VoxelDataContainer* m = getVoxelDataContainer();
+  CREATE_NON_PREREQ_DATA(m, DREAM3D, CellData, GoodVoxels, ss, bool, BoolArrayType, true, voxels, 1)
+  if(m_SelectedArrayName.empty() == true)
+  {
+    std::stringstream ss;
+    ss << "No array name was selected.";
+    addErrorMessage(getHumanLabel(), ss.str(), -4);
+	setErrorCondition(-10000);
+  }
+}
+
+// -----------------------------------------------------------------------------
+//
+// -----------------------------------------------------------------------------
+void SingleThresholdCells::preflight()
+{
+  dataCheck(true, 1, 1, 1);
+}
+
+// -----------------------------------------------------------------------------
+//
+// -----------------------------------------------------------------------------
+void SingleThresholdCells::execute()
+{
+  VoxelDataContainer* m = getVoxelDataContainer();
+  if(NULL == m)
+  {
+    setErrorCondition(-999);
+    notifyErrorMessage("The DataContainer Object was NULL", -999);
+    return;
+  }
+  setErrorCondition(0);
+  dataCheck(false, m->getTotalPoints(), m->getNumFieldTuples(), m->getNumEnsembleTuples());
+  //int err = 0;
+  std::stringstream ss;
+
+
+  // Create an Array of Void Pointers that will point to the data that is going to
+  // serve as the filter data, such as Confidence Index or Image Quality
+  std::vector<void*> dataPointers(m_QualityMetricFilters.size(), NULL);
+  std::vector<DataArray::NumType> dataTypes(m_QualityMetricFilters.size(), DataArray::UnknownNumType);
+
+  // Gather some information about the filters and types in order to run the QualityMetric Filter
+  for (size_t i = 0; i < m_QualityMetricFilters.size(); ++i)
+  {
+    dataPointers[i] = m_EbsdVolumeReader->getPointerByName(m_QualityMetricFilters[i]->getFieldName());
+    dataTypes[i] = m_EbsdVolumeReader->getPointerType(m_QualityMetricFilters[i]->getFieldName());
+  }
+
+  // Figure out which are good voxels
+  int64_t nPoints = m->getTotalPoints();
+
+
+  if(m_QualityMetricFilters.size() == 0)
+  {
+    ss.str("");
+    ss << getHumanLabel() << " - No filters have been added to do the analysis.";
+    setErrorCondition(-100);
+    addErrorMessage(getHumanLabel(), ss.str(), -1);
+    return;
+  }
+
+
+  size_t nFilters = m_QualityMetricFilters.size();
+  for (size_t i = 0; i < nFilters; ++i)
+  {
+    m_QualityMetricFilters[i]->setInput(dataPointers[i]);
+    m_QualityMetricFilters[i]->setDataType(dataTypes[i]);
+    m_QualityMetricFilters[i]->setNumValues(nPoints);
+    m_QualityMetricFilters[i]->setInputPhaseData(m_CellPhases);
+    m_QualityMetricFilters[i]->filter();
+    ss.str("");
+    ss << getHumanLabel() << " - " << i << "/" << nFilters-1 << " Quality Metric Filters Complete";
+    notifyStatusMessage(ss.str());
+  }
+
+  // Get the first bool array to use as a reference
+  QualityMetricFilter::Pointer qmFilter = m_QualityMetricFilters[0];
+  if(qmFilter.get() == NULL)
+  {
+    ss.str("");
+    ss << getHumanLabel() << " - QualityMetricFilter[0] is NULL";
+    setErrorCondition(-100);
+    addErrorMessage(getHumanLabel(), ss.str(), -1);
+    return;
+  }
+  BoolArrayType::Pointer baseArray = m_QualityMetricFilters[0]->getOutput();
+  baseArray->SetName(DREAM3D::CellData::GoodVoxels);
+  bool* baseArrayPtr = baseArray->GetPointer(0);
+  if(NULL == baseArrayPtr)
+  {
+    ss.str("");
+    ss << getHumanLabel() << " - baseArrayPtr is NULL";
+    setErrorCondition(-101);
+    addErrorMessage(getHumanLabel(), ss.str(), -1);
+    return;
+  }
+
+  for (size_t i = 1; i < nFilters; ++i)
+  {
+    BoolArrayType::Pointer currentArray = m_QualityMetricFilters[i]->getOutput();
+    if(currentArray.get() == NULL)
+    {
+      ss.str("");
+      ss << getHumanLabel() << " - currentArray is NULL";
+      setErrorCondition(-102);
+      addErrorMessage(getHumanLabel(), ss.str(), -1);
+      return;
+    }
+
+    bool* currentArrayPtr = currentArray->GetPointer(0);
+    if(NULL == currentArrayPtr)
+    {
+      ss.str("");
+      ss << getHumanLabel() << " - currentArray returned NULL";
+      setErrorCondition(-103);
+      addErrorMessage(getHumanLabel(), ss.str(), -1);
+      return;
+    }
+    for (int64_t p = 0; p < nPoints; ++p)
+    {
+      if(baseArrayPtr[p] == false || currentArrayPtr[p] == false)
+      {
+        baseArrayPtr[p] = false;
+      }
+    }
+  }
+
+  m->addCellData(DREAM3D::CellData::GoodVoxels, baseArray);
+ notifyStatusMessage("Determine Good Voxels Complete");
+}