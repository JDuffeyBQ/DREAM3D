/* ============================================================================
 * Copyright (c) 2012 Michael A. Jackson (BlueQuartz Software)
 * Copyright (c) 2012 Dr. Michael A. Groeber (US Air Force Research Laboratories)
 * All rights reserved.
 *
 * Redistribution and use in source and binary forms, with or without modification,
 * are permitted provided that the following conditions are met:
 *
 * Redistributions of source code must retain the above copyright notice, this
 * list of conditions and the following disclaimer.
 *
 * Redistributions in binary form must reproduce the above copyright notice, this
 * list of conditions and the following disclaimer in the documentation and/or
 * other materials provided with the distribution.
 *
 * Neither the name of Michael A. Groeber, Michael A. Jackson, the US Air Force,
 * BlueQuartz Software nor the names of its contributors may be used to endorse
 * or promote products derived from this software without specific prior written
 * permission.
 *
 * THIS SOFTWARE IS PROVIDED BY THE COPYRIGHT HOLDERS AND CONTRIBUTORS "AS IS"
 * AND ANY EXPRESS OR IMPLIED WARRANTIES, INCLUDING, BUT NOT LIMITED TO, THE
 * IMPLIED WARRANTIES OF MERCHANTABILITY AND FITNESS FOR A PARTICULAR PURPOSE ARE
 * DISCLAIMED. IN NO EVENT SHALL THE COPYRIGHT HOLDER OR CONTRIBUTORS BE LIABLE
 * FOR ANY DIRECT, INDIRECT, INCIDENTAL, SPECIAL, EXEMPLARY, OR CONSEQUENTIAL
 * DAMAGES (INCLUDING, BUT NOT LIMITED TO, PROCUREMENT OF SUBSTITUTE GOODS OR
 * SERVICES; LOSS OF USE, DATA, OR PROFITS; OR BUSINESS INTERRUPTION) HOWEVER
 * CAUSED AND ON ANY THEORY OF LIABILITY, WHETHER IN CONTRACT, STRICT LIABILITY,
 * OR TORT (INCLUDING NEGLIGENCE OR OTHERWISE) ARISING IN ANY WAY OUT OF THE
 * USE OF THIS SOFTWARE, EVEN IF ADVISED OF THE POSSIBILITY OF SUCH DAMAGE.
 *
 *  This code was written under United States Air Force Contract number
 *                           FA8650-07-D-5800
 *
 * ~~~~~~~~~~~~~~~~~~~~~~~~~~~~~~~~~~~~~~~~~~~~~~~~~~~~~~~~~~~~~~~~~~~~~~~~~~ */

#include "RemoveArrays.h"




// -----------------------------------------------------------------------------
//
// -----------------------------------------------------------------------------
RemoveArrays::RemoveArrays() :
  AbstractFilter()
{
  setupFilterParameters();
}

// -----------------------------------------------------------------------------
//
// -----------------------------------------------------------------------------
RemoveArrays::~RemoveArrays()
{
}

// -----------------------------------------------------------------------------
//
// -----------------------------------------------------------------------------
void RemoveArrays::setupFilterParameters()
{
  std::vector<FilterParameter::Pointer> parameters;
  {
    FilterParameter::Pointer parameter = FilterParameter::New();
    parameter->setHumanLabel("Arrays to Delete");
    parameter->setPropertyName("ArraysToDelete");
    parameter->setWidgetType(FilterParameter::ArraySelectionWidget);
    parameters.push_back(parameter);
  }

  setFilterParameters(parameters);
}

// -----------------------------------------------------------------------------
//
// -----------------------------------------------------------------------------
void RemoveArrays::readFilterParameters(AbstractFilterParametersReader* reader, int index)
{
  reader->openFilterGroup(this, index);
  setSelectedVolumeCellArrays( reader->readValue("SelectedVolumeCellArrays", getSelectedVolumeCellArrays() ) );
  setSelectedVolumeFieldArrays( reader->readValue("SelectedVolumeFieldArrays", getSelectedVolumeFieldArrays() ) );
  setSelectedVolumeEnsembleArrays( reader->readValue("SelectedVolumeEnsembleArrays", getSelectedVolumeEnsembleArrays() ) );
  setSelectedSurfaceVertexArrays( reader->readValue("SelectedSurfaceVertexArrays", getSelectedSurfaceVertexArrays() ) );
  setSelectedSurfaceFaceArrays( reader->readValue("SelectedSurfaceFaceArrays", getSelectedSurfaceFaceArrays() ) );
  setSelectedSurfaceEdgeArrays( reader->readValue("SelectedSurfaceEdgeArrays", getSelectedSurfaceEdgeArrays() ) );
  setSelectedSurfaceFieldArrays( reader->readValue("SelectedSurfaceFieldArrays", getSelectedSurfaceFieldArrays() ) );
  setSelectedSurfaceEnsembleArrays( reader->readValue("SelectedSurfaceEnsembleArrays", getSelectedSurfaceEnsembleArrays() ) );
  setSelectedVertexVertexArrays( reader->readValue("SelectedVertexVertexArrays", getSelectedVertexVertexArrays() ) );
  setSelectedVertexFieldArrays( reader->readValue("SelectedVertexFieldArrays", getSelectedVertexFieldArrays() ) );
  setSelectedVertexEnsembleArrays( reader->readValue("SelectedVertexEnsembleArrays", getSelectedVertexEnsembleArrays() ) );
  reader->closeFilterGroup();
}

// -----------------------------------------------------------------------------
//
// -----------------------------------------------------------------------------
int RemoveArrays::writeFilterParameters(AbstractFilterParametersWriter* writer, int index)
{
  writer->openFilterGroup(this, index);
  writer->writeValue("SelectedVolumeCellArrays", getSelectedVolumeCellArrays() );
  writer->writeValue("SelectedVolumeFieldArrays", getSelectedVolumeFieldArrays() );
  writer->writeValue("SelectedVolumeEnsembleArrays", getSelectedVolumeEnsembleArrays() );
  writer->writeValue("SelectedSurfaceVertexArrays", getSelectedSurfaceVertexArrays() );
  writer->writeValue("SelectedSurfaceFaceArrays", getSelectedSurfaceFaceArrays() );
  writer->writeValue("SelectedSurfaceEdgeArrays", getSelectedSurfaceEdgeArrays() );
  writer->writeValue("SelectedSurfaceFieldArrays", getSelectedSurfaceFieldArrays() );
  writer->writeValue("SelectedSurfaceEnsembleArrays", getSelectedSurfaceEnsembleArrays() );
  writer->writeValue("SelectedVertexVertexArrays", getSelectedVertexVertexArrays() );
  writer->writeValue("SelectedVertexFieldArrays", getSelectedVertexFieldArrays() );
  writer->writeValue("SelectedVertexEnsembleArrays", getSelectedVertexEnsembleArrays() );
  writer->closeFilterGroup();
  return ++index;
}

// -----------------------------------------------------------------------------
//
// -----------------------------------------------------------------------------
void RemoveArrays::dataCheck(bool preflight, size_t voxels, size_t fields, size_t ensembles)
{
  setErrorCondition(0);
  typedef QSet<QString> NameList_t;

  VolumeDataContainer* m = getVolumeDataContainer();
  if (NULL != m)
  {
    for(NameList_t::iterator iter = m_SelectedVolumeCellArrays.begin(); iter != m_SelectedVolumeCellArrays.end(); ++iter)
    {
      m->removeCellData(*iter);
    }
    for(NameList_t::iterator iter = m_SelectedVolumeFieldArrays.begin(); iter != m_SelectedVolumeFieldArrays.end(); ++iter)
    {
      m->removeFieldData(*iter);
    }
    for(NameList_t::iterator iter = m_SelectedVolumeEnsembleArrays.begin(); iter != m_SelectedVolumeEnsembleArrays.end(); ++iter)
    {
      m->removeEnsembleData(*iter);
    }
  }



  SurfaceDataContainer* sm = getSurfaceDataContainer();
  if (NULL != sm)
  {
    for(NameList_t::iterator iter = m_SelectedSurfaceVertexArrays.begin(); iter != m_SelectedSurfaceVertexArrays.end(); ++iter)
    {
      sm->removeVertexData(*iter);
    }
    for(NameList_t::iterator iter = m_SelectedSurfaceFaceArrays.begin(); iter != m_SelectedSurfaceFaceArrays.end(); ++iter)
    {
      sm->removeFaceData(*iter);
    }
    for(NameList_t::iterator iter = m_SelectedSurfaceEdgeArrays.begin(); iter != m_SelectedSurfaceEdgeArrays.end(); ++iter)
    {
      sm->removeEdgeData(*iter);
    }
    for(NameList_t::iterator iter = m_SelectedSurfaceFieldArrays.begin(); iter != m_SelectedSurfaceFieldArrays.end(); ++iter)
    {
      sm->removeFieldData(*iter);
    }
    for(NameList_t::iterator iter = m_SelectedSurfaceEnsembleArrays.begin(); iter != m_SelectedSurfaceEnsembleArrays.end(); ++iter)
    {
      sm->removeEnsembleData(*iter);
    }
  }

  VertexDataContainer* sol = getVertexDataContainer();
  if (NULL != sol)
  {
    for(NameList_t::iterator iter = m_SelectedVertexVertexArrays.begin(); iter != m_SelectedVertexVertexArrays.end(); ++iter)
    {
      sol->removeVertexData(*iter);
    }
  }

}


// -----------------------------------------------------------------------------
//
// -----------------------------------------------------------------------------
void RemoveArrays::preflight()
{
  /* Place code here that sanity checks input arrays and input values. Look at some
  * of the other DREAM3DLib/Filters/.cpp files for sample codes */
  dataCheck(true, 1, 1, 1);
}

// -----------------------------------------------------------------------------
//
// -----------------------------------------------------------------------------
void RemoveArrays::execute()
{
  int err = 0;
  QString ss;
  setErrorCondition(err);
  VolumeDataContainer* m = getVolumeDataContainer();
  if(NULL == m)
  {
    setErrorCondition(-999);
    notifyErrorMessage("The Volume DataContainer Object was NULL", -999);
    return;
  }
  setErrorCondition(0);
  // Simply running the preflight will do what we need it to.
  dataCheck(false, 0, 0, 0);
  notifyStatusMessage("Complete");
}

// -----------------------------------------------------------------------------
//
// -----------------------------------------------------------------------------
<<<<<<< HEAD
void RemoveArrays::setVoxelSelectedArrayNames(QSet<QString> selectedCellArrays,
                                                     QSet<QString> selectedFieldArrays,
                                                     QSet<QString> selectedEnsembleArrays)
=======
void RemoveArrays::setVolumeSelectedArrayNames(std::set<std::string> selectedVertexArrays,
                                                           std::set<std::string> selectedEdgeArrays,
                                                           std::set<std::string> selectedFaceArrays,
                                                           std::set<std::string> selectedCellArrays,
                                                           std::set<std::string> selectedFieldArrays,
                                                           std::set<std::string> selectedEnsembleArrays)
>>>>>>> c8a14ed2
{
  m_SelectedVolumeCellArrays = selectedVertexArrays;
  m_SelectedVolumeCellArrays = selectedEdgeArrays;
  m_SelectedVolumeCellArrays = selectedFaceArrays;
  m_SelectedVolumeCellArrays = selectedCellArrays;
  m_SelectedVolumeFieldArrays = selectedFieldArrays;
  m_SelectedVolumeEnsembleArrays = selectedEnsembleArrays;
}

// -----------------------------------------------------------------------------
//
// -----------------------------------------------------------------------------
<<<<<<< HEAD
void RemoveArrays::setSurfaceMeshSelectedArrayNames(QSet<QString> selectedVertexArrays,
                                                           QSet<QString> selectedFaceArrays,
                                                           QSet<QString> selectedEdgeArrays,
                                                           QSet<QString> selectedFieldArrays,
                                                           QSet<QString> selectedEnsembleArrays)
=======
void RemoveArrays::setSurfaceSelectedArrayNames(std::set<std::string> selectedVertexArrays,
                                                           std::set<std::string> selectedEdgeArrays,
                                                           std::set<std::string> selectedFaceArrays,
                                                           std::set<std::string> selectedFieldArrays,
                                                           std::set<std::string> selectedEnsembleArrays)
{
  m_SelectedSurfaceVertexArrays = selectedVertexArrays;
  m_SelectedSurfaceEdgeArrays = selectedEdgeArrays;
  m_SelectedSurfaceFaceArrays = selectedFaceArrays;
  m_SelectedSurfaceFieldArrays = selectedFieldArrays;
  m_SelectedSurfaceEnsembleArrays = selectedEnsembleArrays;
}

void RemoveArrays::setEdgeSelectedArrayNames(std::set<std::string> selectedVertexArrays,
                                                           std::set<std::string> selectedEdgeArrays,
                                                           std::set<std::string> selectedFieldArrays,
                                                           std::set<std::string> selectedEnsembleArrays)
>>>>>>> c8a14ed2
{
  m_SelectedEdgeVertexArrays = selectedVertexArrays;
  m_SelectedEdgeEdgeArrays = selectedEdgeArrays;
  m_SelectedEdgeFieldArrays = selectedFieldArrays;
  m_SelectedEdgeEnsembleArrays = selectedEnsembleArrays;
}

// -----------------------------------------------------------------------------
//
// -----------------------------------------------------------------------------
<<<<<<< HEAD
void RemoveArrays::setSolidMeshSelectedArrayNames(QSet<QString> selectedVertexArrays,
                                                     QSet<QString> selectedFaceArrays,
                                                     QSet<QString> selectedEdgeArrays)
=======
void RemoveArrays::setVertexSelectedArrayNames(std::set<std::string> selectedVertexArrays,
                                                     std::set<std::string> selectedFieldArrays,
                                                     std::set<std::string> selectedEnsembleArrays)
>>>>>>> c8a14ed2
{
  m_SelectedVertexVertexArrays = selectedVertexArrays;
  m_SelectedVertexFieldArrays = selectedFieldArrays;
  m_SelectedVertexEnsembleArrays = selectedEnsembleArrays;
}



<|MERGE_RESOLUTION|>--- conflicted
+++ resolved
@@ -60,7 +60,7 @@
 // -----------------------------------------------------------------------------
 void RemoveArrays::setupFilterParameters()
 {
-  std::vector<FilterParameter::Pointer> parameters;
+  QVector<FilterParameter::Pointer> parameters;
   {
     FilterParameter::Pointer parameter = FilterParameter::New();
     parameter->setHumanLabel("Arrays to Delete");
@@ -211,19 +211,12 @@
 // -----------------------------------------------------------------------------
 //
 // -----------------------------------------------------------------------------
-<<<<<<< HEAD
-void RemoveArrays::setVoxelSelectedArrayNames(QSet<QString> selectedCellArrays,
-                                                     QSet<QString> selectedFieldArrays,
-                                                     QSet<QString> selectedEnsembleArrays)
-=======
-void RemoveArrays::setVolumeSelectedArrayNames(std::set<std::string> selectedVertexArrays,
-                                                           std::set<std::string> selectedEdgeArrays,
-                                                           std::set<std::string> selectedFaceArrays,
-                                                           std::set<std::string> selectedCellArrays,
-                                                           std::set<std::string> selectedFieldArrays,
-                                                           std::set<std::string> selectedEnsembleArrays)
->>>>>>> c8a14ed2
-{
+void RemoveArrays::setVolumeSelectedArrayNames(QSet<QString> selectedVertexArrays,
+                                                           QSet<QString> selectedEdgeArrays,
+                                                           QSet<QString> selectedFaceArrays,
+                                                           QSet<QString> selectedCellArrays,
+                                                           QSet<QString> selectedFieldArrays,
+                                                           QSet<QString> selectedEnsembleArrays){
   m_SelectedVolumeCellArrays = selectedVertexArrays;
   m_SelectedVolumeCellArrays = selectedEdgeArrays;
   m_SelectedVolumeCellArrays = selectedFaceArrays;
@@ -235,18 +228,11 @@
 // -----------------------------------------------------------------------------
 //
 // -----------------------------------------------------------------------------
-<<<<<<< HEAD
-void RemoveArrays::setSurfaceMeshSelectedArrayNames(QSet<QString> selectedVertexArrays,
+void RemoveArrays::setSurfaceSelectedArrayNames(QSet<QString> selectedVertexArrays,
+                                                           QSet<QString> selectedEdgeArrays,
                                                            QSet<QString> selectedFaceArrays,
-                                                           QSet<QString> selectedEdgeArrays,
                                                            QSet<QString> selectedFieldArrays,
                                                            QSet<QString> selectedEnsembleArrays)
-=======
-void RemoveArrays::setSurfaceSelectedArrayNames(std::set<std::string> selectedVertexArrays,
-                                                           std::set<std::string> selectedEdgeArrays,
-                                                           std::set<std::string> selectedFaceArrays,
-                                                           std::set<std::string> selectedFieldArrays,
-                                                           std::set<std::string> selectedEnsembleArrays)
 {
   m_SelectedSurfaceVertexArrays = selectedVertexArrays;
   m_SelectedSurfaceEdgeArrays = selectedEdgeArrays;
@@ -255,11 +241,13 @@
   m_SelectedSurfaceEnsembleArrays = selectedEnsembleArrays;
 }
 
-void RemoveArrays::setEdgeSelectedArrayNames(std::set<std::string> selectedVertexArrays,
-                                                           std::set<std::string> selectedEdgeArrays,
-                                                           std::set<std::string> selectedFieldArrays,
-                                                           std::set<std::string> selectedEnsembleArrays)
->>>>>>> c8a14ed2
+// -----------------------------------------------------------------------------
+//
+// -----------------------------------------------------------------------------
+void RemoveArrays::setEdgeSelectedArrayNames(QSet<QString> selectedVertexArrays,
+                                                           QSet<QString> selectedEdgeArrays,
+                                                           QSet<QString> selectedFieldArrays,
+                                                           QSet<QString> selectedEnsembleArrays)
 {
   m_SelectedEdgeVertexArrays = selectedVertexArrays;
   m_SelectedEdgeEdgeArrays = selectedEdgeArrays;
@@ -270,15 +258,9 @@
 // -----------------------------------------------------------------------------
 //
 // -----------------------------------------------------------------------------
-<<<<<<< HEAD
-void RemoveArrays::setSolidMeshSelectedArrayNames(QSet<QString> selectedVertexArrays,
-                                                     QSet<QString> selectedFaceArrays,
-                                                     QSet<QString> selectedEdgeArrays)
-=======
-void RemoveArrays::setVertexSelectedArrayNames(std::set<std::string> selectedVertexArrays,
-                                                     std::set<std::string> selectedFieldArrays,
-                                                     std::set<std::string> selectedEnsembleArrays)
->>>>>>> c8a14ed2
+void RemoveArrays::setVertexSelectedArrayNames(QSet<QString> selectedVertexArrays,
+                                                     QSet<QString> selectedFieldArrays,
+                                                     QSet<QString> selectedEnsembleArrays)
 {
   m_SelectedVertexVertexArrays = selectedVertexArrays;
   m_SelectedVertexFieldArrays = selectedFieldArrays;
