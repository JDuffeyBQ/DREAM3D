/* ============================================================================
 * Copyright (c) 2011 Michael A. Jackson (BlueQuartz Software)
 * Copyright (c) 2011 Dr. Michael A. Groeber (US Air Force Research Laboratories)
 * All rights reserved.
 *
 * Redistribution and use in source and binary forms, with or without modification,
 * are permitted provided that the following conditions are met:
 *
 * Redistributions of source code must retain the above copyright notice, this
 * list of conditions and the following disclaimer.
 *
 * Redistributions in binary form must reproduce the above copyright notice, this
 * list of conditions and the following disclaimer in the documentation and/or
 * other materials provided with the distribution.
 *
 * Neither the name of Michael A. Groeber, Michael A. Jackson, the US Air Force,
 * BlueQuartz Software nor the names of its contributors may be used to endorse
 * or promote products derived from this software without specific prior written
 * permission.
 *
 * THIS SOFTWARE IS PROVIDED BY THE COPYRIGHT HOLDERS AND CONTRIBUTORS "AS IS"
 * AND ANY EXPRESS OR IMPLIED WARRANTIES, INCLUDING, BUT NOT LIMITED TO, THE
 * IMPLIED WARRANTIES OF MERCHANTABILITY AND FITNESS FOR A PARTICULAR PURPOSE ARE
 * DISCLAIMED. IN NO EVENT SHALL THE COPYRIGHT HOLDER OR CONTRIBUTORS BE LIABLE
 * FOR ANY DIRECT, INDIRECT, INCIDENTAL, SPECIAL, EXEMPLARY, OR CONSEQUENTIAL
 * DAMAGES (INCLUDING, BUT NOT LIMITED TO, PROCUREMENT OF SUBSTITUTE GOODS OR
 * SERVICES; LOSS OF USE, DATA, OR PROFITS; OR BUSINESS INTERRUPTION) HOWEVER
 * CAUSED AND ON ANY THEORY OF LIABILITY, WHETHER IN CONTRACT, STRICT LIABILITY,
 * OR TORT (INCLUDING NEGLIGENCE OR OTHERWISE) ARISING IN ANY WAY OUT OF THE
 * USE OF THIS SOFTWARE, EVEN IF ADVISED OF THE POSSIBILITY OF SUCH DAMAGE.
 *
 *  This code was written under United States Air Force Contract number
 *                           FA8650-07-D-5800
 *
 * ~~~~~~~~~~~~~~~~~~~~~~~~~~~~~~~~~~~~~~~~~~~~~~~~~~~~~~~~~~~~~~~~~~~~~~~~~~ */

#include "FindCellQuats.h"

#include <sstream>

#include "DREAM3DLib/Common/Constants.h"
#include "DREAM3DLib/DataArrays/IDataArray.h"



// -----------------------------------------------------------------------------
//
// -----------------------------------------------------------------------------
FindCellQuats::FindCellQuats() :
  AbstractFilter(),
  m_CellEulerAnglesArrayName(DREAM3D::CellData::EulerAngles),
  m_CellPhasesArrayName(DREAM3D::CellData::Phases),
  m_QuatsArrayName(DREAM3D::CellData::Quats),
  m_CrystalStructuresArrayName(DREAM3D::EnsembleData::CrystalStructures),
  m_CellPhases(NULL),
  m_Quats(NULL),
  m_CellEulerAngles(NULL),
  m_CrystalStructures(NULL)
{
  m_OrientationOps = OrientationOps::getOrientationOpsVector();

}

// -----------------------------------------------------------------------------
//
// -----------------------------------------------------------------------------
FindCellQuats::~FindCellQuats()
{
}

// -----------------------------------------------------------------------------
void FindCellQuats::readFilterParameters(AbstractFilterParametersReader* reader, int index)
{
  reader->openFilterGroup(this, index);
  /* Code to read the values goes between these statements */
/* FILTER_WIDGETCODEGEN_AUTO_GENERATED_CODE BEGIN*/
/* FILTER_WIDGETCODEGEN_AUTO_GENERATED_CODE END*/
  reader->closeFilterGroup();
}

// -----------------------------------------------------------------------------
//
// -----------------------------------------------------------------------------
int FindCellQuats::writeFilterParameters(AbstractFilterParametersWriter* writer, int index)
{
  writer->openFilterGroup(this, index);
  writer->closeFilterGroup();
  return ++index; // we want to return the next index that was just written to
}

// -----------------------------------------------------------------------------
//
// -----------------------------------------------------------------------------
void FindCellQuats::dataCheck(bool preflight, size_t voxels, size_t fields, size_t ensembles)
{

  setErrorCondition(0);
  std::stringstream ss;
  VoxelDataContainer* m = getVoxelDataContainer();

  GET_PREREQ_DATA(m, DREAM3D, CellData, CellEulerAngles, ss, -300, float, FloatArrayType, voxels, 3)
      GET_PREREQ_DATA(m, DREAM3D, CellData, CellPhases, ss, -301, int32_t, Int32ArrayType, voxels, 1)

      typedef DataArray<unsigned int> XTalStructArrayType;
  GET_PREREQ_DATA(m, DREAM3D, EnsembleData, CrystalStructures, ss, -304, unsigned int, XTalStructArrayType, ensembles, 1)

<<<<<<< HEAD
      CREATE_NON_PREREQ_DATA(m, DREAM3D, CellData, Quats, ss, float, FloatArrayType, 0, voxels, 4)
=======
  CREATE_NON_PREREQ_DATA(m, DREAM3D, CellData, Quats, ss, float, FloatArrayType, 0, voxels, 4)
>>>>>>> 4355193f

}



// -----------------------------------------------------------------------------
//
// -----------------------------------------------------------------------------
void FindCellQuats::preflight()
{
  dataCheck(true, 1, 1, 1);
}

// -----------------------------------------------------------------------------
//
// -----------------------------------------------------------------------------
void FindCellQuats::execute()
{
  setErrorCondition(0);
  VoxelDataContainer* m = getVoxelDataContainer();
  if(NULL == m)
  {
    setErrorCondition(-999);
    notifyErrorMessage("The DataContainer Object was NULL", -999);
    return;
  }
  setErrorCondition(0);
  std::stringstream ss;

  int64_t totalPoints = m->getTotalPoints();
  size_t totalFields = m->getNumFieldTuples();
  size_t totalEnsembles = m->getNumEnsembleTuples();
  dataCheck(false, totalPoints, totalFields, totalEnsembles);
  if (getErrorCondition() < 0)
  {
    return;
  }

  QuatF* quats = reinterpret_cast<QuatF*>(m_Quats);
  QuatF qr;
  int phase = -1;
  for (int i = 0; i < totalPoints; i++)
  {
    phase = m_CellPhases[i];
<<<<<<< HEAD
    OrientationMath::EulertoQuat(qr, m_CellEulerAngles[3 * i], m_CellEulerAngles[3 * i + 1], m_CellEulerAngles[3 * i + 2]);
=======
    OrientationMath::EulertoQuat(qr, m_CellEulerAngles[3*i], m_CellEulerAngles[3*i + 1], m_CellEulerAngles[3*i + 2]);
>>>>>>> 4355193f
    QuaternionMathF::UnitQuaternion(qr);
    if (m_CrystalStructures[phase] == Ebsd::CrystalStructure::UnknownCrystalStructure)
    {
      QuaternionMathF::Identity(qr);
<<<<<<< HEAD
    }
    QuaternionMathF::Copy(qr, quats[i]);
=======
    }
    else
    {
      uint32_t xtalStruct = m_CrystalStructures[phase];
      if (xtalStruct >= m_OrientationOps.size())
      {
        setErrorCondition(-55000);
        ss.str("");
        ss << "The value for the Crystal Structure is " << xtalStruct << " which is a value that is not understood by DREAM3D. The "
        << "symmetry operations have not been implemented. Please report this to dream3d@bluequartz.net along with any data that you "
        << "can provide.";
        notifyErrorMessage(ss.str(), getErrorCondition());
        return;
      }
      else
      {
        m_OrientationOps[m_CrystalStructures[phase]]->getFZQuat(qr);
        QuaternionMathF::UnitQuaternion(qr);
      }
    }

    QuaternionMathF::Copy(qr, quats[i]);
//    m_Quats[i*4 + 0] = qr[1];
//    m_Quats[i*4 + 1] = qr[2];
//    m_Quats[i*4 + 2] = qr[3];
//    m_Quats[i*4 + 3] = qr[4];
>>>>>>> 4355193f
  }

  notifyStatusMessage("Complete");
}

<|MERGE_RESOLUTION|>--- conflicted
+++ resolved
@@ -41,7 +41,7 @@
 #include "DREAM3DLib/Common/Constants.h"
 #include "DREAM3DLib/DataArrays/IDataArray.h"
 
-
+const static float m_pi = static_cast<float>(M_PI);
 
 // -----------------------------------------------------------------------------
 //
@@ -104,11 +104,7 @@
       typedef DataArray<unsigned int> XTalStructArrayType;
   GET_PREREQ_DATA(m, DREAM3D, EnsembleData, CrystalStructures, ss, -304, unsigned int, XTalStructArrayType, ensembles, 1)
 
-<<<<<<< HEAD
       CREATE_NON_PREREQ_DATA(m, DREAM3D, CellData, Quats, ss, float, FloatArrayType, 0, voxels, 4)
-=======
-  CREATE_NON_PREREQ_DATA(m, DREAM3D, CellData, Quats, ss, float, FloatArrayType, 0, voxels, 4)
->>>>>>> 4355193f
 
 }
 
@@ -153,46 +149,13 @@
   for (int i = 0; i < totalPoints; i++)
   {
     phase = m_CellPhases[i];
-<<<<<<< HEAD
     OrientationMath::EulertoQuat(qr, m_CellEulerAngles[3 * i], m_CellEulerAngles[3 * i + 1], m_CellEulerAngles[3 * i + 2]);
-=======
-    OrientationMath::EulertoQuat(qr, m_CellEulerAngles[3*i], m_CellEulerAngles[3*i + 1], m_CellEulerAngles[3*i + 2]);
->>>>>>> 4355193f
     QuaternionMathF::UnitQuaternion(qr);
     if (m_CrystalStructures[phase] == Ebsd::CrystalStructure::UnknownCrystalStructure)
     {
       QuaternionMathF::Identity(qr);
-<<<<<<< HEAD
     }
     QuaternionMathF::Copy(qr, quats[i]);
-=======
-    }
-    else
-    {
-      uint32_t xtalStruct = m_CrystalStructures[phase];
-      if (xtalStruct >= m_OrientationOps.size())
-      {
-        setErrorCondition(-55000);
-        ss.str("");
-        ss << "The value for the Crystal Structure is " << xtalStruct << " which is a value that is not understood by DREAM3D. The "
-        << "symmetry operations have not been implemented. Please report this to dream3d@bluequartz.net along with any data that you "
-        << "can provide.";
-        notifyErrorMessage(ss.str(), getErrorCondition());
-        return;
-      }
-      else
-      {
-        m_OrientationOps[m_CrystalStructures[phase]]->getFZQuat(qr);
-        QuaternionMathF::UnitQuaternion(qr);
-      }
-    }
-
-    QuaternionMathF::Copy(qr, quats[i]);
-//    m_Quats[i*4 + 0] = qr[1];
-//    m_Quats[i*4 + 1] = qr[2];
-//    m_Quats[i*4 + 2] = qr[3];
-//    m_Quats[i*4 + 3] = qr[4];
->>>>>>> 4355193f
   }
 
   notifyStatusMessage("Complete");
