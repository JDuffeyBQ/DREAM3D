/* ============================================================================
 * Copyright (c) 2010, Michael A. Jackson (BlueQuartz Software)
 * Copyright (c) 2010, Michael A. Groeber (US Air Force Research Laboratory)
 * All rights reserved.
 *
 * Redistribution and use in source and binary forms, with or without modification,
 * are permitted provided that the following conditions are met:
 *
 * Redistributions of source code must retain the above copyright notice, this
 * list of conditions and the following disclaimer.
 *
 * Redistributions in binary form must reproduce the above copyright notice, this
 * list of conditions and the following disclaimer in the documentation and/or
 * other materials provided with the distribution.
 *
 * Neither the name of Michael A. Groeber, Michael A. Jackson, the US Air Force,
 * BlueQuartz Software nor the names of its contributors may be used to endorse
 * or promote products derived from this software without specific prior written
 * permission.
 *
 * THIS SOFTWARE IS PROVIDED BY THE COPYRIGHT HOLDERS AND CONTRIBUTORS "AS IS"
 * AND ANY EXPRESS OR IMPLIED WARRANTIES, INCLUDING, BUT NOT LIMITED TO, THE
 * IMPLIED WARRANTIES OF MERCHANTABILITY AND FITNESS FOR A PARTICULAR PURPOSE ARE
 * DISCLAIMED. IN NO EVENT SHALL THE COPYRIGHT HOLDER OR CONTRIBUTORS BE LIABLE
 * FOR ANY DIRECT, INDIRECT, INCIDENTAL, SPECIAL, EXEMPLARY, OR CONSEQUENTIAL
 * DAMAGES (INCLUDING, BUT NOT LIMITED TO, PROCUREMENT OF SUBSTITUTE GOODS OR
 * SERVICES; LOSS OF USE, DATA, OR PROFITS; OR BUSINESS INTERRUPTION) HOWEVER
 * CAUSED AND ON ANY THEORY OF LIABILITY, WHETHER IN CONTRACT, STRICT LIABILITY,
 * OR TORT (INCLUDING NEGLIGENCE OR OTHERWISE) ARISING IN ANY WAY OUT OF THE
 * USE OF THIS SOFTWARE, EVEN IF ADVISED OF THE POSSIBILITY OF SUCH DAMAGE.
 * ~~~~~~~~~~~~~~~~~~~~~~~~~~~~~~~~~~~~~~~~~~~~~~~~~~~~~~~~~~~~~~~~~~~~~~~~~~ */

#ifndef _H5GRAINWRITER_H_
#define _H5GRAINWRITER_H_

#include <vector>

#include "MXA/Common/MXASetGetMacros.h"

#include "DREAM3DLib/DREAM3DLib.h"
#include "DREAM3DLib/Common/EbsdColoring.hpp"
#include "DREAM3DLib/VTKUtils/VTKWriterMacros.h"
#include "DREAM3DLib/HDF5/VTKH5Constants.h"
#include "DREAM3DLib/HDF5/AIM_H5VtkDataWriter.h"

#define H5GW_IPF_COLOR()\
if (m->crystruct[phase] == Ebsd::Cubic) {\
  EbsdColoring::GenerateIPFColor(m->m_Grains[grain_indicies[i]]->euler1, m->m_Grains[grain_indicies[i]]->euler2, m->m_Grains[grain_indicies[i]]->euler3, RefDirection[0], RefDirection[1], RefDirection[2], rgb, hkl);\
} else if (m->crystruct[phase] == Ebsd::Hexagonal)\
{\
  q1[1] = m->m_Grains[grain_indicies[i]]->avg_quat[1];\
  q1[2] = m->m_Grains[grain_indicies[i]]->avg_quat[2];\
  q1[3] = m->m_Grains[grain_indicies[i]]->avg_quat[3];\
  q1[4] = m->m_Grains[grain_indicies[i]]->avg_quat[4];\
  EbsdColoring::CalculateHexIPFColor(m->m_Grains[grain_indicies[i]]->euler1, m->m_Grains[grain_indicies[i]]->euler2, m->m_Grains[grain_indicies[i]]->euler3, RefDirection[0], RefDirection[1], RefDirection[2], rgb);\
}\
ipfColor[j * 3] = rgb[0];\
ipfColor[j * 3 + 1] = rgb[1];\
ipfColor[j * 3 + 2] = rgb[2];\


#define H5GW_DECLS() \
    int err = -1;\
  AIM_H5VtkDataWriter::Pointer h5writer = AIM_H5VtkDataWriter::New();\
  h5writer->setFileName(hdfFile);\
  err = h5writer->openFile(false);\
  std::stringstream ss;\
  std::string hdfPath;\
  std::vector<std::string > hdfPaths;\
<<<<<<< HEAD
  int numgrains = m->m_Grains.size();\
=======
  int numgrains = r->m_Grains.size();\
  int totpoints = r->totalpoints;
>>>>>>> f1295794
  int phase;\
  int pcount = 0;\
  float q1[5];\
  unsigned char rgb[3] =  { 0, 0, 0 };\
  unsigned char hkl[3] = { 0, 0, 0 };\
  VTK_IPF_COLOR_REFDIRECTION(RefDirection);\
  int ocol, orow, oplane;\
  int col, row, plane;\
  int pid;\


#define H5GW_GRAIN_LOOP_1() \
<<<<<<< HEAD
    std::vector<int >* vlist = m->m_Grains[i]->voxellist;\
    if (NULL == vlist || vlist->size() == 0) { continue; }\
    int vid = vlist->at(0);\
=======
    std::vector<int > vlist = vlists[i];\
    if (vlist.size() == 0) { continue; }\
    int vid = vlist[0];\
>>>>>>> f1295794
    ss.str("");\
    ss << "/" << i;\
    hdfPath = ss.str();\
    hdfPaths.push_back(hdfPath);\
    std::vector<float > points;\
    std::vector<int32_t > cells(vlist.size() * 9);\
    std::vector<int32_t > cell_types(vlist.size(), VTK_CELLTYPE_VOXEL);\
    std::vector<int32_t > grainName(vlist.size());\
    std::vector<unsigned char > ipfColor(vlist.size() * 3);\
    std::vector<int32_t>  phaseValues(vlist.size());\
    std::map<int, int> pointMap;\
    err = 0;\
    pcount = 0;\
    size_t cIdx = 0;

#define H5GW_VLIST_LOOP_1()\
<<<<<<< HEAD
vid = vlist->at(j);\
ocol = vid % m->xpoints;\
orow = (vid / m->xpoints) % m->ypoints;\
oplane = vid / (m->xpoints * m->ypoints);\
=======
vid = vlist[j];\
ocol = vid % r->xpoints;\
orow = (vid / r->xpoints) % r->ypoints;\
oplane = vid / (r->xpoints * r->ypoints);\
>>>>>>> f1295794
cells[cIdx] = 8;\
++cIdx;\
for (int k = 0; k < 8; k++) {\
  if (k == 0) col = ocol, row = orow, plane = oplane;\
  if (k == 1) col = ocol + 1, row = orow, plane = oplane;\
  if (k == 2) col = ocol, row = orow + 1, plane = oplane;\
  if (k == 3) col = ocol + 1, row = orow + 1, plane = oplane;\
  if (k == 4) col = ocol, row = orow, plane = oplane + 1;\
  if (k == 5) col = ocol + 1, row = orow, plane = oplane + 1;\
  if (k == 6) col = ocol, row = orow + 1, plane = oplane + 1;\
  if (k == 7) col = ocol + 1, row = orow + 1, plane = oplane + 1;\
  pid = (plane * (m->xpoints + 1) * (m->ypoints + 1)) + (row * (m->xpoints + 1)) + col;\
  if (pointMap.find(pid) == pointMap.end())  {\
    pointMap[pid] = pcount;\
    pcount++;\
    points.push_back((col * m->resx));\
    points.push_back((row * m->resy));\
    points.push_back((plane * m->resz));\
  }\
  cells[cIdx] = pointMap[pid];\
  ++cIdx;\
}


#define H5GW_GRAIN_LOOP_2() \
err = h5writer->writeUnstructuredGrid(hdfPath, points, cells, cell_types);\
err = h5writer->writeFieldData<int> (hdfPath, grainName, DREAM3D::HDF5::Grain_ID.c_str(), 1);\
size_t size = m->m_Grains[i]->neighborlist->size();\
if (size > 0) {\
err = h5writer->writeFieldData<int> (hdfPath, *(m->m_Grains[i]->neighborlist), DREAM3D::HDF5::Neighbor_Grain_ID_List.c_str(), 1);\
}\
err = h5writer->writeCellData<int> (hdfPath, grainName, DREAM3D::HDF5::Grain_ID.c_str(), 1);\
err = h5writer->writeCellData<unsigned char> (hdfPath, ipfColor, DREAM3D::HDF5::IPFColor.c_str(), 3);\
err = h5writer->writeCellData<int32_t> (hdfPath, phaseValues, DREAM3D::HDF5::Phase.c_str(), 1);





/**
 * @class H5GrainWriter H5GrainWriter.h AIM/Common/HDF5/H5GrainWriter.h
 * @brief This class will write a .h5grain file from data provided by the
 * ReconstructionFunc class
 * @author Michael A. Jackson for BlueQuartz Software
 * @date Jan 19, 2011
 * @version 1.0
 */
class  H5GrainWriter
{
  public:
    MXA_SHARED_POINTERS(H5GrainWriter)
    MXA_STATIC_NEW_MACRO(H5GrainWriter)
    MXA_TYPE_MACRO(H5GrainWriter)

    virtual ~H5GrainWriter(){};

    /**
     * @brief
     * @param hdfFile
     * @return
     */
<<<<<<< HEAD
    template<typename ReconstructionFunc>
    int writeHDF5ReconGrainsFile(ReconstructionFunc* m, const std::string &hdfFile)
=======
    template<typename DataContainer>
    int writeHDF5GrainsFile(DataContainer* r, const std::string &hdfFile)
>>>>>>> f1295794
    {

      H5GW_DECLS()

      err = 0;
	  std::vector<std::vector<int> > vlists;
	  vlists.resize(numgrains);
	  for (int i = 0; i < totpoints; i++)
	  {
		vlists[r->grain_indicies[i]].push_back(i);
	  }
      for (int i = 1; i < numgrains; i++)
      {
        H5GW_GRAIN_LOOP_1()
        for (std::vector<int >::size_type j = 0; j < vlist.size(); j++)
        {
          H5GW_VLIST_LOOP_1()

          phase = m->phases[vid];
          phaseValues[j] = phase;
          if (m->crystruct[phase] == Ebsd::Cubic)
          {
            EbsdColoring::GenerateIPFColor(m->euler1s[vid],
                                          m->euler2s[vid],
                                          m->euler3s[vid],
                                          RefDirection[0], RefDirection[1], RefDirection[2],
                                          rgb, hkl);
          }
          else if (m->crystruct[phase] == Ebsd::Hexagonal)
          {
            EbsdColoring::CalculateHexIPFColor(m->euler1s[vid],
                                              m->euler2s[vid],
                                              m->euler3s[vid],
                                              RefDirection[0], RefDirection[1], RefDirection[2], rgb);
          }
          ipfColor[j * 3] = rgb[0];
          ipfColor[j * 3 + 1] = rgb[1];
          ipfColor[j * 3 + 2] = rgb[2];

          // Reconstruction Specific Assignments
<<<<<<< HEAD
          imageQuality[j] = m->imagequalities[vid];
          grainName[j] = m->grain_indicies[vid];
=======
          grainName[j] = r->grain_indicies[vid];
>>>>>>> f1295794
        }
        H5GW_GRAIN_LOOP_2()
      }

      err = h5writer->writeObjectIndex(hdfPaths);
      err = h5writer->closeFile();
      return err;
    }

<<<<<<< HEAD
    /**
     * @brief
     * @param hdfFile
     * @return
     */
    template<typename T>
    int writeHDF5GrainsFile(T* m, const std::string &hdfFile)
    {
      GET_NAMED_ARRAY_SIZE_CHK_NOMSG_RET(m, DREAM3D::VoxelData::GrainIds, Int32ArrayType, int32_t, (m->totalpoints), grain_indicies);
      GET_NAMED_ARRAY_SIZE_CHK_NOMSG_RET(m, DREAM3D::VoxelData::Phases, Int32ArrayType, int32_t, (m->totalpoints), phases);

      H5GW_DECLS()
      err = 0;
      for (int i = 1; i < numgrains; i++)
      {
        H5GW_GRAIN_LOOP_1()
        for (std::vector<int >::size_type j = 0; j < vlist->size(); j++)
        {
          H5GW_VLIST_LOOP_1()

          phase = phases[vid];
          phaseValues[j] = phase;
          H5GW_IPF_COLOR()

        }
        H5GW_GRAIN_LOOP_2()
      }

      err = h5writer->writeObjectIndex(hdfPaths);
      err = h5writer->closeFile();
      return err;
    }
=======
>>>>>>> f1295794

  protected:
    H5GrainWriter(){};

  private:
    H5GrainWriter(const H5GrainWriter&); // Copy Constructor Not Implemented
    void operator=(const H5GrainWriter&); // Operator '=' Not Implemented
};

#endif /* _H5GRAINWRITER_H_ */<|MERGE_RESOLUTION|>--- conflicted
+++ resolved
@@ -67,15 +67,10 @@
   std::stringstream ss;\
   std::string hdfPath;\
   std::vector<std::string > hdfPaths;\
-<<<<<<< HEAD
   int numgrains = m->m_Grains.size();\
-=======
-  int numgrains = r->m_Grains.size();\
-  int totpoints = r->totalpoints;
->>>>>>> f1295794
+  int totpoints = m->totalpoints;\
   int phase;\
   int pcount = 0;\
-  float q1[5];\
   unsigned char rgb[3] =  { 0, 0, 0 };\
   unsigned char hkl[3] = { 0, 0, 0 };\
   VTK_IPF_COLOR_REFDIRECTION(RefDirection);\
@@ -85,42 +80,29 @@
 
 
 #define H5GW_GRAIN_LOOP_1() \
-<<<<<<< HEAD
     std::vector<int >* vlist = m->m_Grains[i]->voxellist;\
     if (NULL == vlist || vlist->size() == 0) { continue; }\
     int vid = vlist->at(0);\
-=======
-    std::vector<int > vlist = vlists[i];\
-    if (vlist.size() == 0) { continue; }\
-    int vid = vlist[0];\
->>>>>>> f1295794
     ss.str("");\
     ss << "/" << i;\
     hdfPath = ss.str();\
     hdfPaths.push_back(hdfPath);\
     std::vector<float > points;\
-    std::vector<int32_t > cells(vlist.size() * 9);\
-    std::vector<int32_t > cell_types(vlist.size(), VTK_CELLTYPE_VOXEL);\
-    std::vector<int32_t > grainName(vlist.size());\
-    std::vector<unsigned char > ipfColor(vlist.size() * 3);\
-    std::vector<int32_t>  phaseValues(vlist.size());\
+    std::vector<int32_t > cells(vlist->size() * 9);\
+    std::vector<int32_t > cell_types(vlist->size(), VTK_CELLTYPE_VOXEL);\
+    std::vector<int32_t > grainName(vlist->size());\
+    std::vector<unsigned char > ipfColor(vlist->size() * 3);\
+    std::vector<int32_t>  phaseValues(vlist->size());\
     std::map<int, int> pointMap;\
     err = 0;\
     pcount = 0;\
     size_t cIdx = 0;
 
 #define H5GW_VLIST_LOOP_1()\
-<<<<<<< HEAD
 vid = vlist->at(j);\
 ocol = vid % m->xpoints;\
 orow = (vid / m->xpoints) % m->ypoints;\
 oplane = vid / (m->xpoints * m->ypoints);\
-=======
-vid = vlist[j];\
-ocol = vid % r->xpoints;\
-orow = (vid / r->xpoints) % r->ypoints;\
-oplane = vid / (r->xpoints * r->ypoints);\
->>>>>>> f1295794
 cells[cIdx] = 8;\
 ++cIdx;\
 for (int k = 0; k < 8; k++) {\
@@ -182,59 +164,51 @@
      * @param hdfFile
      * @return
      */
-<<<<<<< HEAD
-    template<typename ReconstructionFunc>
-    int writeHDF5ReconGrainsFile(ReconstructionFunc* m, const std::string &hdfFile)
-=======
     template<typename DataContainer>
-    int writeHDF5GrainsFile(DataContainer* r, const std::string &hdfFile)
->>>>>>> f1295794
+    int writeHDF5GrainsFile(DataContainer* m, const std::string &hdfFile)
     {
+      GET_NAMED_ARRAY_SIZE_CHK_NOMSG_RET(m, DREAM3D::VoxelData::GrainIds, Int32ArrayType, int32_t, (m->totalpoints), grain_indicies);
+      GET_NAMED_ARRAY_SIZE_CHK_NOMSG_RET(m, DREAM3D::VoxelData::Phases, Int32ArrayType, int32_t, (m->totalpoints), phases);
+      GET_NAMED_ARRAY_SIZE_CHK_NOMSG_RET(m, DREAM3D::VoxelData::Euler1, FloatArrayType, float, (m->totalpoints), euler1s);
+      GET_NAMED_ARRAY_SIZE_CHK_NOMSG_RET(m, DREAM3D::VoxelData::Euler2, FloatArrayType, float, (m->totalpoints), euler2s);
+      GET_NAMED_ARRAY_SIZE_CHK_NOMSG_RET(m, DREAM3D::VoxelData::Euler3, FloatArrayType, float, (m->totalpoints), euler3s);
+      GET_NAMED_ARRAY_SIZE_CHK_NOMSG_RET(m, DREAM3D::VoxelData::ImageQuality, FloatArrayType, float, (m->totalpoints), imagequalities);
+
 
       H5GW_DECLS()
 
       err = 0;
-	  std::vector<std::vector<int> > vlists;
-	  vlists.resize(numgrains);
-	  for (int i = 0; i < totpoints; i++)
-	  {
-		vlists[r->grain_indicies[i]].push_back(i);
-	  }
+      std::vector<std::vector<int> > vlists;
+      vlists.resize(numgrains);
+      for (int i = 0; i < totpoints; i++)
+      {
+        vlists[grain_indicies[i]].push_back(i);
+      }
       for (int i = 1; i < numgrains; i++)
       {
         H5GW_GRAIN_LOOP_1()
-        for (std::vector<int >::size_type j = 0; j < vlist.size(); j++)
+        for (std::vector<int>::size_type j = 0; j < vlist->size(); j++)
         {
           H5GW_VLIST_LOOP_1()
 
-          phase = m->phases[vid];
+          phase = phases[vid];
           phaseValues[j] = phase;
-          if (m->crystruct[phase] == Ebsd::Cubic)
+          if(m->crystruct[phase] == Ebsd::Cubic)
           {
-            EbsdColoring::GenerateIPFColor(m->euler1s[vid],
-                                          m->euler2s[vid],
-                                          m->euler3s[vid],
-                                          RefDirection[0], RefDirection[1], RefDirection[2],
-                                          rgb, hkl);
+            EbsdColoring::GenerateIPFColor(euler1s[vid], euler2s[vid], euler3s[vid], RefDirection[0], RefDirection[1], RefDirection[2], rgb, hkl);
           }
-          else if (m->crystruct[phase] == Ebsd::Hexagonal)
+          else if(m->crystruct[phase] == Ebsd::Hexagonal)
           {
-            EbsdColoring::CalculateHexIPFColor(m->euler1s[vid],
-                                              m->euler2s[vid],
-                                              m->euler3s[vid],
-                                              RefDirection[0], RefDirection[1], RefDirection[2], rgb);
+            EbsdColoring::CalculateHexIPFColor(euler1s[vid], euler2s[vid], euler3s[vid], RefDirection[0], RefDirection[1], RefDirection[2], rgb);
           }
           ipfColor[j * 3] = rgb[0];
           ipfColor[j * 3 + 1] = rgb[1];
           ipfColor[j * 3 + 2] = rgb[2];
 
           // Reconstruction Specific Assignments
-<<<<<<< HEAD
-          imageQuality[j] = m->imagequalities[vid];
-          grainName[j] = m->grain_indicies[vid];
-=======
-          grainName[j] = r->grain_indicies[vid];
->>>>>>> f1295794
+  //        imageQuality[j] = m->imagequalities[vid];
+          grainName[j] = grain_indicies[vid];
+
         }
         H5GW_GRAIN_LOOP_2()
       }
@@ -244,42 +218,6 @@
       return err;
     }
 
-<<<<<<< HEAD
-    /**
-     * @brief
-     * @param hdfFile
-     * @return
-     */
-    template<typename T>
-    int writeHDF5GrainsFile(T* m, const std::string &hdfFile)
-    {
-      GET_NAMED_ARRAY_SIZE_CHK_NOMSG_RET(m, DREAM3D::VoxelData::GrainIds, Int32ArrayType, int32_t, (m->totalpoints), grain_indicies);
-      GET_NAMED_ARRAY_SIZE_CHK_NOMSG_RET(m, DREAM3D::VoxelData::Phases, Int32ArrayType, int32_t, (m->totalpoints), phases);
-
-      H5GW_DECLS()
-      err = 0;
-      for (int i = 1; i < numgrains; i++)
-      {
-        H5GW_GRAIN_LOOP_1()
-        for (std::vector<int >::size_type j = 0; j < vlist->size(); j++)
-        {
-          H5GW_VLIST_LOOP_1()
-
-          phase = phases[vid];
-          phaseValues[j] = phase;
-          H5GW_IPF_COLOR()
-
-        }
-        H5GW_GRAIN_LOOP_2()
-      }
-
-      err = h5writer->writeObjectIndex(hdfPaths);
-      err = h5writer->closeFile();
-      return err;
-    }
-=======
->>>>>>> f1295794
-
   protected:
     H5GrainWriter(){};
 
