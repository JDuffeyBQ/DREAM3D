/* ============================================================================
 * Copyright (c) 2010, Michael A. Jackson (BlueQuartz Software)
 * Copyright (c) 2010, Michael A. Groeber (US Air Force Research Laboratory)
 * All rights reserved.
 *
 * Redistribution and use in source and binary forms, with or without modification,
 * are permitted provided that the following conditions are met:
 *
 * Redistributions of source code must retain the above copyright notice, this
 * list of conditions and the following disclaimer.
 *
 * Redistributions in binary form must reproduce the above copyright notice, this
 * list of conditions and the following disclaimer in the documentation and/or
 * other materials provided with the distribution.
 *
 * Neither the name of Michael A. Groeber, Michael A. Jackson, the US Air Force,
 * BlueQuartz Software nor the names of its contributors may be used to endorse
 * or promote products derived from this software without specific prior written
 * permission.
 *
 * THIS SOFTWARE IS PROVIDED BY THE COPYRIGHT HOLDERS AND CONTRIBUTORS "AS IS"
 * AND ANY EXPRESS OR IMPLIED WARRANTIES, INCLUDING, BUT NOT LIMITED TO, THE
 * IMPLIED WARRANTIES OF MERCHANTABILITY AND FITNESS FOR A PARTICULAR PURPOSE ARE
 * DISCLAIMED. IN NO EVENT SHALL THE COPYRIGHT HOLDER OR CONTRIBUTORS BE LIABLE
 * FOR ANY DIRECT, INDIRECT, INCIDENTAL, SPECIAL, EXEMPLARY, OR CONSEQUENTIAL
 * DAMAGES (INCLUDING, BUT NOT LIMITED TO, PROCUREMENT OF SUBSTITUTE GOODS OR
 * SERVICES; LOSS OF USE, DATA, OR PROFITS; OR BUSINESS INTERRUPTION) HOWEVER
 * CAUSED AND ON ANY THEORY OF LIABILITY, WHETHER IN CONTRACT, STRICT LIABILITY,
 * OR TORT (INCLUDING NEGLIGENCE OR OTHERWISE) ARISING IN ANY WAY OUT OF THE
 * USE OF THIS SOFTWARE, EVEN IF ADVISED OF THE POSSIBILITY OF SUCH DAMAGE.
 * ~~~~~~~~~~~~~~~~~~~~~~~~~~~~~~~~~~~~~~~~~~~~~~~~~~~~~~~~~~~~~~~~~~~~~~~~~~ */

#ifndef _H5GRAINWRITER_H_
#define _H5GRAINWRITER_H_

#include <vector>

#include "MXA/Common/MXASetGetMacros.h"

#include "DREAM3DLib/DREAM3DLib.h"
#include "DREAM3DLib/Common/EbsdColoring.hpp"
#include "DREAM3DLib/VTKUtils/VTKWriterMacros.h"
#include "DREAM3DLib/HDF5/VTKH5Constants.h"
#include "DREAM3DLib/HDF5/AIM_H5VtkDataWriter.h"



#define H5GW_DECLS() \
    int err = -1;\
  AIM_H5VtkDataWriter::Pointer h5writer = AIM_H5VtkDataWriter::New();\
  h5writer->setFileName(hdfFile);\
  err = h5writer->openFile(false);\
  std::stringstream ss;\
  std::string hdfPath;\
  std::vector<std::string > hdfPaths;\
  int numgrains = r->m_Grains.size();\
  int totpoints = r->totalPoints();\
  int phase;\
  int pcount = 0;\
  unsigned char rgb[3] =  { 0, 0, 0 };\
  unsigned char hkl[3] = { 0, 0, 0 };\
  VTK_IPF_COLOR_REFDIRECTION(RefDirection);\
  int ocol, orow, oplane;\
  int col, row, plane;\
  int pid;\


#define H5GW_GRAIN_LOOP_1() \
    std::vector<int > vlist = vlists[i];\
    if (vlist.size() == 0) { continue; }\
    int vid = vlist[0];\
    ss.str("");\
    ss << "/" << i;\
    hdfPath = ss.str();\
    hdfPaths.push_back(hdfPath);\
    std::vector<float > points;\
    std::vector<int32_t > cells(vlist.size() * 9);\
    std::vector<int32_t > cell_types(vlist.size(), VTK_CELLTYPE_VOXEL);\
    std::vector<int32_t > grainName(vlist.size());\
    std::vector<unsigned char > ipfColor(vlist.size() * 3);\
    std::vector<int32_t>  phaseValues(vlist.size());\
    std::map<int, int> pointMap;\
    err = 0;\
    pcount = 0;\
    size_t cIdx = 0;

#define H5GW_VLIST_LOOP_1()\
vid = vlist[j];\
ocol = vid % r->getXPoints();\
orow = (vid / r->getXPoints()) % r->getYPoints();\
oplane = vid / (r->getXPoints() * r->getYPoints());\
cells[cIdx] = 8;\
++cIdx;\
for (int k = 0; k < 8; k++) {\
  if (k == 0) col = ocol, row = orow, plane = oplane;\
  if (k == 1) col = ocol + 1, row = orow, plane = oplane;\
  if (k == 2) col = ocol, row = orow + 1, plane = oplane;\
  if (k == 3) col = ocol + 1, row = orow + 1, plane = oplane;\
  if (k == 4) col = ocol, row = orow, plane = oplane + 1;\
  if (k == 5) col = ocol + 1, row = orow, plane = oplane + 1;\
  if (k == 6) col = ocol, row = orow + 1, plane = oplane + 1;\
  if (k == 7) col = ocol + 1, row = orow + 1, plane = oplane + 1;\
  pid = (plane * (r->getXPoints() + 1) * (r->getYPoints() + 1)) + (row * (r->getXPoints() + 1)) + col;\
  if (pointMap.find(pid) == pointMap.end())  {\
    pointMap[pid] = pcount;\
    pcount++;\
    points.push_back((col * r->getXRes()));\
    points.push_back((row * r->getYRes()));\
    points.push_back((plane * r->getZRes()));\
  }\
  cells[cIdx] = pointMap[pid];\
  ++cIdx;\
}


#define H5GW_GRAIN_LOOP_2(size) \
err = h5writer->writeUnstructuredGrid(hdfPath, points, cells, cell_types);\
err = h5writer->writeFieldData<int> (hdfPath, grainName, DREAM3D::HDF5::Grain_ID.c_str(), 1);\
if (size > 0) {\
}\
err = h5writer->writeCellData<int> (hdfPath, grainName, DREAM3D::HDF5::Grain_ID.c_str(), 1);\
err = h5writer->writeCellData<unsigned char> (hdfPath, ipfColor, DREAM3D::HDF5::IPFColor.c_str(), 3);\
err = h5writer->writeCellData<int32_t> (hdfPath, phaseValues, DREAM3D::HDF5::Phase.c_str(), 1);





/**
 * @class H5GrainWriter H5GrainWriter.h DREAM3DLib/HDF5/H5GrainWriter.h
 * @brief This class will write a .h5grain file from data provided by the
 * ReconstructionFunc class
 * @author Michael A. Jackson for BlueQuartz Software
 * @date Jan 19, 2011
 * @version 1.0
 */
class  H5GrainWriter
{
  public:
    MXA_SHARED_POINTERS(H5GrainWriter)
    MXA_STATIC_NEW_MACRO(H5GrainWriter)
    MXA_TYPE_MACRO(H5GrainWriter)

    virtual ~H5GrainWriter(){};

    /**
     * @brief
     * @param hdfFile
     * @return
     */
    template<typename DataContainer>
    int writeHDF5GrainsFile(DataContainer* r, const std::string &hdfFile)
    {
      int64_t totalPoints = r->totalPoints();
	  int totalFields = r->getTotalFields();
      GET_NAMED_ARRAY_SIZE_CHK_NOMSG_RET(r, Voxel, DREAM3D::VoxelData::GrainIds, Int32ArrayType, int32_t, (totalPoints), grain_indicies);
      GET_NAMED_ARRAY_SIZE_CHK_NOMSG_RET(r, Voxel, DREAM3D::VoxelData::Phases, Int32ArrayType, int32_t, (totalPoints), phases);
      GET_NAMED_ARRAY_SIZE_CHK_NOMSG_RET(r, Voxel, DREAM3D::VoxelData::EulerAngles, FloatArrayType, float, (3*totalPoints), eulerangles);
<<<<<<< HEAD
      
      int totalFields = r->getTotalFields();
      GET_NAMED_ARRAY_SIZE_CHK_NOMSG_RET(r, Field, DREAM3D::FieldData::NumNeighbors, Int32ArrayType, int32_t, totalFields, numNeighbors);
=======
      GET_NAMED_ARRAY_SIZE_CHK_NOMSG_RET(r, Field, DREAM3D::FieldData::NumNeighbors, Int32ArrayType, int32_t, (totalFields), numneighbors);


>>>>>>> 13dac003

      H5GW_DECLS()
      err = 0;
	    std::vector<std::vector<int> > vlists;
	    vlists.resize(numgrains);
	    for (int i = 0; i < totpoints; i++)
	    {
		    vlists[grain_indicies[i]].push_back(i);
	    }
      for (int i = 1; i < numgrains; i++)
      {
        H5GW_GRAIN_LOOP_1()
        for (std::vector<int >::size_type j = 0; j < vlist.size(); j++)
        {
          H5GW_VLIST_LOOP_1()

          phase = phases[vid];
          phaseValues[j] = phase;
          if (r->crystruct[phase] == Ebsd::Cubic)
          {
            EbsdColoring::GenerateIPFColor(eulerangles[3*vid],
                                          eulerangles[3*vid + 1],
                                          eulerangles[3*vid + 2],
                                          RefDirection[0], RefDirection[1], RefDirection[2],
                                          rgb, hkl);
          }
          else if (r->crystruct[phase] == Ebsd::Hexagonal)
          {
            EbsdColoring::CalculateHexIPFColor(eulerangles[3*vid],
											  eulerangles[3*vid + 1],
											  eulerangles[3*vid + 2],
                                              RefDirection[0], RefDirection[1], RefDirection[2], rgb);
          }
          ipfColor[j * 3] = rgb[0];
          ipfColor[j * 3 + 1] = rgb[1];
          ipfColor[j * 3 + 2] = rgb[2];

          // Reconstruction Specific Assignments
          grainName[j] = grain_indicies[vid];
        }
<<<<<<< HEAD
        int numNeighborsForGrain = numNeighbors[i];
        H5GW_GRAIN_LOOP_2(numNeighborsForGrain);
=======
        H5GW_GRAIN_LOOP_2(numneighbors[i])
>>>>>>> 13dac003
      }

      err = h5writer->writeObjectIndex(hdfPaths);
      err = h5writer->closeFile();
      return err;
    }


  protected:
    H5GrainWriter(){};

  private:
    H5GrainWriter(const H5GrainWriter&); // Copy Constructor Not Implemented
    void operator=(const H5GrainWriter&); // Operator '=' Not Implemented
};

#endif /* _H5GRAINWRITER_H_ */<|MERGE_RESOLUTION|>--- conflicted
+++ resolved
@@ -152,19 +152,14 @@
     int writeHDF5GrainsFile(DataContainer* r, const std::string &hdfFile)
     {
       int64_t totalPoints = r->totalPoints();
-	  int totalFields = r->getTotalFields();
+
       GET_NAMED_ARRAY_SIZE_CHK_NOMSG_RET(r, Voxel, DREAM3D::VoxelData::GrainIds, Int32ArrayType, int32_t, (totalPoints), grain_indicies);
       GET_NAMED_ARRAY_SIZE_CHK_NOMSG_RET(r, Voxel, DREAM3D::VoxelData::Phases, Int32ArrayType, int32_t, (totalPoints), phases);
       GET_NAMED_ARRAY_SIZE_CHK_NOMSG_RET(r, Voxel, DREAM3D::VoxelData::EulerAngles, FloatArrayType, float, (3*totalPoints), eulerangles);
-<<<<<<< HEAD
       
       int totalFields = r->getTotalFields();
       GET_NAMED_ARRAY_SIZE_CHK_NOMSG_RET(r, Field, DREAM3D::FieldData::NumNeighbors, Int32ArrayType, int32_t, totalFields, numNeighbors);
-=======
-      GET_NAMED_ARRAY_SIZE_CHK_NOMSG_RET(r, Field, DREAM3D::FieldData::NumNeighbors, Int32ArrayType, int32_t, (totalFields), numneighbors);
-
-
->>>>>>> 13dac003
+
 
       H5GW_DECLS()
       err = 0;
@@ -205,12 +200,9 @@
           // Reconstruction Specific Assignments
           grainName[j] = grain_indicies[vid];
         }
-<<<<<<< HEAD
+
         int numNeighborsForGrain = numNeighbors[i];
         H5GW_GRAIN_LOOP_2(numNeighborsForGrain);
-=======
-        H5GW_GRAIN_LOOP_2(numneighbors[i])
->>>>>>> 13dac003
       }
 
       err = h5writer->writeObjectIndex(hdfPaths);
