--- conflicted
+++ resolved
@@ -104,20 +104,7 @@
 void GEOM_CLASS_NAME::getVertCoordsAtTri(int64_t triId, float vert1[3], float vert2[3], float vert3[3])
 {
   int64_t* Tri = m_TriList->getTuplePointer(triId);
-<<<<<<< HEAD
-  float* temp1 = m_VertexList->getTuplePointer(Tri[0]);
-  float* temp2 = m_VertexList->getTuplePointer(Tri[1]);
-  float* temp3 = m_VertexList->getTuplePointer(Tri[2]);
-  vert1[0] = temp1[0];
-  vert1[1] = temp1[1];
-  vert1[2] = temp1[2];
-  vert2[0] = temp2[0];
-  vert2[1] = temp2[1];
-  vert2[2] = temp2[2];
-  vert3[0] = temp3[0];
-  vert3[1] = temp3[1];
-  vert3[2] = temp3[2];
-=======
+
   float* tmp1 = m_VertexList->getTuplePointer(Tri[0]);
   float* tmp2 = m_VertexList->getTuplePointer(Tri[1]);
   float* tmp3 = m_VertexList->getTuplePointer(Tri[2]);
@@ -130,7 +117,6 @@
   vert3[0] = tmp3[0];
   vert3[1] = tmp3[1];
   vert3[2] = tmp3[2];
->>>>>>> 34f5b134
 }
 
 // -----------------------------------------------------------------------------
