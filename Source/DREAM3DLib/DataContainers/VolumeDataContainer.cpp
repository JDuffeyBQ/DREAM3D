--- conflicted
+++ resolved
@@ -102,7 +102,7 @@
   CellArray::Pointer cellsPtr = getCells();
   if (cellsPtr.get() != NULL)
   {
-    int32_t rank = 2; // THIS NEEDS TO BE THE SAME AS THE NUMBER OF ELEMENTS
+    int32_t rank = 2; // THIS NEEDS TO BE THE SAME AS THE NUMBER OF ELEMENTS IN THE Structure from SurcellMesh::DataStruc
     hsize_t dims[2] = {cellsPtr->getNumberOfTuples(), 3};
 
     int32_t* data = reinterpret_cast<int32_t*>(cellsPtr->getPointer(0));
@@ -110,8 +110,8 @@
     err = QH5Lite::writePointerDataset(dcGid, DREAM3D::StringConstants::CellsName, rank, dims, data);
     if (err < 0)
     {
-      //      setErrorCondition(err);
-      //      notifyErrorMessage(getHumanLabel(), "Error Writing Cell List to DREAM3D file", getErrorCondition());
+//      setErrorCondition(err);
+//      notifyErrorMessage(getHumanLabel(), "Error Writing Cell List to DREAM3D file", getErrorCondition());
     }
 
     //next write cell neighbors if they exist
@@ -211,31 +211,24 @@
   herr_t err = 0;
   uint8_t gridType = DREAM3D::XdmfGridType::RectilinearGrid;
 
-
+  // Write the Mesh Structure to the XDMF file
+  writeXdmfMeshStructureHeader(out, hdfFileName);
   // Get all of our AttributeMatrices
   AttributeMatrixMap_t amMap = getAttributeMatrices();
   // Loop over each AttributeMatrix and write the meta data to the Xdmf file
   for(QMap<QString, AttributeMatrix::Pointer>::iterator iter = amMap.begin(); iter != amMap.end(); ++iter)
   {
-
     AttributeMatrix::Pointer attrMat = iter.value();
     uint32_t amType = attrMat->getType();
     if(amType == DREAM3D::AttributeMatrixType::Cell)
     {
-<<<<<<< HEAD
-      // Write the AttributeMatrix Structure to the XDMF file
-      writeXdmfMeshStructureHeader(out, hdfFileName);
-      QString xdmfText = attrMat->generateXdmfText("Cell", getName(), hdfFileName);
-=======
       QString xdmfText = attrMat->generateXdmfText("Cell", getName(), hdfFileName, gridType);
->>>>>>> 20450ff5
       out << xdmfText;
-      // Write the Grid Footer to the Xdmf file
-      writeXdmfMeshStructureFooter(out);
-    }
-  }
-
-
+    }
+  }
+
+  // Write the Grid Footer to the Xdmf file
+  writeXdmfMeshStructureFooter(out);
 
   return err;
 }
@@ -245,16 +238,6 @@
 // -----------------------------------------------------------------------------
 void VolumeDataContainer::writeXdmfMeshStructureHeader(QTextStream& out, QString hdfFileName)
 {
-<<<<<<< HEAD
-  size_t volDims[3];
-  getDimensions(volDims);
-  float origin[3];
-  getOrigin(origin);
-  float spacing[3];
-  getResolution(spacing);
-
-  out << "\n  <Grid Name=\"Cell Data\" GridType=\"Uniform\">" << "\n";
-=======
   int64_t volDims[3] =
   { getXPoints(), getYPoints(), getZPoints() };
   float spacing[3] =
@@ -264,7 +247,6 @@
   getOrigin(origin);
 
   out << "\n  <Grid Name=\"" << getName() << "\" GridType=\"Uniform\">" << "\n";
->>>>>>> 20450ff5
   out << "    <Topology TopologyType=\"3DCoRectMesh\" Dimensions=\"" << volDims[2] + 1 << " " << volDims[1] + 1 << " " << volDims[0] + 1 << " \"></Topology>" << "\n";
   out << "    <Geometry Type=\"ORIGIN_DXDYDZ\">" << "\n";
   out << "      <!-- Origin -->" << "\n";
@@ -317,8 +299,8 @@
       err = QH5Lite::readPointerDataset(dcGid, DREAM3D::StringConstants::CellsName, data);
       if (err < 0)
       {
-        //        setErrorCondition(err);
-        //        notifyErrorMessage(getHumanLabel(), "Error Reading Cell List from DREAM3D file", getErrorCondition());
+//        setErrorCondition(err);
+//        notifyErrorMessage(getHumanLabel(), "Error Reading Cell List from DREAM3D file", getErrorCondition());
         return err;
       }
       setCells(cellsPtr);
@@ -332,8 +314,8 @@
         err = QH5Lite::readVectorDataset(dcGid, DREAM3D::StringConstants::CellNeighbors, buffer);
         if(err < 0)
         {
-          //          setErrorCondition(err);
-          //          notifyErrorMessage(getHumanLabel(), "Error Reading Cell List from DREAM3D file", getErrorCondition());
+//          setErrorCondition(err);
+//          notifyErrorMessage(getHumanLabel(), "Error Reading Cell List from DREAM3D file", getErrorCondition());
           return err;
         }
         Int32DynamicListArray::Pointer cellNeighbors = Int32DynamicListArray::New();
@@ -349,8 +331,8 @@
         err = QH5Lite::readVectorDataset(dcGid, DREAM3D::StringConstants::CellsContainingVert, buffer);
         if(err < 0)
         {
-          //          setErrorCondition(err);
-          //          notifyErrorMessage(getHumanLabel(), "Error Reading Cell List from DREAM3D file", getErrorCondition());
+//          setErrorCondition(err);
+//          notifyErrorMessage(getHumanLabel(), "Error Reading Cell List from DREAM3D file", getErrorCondition());
           return err;
         }
         Int32DynamicListArray::Pointer cellsContainingVert = Int32DynamicListArray::New();
@@ -370,27 +352,27 @@
   int err = QH5Lite::readPointerDataset(dcGid, H5_DIMENSIONS, volDims);
   if(err < 0)
   {
-    //    PipelineMessage em (getHumanLabel(), "DataContainerReader Error Reading the Dimensions", err);
-    //    emit filterGeneratedMessage(em);
-    //    setErrorCondition(-151);
+//    PipelineMessage em (getHumanLabel(), "DataContainerReader Error Reading the Dimensions", err);
+//    emit filterGeneratedMessage(em);
+//    setErrorCondition(-151);
     return -1;
   }
 
   err = QH5Lite::readPointerDataset(dcGid, H5_SPACING, spacing);
   if(err < 0)
   {
-    //    PipelineMessage em (getHumanLabel(), "DataContainerReader Error Reading the Spacing (Resolution)", err);
-    //    emit filterGeneratedMessage(em);
-    //    setErrorCondition(-152);
+//    PipelineMessage em (getHumanLabel(), "DataContainerReader Error Reading the Spacing (Resolution)", err);
+//    emit filterGeneratedMessage(em);
+//    setErrorCondition(-152);
     return -1;
   }
 
   err = QH5Lite::readPointerDataset(dcGid, H5_ORIGIN, origin);
   if(err < 0)
   {
-    //    PipelineMessage em (getHumanLabel(), "DataContainerReader Error Reading the Origin", err);
-    //    emit filterGeneratedMessage(em);
-    //    setErrorCondition(-153);
+//    PipelineMessage em (getHumanLabel(), "DataContainerReader Error Reading the Origin", err);
+//    emit filterGeneratedMessage(em);
+//    setErrorCondition(-153);
     return -1;
   }
   return err;
