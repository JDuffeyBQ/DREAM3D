/* ============================================================================
 * Copyright (c) 2011 Michael A. Jackson (BlueQuartz Software)
 * Copyright (c) 2011 Dr. Michael A. Groeber (US Air Force Research Laboratories)
 * All rights reserved.
 *
 * Redistribution and use in source and binary forms, with or without modification,
 * are permitted provided that the following conditions are met:
 *
 * Redistributions of source code must retain the above copyright notice, this
 * list of conditions and the following disclaimer.
 *
 * Redistributions in binary form must reproduce the above copyright notice, this
 * list of conditions and the following disclaimer in the documentation and/or
 * other materials provided with the distribution.
 *
 * Neither the name of Michael A. Groeber, Michael A. Jackson, the US Air Force,
 * BlueQuartz Software nor the names of its contributors may be used to endorse
 * or promote products derived from this software without specific prior written
 * permission.
 *
 * THIS SOFTWARE IS PROVIDED BY THE COPYRIGHT HOLDERS AND CONTRIBUTORS "AS IS"
 * AND ANY EXPRESS OR IMPLIED WARRANTIES, INCLUDING, BUT NOT LIMITED TO, THE
 * IMPLIED WARRANTIES OF MERCHANTABILITY AND FITNESS FOR A PARTICULAR PURPOSE ARE
 * DISCLAIMED. IN NO EVENT SHALL THE COPYRIGHT HOLDER OR CONTRIBUTORS BE LIABLE
 * FOR ANY DIRECT, INDIRECT, INCIDENTAL, SPECIAL, EXEMPLARY, OR CONSEQUENTIAL
 * DAMAGES (INCLUDING, BUT NOT LIMITED TO, PROCUREMENT OF SUBSTITUTE GOODS OR
 * SERVICES; LOSS OF USE, DATA, OR PROFITS; OR BUSINESS INTERRUPTION) HOWEVER
 * CAUSED AND ON ANY THEORY OF LIABILITY, WHETHER IN CONTRACT, STRICT LIABILITY,
 * OR TORT (INCLUDING NEGLIGENCE OR OTHERWISE) ARISING IN ANY WAY OUT OF THE
 * USE OF THIS SOFTWARE, EVEN IF ADVISED OF THE POSSIBILITY OF SUCH DAMAGE.
 *
 *  This code was written under United States Air Force Contract number
 *                           FA8650-07-D-5800
 *
 * ~~~~~~~~~~~~~~~~~~~~~~~~~~~~~~~~~~~~~~~~~~~~~~~~~~~~~~~~~~~~~~~~~~~~~~~~~~ */

#include "EstablishMatrixPhase.h"

#include <QMap>


#include "DREAM3DLib/Common/Constants.h"

#include "DREAM3DLib/Common/DREAM3DRandom.h"
#include "DREAM3DLib/Common/DataContainerMacros.h"

#include "DREAM3DLib/Common/MatrixStatsData.h"


// -----------------------------------------------------------------------------
//
// -----------------------------------------------------------------------------
EstablishMatrixPhase::EstablishMatrixPhase() :
AbstractFilter(),
m_GrainIdsArrayName(DREAM3D::CellData::GrainIds),
m_CellPhasesArrayName(DREAM3D::CellData::Phases),
m_ActiveArrayName(DREAM3D::FieldData::Active),
m_FieldPhasesArrayName(DREAM3D::FieldData::Phases),
m_PhaseTypesArrayName(DREAM3D::EnsembleData::PhaseTypes),
m_GrainIds(NULL),
m_CellPhases(NULL),
m_Active(NULL),
m_FieldPhases(NULL),
m_PhaseTypes(NULL)
{

}

// -----------------------------------------------------------------------------
//
// -----------------------------------------------------------------------------
EstablishMatrixPhase::~EstablishMatrixPhase()
{
}
// -----------------------------------------------------------------------------
void EstablishMatrixPhase::readFilterParameters(AbstractFilterParametersReader* reader, int index)
{
  reader->openFilterGroup(this, index);
  /* Code to read the values goes between these statements */
/* FILTER_WIDGETCODEGEN_AUTO_GENERATED_CODE BEGIN*/
/* FILTER_WIDGETCODEGEN_AUTO_GENERATED_CODE END*/
  reader->closeFilterGroup();
}

// -----------------------------------------------------------------------------
//
// -----------------------------------------------------------------------------
int EstablishMatrixPhase::writeFilterParameters(AbstractFilterParametersWriter* writer, int index)
{
  writer->openFilterGroup(this, index);
  writer->closeFilterGroup();
  return ++index; // we want to return the next index that was just written to
}

// -----------------------------------------------------------------------------
//
// -----------------------------------------------------------------------------
void EstablishMatrixPhase::dataCheck(bool preflight, size_t voxels, size_t fields, size_t ensembles)
{
  setErrorCondition(0);
<<<<<<< HEAD
  QString ss;
  VoxelDataContainer* m = getVoxelDataContainer();
=======
  std::stringstream ss;
  VolumeDataContainer* m = getVolumeDataContainer();
>>>>>>> c8a14ed2

  // Cell Data
  GET_PREREQ_DATA(m, DREAM3D, CellData, GrainIds, ss, -300, int32_t, Int32ArrayType, voxels, 1)
  GET_PREREQ_DATA(m, DREAM3D, CellData, CellPhases, ss, -301, int32_t, Int32ArrayType, voxels, 1)

  // Field Data
  CREATE_NON_PREREQ_DATA(m, DREAM3D, FieldData, FieldPhases, ss,  int32_t, Int32ArrayType, 0, fields, 1)
  CREATE_NON_PREREQ_DATA(m, DREAM3D, FieldData, Active, ss, bool, BoolArrayType, false, fields, 1)

  //Ensemble Data
  typedef DataArray<unsigned int> PhaseTypeArrayType;
  GET_PREREQ_DATA(m, DREAM3D, EnsembleData, PhaseTypes, ss, -301, unsigned int, PhaseTypeArrayType, ensembles, 1)
  m_StatsDataArray = StatsDataArray::SafeObjectDownCast<IDataArray*, StatsDataArray*>(m->getEnsembleData(DREAM3D::EnsembleData::Statistics).get());
  if(m_StatsDataArray == NULL)
  {
    ss << "Stats Array Not Initialized Correctly" ;
    setErrorCondition(-308);
    addErrorMessage(getHumanLabel(), ss.str(), -308);
  }
}

// -----------------------------------------------------------------------------
//
// -----------------------------------------------------------------------------
void EstablishMatrixPhase::preflight()
{
  dataCheck(true, 1, 1, 1);
}

// -----------------------------------------------------------------------------
//
// -----------------------------------------------------------------------------
void EstablishMatrixPhase::execute()
{
  int err = 0;
  setErrorCondition(err);
  DREAM3D_RANDOMNG_NEW()
  VolumeDataContainer* m = getVolumeDataContainer();

  if(NULL == m)
  {
    setErrorCondition(-999);
    notifyErrorMessage("The DataContainer Object was NULL", -999);
    return;
  }

  int64_t totalPoints = m->getTotalPoints();
  size_t totalFields = m->getNumFieldTuples();
  
  if(totalFields == 0) totalFields = 1;
  dataCheck(false, totalPoints, totalFields, m->getNumEnsembleTuples());
  if (getErrorCondition() < 0)
  {
    return;
  }

  establish_matrix();

  // If there is an error set this to something negative and also set a message
 notifyStatusMessage("EstablishMatrixPhases Completed");
}

// -----------------------------------------------------------------------------
//
// -----------------------------------------------------------------------------
void  EstablishMatrixPhase::establish_matrix()
{
 notifyStatusMessage("Establishing Matrix");
  DREAM3D_RANDOMNG_NEW()

  VolumeDataContainer* m = getVolumeDataContainer();

  StatsDataArray& statsDataArray = *m_StatsDataArray;

  size_t udims[3] =
  { 0, 0, 0 };
  m->getDimensions(udims);
#if (CMP_SIZEOF_SIZE_T == 4)
  typedef int32_t DimType;
#else
  typedef int64_t DimType;
#endif
  DimType dims[3] =
  { static_cast<DimType>(udims[0]),
      static_cast<DimType>(udims[1]),
      static_cast<DimType>(udims[2]), };


  sizex = dims[0] * m->getXRes();
  sizey = dims[1] * m->getYRes();
  sizez = dims[2] * m->getZRes();
  totalvol = sizex*sizey*sizez;

  int64_t totalPoints = m->getTotalPoints();
  size_t currentnumgrains = m->getNumFieldTuples();
  if(currentnumgrains == 0)
  {
	  m->resizeFieldDataArrays(1);
	  dataCheck(false, totalPoints, 1, m->getNumEnsembleTuples());
	  currentnumgrains = 1;
  }
  firstMatrixField = currentnumgrains;
  // size_t index;
//  int phase;
  float random;
//  int random2;
//  float xc, yc, zc;
  float totalmatrixfractions = 0.0f;

  size_t numensembles = m->getNumEnsembleTuples();

  for (size_t i = 1; i < numensembles; ++i)
  {
	if(m_PhaseTypes[i] == DREAM3D::PhaseType::MatrixPhase)
    {
	  MatrixStatsData* mp = MatrixStatsData::SafePointerDownCast(statsDataArray[i].get());
      matrixphases.push_back(i);
      matrixphasefractions.push_back(mp->getPhaseFraction());
      totalmatrixfractions = totalmatrixfractions + mp->getPhaseFraction();
    }
  }
  for (size_t i = 0; i < matrixphases.size(); i++)
  {
    matrixphasefractions[i] = matrixphasefractions[i] / totalmatrixfractions;
    if(i > 0) matrixphasefractions[i] = matrixphasefractions[i] + matrixphasefractions[i - 1];
  }
  size_t j = 0;
  for (size_t i = 0; i < static_cast<size_t>(totalPoints); ++i)
  {
	  if(m_GrainIds[i] <= 0)
	  {
		random = static_cast<float>( rg.genrand_res53() );
		j = 0;
		while(random > matrixphasefractions[j])
		{
			j++;
		}
		if(m->getNumFieldTuples() <= (firstMatrixField+j))
		{
	      m->resizeFieldDataArrays((firstMatrixField+j) + 1);
	      dataCheck(false, totalPoints, (firstMatrixField+j) + 1, m->getNumEnsembleTuples());
		}
		m_GrainIds[i] = (firstMatrixField+j);
		m_CellPhases[i] = matrixphases[j];
	    m_Active[(firstMatrixField+j)] = true;
	    m_FieldPhases[(firstMatrixField+j)] = matrixphases[j];
	  }
  }
}
<|MERGE_RESOLUTION|>--- conflicted
+++ resolved
@@ -36,11 +36,11 @@
 
 #include "EstablishMatrixPhase.h"
 
-#include <QMap>
+#include <QtCore/QMap>
 
 
 #include "DREAM3DLib/Common/Constants.h"
-
+#include "DREAM3DLib/Common/DREAM3DMath.h"
 #include "DREAM3DLib/Common/DREAM3DRandom.h"
 #include "DREAM3DLib/Common/DataContainerMacros.h"
 
@@ -98,31 +98,26 @@
 void EstablishMatrixPhase::dataCheck(bool preflight, size_t voxels, size_t fields, size_t ensembles)
 {
   setErrorCondition(0);
-<<<<<<< HEAD
   QString ss;
-  VoxelDataContainer* m = getVoxelDataContainer();
-=======
-  std::stringstream ss;
   VolumeDataContainer* m = getVolumeDataContainer();
->>>>>>> c8a14ed2
 
   // Cell Data
-  GET_PREREQ_DATA(m, DREAM3D, CellData, GrainIds, ss, -300, int32_t, Int32ArrayType, voxels, 1)
-  GET_PREREQ_DATA(m, DREAM3D, CellData, CellPhases, ss, -301, int32_t, Int32ArrayType, voxels, 1)
+  GET_PREREQ_DATA(m, DREAM3D, CellData, GrainIds, -300, int32_t, Int32ArrayType, voxels, 1)
+  GET_PREREQ_DATA(m, DREAM3D, CellData, CellPhases, -301, int32_t, Int32ArrayType, voxels, 1)
 
   // Field Data
-  CREATE_NON_PREREQ_DATA(m, DREAM3D, FieldData, FieldPhases, ss,  int32_t, Int32ArrayType, 0, fields, 1)
-  CREATE_NON_PREREQ_DATA(m, DREAM3D, FieldData, Active, ss, bool, BoolArrayType, false, fields, 1)
+  CREATE_NON_PREREQ_DATA(m, DREAM3D, FieldData, FieldPhases,  int32_t, Int32ArrayType, 0, fields, 1)
+  CREATE_NON_PREREQ_DATA(m, DREAM3D, FieldData, Active, bool, BoolArrayType, false, fields, 1)
 
   //Ensemble Data
   typedef DataArray<unsigned int> PhaseTypeArrayType;
-  GET_PREREQ_DATA(m, DREAM3D, EnsembleData, PhaseTypes, ss, -301, unsigned int, PhaseTypeArrayType, ensembles, 1)
+  GET_PREREQ_DATA(m, DREAM3D, EnsembleData, PhaseTypes, -301, unsigned int, PhaseTypeArrayType, ensembles, 1)
   m_StatsDataArray = StatsDataArray::SafeObjectDownCast<IDataArray*, StatsDataArray*>(m->getEnsembleData(DREAM3D::EnsembleData::Statistics).get());
   if(m_StatsDataArray == NULL)
   {
-    ss << "Stats Array Not Initialized Correctly" ;
+    QString ss = QObject::tr("Stats Array Not Initialized Correctly");
     setErrorCondition(-308);
-    addErrorMessage(getHumanLabel(), ss.str(), -308);
+    addErrorMessage(getHumanLabel(), ss, -308);
   }
 }
 
