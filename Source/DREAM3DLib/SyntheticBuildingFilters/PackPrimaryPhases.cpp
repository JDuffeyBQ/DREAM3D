/* ============================================================================
 * Copyright (c) 2011 Michael A. Jackson (BlueQuartz Software)
 * Copyright (c) 2011 Dr. Michael A. Groeber (US Air Force Research Laboratories)
 * All rights reserved.
 *
 * Redistribution and use in source and binary forms, with or without modification,
 * are permitted provided that the following conditions are met:
 *
 * Redistributions of source code must retain the above copyright notice, this
 * list of conditions and the following disclaimer.
 *
 * Redistributions in binary form must reproduce the above copyright notice, this
 * list of conditions and the following disclaimer in the documentation and/or
 * other materials provided with the distribution.
 *
 * Neither the name of Michael A. Groeber, Michael A. Jackson, the US Air Force,
 * BlueQuartz Software nor the names of its contributors may be used to endorse
 * or promote products derived from this software without specific prior written
 * permission.
 *
 * THIS SOFTWARE IS PROVIDED BY THE COPYRIGHT HOLDERS AND CONTRIBUTORS "AS IS"
 * AND ANY EXPRESS OR IMPLIED WARRANTIES, INCLUDING, BUT NOT LIMITED TO, THE
 * IMPLIED WARRANTIES OF MERCHANTABILITY AND FITNESS FOR A PARTICULAR PURPOSE ARE
 * DISCLAIMED. IN NO EVENT SHALL THE COPYRIGHT HOLDER OR CONTRIBUTORS BE LIABLE
 * FOR ANY DIRECT, INDIRECT, INCIDENTAL, SPECIAL, EXEMPLARY, OR CONSEQUENTIAL
 * DAMAGES (INCLUDING, BUT NOT LIMITED TO, PROCUREMENT OF SUBSTITUTE GOODS OR
 * SERVICES; LOSS OF USE, DATA, OR PROFITS; OR BUSINESS INTERRUPTION) HOWEVER
 * CAUSED AND ON ANY THEORY OF LIABILITY, WHETHER IN CONTRACT, STRICT LIABILITY,
 * OR TORT (INCLUDING NEGLIGENCE OR OTHERWISE) ARISING IN ANY WAY OUT OF THE
 * USE OF THIS SOFTWARE, EVEN IF ADVISED OF THE POSSIBILITY OF SUCH DAMAGE.
 *
 *  This code was written under United States Air Force Contract number
 *                           FA8650-07-D-5800
 *
 * ~~~~~~~~~~~~~~~~~~~~~~~~~~~~~~~~~~~~~~~~~~~~~~~~~~~~~~~~~~~~~~~~~~~~~~~~~~ */

#include "PackPrimaryPhases.h"


#include "DREAM3DLib/Common/Constants.h"
#include "DREAM3DLib/Common/DataContainerMacros.h"
#include "DREAM3DLib/Common/MatrixMath.h"
#include "DREAM3DLib/Common/DREAM3DMath.h"
#include "DREAM3DLib/Common/DREAM3DRandom.h"

#include "DREAM3DLib/ShapeOps/CubeOctohedronOps.h"
#include "DREAM3DLib/ShapeOps/CylinderOps.h"
#include "DREAM3DLib/ShapeOps/EllipsoidOps.h"
#include "DREAM3DLib/ShapeOps/SuperEllipsoidOps.h"

#include "DREAM3DLib/GenericFilters/FindNeighbors.h"
#include "DREAM3DLib/GenericFilters/RenumberGrains.h"

#include "DREAM3DLib/IOFilters/FieldDataCSVWriter.h"

#include "DREAM3DLib/Common/PrimaryStatsData.h"

const static float m_pi = static_cast<float>(M_PI);


#define NEW_SHARED_ARRAY(var, m_msgType, size)\
  boost::shared_array<m_msgType> var##Array(new m_msgType[size]);\
  m_msgType* var = var##Array.get();

#define GG_INIT_DOUBLE_ARRAY(array, value, size)\
  for(size_t n = 0; n < size; ++n) { array[n] = (value); }

#if (CMP_SIZEOF_SIZE_T == 4)
  typedef int32_t DimType;
#else
  typedef int64_t DimType;
#endif

/**
 * @brief
 */
class AssignGapsImpl
{
    DimType dims[3];
  public:
    RotateSampleRefFrameImpl(DimType* dimensions)
    {
      dims[0] = dimensions[0];
      dims[0] = dimensions[0];
      dims[0] = dimensions[0];
    }
    virtual ~RotateSampleRefFrameImpl(){}

    // -----------------------------------------------------------------------------
    //
    // -----------------------------------------------------------------------------
    void convert(size_t zStart, size_t zEnd, size_t yStart, size_t yEnd, size_t xStart, size_t xEnd) const
    {
      size_t column;
      size_t row;
      size_t plane;
      for (size_t iter1 = xStart; iter1 < xEnd + 1; iter1++)
      {
        column = iter1;
        for (size_t iter2 = yStart; iter2 < yEnd + 1; iter2++)
        {
          row = iter2;
          for (size_t iter3 = zStart; iter3 < zEnd; iter3++)
          {


            plane = iter3;
            if (iter1 < 0) column = iter1 + dims[0];
            if (iter1 > dims[0] - 1) column = iter1 - dims[0];
            if (iter2 < 0) row = iter2 + dims[1];
            if (iter2 > dims[1] - 1) row = iter2 - dims[1];
            if (iter3 < 0) plane = iter3 + dims[2];
            if (iter3 > dims[2] - 1) plane = iter3 - dims[2];
            index = static_cast<int>( (plane * dims[0] * dims[1]) + (row * dims[0]) + column );
            if(m_GrainIds[index] <= 0)
            {
              inside = -1;
              coords[0] = float(column) * xRes;
              coords[1] = float(row) * yRes;
              coords[2] = float(plane) * zRes;
              if (iter1 < 0) coords[0] = coords[0] - sizex;
              if (iter1 > dims[0] - 1) coords[0] = coords[0] + sizex;
              if (iter2 < 0) coords[1] = coords[1] - sizey;
              if (iter2 > dims[1] - 1) coords[1] = coords[1] + sizey;
              if (iter3 < 0) coords[2] = coords[2] - sizez;
              if (iter3 > dims[2] - 1) coords[2] = coords[2] + sizez;
              dist = ((coords[0] - xc) * (coords[0] - xc)) + ((coords[1] - yc) * (coords[1] - yc)) + ((coords[2] - zc) * (coords[2] - zc));
              dist = sqrtf(dist);
              if (dist < radcur1)
              {
                coords[0] = coords[0] - xc;
                coords[1] = coords[1] - yc;
                coords[2] = coords[2] - zc;
                MatrixMath::multiply3x3with3x1(ga, coords, coordsRotated);
                float axis1comp = coordsRotated[0] / radcur1;
                float axis2comp = coordsRotated[1] / radcur2;
                float axis3comp = coordsRotated[2] / radcur3;
                inside = m_ShapeOps[shapeclass]->inside(axis1comp, axis2comp, axis3comp);
                if (inside >= 0 && inside > ellipfuncs[index])
                {
                  newowners[index] = i;
                  ellipfuncs[index] = inside;
                }
              }
            }
          }
        }
      }

    }

#ifdef DREAM3D_USE_PARALLEL_ALGORITHMS
    void operator()(const tbb::blocked_range3d<size_t, size_t, size_t> &r) const
    {
      convert(r.pages().begin(), r.pages().end(), r.rows().begin(), r.rows().end(), r.cols().begin(), r.cols().end());
    }
#endif

  private:

};



// -----------------------------------------------------------------------------
//
// -----------------------------------------------------------------------------
PackPrimaryPhases::PackPrimaryPhases() :
  AbstractFilter(),
  m_GrainIdsArrayName(DREAM3D::CellData::GrainIds),
  m_CellPhasesArrayName(DREAM3D::CellData::Phases),
  m_ActiveArrayName(DREAM3D::FieldData::Active),
  m_AxisEulerAnglesArrayName(DREAM3D::FieldData::AxisEulerAngles),
  m_AxisLengthsArrayName(DREAM3D::FieldData::AxisLengths),
  m_CentroidsArrayName(DREAM3D::FieldData::Centroids),
  m_EquivalentDiametersArrayName(DREAM3D::FieldData::EquivalentDiameters),
  m_NeighborhoodsArrayName(DREAM3D::FieldData::Neighborhoods),
  m_Omega3sArrayName(DREAM3D::FieldData::Omega3s),
  m_FieldPhasesArrayName(DREAM3D::FieldData::Phases),
  m_VolumesArrayName(DREAM3D::FieldData::Volumes),
  m_PhaseTypesArrayName(DREAM3D::EnsembleData::PhaseTypes),
  m_ShapeTypesArrayName(DREAM3D::EnsembleData::ShapeTypes),
  m_ErrorOutputFile(""),
  m_VtkOutputFile(""),
  m_PeriodicBoundaries(false),
  m_NeighborhoodErrorWeight(1.0f),
  m_GrainIds(NULL),
  m_CellPhases(NULL),
  m_SurfaceVoxels(NULL),
  m_Active(NULL),
  m_FieldPhases(NULL),
  m_Neighborhoods(NULL),
  m_Centroids(NULL),
  m_Volumes(NULL),
  m_AxisLengths(NULL),
  m_AxisEulerAngles(NULL),
  m_Omega3s(NULL),
  m_EquivalentDiameters(NULL),
  m_PhaseTypes(NULL),
  m_ShapeTypes(NULL)
{
  m_EllipsoidOps = EllipsoidOps::New();
  m_ShapeOps[DREAM3D::ShapeType::EllipsoidShape] = m_EllipsoidOps.get();
  m_SuperEllipsoidOps = SuperEllipsoidOps::New();
  m_ShapeOps[DREAM3D::ShapeType::SuperEllipsoidShape] = m_SuperEllipsoidOps.get();
  m_CubicOctohedronOps = CubeOctohedronOps::New();
  m_ShapeOps[DREAM3D::ShapeType::CubeOctahedronShape] = m_CubicOctohedronOps.get();
  m_CylinderOps = CylinderOps::New();
  m_ShapeOps[DREAM3D::ShapeType::CylinderShape] = m_CylinderOps.get();
  m_UnknownShapeOps = ShapeOps::New();
  m_ShapeOps[DREAM3D::ShapeType::UnknownShapeType] = m_UnknownShapeOps.get();

  m_HexOps = HexagonalOps::New();
  m_OrientationOps.push_back(m_HexOps.get());
  m_CubicOps = CubicOps::New();
  m_OrientationOps.push_back(m_CubicOps.get());
  m_OrthoOps = OrthoRhombicOps::New();
  m_OrientationOps.push_back(m_OrthoOps.get());

  Seed = MXA::getMilliSeconds();
  setupFilterParameters();
}

// -----------------------------------------------------------------------------
//
// -----------------------------------------------------------------------------
PackPrimaryPhases::~PackPrimaryPhases()
{
}

// -----------------------------------------------------------------------------
//
// -----------------------------------------------------------------------------
void PackPrimaryPhases::setupFilterParameters()
{
  std::vector<FilterParameter::Pointer> parameters;
  {
    FilterParameter::Pointer option = FilterParameter::New();
    option->setHumanLabel("Neighborhood Error Weight");
    option->setPropertyName("NeighborhoodErrorWeight");
    option->setWidgetType(FilterParameter::DoubleWidget);
    option->setValueType("float");
    option->setCastableValueType("double");
    parameters.push_back(option);
  }
  {
    FilterParameter::Pointer option = FilterParameter::New();
    option->setHumanLabel("Periodic Boundary");
    option->setPropertyName("PeriodicBoundaries");
    option->setWidgetType(FilterParameter::BooleanWidget);
    option->setValueType("bool");
    parameters.push_back(option);
  }

  setFilterParameters(parameters);
}
// -----------------------------------------------------------------------------
void PackPrimaryPhases::writeFilterParameters(AbstractFilterParametersWriter* writer)
{
  writer->writeValue("NeighborhoodErrorWeight", getNeighborhoodErrorWeight() );
  writer->writeValue("PeriodicBoundaries", getPeriodicBoundaries() );
}
// -----------------------------------------------------------------------------
//
// -----------------------------------------------------------------------------
void PackPrimaryPhases::dataCheck(bool preflight, size_t voxels, size_t fields, size_t ensembles)
{
  setErrorCondition(0);
  std::stringstream ss;
  VoxelDataContainer* m = getVoxelDataContainer();

  //Cell Data
  GET_PREREQ_DATA(m, DREAM3D, CellData, GrainIds, ss, -301, int32_t, Int32ArrayType, voxels, 1)
  GET_PREREQ_DATA(m, DREAM3D, CellData, CellPhases, ss, -302, int32_t, Int32ArrayType, voxels, 1)

  //Field Data
  CREATE_NON_PREREQ_DATA(m, DREAM3D, FieldData, FieldPhases, ss, int32_t, Int32ArrayType, 0, fields, 1)
  CREATE_NON_PREREQ_DATA(m, DREAM3D, FieldData, EquivalentDiameters, ss, float, FloatArrayType, 0, fields, 1)
  CREATE_NON_PREREQ_DATA(m, DREAM3D, FieldData, Omega3s, ss, float, FloatArrayType, 0, fields, 1)
  CREATE_NON_PREREQ_DATA(m, DREAM3D, FieldData, AxisEulerAngles, ss, float, FloatArrayType, 0, fields, 3)
  CREATE_NON_PREREQ_DATA(m, DREAM3D, FieldData, AxisLengths, ss, float, FloatArrayType, 0, fields, 3)
  CREATE_NON_PREREQ_DATA(m, DREAM3D, FieldData, Volumes, ss, float, FloatArrayType, 0, fields, 1)
  CREATE_NON_PREREQ_DATA(m, DREAM3D, FieldData, Centroids, ss, float, FloatArrayType, 0, fields, 3)
  CREATE_NON_PREREQ_DATA(m, DREAM3D, FieldData, Active, ss, bool, BoolArrayType, true, fields, 1)
  CREATE_NON_PREREQ_DATA(m, DREAM3D, FieldData, Neighborhoods, ss, int32_t, Int32ArrayType, 0, fields, 1)

  //Ensemble Data
  typedef DataArray<unsigned int> PhaseTypeArrayType;
  typedef DataArray<unsigned int> ShapeTypeArrayType;
  GET_PREREQ_DATA(m, DREAM3D, EnsembleData, PhaseTypes, ss, -302, unsigned int, PhaseTypeArrayType, ensembles, 1)
  GET_PREREQ_DATA(m, DREAM3D, EnsembleData, ShapeTypes, ss, -305, unsigned int, ShapeTypeArrayType, ensembles, 1)
  m_StatsDataArray = StatsDataArray::SafeObjectDownCast<IDataArray*, StatsDataArray*>(m->getEnsembleData(DREAM3D::EnsembleData::Statistics).get());
  if(m_StatsDataArray == NULL)
  {
    ss.str("");
    ss << "Stats Array Not Initialized correctly" << std::endl;
    setErrorCondition(-308);
    addErrorMessage(getHumanLabel(), ss.str(), -308);
  }

}

// -----------------------------------------------------------------------------
//
// -----------------------------------------------------------------------------
void PackPrimaryPhases::preflight()
{
  dataCheck(true, 1, 1, 1);
}

// -----------------------------------------------------------------------------
//
// -----------------------------------------------------------------------------
void PackPrimaryPhases::execute()
{
  VoxelDataContainer* m = getVoxelDataContainer();

  bool writeErrorFile = true;
  std::ofstream outFile;
  if(m_ErrorOutputFile.empty() == false)
  {
    outFile.open(m_ErrorOutputFile.c_str(), std::ios_base::binary);
    writeErrorFile = true;
  }

  int err = 0;
  setErrorCondition(err);
  unsigned long long int Seed = MXA::getMilliSeconds();
  DREAM3D_RANDOMNG_NEW_SEEDED(Seed);

  int64_t totalPoints = m->getTotalPoints();
  //size_t totalFields = m->getNumFieldTuples();
  dataCheck(false, totalPoints, 1, m->getNumEnsembleTuples());
  if (getErrorCondition() < 0)
  {
    return;
  }

  StatsDataArray& statsDataArray = *m_StatsDataArray;

  size_t udims[3] =
  { 0, 0, 0 };
  m->getDimensions(udims);
#if (CMP_SIZEOF_SIZE_T == 4)
  typedef int32_t DimType;
#else
  typedef int64_t DimType;
#endif
  DimType dims[3] =
  { static_cast<DimType>(udims[0]),
    static_cast<DimType>(udims[1]),
    static_cast<DimType>(udims[2]), };

  float xRes = m->getXRes();
  float yRes = m->getYRes();
  float zRes = m->getZRes();
  sizex = dims[0] * m->getXRes();
  sizey = dims[1] * m->getYRes();
  sizez = dims[2] * m->getZRes();
  totalvol = sizex*sizey*sizez;

  double totalprimaryvolTEMP = 0;
  //  float badcount = 0;
  //  size_t check = 0;
  size_t totalVox = static_cast<size_t>(dims[0] * dims[1] * dims[2]);
  for (size_t i = 0; i < totalVox; i++)
  {
    if(m_GrainIds[i] <= 0) totalprimaryvolTEMP++;
  }
  float totalprimaryvol = static_cast<float>(totalprimaryvolTEMP);
  totalprimaryvol = totalprimaryvol*(m->getXRes()*m->getYRes()*m->getZRes());

  size_t numensembles = m->getNumEnsembleTuples();
  std::stringstream ss;

  // float change1, change2;
  float change = 0.0f;
  int phase = 0;
  int randomgrain;
  //   float random = 0.0f;
  //  int newgrain;
  // float check;
  float xc, yc, zc;
  float oldxc, oldyc, oldzc;
  oldfillingerror = 0;
  currentneighborhooderror = 0, oldneighborhooderror = 0;
  currentsizedisterror = 0, oldsizedisterror = 0;
  int acceptedmoves = 0;
  float totalprimaryfractions = 0.0;
  // find which phases are primary phases
  for (size_t i = 1; i < numensembles; ++i)
  {

    if(m_PhaseTypes[i] == DREAM3D::PhaseType::PrimaryPhase)
    {
      PrimaryStatsData* pp = PrimaryStatsData::SafePointerDownCast(statsDataArray[i].get());
      if (NULL == pp)
      {
        ss << "Tried to cast a statsDataArray[" << i << "].get() to a PrimaryStatsData* ";
        ss << "pointer but this resulted in a NULL pointer. The value at m_PhaseTypes[" << i << "] = " << m_PhaseTypes[i] <<  " does not match up ";
        ss << "with the type of pointer stored in the StatsDataArray (PrimaryStatsData)\n";
        PipelineMessage em (getHumanLabel(), ss.str(), -666);
        addErrorMessage(em);
        setErrorCondition(-666);
        return;
      }
      primaryphases.push_back(static_cast<int>(i) );
      primaryphasefractions.push_back(pp->getPhaseFraction());
      totalprimaryfractions = totalprimaryfractions + pp->getPhaseFraction();
    }
  }
  // scale the primary phase fractions to total to 1
  for (size_t i = 0; i < primaryphasefractions.size(); i++)
  {
    primaryphasefractions[i] = primaryphasefractions[i] / totalprimaryfractions;
    if(i > 0) primaryphasefractions[i] = primaryphasefractions[i] + primaryphasefractions[i - 1];
  }

  notifyStatusMessage("Packing Grains - Initializing Volume");
  // this initializes the arrays to hold the details of the locations of all of the grains during packing
  initialize_packinggrid();

  // initialize the sim and goal size distributions for the primary phases
  grainsizedist.resize(primaryphases.size());
  simgrainsizedist.resize(primaryphases.size());
  grainsizediststep.resize(primaryphases.size());
  for (size_t i = 0; i < primaryphases.size(); i++)
  {
    phase = primaryphases[i];
    PrimaryStatsData* pp = PrimaryStatsData::SafePointerDownCast(statsDataArray[phase].get());
    grainsizedist[i].resize(40);
    simgrainsizedist[i].resize(40);
    grainsizediststep[i] = static_cast<float>(((2 * pp->getMaxGrainDiameter()) - (pp->getMinGrainDiameter() / 2.0)) / grainsizedist[i].size());
    float input = 0;
    float previoustotal = 0;
    VectorOfFloatArray GSdist = pp->getGrainSizeDistribution();
    float avg = GSdist[0]->GetValue(0);
    float stdev = GSdist[1]->GetValue(0);
    float denominatorConst = sqrtf(2.0f * stdev * stdev); // Calculate it here rather than calculating the same thing multiple times below
    for (size_t j = 0; j < grainsizedist[i].size(); j++)
    {
      input = (float(j + 1) * grainsizediststep[i]) + (pp->getMinGrainDiameter() / 2.0f);
      float logInput = logf(input);
      if(logInput <= avg)
      {
        grainsizedist[i][j] = 0.5f - 0.5f * (DREAM3DMath::erf((avg - logInput) / denominatorConst)) - previoustotal;
      }
      if(logInput > avg)
      {
        grainsizedist[i][j] = 0.5f + 0.5f * (DREAM3DMath::erf((logInput - avg) / denominatorConst)) - previoustotal;
      }
      previoustotal = previoustotal + grainsizedist[i][j];
    }
  }
  // generate the grains and monitor the size distribution error while doing so. After grains are generated, no new grains can enter or leave the structure.
  Field field;
  int gid = static_cast<int>(m->getNumFieldTuples());
  if(gid == 0)
  {
    m->resizeFieldDataArrays(1);
    dataCheck(false, totalPoints, 1, m->getNumEnsembleTuples());
    gid = 1;
  }
  firstPrimaryField = gid;
  std::vector<float> curphasevol;
  curphasevol.resize(primaryphases.size());
  float factor = 1.0;
  size_t iter = 0;
  for (size_t j = 0; j < primaryphases.size(); ++j)
  {
    curphasevol[j] = 0;
    float curphasetotalvol = totalprimaryvol*primaryphasefractions[j];
    while (curphasevol[j] < (factor * curphasetotalvol))
    {
      iter++;
      Seed++;
      phase = primaryphases[j];
      generate_grain(phase, static_cast<int>(Seed), &field, m_ShapeTypes[phase], m_OrthoOps);
      currentsizedisterror = check_sizedisterror(&field);
      change = (currentsizedisterror) - (oldsizedisterror);
      if(change > 0 || currentsizedisterror > (1.0 - (float(iter) * 0.001)) || curphasevol[j] < (0.75* factor * curphasetotalvol))
      {
        std::stringstream ss;
        ss << "Packing Grains - Generating Grain #" << gid;
        notifyStatusMessage(ss.str());

        m->resizeFieldDataArrays(gid + 1);
        dataCheck(false, totalPoints, gid + 1, m->getNumEnsembleTuples());
        m_Active[gid] = true;
        transfer_attributes(gid, &field);
        oldsizedisterror = currentsizedisterror;
        curphasevol[j] = curphasevol[j] + m_Volumes[gid];
        //FIXME: Initialize the Grain with some sort of default data
        iter = 0;
        gid++;
      }
    }
  }

  if(m_PeriodicBoundaries == false)
  {
    iter = 0;
    int xgrains, ygrains, zgrains;
    xgrains = int(powf((m->getNumFieldTuples()*(sizex/sizey)*(sizex/sizez)),(1.0f/3.0f))+1);
    ygrains = int(xgrains*(sizey/sizex)+1);
    zgrains = int(xgrains*(sizez/sizex)+1);
    factor = 0.25f * (1.0f - (float((xgrains-2)*(ygrains-2)*(zgrains-2))/float(xgrains*ygrains*zgrains)));
    for (size_t j = 0; j < primaryphases.size(); ++j)
    {
      float curphasetotalvol = totalprimaryvol*primaryphasefractions[j];
      while (curphasevol[j] < ((1+factor) * curphasetotalvol))
      {
        iter++;
        Seed++;
        phase = primaryphases[j];
        generate_grain(phase, static_cast<int>(Seed), &field, m_ShapeTypes[phase], m_OrthoOps);
        currentsizedisterror = check_sizedisterror(&field);
        change = (currentsizedisterror) - (oldsizedisterror);
        if(change > 0 || currentsizedisterror > (1.0 - (iter * 0.001)) || curphasevol[j] < (0.75* factor * curphasetotalvol))
        {
          std::stringstream ss;
          ss << "Packing Grains - Generating Grain #" << gid;
          notifyStatusMessage(ss.str());

          m->resizeFieldDataArrays(gid + 1);
          dataCheck(false, totalPoints, gid + 1, m->getNumEnsembleTuples());
          m_Active[gid] = true;
          transfer_attributes(gid, &field);
          oldsizedisterror = currentsizedisterror;
          curphasevol[j] = curphasevol[j] + m_Volumes[gid];
          //FIXME: Initialize the Grain with some sort of default data
          iter = 0;
          gid++;
        }
      }
    }
  }

  notifyStatusMessage("Packing Grains - Grain Generation Complete");

  // initialize the sim and goal neighbor distribution for the primary phases
  neighbordist.resize(primaryphases.size());
  simneighbordist.resize(primaryphases.size());
  neighbordiststep.resize(primaryphases.size());
  for (size_t i = 0; i < primaryphases.size(); i++)
  {
    phase = primaryphases[i];
    PrimaryStatsData* pp = PrimaryStatsData::SafePointerDownCast(statsDataArray[phase].get());
    neighbordist[i].resize(pp->getBinNumbers()->GetSize());
    simneighbordist[i].resize(pp->getBinNumbers()->GetSize());
    VectorOfFloatArray Neighdist = pp->getGrainSize_Neighbors();
    float normalizer = 0;
    for (size_t j = 0; j < neighbordist[i].size(); j++)
    {
      neighbordist[i][j].resize(40);
      float input = 0;
      float previoustotal = 0;
      float avg = Neighdist[0]->GetValue(j);
      float stdev = Neighdist[1]->GetValue(j);
      neighbordiststep[i] = 2;
      float denominatorConst = sqrtf(2.0f * stdev * stdev); // Calculate it here rather than calculating the same thing multiple times below
      for (size_t k = 0; k < neighbordist[i][j].size(); k++)
      {
        input = (float(k + 1) * neighbordiststep[i]);
        float logInput = logf(input);
        if(logInput <= avg)
        {
          neighbordist[i][j][k] = 0.5f - 0.5f * (DREAM3DMath::erf((avg - logInput) / denominatorConst )) - previoustotal;
        }
        if(logInput > avg)
        {
          neighbordist[i][j][k] = 0.5f + 0.5f * (DREAM3DMath::erf((logInput - avg) / denominatorConst)) - previoustotal;
        }
        previoustotal = previoustotal + neighbordist[i][j][k];
      }
      normalizer = normalizer + previoustotal;
    }
    for (size_t j = 0; j < neighbordist[i].size(); j++)
    {
      for (size_t k = 0; k < neighbordist[i][j].size(); k++)
      {
        neighbordist[i][j][k] = neighbordist[i][j][k]/normalizer;
      }
    }
  }
  //  for each grain : select centroid, determine voxels in grain, monitor filling error and decide of the 10 placements which
  // is the most beneficial, then the grain is added and its neighbors are determined

  size_t numgrains = m->getNumFieldTuples();

  columnlist.resize(numgrains);
  rowlist.resize(numgrains);
  planelist.resize(numgrains);
  packqualities.resize(numgrains);
  fillingerror = 1;

  int progGrain = 0;
  int progGrainInc = numgrains * .01;
  for (size_t i = firstPrimaryField; i < numgrains; i++)
  {
    if ((int)i > progGrain + progGrainInc)
    {
      ss.str("");
      ss << "Packing Grains - Placing Grain #" << i << "/" << numgrains;
      notifyStatusMessage(ss.str());
      progGrain = i;
    }

    xc = sizex / 2.0f;
    yc = sizey / 2.0f;
    zc = sizez / 2.0f;
    m_Centroids[3 * i] = xc;
    m_Centroids[3 * i + 1] = yc;
    m_Centroids[3 * i + 2] = zc;
    insert_grain(i);
    fillingerror = check_fillingerror(i, -1000);
    for (int iter = 0; iter < 10; iter++)
    {
      xc = static_cast<float>(rg.genrand_res53() * (dims[0] * xRes));
      yc = static_cast<float>(rg.genrand_res53() * (dims[1] * yRes));
      zc = static_cast<float>(rg.genrand_res53() * (dims[2] * zRes));
      oldxc = m_Centroids[3 * i];
      oldyc = m_Centroids[3 * i + 1];
      oldzc = m_Centroids[3 * i + 2];
      oldfillingerror = fillingerror;
      fillingerror = check_fillingerror(-1000, i);
      move_grain(i, xc, yc, zc);
      fillingerror = check_fillingerror(i, -1000);
      if(fillingerror > oldfillingerror)
      {
        fillingerror = check_fillingerror(-1000, i);
        move_grain(i, oldxc, oldyc, oldzc);
        fillingerror = check_fillingerror(i, -1000);
      }
    }
  }

  notifyStatusMessage("Packing Grains - Initial Grain Placement Complete");

  // determine neighborhoods and initial neighbor distribution errors
  for (size_t i = firstPrimaryField; i < numgrains; i++)
  {
    determine_neighbors(i, 1);
  }
  oldneighborhooderror = check_neighborhooderror(-1000, -1000);
  // begin swaping/moving/adding/removing grains to try to improve packing
  int totalAdjustments = static_cast<int>(100 * (numgrains-1));
  progGrain = 0;
  progGrainInc = totalAdjustments * .01;
  uint64_t millis = MXA::getMilliSeconds();
  uint64_t currentMillis = millis;
  uint64_t startMillis = millis;
  uint64_t estimatedTime = 0;

  for (int iteration = 0; iteration < totalAdjustments; ++iteration)
  {
    currentMillis = MXA::getMilliSeconds();
    if (currentMillis - millis > 1000)
    {
      ss.str("");
      ss << "Packing Grains - Swapping/Moving/Adding/Removing Grains Iteration " << iteration << "/" << totalAdjustments;

      estimatedTime = (totalAdjustments - iteration) / (iteration / (currentMillis - startMillis));

      ss << " Est. Time Remain: " << MXA::convertMillisToHrsMinSecs(estimatedTime);
      notifyStatusMessage(ss.str());
      millis = MXA::getMilliSeconds();
    }
    int option = iteration % 2;

    if(writeErrorFile == true && iteration % 25 == 0)
    {
      outFile << iteration << " " << fillingerror << "  " << oldsizedisterror << "  " << oldneighborhooderror << "  " << numgrains << " " << acceptedmoves
              << std::endl;
    }

    // JUMP - this option moves one grain to a random spot in the volume
    if(option == 0)
    {
      randomgrain = firstPrimaryField + int(rg.genrand_res53() * (numgrains-firstPrimaryField));
      if(randomgrain < static_cast<int>(firstPrimaryField)) {
        randomgrain = static_cast<int>(firstPrimaryField);
      }

      if(randomgrain >= static_cast<int>(numgrains))
      {
        randomgrain = static_cast<int>(numgrains) - 1;
      }
      Seed++;

      xc = static_cast<float>(rg.genrand_res53() * (dims[0] * xRes));
      yc = static_cast<float>(rg.genrand_res53() * (dims[1] * yRes));
      zc = static_cast<float>(rg.genrand_res53() * (dims[2] * zRes));
      oldxc = m_Centroids[3 * randomgrain];
      oldyc = m_Centroids[3 * randomgrain + 1];
      oldzc = m_Centroids[3 * randomgrain + 2];
      oldfillingerror = fillingerror;
      fillingerror = check_fillingerror(-1000, static_cast<int>(randomgrain)  );
      move_grain(randomgrain, xc, yc, zc);
      fillingerror = check_fillingerror(static_cast<int>(randomgrain), -1000);
      currentneighborhooderror = check_neighborhooderror(-1000, randomgrain);
      if(fillingerror <= oldfillingerror)
      {
        oldneighborhooderror = currentneighborhooderror;
        acceptedmoves++;
      }
      else if(fillingerror > oldfillingerror)
      {
        fillingerror = check_fillingerror(-1000, static_cast<int>(randomgrain));
        move_grain(randomgrain, oldxc, oldyc, oldzc);
        fillingerror = check_fillingerror(static_cast<int>(randomgrain), -1000);
      }
    }
    // NUDGE - this option moves one grain to a spot close to its current centroid
    if(option == 1)
    {
      randomgrain = firstPrimaryField + int(rg.genrand_res53() * (numgrains-firstPrimaryField));
      if(randomgrain < firstPrimaryField) {
        randomgrain = firstPrimaryField;
      }
      if(randomgrain >= static_cast<int>(numgrains))
      {
        randomgrain = static_cast<int>(numgrains) - 1;
      }
      Seed++;
      oldxc = m_Centroids[3 * randomgrain];
      oldyc = m_Centroids[3 * randomgrain + 1];
      oldzc = m_Centroids[3 * randomgrain + 2];
      xc = static_cast<float>( oldxc + ((2.0f * (rg.genrand_res53() - 0.5f)) * (2.0f * packingresx)) );
      yc = static_cast<float>( oldyc + ((2.0f * (rg.genrand_res53() - 0.5f)) * (2.0f * packingresy)) );
      zc = static_cast<float>( oldzc + ((2.0f * (rg.genrand_res53() - 0.5f)) * (2.0f * packingresz)) );
      oldfillingerror = fillingerror;
      fillingerror = check_fillingerror(-1000, static_cast<int>(randomgrain));
      move_grain(randomgrain, xc, yc, zc);
      fillingerror = check_fillingerror(static_cast<int>(randomgrain), -1000);
      currentneighborhooderror = check_neighborhooderror(-1000, randomgrain);
      //      change2 = (currentneighborhooderror * currentneighborhooderror) - (oldneighborhooderror * oldneighborhooderror);
      //      if(fillingerror <= oldfillingerror && currentneighborhooderror >= oldneighborhooderror)
      if(fillingerror <= oldfillingerror)
      {
        oldneighborhooderror = currentneighborhooderror;
        acceptedmoves++;
      }
      //      else if(fillingerror > oldfillingerror || currentneighborhooderror < oldneighborhooderror)
      else if(fillingerror > oldfillingerror)
      {
        fillingerror = check_fillingerror(-1000, static_cast<int>(randomgrain));
        move_grain(randomgrain, oldxc, oldyc, oldzc);
        fillingerror = check_fillingerror(static_cast<int>(randomgrain), -1000);
      }
    }
  }

  notifyStatusMessage("Packing Grains - Grain Adjustment Complete");

  if(m_VtkOutputFile.empty() == false)
  {
    err = writeVtkFile();
    if(err < 0)
    {
      return;
    }
  }

  notifyStatusMessage("Packing Grains - Assigning Voxels");
  assign_voxels();

  notifyStatusMessage("Packing Grains - Renumbering Grains");
  RenumberGrains::Pointer renumber_grains1 = RenumberGrains::New();
  renumber_grains1->setObservers(this->getObservers());
  renumber_grains1->setVoxelDataContainer(m);
  renumber_grains1->execute();
  err = renumber_grains1->getErrorCondition();
  if (err < 0)
  {
    setErrorCondition(renumber_grains1->getErrorCondition());
    addErrorMessages(renumber_grains1->getPipelineMessages());
    return;
  }

  dataCheck(false, m->getTotalPoints(), m->getNumFieldTuples(), m->getNumEnsembleTuples());

  notifyStatusMessage("Packing Grains - Filling Gaps");
  assign_gaps();

  notifyStatusMessage("Packing Grains - Cleaning Up Volume");
  cleanup_grains();

  notifyStatusMessage("Packing Grains - Renumbering Grains");
  RenumberGrains::Pointer renumber_grains2 = RenumberGrains::New();
  renumber_grains2->setObservers(this->getObservers());
  renumber_grains2->setVoxelDataContainer(m);
  renumber_grains2->execute();
  err = renumber_grains2->getErrorCondition();
  if (err < 0)
  {
    setErrorCondition(renumber_grains2->getErrorCondition());
    addErrorMessages(renumber_grains2->getPipelineMessages());
    return;
  }

  // If there is an error set this to something negative and also set a message
  notifyStatusMessage("Packing Grains Complete");
}

// -----------------------------------------------------------------------------
//
// -----------------------------------------------------------------------------
int PackPrimaryPhases::writeVtkFile()
{
  //  ofstream outFile;
  std::ofstream outFile;
  outFile.open(m_VtkOutputFile.c_str(), std::ios_base::binary);
  if(outFile.is_open() == false)
  {
    std::cout << "m_VtkOutputFile: " << m_VtkOutputFile << std::endl;
    PipelineMessage em (getHumanLabel(), "Could not open Vtk File for writing from PackGrains", -1);
    addErrorMessage(em);
    setErrorCondition(-55);
    return -1;
  }
  outFile << "# vtk DataFile Version 2.0" << std::endl;
  outFile << "DREAM.3D Generated from PackPrimaryPhases Filter" << std::endl;
  outFile << "ASCII" << std::endl;
  outFile << "DATASET STRUCTURED_POINTS" << std::endl;
  outFile << "DIMENSIONS " << packingxpoints << " " << packingypoints << " " << packingzpoints << std::endl;
  outFile << "ORIGIN 0.0 0.0 0.0" << std::endl;
  outFile << "SPACING " << packingresx << " " << packingresy << " " << packingresz << std::endl;
  outFile << "POINT_DATA " << packingxpoints * packingypoints * packingzpoints << std::endl;
  outFile << std::endl;
  outFile << std::endl;
  outFile << "SCALARS GrainID int  1" << std::endl;
  outFile << "LOOKUP_TABLE default" << std::endl;
  for (int i = 0; i < (packingzpoints); i++)
  {
    for (int j = 0; j < (packingypoints); j++)
    {
      for (int k = 0; k < (packingxpoints); k++)
      {
        int name = grainowners[k][j][i];
        if(i % 20 == 0 && i > 0) outFile << std::endl;
        outFile << "     ";
        if(name < 100) outFile << " ";
        if(name < 10) outFile << " ";
        outFile << name;
      }
    }
  }
  outFile.close();
  return 0;
}

void PackPrimaryPhases::initialize_packinggrid()
{
  VoxelDataContainer* m = getVoxelDataContainer();

  packingresx = m->getXRes() * 2.0f;
  packingresy = m->getYRes() * 2.0f;
  packingresz = m->getZRes() * 2.0f;
  packingxpoints = int(sizex / packingresx);
  packingypoints = int(sizey / packingresy);
  packingzpoints = int(sizez / packingresz);
  packingtotalpoints = packingxpoints * packingypoints * packingzpoints;
  grainowners.resize(packingxpoints);
  for (int i = 0; i < packingxpoints; i++)
  {
    grainowners[i].resize(packingypoints);
    for (int j = 0; j < packingypoints; j++)
    {
      grainowners[i][j].resize(packingzpoints, 0);
    }
  }
}


void PackPrimaryPhases::generate_grain(int phase, int Seed, Field* field, unsigned int shapeclass, OrientationMath::Pointer OrthoOps)
{
  DREAM3D_RANDOMNG_NEW_SEEDED(Seed)

      //DataContainer* m = getVoxelDataContainer();

      StatsDataArray& statsDataArray = *m_StatsDataArray;

  float r1 = 1;
  float a2 = 0, a3 = 0;
  float b2 = 0, b3 = 0;
  float diam = 0;
  float vol = 0;
  int volgood = 0;
  float phi1, PHI, phi2;
  float fourThirdsPi =  static_cast<float>((4.0f / 3.0f) * (m_pi));
  PrimaryStatsData* pp = PrimaryStatsData::SafePointerDownCast(statsDataArray[phase].get());
  VectorOfFloatArray GSdist = pp->getGrainSizeDistribution();
  float avg = GSdist[0]->GetValue(0);
  float stdev = GSdist[1]->GetValue(0);
  while (volgood == 0)
  {
    volgood = 1;
    diam = static_cast<float>(rg.genrand_norm(avg, stdev));
    diam = exp(diam);
    if(diam >= pp->getMaxGrainDiameter()) volgood = 0;
    if(diam < pp->getMinGrainDiameter()) volgood = 0;
    vol = fourThirdsPi * ((diam / 2.0f) * (diam / 2.0f) * (diam / 2.0f));
  }
  int diameter = int((diam - pp->getMinGrainDiameter()) / pp->getBinStepSize());
  float r2 = 0, r3 = 1;
  VectorOfFloatArray bovera = pp->getGrainSize_BOverA();
  VectorOfFloatArray covera = pp->getGrainSize_COverA();
  while (r2 < r3)
  {
    r2 = 0, r3 = 0;
    a2 = bovera[0]->GetValue(diameter);
    b2 = bovera[1]->GetValue(diameter);
    if(a2 == 0)
    {
      a2 = bovera[0]->GetValue(diameter-1);
      b2 = bovera[1]->GetValue(diameter-1);
    }
    r2 = static_cast<float>(rg.genrand_beta(a2, b2));
    a3 = covera[0]->GetValue(diameter);
    b3 = covera[1]->GetValue(diameter);
    if(a3 == 0)
    {
      a3 = covera[0]->GetValue(diameter-1);
      b3 = covera[1]->GetValue(diameter-1);
    }
    r3 = static_cast<float>( rg.genrand_beta(a3, b3) );
  }
  float random = static_cast<float>( rg.genrand_res53() );
  float totaldensity = 0;
  int bin = 0;
  FloatArrayType::Pointer axisodf = pp->getAxisOrientation();
  while (random > totaldensity && bin < static_cast<int>(axisodf->GetSize()) )
  {
    totaldensity = totaldensity + axisodf->GetValue(bin);
    bin++;
  }
  OrthoOps->determineEulerAngles(bin, phi1, PHI, phi2);
  VectorOfFloatArray omega3 = pp->getGrainSize_Omegas();
  float mf = omega3[0]->GetValue(diameter);
  float s = omega3[1]->GetValue(diameter);
  float omega3f = static_cast<float>(rg.genrand_beta(mf, s));
  if(shapeclass == DREAM3D::ShapeType::EllipsoidShape) omega3f = 1;

  field->m_Volumes = vol;
  field->m_EquivalentDiameters = diam;
  field->m_AxisLengths[0] = r1;
  field->m_AxisLengths[1] = r2;
  field->m_AxisLengths[2] = r3;
  field->m_AxisEulerAngles[0] = phi1;
  field->m_AxisEulerAngles[1] = PHI;
  field->m_AxisEulerAngles[2] = phi2;
  field->m_Omega3s = omega3f;
  field->m_FieldPhases = phase;
  field->m_Neighborhoods = 0;
}

void PackPrimaryPhases::transfer_attributes(int gnum, Field* field)
{
  m_Volumes[gnum] = field->m_Volumes;
  m_EquivalentDiameters[gnum] = field->m_EquivalentDiameters;
  m_AxisLengths[3*gnum+0] = field->m_AxisLengths[0];
  m_AxisLengths[3*gnum+1] = field->m_AxisLengths[1];
  m_AxisLengths[3*gnum+2] = field->m_AxisLengths[2];
  m_AxisEulerAngles[3*gnum+0] = field->m_AxisEulerAngles[0];
  m_AxisEulerAngles[3*gnum+1] = field->m_AxisEulerAngles[1];
  m_AxisEulerAngles[3*gnum+2] = field->m_AxisEulerAngles[2];
  m_Omega3s[gnum] = field->m_Omega3s;
  m_FieldPhases[gnum] = field->m_FieldPhases;
  m_Neighborhoods[gnum] = field->m_Neighborhoods;
}

void PackPrimaryPhases::move_grain(size_t gnum, float xc, float yc, float zc)
{
  int occolumn, ocrow, ocplane;
  int nccolumn, ncrow, ncplane;
  int shiftcolumn, shiftrow, shiftplane;
  float oxc = m_Centroids[3*gnum];
  float oyc = m_Centroids[3*gnum+1];
  float ozc = m_Centroids[3*gnum+2];
  occolumn = static_cast<int>( (oxc - (packingresx / 2.0f)) / packingresx );
  ocrow = static_cast<int>( (oyc - (packingresy / 2.0f)) / packingresy );
  ocplane = static_cast<int>( (ozc - (packingresz / 2.0f)) / packingresz );
  nccolumn = static_cast<int>( (xc - (packingresx / 2.0f)) / packingresx );
  ncrow = static_cast<int>( (yc - (packingresy / 2.0f)) / packingresy );
  ncplane = static_cast<int>( (zc - (packingresz / 2.0f)) / packingresz );
  shiftcolumn = nccolumn - occolumn;
  shiftrow = ncrow - ocrow;
  shiftplane = ncplane - ocplane;
  m_Centroids[3*gnum] = xc;
  m_Centroids[3*gnum+1] = yc;
  m_Centroids[3*gnum+2] = zc;
  size_t size = columnlist[gnum].size();

  for (size_t i = 0; i < size; i++)
  {
    int& cl = columnlist[gnum][i];
    cl += shiftcolumn;
    int& rl = rowlist[gnum][i];
    rl += shiftrow;
    int& pl = planelist[gnum][i];
    pl += shiftplane;
  }
}


void PackPrimaryPhases::determine_neighbors(size_t gnum, int add)
{
  VoxelDataContainer* m = getVoxelDataContainer();
  float x, y, z;
  float xn, yn, zn;
  float dia, dia2;
  float dx, dy, dz;
  //  int nnum = 0;
  //  nnum = 0;
  x = m_Centroids[3*gnum];
  y = m_Centroids[3*gnum+1];
  z = m_Centroids[3*gnum+2];
  dia = m_EquivalentDiameters[gnum];
  for (size_t n = firstPrimaryField; n < m->getNumFieldTuples(); n++)
  {
    xn = m_Centroids[3*n];
    yn = m_Centroids[3*n+1];
    zn = m_Centroids[3*n+2];
    dia2 = m_EquivalentDiameters[n];
    dx = fabs(x - xn);
    dy = fabs(y - yn);
    dz = fabs(z - zn);
    if(dx < dia && dy < dia && dz < dia)
    {
      if(add > 0) m_Neighborhoods[gnum]++;
      if(add < 0) m_Neighborhoods[gnum] = m_Neighborhoods[gnum] - 1;
    }
    if(dx < dia2 && dy < dia2 && dz < dia2)
    {
      if(add > 0) m_Neighborhoods[n]++;
      if(add < 0) m_Neighborhoods[n] = m_Neighborhoods[n] - 1;
    }
  }
}

float PackPrimaryPhases::check_neighborhooderror(int gadd, int gremove)
{
  VoxelDataContainer* m = getVoxelDataContainer();

  StatsDataArray& statsDataArray = *m_StatsDataArray;

  float neighborerror;
  float bhattdist;
  float dia;
  int nnum;
  size_t diabin = 0;
  size_t nnumbin = 0;
  int index = 0;
  std::vector<int> count;
  int counter = 0;
  int phase;
  for (size_t iter = 0; iter < simneighbordist.size(); ++iter)
  {
    phase = primaryphases[iter];
    PrimaryStatsData* pp = PrimaryStatsData::SafePointerDownCast(statsDataArray[phase].get());
    count.resize(simneighbordist[iter].size(), 0);
    for (size_t i = 0; i < simneighbordist[iter].size(); i++)
    {
      simneighbordist[iter][i].resize(40);
      for (size_t j = 0; j < 40; j++)
      {
        simneighbordist[iter][i][j] = 0;
      }
    }
    if(gadd > 0 && m_FieldPhases[gadd] == phase)
    {
      determine_neighbors(gadd, 1);
    }
    if(gremove > 0 && m_FieldPhases[gremove] == phase)
    {
      determine_neighbors(gremove, -1);
    }
    for (size_t i = firstPrimaryField; i < m->getNumFieldTuples(); i++)
    {
      nnum = 0;
      index = i;
      if(index != gremove && m_FieldPhases[index] == phase)
      {
        dia = m_EquivalentDiameters[index];
        if(dia > pp->getMaxGrainDiameter()) dia = pp->getMaxGrainDiameter();
        if(dia < pp->getMinGrainDiameter()) dia = pp->getMinGrainDiameter();
        diabin = static_cast<size_t>(((dia - pp->getMinGrainDiameter()) / pp->getBinStepSize()) );
        nnum = m_Neighborhoods[index];
        nnumbin = static_cast<size_t>( nnum/neighbordiststep[iter] );
        if(nnumbin >= 40) nnumbin = 39;
        simneighbordist[iter][diabin][nnumbin]++;
        count[diabin]++;
        counter++;
      }
    }
    if(gadd > 0 && m_FieldPhases[gadd] == phase)
    {
      dia = m_EquivalentDiameters[gadd];
      if(dia > pp->getMaxGrainDiameter()) dia = pp->getMaxGrainDiameter();
      if(dia < pp->getMinGrainDiameter()) dia = pp->getMinGrainDiameter();
      diabin = static_cast<size_t>(((dia - pp->getMinGrainDiameter()) / pp->getBinStepSize()) );
      nnum = m_Neighborhoods[gadd];
      nnumbin = static_cast<size_t>( nnum/neighbordiststep[iter] );
      if(nnumbin >= 40) nnumbin = 39;
      simneighbordist[iter][diabin][nnumbin]++;
      count[diabin]++;
      counter++;
    }
    float runningtotal = 0;
    for (size_t i = 0; i < simneighbordist[iter].size(); i++)
    {
      for (size_t j = 0; j < 40; j++)
      {
        simneighbordist[iter][i][j] = static_cast<float>( simneighbordist[iter][i][j] / double(count[i]) );
        if(count[i] == 0) simneighbordist[iter][i][j] = 0.0;
        runningtotal = runningtotal + simneighbordist[iter][i][j];
      }
    }
    for (size_t i = 0; i < simneighbordist[iter].size(); i++)
    {
      for (size_t j = 0; j < 40; j++)
      {
        simneighbordist[iter][i][j] = static_cast<float>( simneighbordist[iter][i][j] / runningtotal );
      }
    }
    if(gadd > 0 && m_FieldPhases[gadd] == phase)
    {
      determine_neighbors(gadd, -1);
    }
    if(gremove > 0 && m_FieldPhases[gremove] == phase)
    {
      determine_neighbors(gremove, 1);
    }
  }
  compare_3Ddistributions(simneighbordist, neighbordist, bhattdist);
  neighborerror = bhattdist;
  return neighborerror;
}

void PackPrimaryPhases::compare_1Ddistributions(std::vector<float> array1, std::vector<float> array2, float &bhattdist)
{
  bhattdist = 0;
  for (size_t i = 0; i < array1.size(); i++)
  {
    bhattdist = bhattdist + sqrt((array1[i]*array2[i]));
  }
}
void PackPrimaryPhases::compare_2Ddistributions(std::vector<std::vector<float> > array1, std::vector<std::vector<float> > array2, float &bhattdist)
{
  bhattdist = 0;
  for (size_t i = 0; i < array1.size(); i++)
  {
    for (size_t j = 0; j < array1[i].size(); j++)
    {
      bhattdist = bhattdist + sqrt((array1[i][j] * array2[i][j]));
    }
  }
}

void PackPrimaryPhases::compare_3Ddistributions(std::vector<std::vector<std::vector<float> > > array1, std::vector<std::vector<std::vector<float> > > array2, float &bhattdist)
{
  bhattdist = 0;
  for (size_t i = 0; i < array1.size(); i++)
  {
    for (size_t j = 0; j < array1[i].size(); j++)
    {
      for (size_t k = 0; k < array1[i][j].size(); k++)
      {
        bhattdist = bhattdist + sqrt((array1[i][j][k]*array2[i][j][k]));
      }
    }
  }
}

float PackPrimaryPhases::check_sizedisterror(Field* field)
{
  VoxelDataContainer* m = getVoxelDataContainer();

  StatsDataArray& statsDataArray = *m_StatsDataArray;

  float dia;
  float sizedisterror = 0;
  float bhattdist;
  int index;
  int count = 0;
  int phase;
  for (size_t iter = 0; iter < grainsizedist.size(); ++iter)
  {
    phase = primaryphases[iter];
    PrimaryStatsData* pp = PrimaryStatsData::SafePointerDownCast(statsDataArray[phase].get());
    count = 0;
    for (size_t i = 0; i < grainsizedist[iter].size(); i++)
    {
      simgrainsizedist[iter][i] = 0.0f;
    }
    for (size_t b = firstPrimaryField; b < m->getNumFieldTuples(); b++)
    {
      index = b;
      if(m_FieldPhases[index] == phase)
      {
        dia = m_EquivalentDiameters[index];
        dia = (dia - (pp->getMinGrainDiameter() / 2.0f)) / grainsizediststep[iter];
        if(dia < 0) dia = 0;
        if(dia > grainsizedist[iter].size() - 1.0f) dia = grainsizedist[iter].size() - 1.0f;
        simgrainsizedist[iter][int(dia)]++;
        count++;
      }
    }
    if(field->m_FieldPhases == phase)
    {
      dia = field->m_EquivalentDiameters;
      dia = (dia - (pp->getMinGrainDiameter() / 2.0f)) / grainsizediststep[iter];
      if(dia < 0) dia = 0;
      if(dia > grainsizedist[iter].size() - 1.0f) dia = grainsizedist[iter].size() - 1.0f;
      simgrainsizedist[iter][int(dia)]++;
      count++;
    }
    for (size_t i = 0; i < grainsizedist[iter].size(); i++)
    {
      simgrainsizedist[iter][i] = simgrainsizedist[iter][i] / float(count);
      if(count == 0) simgrainsizedist[iter][i] = 0.0;
    }
  }
  compare_2Ddistributions(simgrainsizedist, grainsizedist, bhattdist);
  sizedisterror = bhattdist;
  return sizedisterror;
}

float PackPrimaryPhases::check_fillingerror(int gadd, int gremove)
{
  fillingerror = fillingerror * float(packingtotalpoints);
  int col, row, plane;
  if(gadd > 0)
  {
    size_t size = columnlist[gadd].size();
    std::vector<int>& cl_gadd = columnlist[gadd];
    std::vector<int>& rl_gadd = rowlist[gadd];
    std::vector<int>& pl_gadd = planelist[gadd];
    float packquality = 0;
    for (size_t i = 0; i < size; i++)
    {
      col = cl_gadd[i];
      row = rl_gadd[i];
      plane = pl_gadd[i];

      if(m_PeriodicBoundaries == true)
      {
        if(col < 0) col = col + packingxpoints;
        if(col > packingxpoints - 1) col = col - packingxpoints;
        if(row < 0) row = row + packingypoints;
        if(row > packingypoints - 1) row = row - packingypoints;
        if(plane < 0) plane = plane + packingzpoints;
        if(plane > packingzpoints - 1) plane = plane - packingzpoints;
        int& currentGrainOwner = grainowners[col][row][plane];
        fillingerror = fillingerror + (2 * currentGrainOwner - 1);
        packquality = packquality + ((currentGrainOwner) * (currentGrainOwner));
        ++currentGrainOwner;
      }
      else
      {
        if(col >= 0 && col <= packingxpoints - 1 && row >= 0 && row <= packingypoints - 1 && plane >= 0 && plane <= packingzpoints - 1)
        {
          int& currentGrainOwner = grainowners[col][row][plane];
          fillingerror = fillingerror + (2 * currentGrainOwner - 1);
          packquality = packquality + ((currentGrainOwner) * (currentGrainOwner));
          ++currentGrainOwner;
        }
      }
    }
    packqualities[gadd] = static_cast<int>( packquality / float(size) );
  }
  if(gremove > 0)
  {
    size_t size = columnlist[gremove].size();
    std::vector<int>& cl_gremove = columnlist[gremove];
    std::vector<int>& rl_gremove = rowlist[gremove];
    std::vector<int>& pl_gremove = planelist[gremove];
    for (size_t i = 0; i < size; i++)
    {
      col = cl_gremove[i];
      row = rl_gremove[i];
      plane = pl_gremove[i];
      if(m_PeriodicBoundaries == true)
      {
        if(col < 0) col = col + packingxpoints;
        if(col > packingxpoints - 1) col = col - packingxpoints;
        if(row < 0) row = row + packingypoints;
        if(row > packingypoints - 1) row = row - packingypoints;
        if(plane < 0) plane = plane + packingzpoints;
        if(plane > packingzpoints - 1) plane = plane - packingzpoints;
        int& currentGrainOwner = grainowners[col][row][plane];
        fillingerror = fillingerror + (-2 * currentGrainOwner + 3);
        currentGrainOwner = currentGrainOwner - 1;
      }
      else
      {
        if(col >= 0 && col <= packingxpoints - 1 && row >= 0 && row <= packingypoints - 1 && plane >= 0 && plane <= packingzpoints - 1)
        {
          int& currentGrainOwner = grainowners[col][row][plane];
          fillingerror = fillingerror + (-2 * currentGrainOwner + 3);
          currentGrainOwner = currentGrainOwner - 1;
        }
      }
    }
  }
  fillingerror = fillingerror / float(packingtotalpoints);
  return fillingerror;
}

void PackPrimaryPhases::insert_grain(size_t gnum)
{
  DREAM3D_RANDOMNG_NEW()
      //   DataContainer* m = getVoxelDataContainer();
      //  float dist;
      float inside = -1;
  int column, row, plane;
  int centercolumn, centerrow, centerplane;
  int xmin, xmax, ymin, ymax, zmin, zmax;
  float xc, yc, zc;
  float coordsRotated[3];
  float coords[3];
  float volcur = m_Volumes[gnum];
  float bovera = m_AxisLengths[3*gnum+1];
  float covera = m_AxisLengths[3*gnum+2];
  float omega3 = m_Omega3s[gnum];
  float radcur1 = 1;
  unsigned int shapeclass = m_ShapeTypes[m_FieldPhases[gnum]];

  // init any values for each of the Shape Ops
  for (std::map<unsigned int, ShapeOps*>::iterator ops = m_ShapeOps.begin(); ops != m_ShapeOps.end(); ++ops)
  {
    (*ops).second->init();
  }
  // Create our Argument Map
  std::map<ShapeOps::ArgName, float> shapeArgMap;
  shapeArgMap[ShapeOps::Omega3] = omega3;
  shapeArgMap[ShapeOps::VolCur] = volcur;
  shapeArgMap[ShapeOps::B_OverA] = bovera;
  shapeArgMap[ShapeOps::C_OverA] = covera;

  radcur1 = m_ShapeOps[shapeclass]->radcur1(shapeArgMap);

  float radcur2 = (radcur1 * bovera);
  float radcur3 = (radcur1 * covera);
  float phi1 = m_AxisEulerAngles[3*gnum];
  float PHI = m_AxisEulerAngles[3*gnum+1];
  float phi2 = m_AxisEulerAngles[3*gnum+2];
  float ga[3][3];
  OrientationMath::eulertoMat(phi1, PHI, phi2, ga);
  xc = m_Centroids[3*gnum];
  yc = m_Centroids[3*gnum+1];
  zc = m_Centroids[3*gnum+2];
  centercolumn = static_cast<int>( (xc - (packingresx / 2)) / packingresx );
  centerrow = static_cast<int>( (yc - (packingresy / 2)) / packingresy );
  centerplane = static_cast<int>( (zc - (packingresz / 2)) / packingresz );
  xmin = int(centercolumn - ((radcur1 / packingresx) + 1));
  xmax = int(centercolumn + ((radcur1 / packingresx) + 1));
  ymin = int(centerrow - ((radcur1 / packingresy) + 1));
  ymax = int(centerrow + ((radcur1 / packingresy) + 1));
  zmin = int(centerplane - ((radcur1 / packingresz) + 1));
  zmax = int(centerplane + ((radcur1 / packingresz) + 1));
  if(xmin < -packingxpoints) xmin = -packingxpoints;
  if(xmax > 2 * packingxpoints - 1) xmax = (2 * packingxpoints - 1);
  if(ymin < -packingypoints) ymin = -packingypoints;
  if(ymax > 2 * packingypoints - 1) ymax = (2 * packingypoints - 1);
  if(zmin < -packingzpoints) zmin = -packingzpoints;
  if(zmax > 2 * packingzpoints - 1) zmax = (2 * packingzpoints - 1);
  for (int iter1 = xmin; iter1 < xmax + 1; iter1++)
  {
    for (int iter2 = ymin; iter2 < ymax + 1; iter2++)
    {
      for (int iter3 = zmin; iter3 < zmax + 1; iter3++)
      {
        column = iter1;
        row = iter2;
        plane = iter3;
        coords[0] = float(column) * packingresx;
        coords[1] = float(row) * packingresy;
        coords[2] = float(plane) * packingresz;
        inside = -1;
        coords[0] = coords[0] - xc;
        coords[1] = coords[1] - yc;
        coords[2] = coords[2] - zc;
        MatrixMath::multiply3x3with3x1(ga, coords, coordsRotated);
        float axis1comp = coordsRotated[0] / radcur1;
        float axis2comp = coordsRotated[1] / radcur2;
        float axis3comp = coordsRotated[2] / radcur3;
        inside = m_ShapeOps[shapeclass]->inside(axis1comp, axis2comp, axis3comp);
        if(inside >= 0)
        {
          columnlist[gnum].push_back(column);
          rowlist[gnum].push_back(row);
          planelist[gnum].push_back(plane);
        }
      }
    }
  }
}

void PackPrimaryPhases::assign_voxels()
{
  notifyStatusMessage("Assigning Voxels");

  VoxelDataContainer* m = getVoxelDataContainer();
  int index;
  size_t udims[3] = {0,0,0};
  m->getDimensions(udims);
#if (CMP_SIZEOF_SIZE_T == 4)
  typedef int32_t DimType;
#else
  typedef int64_t DimType;
#endif
  DimType dims[3] = {
    static_cast<DimType>(udims[0]),
    static_cast<DimType>(udims[1]),
    static_cast<DimType>(udims[2]),
  };

  DimType neighpoints[6];
  neighpoints[0] = -dims[0]*dims[1];
  neighpoints[1] = -dims[0];
  neighpoints[2] = -1;
  neighpoints[3] = 1;
  neighpoints[4] = dims[0];
  neighpoints[5] = dims[0]*dims[1];

  float totalPoints = dims[0]*dims[1]*dims[2];
  float xRes = m->getXRes();
  float yRes = m->getYRes();
  float zRes = m->getZRes();

  int oldname;
  size_t column, row, plane;
  float inside;
  float xc, yc, zc;
  float coordsRotated[3];
  float dist;
  float coords[3];
  DimType xmin, xmax, ymin, ymax, zmin, zmax;
  // int64_t totpoints = m->totalPoints();

  for (size_t i = firstPrimaryField; i < m->getNumFieldTuples(); i++)
  {
    float volcur = m_Volumes[i];
    float bovera = m_AxisLengths[3*i+1];
    float covera = m_AxisLengths[3*i+2];
    float omega3 = m_Omega3s[i];
    xc = m_Centroids[3*i];
    yc = m_Centroids[3*i+1];
    zc = m_Centroids[3*i+2];
    float radcur1 = 0.0f;
    //Unbounded Check for the size of shapeTypes. We assume a 1:1 with phase
    unsigned int shapeclass = m_ShapeTypes[m_FieldPhases[i]];

    // init any values for each of the Shape Ops
    for (std::map<unsigned int, ShapeOps*>::iterator ops = m_ShapeOps.begin(); ops != m_ShapeOps.end(); ++ops )
    {
      (*ops).second->init();
    }
    // Create our Argument Map
    std::map<ShapeOps::ArgName, float> shapeArgMap;
    shapeArgMap[ShapeOps::Omega3] = omega3;
    shapeArgMap[ShapeOps::VolCur] = volcur;
    shapeArgMap[ShapeOps::B_OverA] = bovera;
    shapeArgMap[ShapeOps::C_OverA] = covera;

    radcur1 = m_ShapeOps[shapeclass]->radcur1(shapeArgMap);

    float radcur2 = (radcur1 * bovera);
    float radcur3 = (radcur1 * covera);
    float phi1 = m_AxisEulerAngles[3*i];
    float PHI = m_AxisEulerAngles[3*i+1];
    float phi2 = m_AxisEulerAngles[3*i+2];
    float ga[3][3];
    OrientationMath::eulertoMat(phi1, PHI, phi2, ga);
    column = static_cast<size_t>( (xc - (xRes / 2.0f)) / xRes );
    row = static_cast<size_t>( (yc - (yRes / 2.0f)) / yRes );
    plane = static_cast<size_t>( (zc - (zRes / 2.0f)) / zRes );
    xmin = int(column - ((radcur1 / xRes) + 1));
    xmax = int(column + ((radcur1 / xRes) + 1));
    ymin = int(row - ((radcur1 / yRes) + 1));
    ymax = int(row + ((radcur1 / yRes) + 1));
    zmin = int(plane - ((radcur1 / zRes) + 1));
    zmax = int(plane + ((radcur1 / zRes) + 1));
    if (m_PeriodicBoundaries == true)
    {
      if (xmin < -dims[0]) xmin = -dims[0];
      if (xmax > 2 * dims[0] - 1) xmax = (2 * dims[0] - 1);
      if (ymin < -dims[1]) ymin = -dims[1];
      if (ymax > 2 * dims[1] - 1) ymax = (2 * dims[1] - 1);
      if (zmin < -dims[2]) zmin = -dims[2];
      if (zmax > 2 * dims[2] - 1) zmax = (2 * dims[2] - 1);
    }
    if (m_PeriodicBoundaries == false)
    {
      if (xmin < 0) xmin = 0;
      if (xmax > dims[0] - 1) xmax = dims[0] - 1;
      if (ymin < 0) ymin = 0;
      if (ymax > dims[1] - 1) ymax = dims[1] - 1;
      if (zmin < 0) zmin = 0;
      if (zmax > dims[2] - 1) zmax = dims[2] - 1;
    }
    for (DimType iter1 = xmin; iter1 < xmax + 1; iter1++)
    {
      for (DimType iter2 = ymin; iter2 < ymax + 1; iter2++)
      {
        for (DimType iter3 = zmin; iter3 < zmax + 1; iter3++)
        {
          column = iter1;
          row = iter2;
          plane = iter3;
          if (iter1 < 0) column = iter1 + dims[0];
          if (iter1 > dims[0] - 1) column = iter1 - dims[0];
          if (iter2 < 0) row = iter2 + dims[1];
          if (iter2 > dims[1] - 1) row = iter2 - dims[1];
          if (iter3 < 0) plane = iter3 + dims[2];
          if (iter3 > dims[2] - 1) plane = iter3 - dims[2];
          index = (plane * dims[0] * dims[1]) + (row * dims[0]) + column;
          inside = -1;
          coords[0] = float(column) * xRes;
          coords[1] = float(row) * yRes;
          coords[2] = float(plane) * zRes;
          if (iter1 < 0) coords[0] = coords[0] - sizex;
          if (iter1 > dims[0] - 1) coords[0] = coords[0] + sizex;
          if (iter2 < 0) coords[1] = coords[1] - sizey;
          if (iter2 > dims[1] - 1) coords[1] = coords[1] + sizey;
          if (iter3 < 0) coords[2] = coords[2] - sizez;
          if (iter3 > dims[2] - 1) coords[2] = coords[2] + sizez;
          dist = ((coords[0] - xc) * (coords[0] - xc)) + ((coords[1] - yc) * (coords[1] - yc)) + ((coords[2] - zc) * (coords[2] - zc));
          dist = sqrtf(dist);
          if (dist < radcur1)
          {
            coords[0] = coords[0] - xc;
            coords[1] = coords[1] - yc;
            coords[2] = coords[2] - zc;
            MatrixMath::multiply3x3with3x1(ga, coords, coordsRotated);
            float axis1comp = coordsRotated[0] / radcur1;
            float axis2comp = coordsRotated[1] / radcur2;
            float axis3comp = coordsRotated[2] / radcur3;
            inside = m_ShapeOps[shapeclass]->inside(axis1comp, axis2comp, axis3comp);
            if (inside >= 0)
            {
              int currentpoint = index;

              if (m_GrainIds[currentpoint] > 0)
              {
                oldname = m_GrainIds[currentpoint];
                m_GrainIds[currentpoint] = -2;
              }
              if (m_GrainIds[currentpoint] == -1)
              {
                m_GrainIds[currentpoint] = static_cast<int32_t>(i);
              }
            }
          }
        }
      }
    }
  }
  for (size_t i = firstPrimaryField; i < m->getNumFieldTuples(); i++)
  {
    m_Active[i] = false;
  }
  int gnum;
  for(size_t i=0;i<totalPoints;i++)
  {
    gnum = m_GrainIds[i];
    if(gnum >= 0) m_Active[gnum] = true;
  }
}

// -----------------------------------------------------------------------------
//
// -----------------------------------------------------------------------------
void PackPrimaryPhases::assign_gaps()
{
  notifyStatusMessage("Assigning Gaps");

  VoxelDataContainer* m = getVoxelDataContainer();
  int64_t totpoints = m->getTotalPoints();

  size_t udims[3] = {0,0,0};
  m->getDimensions(udims);

  DimType dims[3] = {
    static_cast<DimType>(udims[0]),
    static_cast<DimType>(udims[1]),
    static_cast<DimType>(udims[2]),
  };


  int index;
  int timestep = 100;
  int unassignedcount = 1;
  DimType column, row, plane;
  float inside;
  float xc, yc, zc;
  float coordsRotated[3];
  float dist;
  float coords[3];

  DimType xmin, xmax, ymin, ymax, zmin, zmax;

  float xRes = m->getXRes();
  float yRes = m->getYRes();
  float zRes = m->getZRes();

  Int32ArrayType::Pointer newownersPtr = Int32ArrayType::CreateArray(totpoints, "newowners");
  int32_t* newowners = newownersPtr->GetPointer(0);
  newownersPtr->initializeWithZeros();

  FloatArrayType::Pointer ellipfuncsPtr = FloatArrayType::CreateArray(totpoints, "ellipfuncs");
  float* ellipfuncs = ellipfuncsPtr->GetPointer(0);
  ellipfuncsPtr->initializeWithValues(-1);
  int cycle = 0;
  while (unassignedcount != 0)
  {
    unassignedcount = 0;
    timestep = timestep + 50;

    std::cout << "cycle: " << cycle++  << "unassignedcount: " << unassignedcount << std::endl;

    for (size_t i = firstPrimaryField; i < m->getNumFieldTuples(); i++)
    {
<<<<<<< HEAD
      std::cout << "   Grain #: " << i << std::endl;
      float volcur = m_Volumes[i];
      float bovera = m_AxisLengths[3*i+1];
      float covera = m_AxisLengths[3*i+2];
      float omega3 = m_Omega3s[i];
      xc = m_Centroids[3*i];
      yc = m_Centroids[3*i+1];
      zc = m_Centroids[3*i+2];
      float radcur1 = 0.0f;
      //Unbounded Check for the size of shapeTypes. We assume a 1:1 with phase
      unsigned int shapeclass = m_ShapeTypes[m_FieldPhases[i]];

      // init any values for each of the Shape Ops
      for (std::map<unsigned int, ShapeOps*>::iterator ops = m_ShapeOps.begin(); ops != m_ShapeOps.end(); ++ops )
      {
        (*ops).second->init();
      }
      // Create our Argument Map
      std::map<ShapeOps::ArgName, float> shapeArgMap;
      shapeArgMap[ShapeOps::Omega3] = omega3;
      shapeArgMap[ShapeOps::VolCur] = volcur;
      shapeArgMap[ShapeOps::B_OverA] = bovera;
      shapeArgMap[ShapeOps::C_OverA] = covera;

      radcur1 = m_ShapeOps[shapeclass]->radcur1(shapeArgMap);

      float radcur2 = (radcur1 * bovera);
      float radcur3 = (radcur1 * covera);
      radcur1 = static_cast<float>( (float(timestep)/100.0)*radcur1 );
      radcur2 = static_cast<float>( (float(timestep)/100.0)*radcur2 );
      radcur3 = static_cast<float>( (float(timestep)/100.0)*radcur3 );
      float phi1 = m_AxisEulerAngles[3*i];
      float PHI = m_AxisEulerAngles[3*i+1];
      float phi2 = m_AxisEulerAngles[3*i+2];
      float ga[3][3];
      OrientationMath::eulertoMat(phi1, PHI, phi2, ga);
      column = static_cast<DimType>( (xc - (xRes / 2.0f)) / xRes );
      row = static_cast<DimType>( (yc - (yRes / 2.0f)) / yRes );
      plane = static_cast<DimType>( (zc - (zRes / 2.0f)) / zRes );
      xmin = int(column - ((radcur1 / xRes) + 1));
      xmax = int(column + ((radcur1 / xRes) + 1));
      ymin = int(row - ((radcur1 / yRes) + 1));
      ymax = int(row + ((radcur1 / yRes) + 1));
      zmin = int(plane - ((radcur1 / zRes) + 1));
      zmax = int(plane + ((radcur1 / zRes) + 1));
      if (m_PeriodicBoundaries == true)
      {
        if (xmin < -dims[0]) xmin = -dims[0];
        if (xmax > 2 * dims[0] - 1) xmax = (2 *dims[0] - 1);
        if (ymin < -dims[1]) ymin = -dims[1];
        if (ymax > 2 * dims[1] - 1) ymax = (2 * dims[1] - 1);
        if (zmin < -dims[2]) zmin = -dims[2];
        if (zmax > 2 * dims[2] - 1) zmax = (2 * dims[2] - 1);
      }
      else
      {
        if (xmin < 0) xmin = 0;
        if (xmax > dims[0] - 1) xmax = dims[0] - 1;
        if (ymin < 0) ymin = 0;
        if (ymax > dims[1] - 1) ymax = dims[1] - 1;
        if (zmin < 0) zmin = 0;
        if (zmax > dims[2] - 1) zmax = dims[2] - 1;
      }

#ifdef DREAM3D_USE_PARALLEL_ALGORITHMS
  tbb::parallel_for(tbb::blocked_range3d<size_t, size_t, size_t>(zmin, zmax+1, ymin, ymax+1, xmin, xmax+1),
                    AssignGapsImpl(newIndiciesPtr, &params, rotMat), tbb::auto_partitioner());

#else
  AssignGapsImpl serial(newIndiciesPtr, &params, rotMat);
  serial.convert(0, params.zpNew, 0, params.ypNew, 0, params.xpNew);
#endif


    }
    for (size_t i = 0; i < static_cast<size_t>(totpoints); i++)
    {
      if(ellipfuncs[i] >= 0) m_GrainIds[i] = newowners[i];
      if(m_GrainIds[i] <= 0) unassignedcount++;
      newowners[i] = -1;
      ellipfuncs[i] = -1.0;
    }
=======
        float volcur = m_Volumes[i];
        float bovera = m_AxisLengths[3*i+1];
        float covera = m_AxisLengths[3*i+2];
        float omega3 = m_Omega3s[i];
        xc = m_Centroids[3*i];
        yc = m_Centroids[3*i+1];
        zc = m_Centroids[3*i+2];
        float radcur1 = 0.0f;
        //Unbounded Check for the size of shapeTypes. We assume a 1:1 with phase
        unsigned int shapeclass = m_ShapeTypes[m_FieldPhases[i]];

        for (std::map<unsigned int, ShapeOps*>::iterator ops = m_ShapeOps.begin(); ops != m_ShapeOps.end(); ++ops )
        {
          (*ops).second->init();
        }
        // Create our Argument Map
        std::map<ShapeOps::ArgName, float> shapeArgMap;
        shapeArgMap[ShapeOps::Omega3] = omega3;
        shapeArgMap[ShapeOps::VolCur] = volcur;
        shapeArgMap[ShapeOps::B_OverA] = bovera;
        shapeArgMap[ShapeOps::C_OverA] = covera;

        radcur1 = m_ShapeOps[shapeclass]->radcur1(shapeArgMap);

        float radcur2 = (radcur1 * bovera);
        float radcur3 = (radcur1 * covera);
        radcur1 = static_cast<float>( (float(timestep)/100.0)*radcur1 );
        radcur2 = static_cast<float>( (float(timestep)/100.0)*radcur2 );
        radcur3 = static_cast<float>( (float(timestep)/100.0)*radcur3 );
        float phi1 = m_AxisEulerAngles[3*i];
        float PHI = m_AxisEulerAngles[3*i+1];
        float phi2 = m_AxisEulerAngles[3*i+2];
        float ga[3][3];
		OrientationMath::eulertoMat(phi1, PHI, phi2, ga);
        column = static_cast<DimType>( (xc - (xRes / 2.0f)) / xRes );
        row = static_cast<DimType>( (yc - (yRes / 2.0f)) / yRes );
        plane = static_cast<DimType>( (zc - (zRes / 2.0f)) / zRes );
        xmin = int(column - ((radcur1 / xRes) + 1));
        xmax = int(column + ((radcur1 / xRes) + 1));
        ymin = int(row - ((radcur1 / yRes) + 1));
        ymax = int(row + ((radcur1 / yRes) + 1));
        zmin = int(plane - ((radcur1 / zRes) + 1));
        zmax = int(plane + ((radcur1 / zRes) + 1));
        if (m_PeriodicBoundaries == true)
        {
          if (xmin < -dims[0]) xmin = -dims[0];
          if (xmax > 2 * dims[0] - 1) xmax = (2 *dims[0] - 1);
          if (ymin < -dims[1]) ymin = -dims[1];
          if (ymax > 2 * dims[1] - 1) ymax = (2 * dims[1] - 1);
          if (zmin < -dims[2]) zmin = -dims[2];
          if (zmax > 2 * dims[2] - 1) zmax = (2 * dims[2] - 1);
        }
        if (m_PeriodicBoundaries == false)
        {
          if (xmin < 0) xmin = 0;
          if (xmax > dims[0] - 1) xmax = dims[0] - 1;
          if (ymin < 0) ymin = 0;
          if (ymax > dims[1] - 1) ymax = dims[1] - 1;
          if (zmin < 0) zmin = 0;
          if (zmax > dims[2] - 1) zmax = dims[2] - 1;
        }
		float radcur1squared = radcur1*radcur1;
        for (DimType iter1 = xmin; iter1 < xmax + 1; iter1++)
        {
          column = iter1;
          coords[0] = float(column) * xRes;
          if (iter1 < 0) column = iter1 + dims[0];
          else if (iter1 > dims[0] - 1) column = iter1 - dims[0];
		  for (DimType iter2 = ymin; iter2 < ymax + 1; iter2++)
          {
            row = iter2;
            if (iter2 < 0) row = iter2 + dims[1];
            else if (iter2 > dims[1] - 1) row = iter2 - dims[1];
            for (DimType iter3 = zmin; iter3 < zmax + 1; iter3++)
            {
              plane = iter3;
              coords[2] = float(plane) * zRes;
              if (iter3 < 0) plane = iter3 + dims[2];
              else if (iter3 > dims[2] - 1) plane = iter3 - dims[2];
              index = static_cast<int>( (plane * dims[0] * dims[1]) + (row * dims[0]) + column );
              if(m_GrainIds[index] <= 0)
              {
                  inside = -1;
                  dist = ((coords[0] - xc) * (coords[0] - xc)) + ((coords[1] - yc) * (coords[1] - yc)) + ((coords[2] - zc) * (coords[2] - zc));
                  if (dist < radcur1squared)
                  {
                    coords[0] = coords[0] - xc;
                    coords[1] = coords[1] - yc;
                    coords[2] = coords[2] - zc;                        
					MatrixMath::multiply3x3with3x1(ga, coords, coordsRotated);
                    float axis1comp = coordsRotated[0] / radcur1;
                    float axis2comp = coordsRotated[1] / radcur2;
                    float axis3comp = coordsRotated[2] / radcur3;
                    inside = m_ShapeOps[shapeclass]->inside(axis1comp, axis2comp, axis3comp);
                    if (inside >= 0 && inside > ellipfuncs[index])
                    {
                        newowners[index] = i;
                        ellipfuncs[index] = inside;
                    }
                  }
              }
            }
          }
        }
      }
      for (size_t i = 0; i < static_cast<size_t>(totpoints); i++)
      {
        if(ellipfuncs[i] >= 0) m_GrainIds[i] = newowners[i];
        if(m_GrainIds[i] <= 0) unassignedcount++;
        newowners[i] = -1;
        ellipfuncs[i] = -1.0;
      }
>>>>>>> 6d32f252
  }
  for (int i = 0; i < totpoints; i++)
  {
    if(m_GrainIds[i] > 0) m_CellPhases[i] = m_FieldPhases[m_GrainIds[i]];
  }
}

// -----------------------------------------------------------------------------
//
// -----------------------------------------------------------------------------
void PackPrimaryPhases::cleanup_grains()
{
  notifyStatusMessage("Cleaning Up Grains");

  VoxelDataContainer* m = getVoxelDataContainer();

  StatsDataArray& statsDataArray = *m_StatsDataArray;

  int64_t totpoints = m->getTotalPoints();
  size_t udims[3] = {0,0,0};
  m->getDimensions(udims);
#if (CMP_SIZEOF_SIZE_T == 4)
  typedef int32_t DimType;
#else
  typedef int64_t DimType;
#endif
  DimType dims[3] = {
    static_cast<DimType>(udims[0]),
    static_cast<DimType>(udims[1]),
    static_cast<DimType>(udims[2]),
  };

  DimType neighpoints[6];
  DimType xp = dims[0];
  DimType yp = dims[1];
  DimType zp = dims[2];

  neighpoints[0] = -(xp * yp);
  neighpoints[1] = -xp;
  neighpoints[2] = -1;
  neighpoints[3] = 1;
  neighpoints[4] = xp;
  neighpoints[5] = (xp * yp);
  std::vector<std::vector<int> > vlists;
  vlists.resize(m->getNumFieldTuples());
  std::vector<int> currentvlist;
  std::vector<bool> checked;
  checked.resize(totpoints,false);
  size_t count;
  int touchessurface = 0;
  int good;
  int neighbor;
  DimType column, row, plane;
  int index;
  float minsize = 0;
  gsizes.resize(m->getNumFieldTuples());
  for (size_t i = 1; i < m->getNumFieldTuples(); i++)
  {
    gsizes[i] = 0;
    m_Active[i] = true;
  }

  float resConst = m->getXRes() * m->getYRes() * m->getZRes();
  for (int i = 0; i < totpoints; i++)
  {
    touchessurface = 0;
    if(checked[i] == false && m_GrainIds[i] > firstPrimaryField)
    {
      PrimaryStatsData* pp = PrimaryStatsData::SafePointerDownCast(statsDataArray[m_CellPhases[i]].get());
      minsize = static_cast<float>( pp->getMinGrainDiameter() * pp->getMinGrainDiameter() * pp->getMinGrainDiameter() * M_PI / 6.0f );
      minsize = static_cast<float>( int(minsize / (resConst)) );
      currentvlist.push_back(i);
      count = 0;
      while (count < currentvlist.size())
      {
        index = currentvlist[count];
        column = index % xp;
        row = (index / xp) % yp;
        plane = index / (xp * yp);
        if(column == 0 || column == xp || row == 0 || row == yp || plane == 0 || plane == zp) touchessurface = 1;
        for (int j = 0; j < 6; j++)
        {
          good = 1;
          neighbor = static_cast<int>( index + neighpoints[j] );
          if(m_PeriodicBoundaries == false)
          {
            if(j == 0 && plane == 0) good = 0;
            if(j == 5 && plane == (zp - 1)) good = 0;
            if(j == 1 && row == 0) good = 0;
            if(j == 4 && row == (yp - 1)) good = 0;
            if(j == 2 && column == 0) good = 0;
            if(j == 3 && column == (xp - 1)) good = 0;
            if(good == 1 && m_GrainIds[neighbor] == m_GrainIds[index] && checked[neighbor] == false)
            {
              currentvlist.push_back(neighbor);
              checked[neighbor] = true;
            }
          }
          else if(m_PeriodicBoundaries == true)
          {
            if(j == 0 && plane == 0) neighbor = static_cast<int>( neighbor + (xp * yp * zp) );
            if(j == 5 && plane == (zp - 1)) neighbor = static_cast<int>( neighbor - (xp * yp * zp) );
            if(j == 1 && row == 0) neighbor = static_cast<int>( neighbor + (xp * yp) );
            if(j == 4 && row == (yp - 1)) neighbor = static_cast<int>( neighbor - (xp * yp) );
            if(j == 2 && column == 0) neighbor = static_cast<int>( neighbor + (xp) );
            if(j == 3 && column == (xp - 1)) neighbor = static_cast<int>( neighbor - (xp) );
            if(m_GrainIds[neighbor] == m_GrainIds[index] && checked[neighbor] == false)
            {
              currentvlist.push_back(neighbor);
              checked[neighbor] = true;
            }
          }
        }
        count++;
      }
      size_t size = vlists[m_GrainIds[i]].size();
      if(size > 0)
      {
        if(size < currentvlist.size())
        {
          for (size_t k = 0; k < vlists[m_GrainIds[i]].size(); k++)
          {
            m_GrainIds[vlists[m_GrainIds[i]][k]] = -1;
          }
          vlists[m_GrainIds[i]].resize(currentvlist.size());
          vlists[m_GrainIds[i]].swap(currentvlist);
        }
        else if(size >= currentvlist.size())
        {
          for (size_t k = 0; k < currentvlist.size(); k++)
          {
            m_GrainIds[currentvlist[k]] = -1;
          }
        }
      }
      else if(size == 0)
      {
        if(currentvlist.size() >= minsize || touchessurface == 1)
        {
          vlists[m_GrainIds[i]].resize(currentvlist.size());
          vlists[m_GrainIds[i]].swap(currentvlist);
        }
        if(currentvlist.size() < minsize && touchessurface == 0)
        {
          for (size_t k = 0; k < currentvlist.size(); k++)
          {
            m_GrainIds[currentvlist[k]] = -1;
          }
        }
      }
      currentvlist.clear();
    }
  }

  assign_gaps();
  for (int i = 0; i < totpoints; i++)
  {
    if(m_GrainIds[i] > 0) gsizes[m_GrainIds[i]]++;
  }
  for (size_t i = firstPrimaryField; i < m->getNumFieldTuples(); i++)
  {
    if(gsizes[i] == 0) m_Active[i] = false;
  }
  for (int i = 0; i < totpoints; i++)
  {
    if(m_GrainIds[i] > 0) { m_CellPhases[i] = m_FieldPhases[m_GrainIds[i]]; }
  }
}<|MERGE_RESOLUTION|>--- conflicted
+++ resolved
@@ -37,23 +37,30 @@
 #include "PackPrimaryPhases.h"
 
 
+#ifdef DREAM3D_USE_PARALLEL_ALGORITHMS
+#include <tbb/parallel_for.h>
+#include <tbb/blocked_range3d.h>
+#include <tbb/partitioner.h>
+#include <tbb/task_scheduler_init.h>
+#endif
+
+
+
+
 #include "DREAM3DLib/Common/Constants.h"
 #include "DREAM3DLib/Common/DataContainerMacros.h"
 #include "DREAM3DLib/Common/MatrixMath.h"
 #include "DREAM3DLib/Common/DREAM3DMath.h"
 #include "DREAM3DLib/Common/DREAM3DRandom.h"
-
+#include "DREAM3DLib/Common/PrimaryStatsData.h"
 #include "DREAM3DLib/ShapeOps/CubeOctohedronOps.h"
 #include "DREAM3DLib/ShapeOps/CylinderOps.h"
 #include "DREAM3DLib/ShapeOps/EllipsoidOps.h"
 #include "DREAM3DLib/ShapeOps/SuperEllipsoidOps.h"
-
 #include "DREAM3DLib/GenericFilters/FindNeighbors.h"
 #include "DREAM3DLib/GenericFilters/RenumberGrains.h"
-
 #include "DREAM3DLib/IOFilters/FieldDataCSVWriter.h"
 
-#include "DREAM3DLib/Common/PrimaryStatsData.h"
 
 const static float m_pi = static_cast<float>(M_PI);
 
@@ -66,9 +73,9 @@
   for(size_t n = 0; n < size; ++n) { array[n] = (value); }
 
 #if (CMP_SIZEOF_SIZE_T == 4)
-  typedef int32_t DimType;
+typedef int32_t DimType;
 #else
-  typedef int64_t DimType;
+typedef int64_t DimType;
 #endif
 
 /**
@@ -77,68 +84,109 @@
 class AssignGapsImpl
 {
     DimType dims[3];
+    float radcur[3];
+    float res[3];
+    int32_t* m_GrainIds;
+    float xc;
+    float yc;
+    float zc;
+    std::map<unsigned int, ShapeOps*>* m_ShapeOps;
+    unsigned int shapeclass;
+    float ga[3][3];
+    int curGrain;
+    Int32ArrayType::Pointer newownersPtr;
+    FloatArrayType::Pointer ellipfuncsPtr;
+
   public:
-    RotateSampleRefFrameImpl(DimType* dimensions)
+    AssignGapsImpl(DimType* dimensions, float* resolution, int32_t* grainIds, float* radCur,
+                   float* xx, std::map<unsigned int, ShapeOps*>* shapeOps,
+                   unsigned int shapeClass, float gA[3][3], int cur_grain,
+    Int32ArrayType::Pointer newowners, FloatArrayType::Pointer ellipfuncs) :
+      m_GrainIds(grainIds),
+      m_ShapeOps(shapeOps),
+      shapeclass(shapeClass),
+      curGrain(cur_grain)
     {
       dims[0] = dimensions[0];
-      dims[0] = dimensions[0];
-      dims[0] = dimensions[0];
-    }
-    virtual ~RotateSampleRefFrameImpl(){}
+      dims[1] = dimensions[1];
+      dims[2] = dimensions[2];
+      radcur[0] = radCur[0];
+      radcur[1] = radCur[1];
+      radcur[2] = radCur[2];
+
+      xc = xx[0];
+      yc = xx[1];
+      zc = xx[2];
+
+      ga[0][0] = gA[0][0];
+      ga[0][1] = gA[1][0];
+      ga[0][2] = gA[2][0];
+      ga[1][0] = gA[0][1];
+      ga[1][1] = gA[1][1];
+      ga[1][2] = gA[2][1];
+      ga[2][0] = gA[0][2];
+      ga[2][1] = gA[1][2];
+      ga[2][2] = gA[2][2];
+
+      newownersPtr = newowners;
+      ellipfuncsPtr = ellipfuncs;
+
+    }
+    virtual ~AssignGapsImpl(){}
 
     // -----------------------------------------------------------------------------
     //
     // -----------------------------------------------------------------------------
     void convert(size_t zStart, size_t zEnd, size_t yStart, size_t yEnd, size_t xStart, size_t xEnd) const
     {
-      size_t column;
-      size_t row;
-      size_t plane;
-      for (size_t iter1 = xStart; iter1 < xEnd + 1; iter1++)
+
+      size_t column = 0;
+      size_t row = 0;
+      size_t plane = 0;
+      int index = 0;
+      float coords[3] = {0.0f, 0.0f, 0.0f};
+      float inside = 0.0f;
+      float dist = 0.0f;
+      float radcur1squared = radcur[0]*radcur[0];
+      float coordsRotated[3] = {0.0f, 0.0f, 0.0f};
+      std::map<unsigned int, ShapeOps*>& shapeOps = *m_ShapeOps;
+      int32_t* newowners = newownersPtr->GetPointer(0);
+      float* ellipfuncs = ellipfuncsPtr->GetPointer(0);
+      for (DimType iter1 = xStart; iter1 < xEnd; iter1++)
       {
         column = iter1;
-        for (size_t iter2 = yStart; iter2 < yEnd + 1; iter2++)
+        coords[0] = float(column) * res[0];
+        if (iter1 < 0) column = iter1 + dims[0];
+        else if (iter1 > dims[0] - 1) column = iter1 - dims[0];
+        for (DimType iter2 = yStart; iter2 < yEnd; iter2++)
         {
           row = iter2;
-          for (size_t iter3 = zStart; iter3 < zEnd; iter3++)
+          if (iter2 < 0) row = iter2 + dims[1];
+          else if (iter2 > dims[1] - 1) row = iter2 - dims[1];
+          for (DimType iter3 = zStart; iter3 < zEnd; iter3++)
           {
-
-
             plane = iter3;
-            if (iter1 < 0) column = iter1 + dims[0];
-            if (iter1 > dims[0] - 1) column = iter1 - dims[0];
-            if (iter2 < 0) row = iter2 + dims[1];
-            if (iter2 > dims[1] - 1) row = iter2 - dims[1];
+            coords[2] = float(plane) * res[2];
             if (iter3 < 0) plane = iter3 + dims[2];
-            if (iter3 > dims[2] - 1) plane = iter3 - dims[2];
+            else if (iter3 > dims[2] - 1) plane = iter3 - dims[2];
             index = static_cast<int>( (plane * dims[0] * dims[1]) + (row * dims[0]) + column );
             if(m_GrainIds[index] <= 0)
             {
               inside = -1;
-              coords[0] = float(column) * xRes;
-              coords[1] = float(row) * yRes;
-              coords[2] = float(plane) * zRes;
-              if (iter1 < 0) coords[0] = coords[0] - sizex;
-              if (iter1 > dims[0] - 1) coords[0] = coords[0] + sizex;
-              if (iter2 < 0) coords[1] = coords[1] - sizey;
-              if (iter2 > dims[1] - 1) coords[1] = coords[1] + sizey;
-              if (iter3 < 0) coords[2] = coords[2] - sizez;
-              if (iter3 > dims[2] - 1) coords[2] = coords[2] + sizez;
               dist = ((coords[0] - xc) * (coords[0] - xc)) + ((coords[1] - yc) * (coords[1] - yc)) + ((coords[2] - zc) * (coords[2] - zc));
-              dist = sqrtf(dist);
-              if (dist < radcur1)
+              if (dist < radcur1squared)
               {
                 coords[0] = coords[0] - xc;
                 coords[1] = coords[1] - yc;
                 coords[2] = coords[2] - zc;
-                MatrixMath::multiply3x3with3x1(ga, coords, coordsRotated);
-                float axis1comp = coordsRotated[0] / radcur1;
-                float axis2comp = coordsRotated[1] / radcur2;
-                float axis3comp = coordsRotated[2] / radcur3;
-                inside = m_ShapeOps[shapeclass]->inside(axis1comp, axis2comp, axis3comp);
+                MatrixMath::multiply3x3with3x1(const_cast<float(*)[3]>(ga), coords, coordsRotated);
+                float axis1comp = coordsRotated[0] / radcur[0];
+                float axis2comp = coordsRotated[1] / radcur[1];
+                float axis3comp = coordsRotated[2] / radcur[2];
+                inside = shapeOps[shapeclass]->inside(axis1comp, axis2comp, axis3comp);
                 if (inside >= 0 && inside > ellipfuncs[index])
                 {
-                  newowners[index] = i;
+                  newowners[index] = curGrain;
                   ellipfuncs[index] = inside;
                 }
               }
@@ -146,7 +194,6 @@
           }
         }
       }
-
     }
 
 #ifdef DREAM3D_USE_PARALLEL_ALGORITHMS
@@ -159,7 +206,6 @@
   private:
 
 };
-
 
 
 // -----------------------------------------------------------------------------
@@ -271,25 +317,25 @@
 
   //Cell Data
   GET_PREREQ_DATA(m, DREAM3D, CellData, GrainIds, ss, -301, int32_t, Int32ArrayType, voxels, 1)
-  GET_PREREQ_DATA(m, DREAM3D, CellData, CellPhases, ss, -302, int32_t, Int32ArrayType, voxels, 1)
-
-  //Field Data
-  CREATE_NON_PREREQ_DATA(m, DREAM3D, FieldData, FieldPhases, ss, int32_t, Int32ArrayType, 0, fields, 1)
-  CREATE_NON_PREREQ_DATA(m, DREAM3D, FieldData, EquivalentDiameters, ss, float, FloatArrayType, 0, fields, 1)
-  CREATE_NON_PREREQ_DATA(m, DREAM3D, FieldData, Omega3s, ss, float, FloatArrayType, 0, fields, 1)
-  CREATE_NON_PREREQ_DATA(m, DREAM3D, FieldData, AxisEulerAngles, ss, float, FloatArrayType, 0, fields, 3)
-  CREATE_NON_PREREQ_DATA(m, DREAM3D, FieldData, AxisLengths, ss, float, FloatArrayType, 0, fields, 3)
-  CREATE_NON_PREREQ_DATA(m, DREAM3D, FieldData, Volumes, ss, float, FloatArrayType, 0, fields, 1)
-  CREATE_NON_PREREQ_DATA(m, DREAM3D, FieldData, Centroids, ss, float, FloatArrayType, 0, fields, 3)
-  CREATE_NON_PREREQ_DATA(m, DREAM3D, FieldData, Active, ss, bool, BoolArrayType, true, fields, 1)
-  CREATE_NON_PREREQ_DATA(m, DREAM3D, FieldData, Neighborhoods, ss, int32_t, Int32ArrayType, 0, fields, 1)
-
-  //Ensemble Data
-  typedef DataArray<unsigned int> PhaseTypeArrayType;
+      GET_PREREQ_DATA(m, DREAM3D, CellData, CellPhases, ss, -302, int32_t, Int32ArrayType, voxels, 1)
+
+      //Field Data
+      CREATE_NON_PREREQ_DATA(m, DREAM3D, FieldData, FieldPhases, ss, int32_t, Int32ArrayType, 0, fields, 1)
+      CREATE_NON_PREREQ_DATA(m, DREAM3D, FieldData, EquivalentDiameters, ss, float, FloatArrayType, 0, fields, 1)
+      CREATE_NON_PREREQ_DATA(m, DREAM3D, FieldData, Omega3s, ss, float, FloatArrayType, 0, fields, 1)
+      CREATE_NON_PREREQ_DATA(m, DREAM3D, FieldData, AxisEulerAngles, ss, float, FloatArrayType, 0, fields, 3)
+      CREATE_NON_PREREQ_DATA(m, DREAM3D, FieldData, AxisLengths, ss, float, FloatArrayType, 0, fields, 3)
+      CREATE_NON_PREREQ_DATA(m, DREAM3D, FieldData, Volumes, ss, float, FloatArrayType, 0, fields, 1)
+      CREATE_NON_PREREQ_DATA(m, DREAM3D, FieldData, Centroids, ss, float, FloatArrayType, 0, fields, 3)
+      CREATE_NON_PREREQ_DATA(m, DREAM3D, FieldData, Active, ss, bool, BoolArrayType, true, fields, 1)
+      CREATE_NON_PREREQ_DATA(m, DREAM3D, FieldData, Neighborhoods, ss, int32_t, Int32ArrayType, 0, fields, 1)
+
+      //Ensemble Data
+      typedef DataArray<unsigned int> PhaseTypeArrayType;
   typedef DataArray<unsigned int> ShapeTypeArrayType;
   GET_PREREQ_DATA(m, DREAM3D, EnsembleData, PhaseTypes, ss, -302, unsigned int, PhaseTypeArrayType, ensembles, 1)
-  GET_PREREQ_DATA(m, DREAM3D, EnsembleData, ShapeTypes, ss, -305, unsigned int, ShapeTypeArrayType, ensembles, 1)
-  m_StatsDataArray = StatsDataArray::SafeObjectDownCast<IDataArray*, StatsDataArray*>(m->getEnsembleData(DREAM3D::EnsembleData::Statistics).get());
+      GET_PREREQ_DATA(m, DREAM3D, EnsembleData, ShapeTypes, ss, -305, unsigned int, ShapeTypeArrayType, ensembles, 1)
+      m_StatsDataArray = StatsDataArray::SafeObjectDownCast<IDataArray*, StatsDataArray*>(m->getEnsembleData(DREAM3D::EnsembleData::Statistics).get());
   if(m_StatsDataArray == NULL)
   {
     ss.str("");
@@ -648,9 +694,10 @@
   progGrain = 0;
   progGrainInc = totalAdjustments * .01;
   uint64_t millis = MXA::getMilliSeconds();
-  uint64_t currentMillis = millis;
+  uint64_t currentMillis = millis + 1;
   uint64_t startMillis = millis;
   uint64_t estimatedTime = 0;
+  float timeDiff = 1.0f;
 
   for (int iteration = 0; iteration < totalAdjustments; ++iteration)
   {
@@ -659,8 +706,9 @@
     {
       ss.str("");
       ss << "Packing Grains - Swapping/Moving/Adding/Removing Grains Iteration " << iteration << "/" << totalAdjustments;
-
-      estimatedTime = (totalAdjustments - iteration) / (iteration / (currentMillis - startMillis));
+      timeDiff = (float)iteration / (float)(currentMillis - startMillis);
+      if (timeDiff == 0) { timeDiff = 1; }
+      estimatedTime = (float)(totalAdjustments - iteration) / timeDiff;
 
       ss << " Est. Time Remain: " << MXA::convertMillisToHrsMinSecs(estimatedTime);
       notifyStatusMessage(ss.str());
@@ -1582,7 +1630,11 @@
 
   size_t udims[3] = {0,0,0};
   m->getDimensions(udims);
-
+#if (CMP_SIZEOF_SIZE_T == 4)
+  typedef int32_t DimType;
+#else
+  typedef int64_t DimType;
+#endif
   DimType dims[3] = {
     static_cast<DimType>(udims[0]),
     static_cast<DimType>(udims[1]),
@@ -1590,18 +1642,19 @@
   };
 
 
-  int index;
+  //int index;
   int timestep = 100;
   int unassignedcount = 1;
   DimType column, row, plane;
-  float inside;
+  //  float inside;
   float xc, yc, zc;
-  float coordsRotated[3];
-  float dist;
-  float coords[3];
+  //  float coordsRotated[3];
+  //  float dist;
+  // float coords[3];
 
   DimType xmin, xmax, ymin, ymax, zmin, zmax;
-
+  float res[3];
+  m->getResolution(res);
   float xRes = m->getXRes();
   float yRes = m->getYRes();
   float zRes = m->getZRes();
@@ -1614,17 +1667,33 @@
   float* ellipfuncs = ellipfuncsPtr->GetPointer(0);
   ellipfuncsPtr->initializeWithValues(-1);
   int cycle = 0;
+
+  uint64_t millis = MXA::getMilliSeconds();
+  uint64_t currentMillis = millis + 1;
+  uint64_t startMillis = millis;
+  uint64_t estimatedTime = 0;
+  float timeDiff = 1.0f;
+  std::stringstream ss;
+  size_t lastIteration = firstPrimaryField;
+
+
   while (unassignedcount != 0)
   {
     unassignedcount = 0;
     timestep = timestep + 50;
-
-    std::cout << "cycle: " << cycle++  << "unassignedcount: " << unassignedcount << std::endl;
+    cycle++;
 
     for (size_t i = firstPrimaryField; i < m->getNumFieldTuples(); i++)
     {
-<<<<<<< HEAD
-      std::cout << "   Grain #: " << i << std::endl;
+      currentMillis = MXA::getMilliSeconds();
+      if (currentMillis - millis > 1000)
+      {
+        std::cout << "Cycle = " << cycle << "   Grains/Sec: " << (i - lastIteration)/(currentMillis/1000 - millis/1000) << std::endl;
+        millis = MXA::getMilliSeconds();
+        lastIteration = i;
+      }
+
+
       float volcur = m_Volumes[i];
       float bovera = m_AxisLengths[3*i+1];
       float covera = m_AxisLengths[3*i+2];
@@ -1636,7 +1705,6 @@
       //Unbounded Check for the size of shapeTypes. We assume a 1:1 with phase
       unsigned int shapeclass = m_ShapeTypes[m_FieldPhases[i]];
 
-      // init any values for each of the Shape Ops
       for (std::map<unsigned int, ShapeOps*>::iterator ops = m_ShapeOps.begin(); ops != m_ShapeOps.end(); ++ops )
       {
         (*ops).second->init();
@@ -1678,7 +1746,7 @@
         if (zmin < -dims[2]) zmin = -dims[2];
         if (zmax > 2 * dims[2] - 1) zmax = (2 * dims[2] - 1);
       }
-      else
+      if (m_PeriodicBoundaries == false)
       {
         if (xmin < 0) xmin = 0;
         if (xmax > dims[0] - 1) xmax = dims[0] - 1;
@@ -1687,18 +1755,65 @@
         if (zmin < 0) zmin = 0;
         if (zmax > dims[2] - 1) zmax = dims[2] - 1;
       }
-
-#ifdef DREAM3D_USE_PARALLEL_ALGORITHMS
-  tbb::parallel_for(tbb::blocked_range3d<size_t, size_t, size_t>(zmin, zmax+1, ymin, ymax+1, xmin, xmax+1),
-                    AssignGapsImpl(newIndiciesPtr, &params, rotMat), tbb::auto_partitioner());
+      float radCur[3] = { radcur1, radcur2, radcur3 };
+      float xx[3] = {xc, yc, zc };
+#if 0
+      //#ifdef DREAM3D_USE_PARALLEL_ALGORITHMS
+      tbb::parallel_for(tbb::blocked_range3d<size_t, size_t, size_t>(zmin, zmax+1, ymin, ymax+1, xmin, xmin+1),
+                        AssignGapsImpl(dims, res, m_GrainIds, radCur, xx, &m_ShapeOps, shapeclass, ga, i, newownersPtr, ellipfuncsPtr), tbb::auto_partitioner());
 
 #else
-  AssignGapsImpl serial(newIndiciesPtr, &params, rotMat);
-  serial.convert(0, params.zpNew, 0, params.ypNew, 0, params.xpNew);
+      AssignGapsImpl serial(dims, res, m_GrainIds, radCur, xx, &m_ShapeOps, shapeclass, ga, i, newownersPtr, ellipfuncsPtr);
+      serial.convert(zmin, zmax+1, ymin, ymax+1, xmin, xmin+1);
 #endif
 
-
-    }
+#if 0
+      float radcur1squared = radcur1*radcur1;
+      for (DimType iter1 = xmin; iter1 < xmax + 1; iter1++)
+      {
+        column = iter1;
+        coords[0] = float(column) * xRes;
+        if (iter1 < 0) column = iter1 + dims[0];
+        else if (iter1 > dims[0] - 1) column = iter1 - dims[0];
+        for (DimType iter2 = ymin; iter2 < ymax + 1; iter2++)
+        {
+          row = iter2;
+          if (iter2 < 0) row = iter2 + dims[1];
+          else if (iter2 > dims[1] - 1) row = iter2 - dims[1];
+          for (DimType iter3 = zmin; iter3 < zmax + 1; iter3++)
+          {
+            plane = iter3;
+            coords[2] = float(plane) * zRes;
+            if (iter3 < 0) plane = iter3 + dims[2];
+            else if (iter3 > dims[2] - 1) plane = iter3 - dims[2];
+            index = static_cast<int>( (plane * dims[0] * dims[1]) + (row * dims[0]) + column );
+            if(m_GrainIds[index] <= 0)
+            {
+              inside = -1;
+              dist = ((coords[0] - xc) * (coords[0] - xc)) + ((coords[1] - yc) * (coords[1] - yc)) + ((coords[2] - zc) * (coords[2] - zc));
+              if (dist < radcur1squared)
+              {
+                coords[0] = coords[0] - xc;
+                coords[1] = coords[1] - yc;
+                coords[2] = coords[2] - zc;
+                MatrixMath::multiply3x3with3x1(ga, coords, coordsRotated);
+                float axis1comp = coordsRotated[0] / radcur1;
+                float axis2comp = coordsRotated[1] / radcur2;
+                float axis3comp = coordsRotated[2] / radcur3;
+                inside = m_ShapeOps[shapeclass]->inside(axis1comp, axis2comp, axis3comp);
+                if (inside >= 0 && inside > ellipfuncs[index])
+                {
+                  newowners[index] = i;
+                  ellipfuncs[index] = inside;
+                }
+              }
+            }
+          }
+        }
+      }
+#endif
+    } // END Looping over each Grain
+
     for (size_t i = 0; i < static_cast<size_t>(totpoints); i++)
     {
       if(ellipfuncs[i] >= 0) m_GrainIds[i] = newowners[i];
@@ -1706,120 +1821,7 @@
       newowners[i] = -1;
       ellipfuncs[i] = -1.0;
     }
-=======
-        float volcur = m_Volumes[i];
-        float bovera = m_AxisLengths[3*i+1];
-        float covera = m_AxisLengths[3*i+2];
-        float omega3 = m_Omega3s[i];
-        xc = m_Centroids[3*i];
-        yc = m_Centroids[3*i+1];
-        zc = m_Centroids[3*i+2];
-        float radcur1 = 0.0f;
-        //Unbounded Check for the size of shapeTypes. We assume a 1:1 with phase
-        unsigned int shapeclass = m_ShapeTypes[m_FieldPhases[i]];
-
-        for (std::map<unsigned int, ShapeOps*>::iterator ops = m_ShapeOps.begin(); ops != m_ShapeOps.end(); ++ops )
-        {
-          (*ops).second->init();
-        }
-        // Create our Argument Map
-        std::map<ShapeOps::ArgName, float> shapeArgMap;
-        shapeArgMap[ShapeOps::Omega3] = omega3;
-        shapeArgMap[ShapeOps::VolCur] = volcur;
-        shapeArgMap[ShapeOps::B_OverA] = bovera;
-        shapeArgMap[ShapeOps::C_OverA] = covera;
-
-        radcur1 = m_ShapeOps[shapeclass]->radcur1(shapeArgMap);
-
-        float radcur2 = (radcur1 * bovera);
-        float radcur3 = (radcur1 * covera);
-        radcur1 = static_cast<float>( (float(timestep)/100.0)*radcur1 );
-        radcur2 = static_cast<float>( (float(timestep)/100.0)*radcur2 );
-        radcur3 = static_cast<float>( (float(timestep)/100.0)*radcur3 );
-        float phi1 = m_AxisEulerAngles[3*i];
-        float PHI = m_AxisEulerAngles[3*i+1];
-        float phi2 = m_AxisEulerAngles[3*i+2];
-        float ga[3][3];
-		OrientationMath::eulertoMat(phi1, PHI, phi2, ga);
-        column = static_cast<DimType>( (xc - (xRes / 2.0f)) / xRes );
-        row = static_cast<DimType>( (yc - (yRes / 2.0f)) / yRes );
-        plane = static_cast<DimType>( (zc - (zRes / 2.0f)) / zRes );
-        xmin = int(column - ((radcur1 / xRes) + 1));
-        xmax = int(column + ((radcur1 / xRes) + 1));
-        ymin = int(row - ((radcur1 / yRes) + 1));
-        ymax = int(row + ((radcur1 / yRes) + 1));
-        zmin = int(plane - ((radcur1 / zRes) + 1));
-        zmax = int(plane + ((radcur1 / zRes) + 1));
-        if (m_PeriodicBoundaries == true)
-        {
-          if (xmin < -dims[0]) xmin = -dims[0];
-          if (xmax > 2 * dims[0] - 1) xmax = (2 *dims[0] - 1);
-          if (ymin < -dims[1]) ymin = -dims[1];
-          if (ymax > 2 * dims[1] - 1) ymax = (2 * dims[1] - 1);
-          if (zmin < -dims[2]) zmin = -dims[2];
-          if (zmax > 2 * dims[2] - 1) zmax = (2 * dims[2] - 1);
-        }
-        if (m_PeriodicBoundaries == false)
-        {
-          if (xmin < 0) xmin = 0;
-          if (xmax > dims[0] - 1) xmax = dims[0] - 1;
-          if (ymin < 0) ymin = 0;
-          if (ymax > dims[1] - 1) ymax = dims[1] - 1;
-          if (zmin < 0) zmin = 0;
-          if (zmax > dims[2] - 1) zmax = dims[2] - 1;
-        }
-		float radcur1squared = radcur1*radcur1;
-        for (DimType iter1 = xmin; iter1 < xmax + 1; iter1++)
-        {
-          column = iter1;
-          coords[0] = float(column) * xRes;
-          if (iter1 < 0) column = iter1 + dims[0];
-          else if (iter1 > dims[0] - 1) column = iter1 - dims[0];
-		  for (DimType iter2 = ymin; iter2 < ymax + 1; iter2++)
-          {
-            row = iter2;
-            if (iter2 < 0) row = iter2 + dims[1];
-            else if (iter2 > dims[1] - 1) row = iter2 - dims[1];
-            for (DimType iter3 = zmin; iter3 < zmax + 1; iter3++)
-            {
-              plane = iter3;
-              coords[2] = float(plane) * zRes;
-              if (iter3 < 0) plane = iter3 + dims[2];
-              else if (iter3 > dims[2] - 1) plane = iter3 - dims[2];
-              index = static_cast<int>( (plane * dims[0] * dims[1]) + (row * dims[0]) + column );
-              if(m_GrainIds[index] <= 0)
-              {
-                  inside = -1;
-                  dist = ((coords[0] - xc) * (coords[0] - xc)) + ((coords[1] - yc) * (coords[1] - yc)) + ((coords[2] - zc) * (coords[2] - zc));
-                  if (dist < radcur1squared)
-                  {
-                    coords[0] = coords[0] - xc;
-                    coords[1] = coords[1] - yc;
-                    coords[2] = coords[2] - zc;                        
-					MatrixMath::multiply3x3with3x1(ga, coords, coordsRotated);
-                    float axis1comp = coordsRotated[0] / radcur1;
-                    float axis2comp = coordsRotated[1] / radcur2;
-                    float axis3comp = coordsRotated[2] / radcur3;
-                    inside = m_ShapeOps[shapeclass]->inside(axis1comp, axis2comp, axis3comp);
-                    if (inside >= 0 && inside > ellipfuncs[index])
-                    {
-                        newowners[index] = i;
-                        ellipfuncs[index] = inside;
-                    }
-                  }
-              }
-            }
-          }
-        }
-      }
-      for (size_t i = 0; i < static_cast<size_t>(totpoints); i++)
-      {
-        if(ellipfuncs[i] >= 0) m_GrainIds[i] = newowners[i];
-        if(m_GrainIds[i] <= 0) unassignedcount++;
-        newowners[i] = -1;
-        ellipfuncs[i] = -1.0;
-      }
->>>>>>> 6d32f252
+    std::cout << "unassignedcount: " << unassignedcount << std::endl;
   }
   for (int i = 0; i < totpoints; i++)
   {
@@ -1973,7 +1975,6 @@
       currentvlist.clear();
     }
   }
-
   assign_gaps();
   for (int i = 0; i < totpoints; i++)
   {
