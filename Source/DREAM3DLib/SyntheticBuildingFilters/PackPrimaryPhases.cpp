/* ============================================================================
 * Copyright (c) 2011 Michael A. Jackson (BlueQuartz Software)
 * Copyright (c) 2011 Dr. Michael A. Groeber (US Air Force Research Laboratories)
 * All rights reserved.
 *
 * Redistribution and use in source and binary forms, with or without modification,
 * are permitted provided that the following conditions are met:
 *
 * Redistributions of source code must retain the above copyright notice, this
 * list of conditions and the following disclaimer.
 *
 * Redistributions in binary form must reproduce the above copyright notice, this
 * list of conditions and the following disclaimer in the documentation and/or
 * other materials provided with the distribution.
 *
 * Neither the name of Michael A. Groeber, Michael A. Jackson, the US Air Force,
 * BlueQuartz Software nor the names of its contributors may be used to endorse
 * or promote products derived from this software without specific prior written
 * permission.
 *
 * THIS SOFTWARE IS PROVIDED BY THE COPYRIGHT HOLDERS AND CONTRIBUTORS "AS IS"
 * AND ANY EXPRESS OR IMPLIED WARRANTIES, INCLUDING, BUT NOT LIMITED TO, THE
 * IMPLIED WARRANTIES OF MERCHANTABILITY AND FITNESS FOR A PARTICULAR PURPOSE ARE
 * DISCLAIMED. IN NO EVENT SHALL THE COPYRIGHT HOLDER OR CONTRIBUTORS BE LIABLE
 * FOR ANY DIRECT, INDIRECT, INCIDENTAL, SPECIAL, EXEMPLARY, OR CONSEQUENTIAL
 * DAMAGES (INCLUDING, BUT NOT LIMITED TO, PROCUREMENT OF SUBSTITUTE GOODS OR
 * SERVICES; LOSS OF USE, DATA, OR PROFITS; OR BUSINESS INTERRUPTION) HOWEVER
 * CAUSED AND ON ANY THEORY OF LIABILITY, WHETHER IN CONTRACT, STRICT LIABILITY,
 * OR TORT (INCLUDING NEGLIGENCE OR OTHERWISE) ARISING IN ANY WAY OUT OF THE
 * USE OF THIS SOFTWARE, EVEN IF ADVISED OF THE POSSIBILITY OF SUCH DAMAGE.
 *
 *  This code was written under United States Air Force Contract number
 *                           FA8650-07-D-5800
 *
 * ~~~~~~~~~~~~~~~~~~~~~~~~~~~~~~~~~~~~~~~~~~~~~~~~~~~~~~~~~~~~~~~~~~~~~~~~~~ */

#include "PackPrimaryPhases.h"


#include "DREAM3DLib/Common/Constants.h"
#include "DREAM3DLib/Common/DataContainerMacros.h"
#include "DREAM3DLib/Common/MatrixMath.h"
#include "DREAM3DLib/Common/DREAM3DMath.h"
#include "DREAM3DLib/Common/DREAM3DRandom.h"

#include "DREAM3DLib/ShapeOps/CubeOctohedronOps.h"
#include "DREAM3DLib/ShapeOps/CylinderOps.h"
#include "DREAM3DLib/ShapeOps/EllipsoidOps.h"
#include "DREAM3DLib/ShapeOps/SuperEllipsoidOps.h"

#include "DREAM3DLib/GenericFilters/FindNeighbors.h"
#include "DREAM3DLib/GenericFilters/RenumberGrains.h"

#include "DREAM3DLib/IOFilters/FieldDataCSVWriter.h"

#include "DREAM3DLib/Common/PrimaryStatsData.h"

const static float m_pi = static_cast<float>(M_PI);


#define NEW_SHARED_ARRAY(var, m_msgType, size)\
  boost::shared_array<m_msgType> var##Array(new m_msgType[size]);\
  m_msgType* var = var##Array.get();

#define GG_INIT_DOUBLE_ARRAY(array, value, size)\
  for(size_t n = 0; n < size; ++n) { array[n] = (value); }


// -----------------------------------------------------------------------------
//
// -----------------------------------------------------------------------------
PackPrimaryPhases::PackPrimaryPhases() :
  AbstractFilter(),
  m_GrainIdsArrayName(DREAM3D::CellData::GrainIds),
  m_CellPhasesArrayName(DREAM3D::CellData::Phases),
  m_ActiveArrayName(DREAM3D::FieldData::Active),
  m_AxisEulerAnglesArrayName(DREAM3D::FieldData::AxisEulerAngles),
  m_AxisLengthsArrayName(DREAM3D::FieldData::AxisLengths),
  m_CentroidsArrayName(DREAM3D::FieldData::Centroids),
  m_EquivalentDiametersArrayName(DREAM3D::FieldData::EquivalentDiameters),
  m_NeighborhoodsArrayName(DREAM3D::FieldData::Neighborhoods),
  m_Omega3sArrayName(DREAM3D::FieldData::Omega3s),
  m_FieldPhasesArrayName(DREAM3D::FieldData::Phases),
  m_VolumesArrayName(DREAM3D::FieldData::Volumes),
  m_PhaseTypesArrayName(DREAM3D::EnsembleData::PhaseTypes),
  m_ShapeTypesArrayName(DREAM3D::EnsembleData::ShapeTypes),
  m_ErrorOutputFile(""),
  m_VtkOutputFile(""),
  m_PeriodicBoundaries(false),
  m_NeighborhoodErrorWeight(1.0f),
  m_GrainIds(NULL),
  m_CellPhases(NULL),
  m_SurfaceVoxels(NULL),
  m_Active(NULL),
  m_FieldPhases(NULL),
  m_Neighborhoods(NULL),
  m_Centroids(NULL),
  m_Volumes(NULL),
  m_AxisLengths(NULL),
  m_AxisEulerAngles(NULL),
  m_Omega3s(NULL),
  m_EquivalentDiameters(NULL),
  m_PhaseTypes(NULL),
  m_ShapeTypes(NULL)
{
  m_EllipsoidOps = EllipsoidOps::New();
  m_ShapeOps[DREAM3D::ShapeType::EllipsoidShape] = m_EllipsoidOps.get();
  m_SuperEllipsoidOps = SuperEllipsoidOps::New();
  m_ShapeOps[DREAM3D::ShapeType::SuperEllipsoidShape] = m_SuperEllipsoidOps.get();
  m_CubicOctohedronOps = CubeOctohedronOps::New();
  m_ShapeOps[DREAM3D::ShapeType::CubeOctahedronShape] = m_CubicOctohedronOps.get();
  m_CylinderOps = CylinderOps::New();
  m_ShapeOps[DREAM3D::ShapeType::CylinderShape] = m_CylinderOps.get();
  m_UnknownShapeOps = ShapeOps::New();
  m_ShapeOps[DREAM3D::ShapeType::UnknownShapeType] = m_UnknownShapeOps.get();

  m_HexOps = HexagonalOps::New();
  m_OrientationOps.push_back(m_HexOps.get());
  m_CubicOps = CubicOps::New();
  m_OrientationOps.push_back(m_CubicOps.get());
  m_OrthoOps = OrthoRhombicOps::New();
  m_OrientationOps.push_back(m_OrthoOps.get());

  Seed = MXA::getMilliSeconds();
  setupFilterParameters();
}

// -----------------------------------------------------------------------------
//
// -----------------------------------------------------------------------------
PackPrimaryPhases::~PackPrimaryPhases()
{
}

// -----------------------------------------------------------------------------
//
// -----------------------------------------------------------------------------
void PackPrimaryPhases::setupFilterParameters()
{
  std::vector<FilterParameter::Pointer> parameters;
  {
    FilterParameter::Pointer option = FilterParameter::New();
    option->setHumanLabel("Neighborhood Error Weight");
    option->setPropertyName("NeighborhoodErrorWeight");
    option->setWidgetType(FilterParameter::DoubleWidget);
    option->setValueType("float");
    option->setCastableValueType("double");
    parameters.push_back(option);
  }
  {
    FilterParameter::Pointer option = FilterParameter::New();
    option->setHumanLabel("Periodic Boundary");
    option->setPropertyName("PeriodicBoundaries");
    option->setWidgetType(FilterParameter::BooleanWidget);
    option->setValueType("bool");
    parameters.push_back(option);
  }

  setFilterParameters(parameters);
}
// -----------------------------------------------------------------------------
void PackPrimaryPhases::writeFilterParameters(AbstractFilterParametersWriter* writer)
{
  writer->writeValue("NeighborhoodErrorWeight", getNeighborhoodErrorWeight() );
  writer->writeValue("PeriodicBoundaries", getPeriodicBoundaries() );
}
// -----------------------------------------------------------------------------
//
// -----------------------------------------------------------------------------
void PackPrimaryPhases::dataCheck(bool preflight, size_t voxels, size_t fields, size_t ensembles)
{
  setErrorCondition(0);
  std::stringstream ss;
  VoxelDataContainer* m = getVoxelDataContainer();

  //Cell Data
  GET_PREREQ_DATA(m, DREAM3D, CellData, GrainIds, ss, -301, int32_t, Int32ArrayType, voxels, 1)
  GET_PREREQ_DATA(m, DREAM3D, CellData, CellPhases, ss, -302, int32_t, Int32ArrayType, voxels, 1)

  //Field Data
  CREATE_NON_PREREQ_DATA(m, DREAM3D, FieldData, FieldPhases, ss, int32_t, Int32ArrayType, 0, fields, 1)
  CREATE_NON_PREREQ_DATA(m, DREAM3D, FieldData, EquivalentDiameters, ss, float, FloatArrayType, 0, fields, 1)
  CREATE_NON_PREREQ_DATA(m, DREAM3D, FieldData, Omega3s, ss, float, FloatArrayType, 0, fields, 1)
  CREATE_NON_PREREQ_DATA(m, DREAM3D, FieldData, AxisEulerAngles, ss, float, FloatArrayType, 0, fields, 3)
  CREATE_NON_PREREQ_DATA(m, DREAM3D, FieldData, AxisLengths, ss, float, FloatArrayType, 0, fields, 3)
  CREATE_NON_PREREQ_DATA(m, DREAM3D, FieldData, Volumes, ss, float, FloatArrayType, 0, fields, 1)
  CREATE_NON_PREREQ_DATA(m, DREAM3D, FieldData, Centroids, ss, float, FloatArrayType, 0, fields, 3)
  CREATE_NON_PREREQ_DATA(m, DREAM3D, FieldData, Active, ss, bool, BoolArrayType, true, fields, 1)
  CREATE_NON_PREREQ_DATA(m, DREAM3D, FieldData, Neighborhoods, ss, int32_t, Int32ArrayType, 0, fields, 1)

  //Ensemble Data
  typedef DataArray<unsigned int> PhaseTypeArrayType;
  typedef DataArray<unsigned int> ShapeTypeArrayType;
  GET_PREREQ_DATA(m, DREAM3D, EnsembleData, PhaseTypes, ss, -302, unsigned int, PhaseTypeArrayType, ensembles, 1)
  GET_PREREQ_DATA(m, DREAM3D, EnsembleData, ShapeTypes, ss, -305, unsigned int, ShapeTypeArrayType, ensembles, 1)
  m_StatsDataArray = StatsDataArray::SafeObjectDownCast<IDataArray*, StatsDataArray*>(m->getEnsembleData(DREAM3D::EnsembleData::Statistics).get());
  if(m_StatsDataArray == NULL)
  {
    ss.str("");
    ss << "Stats Array Not Initialized correctly" << std::endl;
    setErrorCondition(-308);
    addErrorMessage(getHumanLabel(), ss.str(), -308);
  }

}

// -----------------------------------------------------------------------------
//
// -----------------------------------------------------------------------------
void PackPrimaryPhases::preflight()
{
  dataCheck(true, 1, 1, 1);
}

// -----------------------------------------------------------------------------
//
// -----------------------------------------------------------------------------
void PackPrimaryPhases::execute()
{
  VoxelDataContainer* m = getVoxelDataContainer();

  bool writeErrorFile = true;
  std::ofstream outFile;
  if(m_ErrorOutputFile.empty() == false)
  {
    outFile.open(m_ErrorOutputFile.c_str(), std::ios_base::binary);
    writeErrorFile = true;
  }

  int err = 0;
  setErrorCondition(err);
  unsigned long long int Seed = MXA::getMilliSeconds();
  DREAM3D_RANDOMNG_NEW_SEEDED(Seed);

  int64_t totalPoints = m->getTotalPoints();
  //size_t totalFields = m->getNumFieldTuples();
  dataCheck(false, totalPoints, 1, m->getNumEnsembleTuples());
  if (getErrorCondition() < 0)
  {
    return;
  }

  StatsDataArray& statsDataArray = *m_StatsDataArray;

  size_t udims[3] =
  { 0, 0, 0 };
  m->getDimensions(udims);
#if (CMP_SIZEOF_SIZE_T == 4)
  typedef int32_t DimType;
#else
  typedef int64_t DimType;
#endif
  DimType dims[3] =
  { static_cast<DimType>(udims[0]),
    static_cast<DimType>(udims[1]),
    static_cast<DimType>(udims[2]), };

  float xRes = m->getXRes();
  float yRes = m->getYRes();
  float zRes = m->getZRes();
  sizex = dims[0] * m->getXRes();
  sizey = dims[1] * m->getYRes();
  sizez = dims[2] * m->getZRes();
  totalvol = sizex*sizey*sizez;

  double totalprimaryvolTEMP = 0;
  //  float badcount = 0;
  //  size_t check = 0;
  size_t totalVox = static_cast<size_t>(dims[0] * dims[1] * dims[2]);
  for (size_t i = 0; i < totalVox; i++)
  {
    if(m_GrainIds[i] <= 0) totalprimaryvolTEMP++;
  }
  float totalprimaryvol = static_cast<float>(totalprimaryvolTEMP);
  totalprimaryvol = totalprimaryvol*(m->getXRes()*m->getYRes()*m->getZRes());

  size_t numensembles = m->getNumEnsembleTuples();
  std::stringstream ss;

  // float change1, change2;
  float change = 0.0f;
  int phase = 0;
  int randomgrain;
  //   float random = 0.0f;
  //  int newgrain;
  // float check;
  float xc, yc, zc;
  float oldxc, oldyc, oldzc;
  oldfillingerror = 0;
  currentneighborhooderror = 0, oldneighborhooderror = 0;
  currentsizedisterror = 0, oldsizedisterror = 0;
  int acceptedmoves = 0;
  float totalprimaryfractions = 0.0;
  // find which phases are primary phases
  for (size_t i = 1; i < numensembles; ++i)
  {

    if(m_PhaseTypes[i] == DREAM3D::PhaseType::PrimaryPhase)
    {
      PrimaryStatsData* pp = PrimaryStatsData::SafePointerDownCast(statsDataArray[i].get());
      if (NULL == pp)
      {
        ss << "Tried to cast a statsDataArray[" << i << "].get() to a PrimaryStatsData* ";
        ss << "pointer but this resulted in a NULL pointer. The value at m_PhaseTypes[" << i << "] = " << m_PhaseTypes[i] <<  " does not match up ";
        ss << "with the type of pointer stored in the StatsDataArray (PrimaryStatsData)\n";
        PipelineMessage em (getHumanLabel(), ss.str(), -666);
        addErrorMessage(em);
        setErrorCondition(-666);
        return;
      }
      primaryphases.push_back(static_cast<int>(i) );
      primaryphasefractions.push_back(pp->getPhaseFraction());
      totalprimaryfractions = totalprimaryfractions + pp->getPhaseFraction();
    }
  }
  // scale the primary phase fractions to total to 1
  for (size_t i = 0; i < primaryphasefractions.size(); i++)
  {
    primaryphasefractions[i] = primaryphasefractions[i] / totalprimaryfractions;
    if(i > 0) primaryphasefractions[i] = primaryphasefractions[i] + primaryphasefractions[i - 1];
  }

  notifyStatusMessage("Packing Grains - Initializing Volume");
  // this initializes the arrays to hold the details of the locations of all of the grains during packing
  initialize_packinggrid();

  // initialize the sim and goal size distributions for the primary phases
  grainsizedist.resize(primaryphases.size());
  simgrainsizedist.resize(primaryphases.size());
  grainsizediststep.resize(primaryphases.size());
  for (size_t i = 0; i < primaryphases.size(); i++)
  {
    phase = primaryphases[i];
    PrimaryStatsData* pp = PrimaryStatsData::SafePointerDownCast(statsDataArray[phase].get());
    grainsizedist[i].resize(40);
    simgrainsizedist[i].resize(40);
    grainsizediststep[i] = static_cast<float>(((2 * pp->getMaxGrainDiameter()) - (pp->getMinGrainDiameter() / 2.0)) / grainsizedist[i].size());
    float input = 0;
    float previoustotal = 0;
    VectorOfFloatArray GSdist = pp->getGrainSizeDistribution();
    float avg = GSdist[0]->GetValue(0);
    float stdev = GSdist[1]->GetValue(0);
    float denominatorConst = sqrtf(2.0f * stdev * stdev); // Calculate it here rather than calculating the same thing multiple times below
    for (size_t j = 0; j < grainsizedist[i].size(); j++)
    {
      input = (float(j + 1) * grainsizediststep[i]) + (pp->getMinGrainDiameter() / 2.0f);
      float logInput = logf(input);
      if(logInput <= avg)
      {
        grainsizedist[i][j] = 0.5f - 0.5f * (DREAM3DMath::erf((avg - logInput) / denominatorConst)) - previoustotal;
      }
      if(logInput > avg)
      {
        grainsizedist[i][j] = 0.5f + 0.5f * (DREAM3DMath::erf((logInput - avg) / denominatorConst)) - previoustotal;
      }
      previoustotal = previoustotal + grainsizedist[i][j];
    }
  }
  // generate the grains and monitor the size distribution error while doing so. After grains are generated, no new grains can enter or leave the structure.
  Field field;
  int gid = static_cast<int>(m->getNumFieldTuples());
  if(gid == 0)
  {
    m->resizeFieldDataArrays(1);
    dataCheck(false, totalPoints, 1, m->getNumEnsembleTuples());
    gid = 1;
  }
  firstPrimaryField = gid;
  std::vector<float> curphasevol;
  curphasevol.resize(primaryphases.size());
  float factor = 1.0;
  size_t iter = 0;
  for (size_t j = 0; j < primaryphases.size(); ++j)
  {
    curphasevol[j] = 0;
    float curphasetotalvol = totalprimaryvol*primaryphasefractions[j];
    while (curphasevol[j] < (factor * curphasetotalvol))
    {
      iter++;
      Seed++;
      phase = primaryphases[j];
      generate_grain(phase, static_cast<int>(Seed), &field, m_ShapeTypes[phase], m_OrthoOps);
      currentsizedisterror = check_sizedisterror(&field);
      change = (currentsizedisterror) - (oldsizedisterror);
      if(change > 0 || currentsizedisterror > (1.0 - (float(iter) * 0.001)) || curphasevol[j] < (0.75* factor * curphasetotalvol))
      {
        std::stringstream ss;
        ss << "Packing Grains - Generating Grain #" << gid;
        notifyStatusMessage(ss.str());

        m->resizeFieldDataArrays(gid + 1);
        dataCheck(false, totalPoints, gid + 1, m->getNumEnsembleTuples());
        m_Active[gid] = true;
        transfer_attributes(gid, &field);
        oldsizedisterror = currentsizedisterror;
        curphasevol[j] = curphasevol[j] + m_Volumes[gid];
        //FIXME: Initialize the Grain with some sort of default data
        iter = 0;
        gid++;
      }
    }
  }

  if(m_PeriodicBoundaries == false)
  {
    iter = 0;
    int xgrains, ygrains, zgrains;
    xgrains = int(powf((m->getNumFieldTuples()*(sizex/sizey)*(sizex/sizez)),(1.0f/3.0f))+1);
    ygrains = int(xgrains*(sizey/sizex)+1);
    zgrains = int(xgrains*(sizez/sizex)+1);
    factor = 0.25f * (1.0f - (float((xgrains-2)*(ygrains-2)*(zgrains-2))/float(xgrains*ygrains*zgrains)));
    for (size_t j = 0; j < primaryphases.size(); ++j)
    {
      float curphasetotalvol = totalprimaryvol*primaryphasefractions[j];
      while (curphasevol[j] < ((1+factor) * curphasetotalvol))
      {
        iter++;
        Seed++;
        phase = primaryphases[j];
        generate_grain(phase, static_cast<int>(Seed), &field, m_ShapeTypes[phase], m_OrthoOps);
        currentsizedisterror = check_sizedisterror(&field);
        change = (currentsizedisterror) - (oldsizedisterror);
        if(change > 0 || currentsizedisterror > (1.0 - (iter * 0.001)) || curphasevol[j] < (0.75* factor * curphasetotalvol))
        {
          std::stringstream ss;
          ss << "Packing Grains - Generating Grain #" << gid;
          notifyStatusMessage(ss.str());

          m->resizeFieldDataArrays(gid + 1);
          dataCheck(false, totalPoints, gid + 1, m->getNumEnsembleTuples());
          m_Active[gid] = true;
          transfer_attributes(gid, &field);
          oldsizedisterror = currentsizedisterror;
          curphasevol[j] = curphasevol[j] + m_Volumes[gid];
          //FIXME: Initialize the Grain with some sort of default data
          iter = 0;
          gid++;
        }
      }
    }
  }

  notifyStatusMessage("Packing Grains - Grain Generation Complete");

  // initialize the sim and goal neighbor distribution for the primary phases
  neighbordist.resize(primaryphases.size());
  simneighbordist.resize(primaryphases.size());
  neighbordiststep.resize(primaryphases.size());
  for (size_t i = 0; i < primaryphases.size(); i++)
  {
    phase = primaryphases[i];
    PrimaryStatsData* pp = PrimaryStatsData::SafePointerDownCast(statsDataArray[phase].get());
    neighbordist[i].resize(pp->getBinNumbers()->GetSize());
    simneighbordist[i].resize(pp->getBinNumbers()->GetSize());
    VectorOfFloatArray Neighdist = pp->getGrainSize_Neighbors();
    float normalizer = 0;
    for (size_t j = 0; j < neighbordist[i].size(); j++)
    {
      neighbordist[i][j].resize(40);
      float input = 0;
      float previoustotal = 0;
      float avg = Neighdist[0]->GetValue(j);
      float stdev = Neighdist[1]->GetValue(j);
      neighbordiststep[i] = 2;
      float denominatorConst = sqrtf(2.0f * stdev * stdev); // Calculate it here rather than calculating the same thing multiple times below
      for (size_t k = 0; k < neighbordist[i][j].size(); k++)
      {
        input = (float(k + 1) * neighbordiststep[i]);
        float logInput = logf(input);
        if(logInput <= avg)
        {
          neighbordist[i][j][k] = 0.5f - 0.5f * (DREAM3DMath::erf((avg - logInput) / denominatorConst )) - previoustotal;
        }
        if(logInput > avg)
        {
          neighbordist[i][j][k] = 0.5f + 0.5f * (DREAM3DMath::erf((logInput - avg) / denominatorConst)) - previoustotal;
        }
        previoustotal = previoustotal + neighbordist[i][j][k];
      }
      normalizer = normalizer + previoustotal;
    }
    for (size_t j = 0; j < neighbordist[i].size(); j++)
    {
      for (size_t k = 0; k < neighbordist[i][j].size(); k++)
      {
        neighbordist[i][j][k] = neighbordist[i][j][k]/normalizer;
      }
    }
  }
  //  for each grain : select centroid, determine voxels in grain, monitor filling error and decide of the 10 placements which
  // is the most beneficial, then the grain is added and its neighbors are determined

  size_t numgrains = m->getNumFieldTuples();

  columnlist.resize(numgrains);
  rowlist.resize(numgrains);
  planelist.resize(numgrains);
  packqualities.resize(numgrains);
  fillingerror = 1;

  int progGrain = 0;
  int progGrainInc = numgrains * .01;
  for (size_t i = firstPrimaryField; i < numgrains; i++)
  {
    if ((int)i > progGrain + progGrainInc)
    {
      ss.str("");
      ss << "Packing Grains - Placing Grain #" << i << "/" << numgrains;
      notifyStatusMessage(ss.str());
      progGrain = i;
    }

    xc = sizex / 2.0f;
    yc = sizey / 2.0f;
    zc = sizez / 2.0f;
    m_Centroids[3 * i] = xc;
    m_Centroids[3 * i + 1] = yc;
    m_Centroids[3 * i + 2] = zc;
    insert_grain(i);
    fillingerror = check_fillingerror(i, -1000);
    for (int iter = 0; iter < 10; iter++)
    {
      xc = static_cast<float>(rg.genrand_res53() * (dims[0] * xRes));
      yc = static_cast<float>(rg.genrand_res53() * (dims[1] * yRes));
      zc = static_cast<float>(rg.genrand_res53() * (dims[2] * zRes));
      oldxc = m_Centroids[3 * i];
      oldyc = m_Centroids[3 * i + 1];
      oldzc = m_Centroids[3 * i + 2];
      oldfillingerror = fillingerror;
      fillingerror = check_fillingerror(-1000, i);
      move_grain(i, xc, yc, zc);
      fillingerror = check_fillingerror(i, -1000);
      if(fillingerror > oldfillingerror)
      {
        fillingerror = check_fillingerror(-1000, i);
        move_grain(i, oldxc, oldyc, oldzc);
        fillingerror = check_fillingerror(i, -1000);
      }
    }
  }

  notifyStatusMessage("Packing Grains - Initial Grain Placement Complete");

  // determine neighborhoods and initial neighbor distribution errors
  for (size_t i = firstPrimaryField; i < numgrains; i++)
  {
    determine_neighbors(i, 1);
  }
  oldneighborhooderror = check_neighborhooderror(-1000, -1000);
  // begin swaping/moving/adding/removing grains to try to improve packing
  int totalAdjustments = static_cast<int>(100 * (numgrains-1));
  progGrain = 0;
  progGrainInc = totalAdjustments * .01;
  uint64_t millis = MXA::getMilliSeconds();
  uint64_t currentMillis = millis;
  uint64_t startMillis = millis;
  uint64_t estimatedTime = 0;

  for (int iteration = 0; iteration < totalAdjustments; ++iteration)
  {
    currentMillis = MXA::getMilliSeconds();
    if (currentMillis - millis > 1000)
    {
      ss.str("");
      ss << "Packing Grains - Swapping/Moving/Adding/Removing Grains Iteration " << iteration << "/" << totalAdjustments;

      estimatedTime = (totalAdjustments - iteration) / (iteration / (currentMillis - startMillis));

      ss << " Est. Time Remain: " << MXA::convertMillisToHrsMinSecs(estimatedTime);
      notifyStatusMessage(ss.str());
      millis = MXA::getMilliSeconds();
    }
    int option = iteration % 2;

    if(writeErrorFile == true && iteration % 25 == 0)
    {
      outFile << iteration << " " << fillingerror << "  " << oldsizedisterror << "  " << oldneighborhooderror << "  " << numgrains << " " << acceptedmoves
              << std::endl;
    }

    // JUMP - this option moves one grain to a random spot in the volume
    if(option == 0)
    {
      randomgrain = firstPrimaryField + int(rg.genrand_res53() * (numgrains-firstPrimaryField));
      if(randomgrain < static_cast<int>(firstPrimaryField)) {
        randomgrain = static_cast<int>(firstPrimaryField);
      }

      if(randomgrain >= static_cast<int>(numgrains))
      {
        randomgrain = static_cast<int>(numgrains) - 1;
      }
      Seed++;

      xc = static_cast<float>(rg.genrand_res53() * (dims[0] * xRes));
      yc = static_cast<float>(rg.genrand_res53() * (dims[1] * yRes));
      zc = static_cast<float>(rg.genrand_res53() * (dims[2] * zRes));
      oldxc = m_Centroids[3 * randomgrain];
      oldyc = m_Centroids[3 * randomgrain + 1];
      oldzc = m_Centroids[3 * randomgrain + 2];
      oldfillingerror = fillingerror;
      fillingerror = check_fillingerror(-1000, static_cast<int>(randomgrain)  );
      move_grain(randomgrain, xc, yc, zc);
      fillingerror = check_fillingerror(static_cast<int>(randomgrain), -1000);
      currentneighborhooderror = check_neighborhooderror(-1000, randomgrain);
      if(fillingerror <= oldfillingerror)
      {
        oldneighborhooderror = currentneighborhooderror;
        acceptedmoves++;
      }
      else if(fillingerror > oldfillingerror)
      {
        fillingerror = check_fillingerror(-1000, static_cast<int>(randomgrain));
        move_grain(randomgrain, oldxc, oldyc, oldzc);
        fillingerror = check_fillingerror(static_cast<int>(randomgrain), -1000);
      }
    }
    // NUDGE - this option moves one grain to a spot close to its current centroid
    if(option == 1)
    {
      randomgrain = firstPrimaryField + int(rg.genrand_res53() * (numgrains-firstPrimaryField));
      if(randomgrain < firstPrimaryField) {
        randomgrain = firstPrimaryField;
      }
      if(randomgrain >= static_cast<int>(numgrains))
      {
        randomgrain = static_cast<int>(numgrains) - 1;
      }
      Seed++;
      oldxc = m_Centroids[3 * randomgrain];
      oldyc = m_Centroids[3 * randomgrain + 1];
      oldzc = m_Centroids[3 * randomgrain + 2];
      xc = static_cast<float>( oldxc + ((2.0f * (rg.genrand_res53() - 0.5f)) * (2.0f * packingresx)) );
      yc = static_cast<float>( oldyc + ((2.0f * (rg.genrand_res53() - 0.5f)) * (2.0f * packingresy)) );
      zc = static_cast<float>( oldzc + ((2.0f * (rg.genrand_res53() - 0.5f)) * (2.0f * packingresz)) );
      oldfillingerror = fillingerror;
      fillingerror = check_fillingerror(-1000, static_cast<int>(randomgrain));
      move_grain(randomgrain, xc, yc, zc);
      fillingerror = check_fillingerror(static_cast<int>(randomgrain), -1000);
      currentneighborhooderror = check_neighborhooderror(-1000, randomgrain);
      //      change2 = (currentneighborhooderror * currentneighborhooderror) - (oldneighborhooderror * oldneighborhooderror);
      //      if(fillingerror <= oldfillingerror && currentneighborhooderror >= oldneighborhooderror)
      if(fillingerror <= oldfillingerror)
      {
        oldneighborhooderror = currentneighborhooderror;
        acceptedmoves++;
      }
      //      else if(fillingerror > oldfillingerror || currentneighborhooderror < oldneighborhooderror)
      else if(fillingerror > oldfillingerror)
      {
        fillingerror = check_fillingerror(-1000, static_cast<int>(randomgrain));
        move_grain(randomgrain, oldxc, oldyc, oldzc);
        fillingerror = check_fillingerror(static_cast<int>(randomgrain), -1000);
      }
    }
  }

  notifyStatusMessage("Packing Grains - Grain Adjustment Complete");

  if(m_VtkOutputFile.empty() == false)
  {
    err = writeVtkFile();
    if(err < 0)
    {
      return;
    }
  }

  notifyStatusMessage("Packing Grains - Assigning Voxels");
  assign_voxels();

  notifyStatusMessage("Packing Grains - Renumbering Grains");
  RenumberGrains::Pointer renumber_grains1 = RenumberGrains::New();
  renumber_grains1->setObservers(this->getObservers());
  renumber_grains1->setVoxelDataContainer(m);
  renumber_grains1->execute();
  err = renumber_grains1->getErrorCondition();
  if (err < 0)
  {
    setErrorCondition(renumber_grains1->getErrorCondition());
    addErrorMessages(renumber_grains1->getPipelineMessages());
    return;
  }

  dataCheck(false, m->getTotalPoints(), m->getNumFieldTuples(), m->getNumEnsembleTuples());

  notifyStatusMessage("Packing Grains - Filling Gaps");
  assign_gaps();

  notifyStatusMessage("Packing Grains - Cleaning Up Volume");
  cleanup_grains();

  notifyStatusMessage("Packing Grains - Renumbering Grains");
  RenumberGrains::Pointer renumber_grains2 = RenumberGrains::New();
  renumber_grains2->setObservers(this->getObservers());
  renumber_grains2->setVoxelDataContainer(m);
  renumber_grains2->execute();
  err = renumber_grains2->getErrorCondition();
  if (err < 0)
  {
    setErrorCondition(renumber_grains2->getErrorCondition());
    addErrorMessages(renumber_grains2->getPipelineMessages());
    return;
  }

  // If there is an error set this to something negative and also set a message
  notifyStatusMessage("Packing Grains Complete");
}

// -----------------------------------------------------------------------------
//
// -----------------------------------------------------------------------------
int PackPrimaryPhases::writeVtkFile()
{
  //  ofstream outFile;
  std::ofstream outFile;
  outFile.open(m_VtkOutputFile.c_str(), std::ios_base::binary);
  if(outFile.is_open() == false)
  {
    std::cout << "m_VtkOutputFile: " << m_VtkOutputFile << std::endl;
    PipelineMessage em (getHumanLabel(), "Could not open Vtk File for writing from PackGrains", -1);
    addErrorMessage(em);
    setErrorCondition(-55);
    return -1;
  }
  outFile << "# vtk DataFile Version 2.0" << std::endl;
  outFile << "DREAM.3D Generated from PackPrimaryPhases Filter" << std::endl;
  outFile << "ASCII" << std::endl;
  outFile << "DATASET STRUCTURED_POINTS" << std::endl;
  outFile << "DIMENSIONS " << packingxpoints << " " << packingypoints << " " << packingzpoints << std::endl;
  outFile << "ORIGIN 0.0 0.0 0.0" << std::endl;
  outFile << "SPACING " << packingresx << " " << packingresy << " " << packingresz << std::endl;
  outFile << "POINT_DATA " << packingxpoints * packingypoints * packingzpoints << std::endl;
  outFile << std::endl;
  outFile << std::endl;
  outFile << "SCALARS GrainID int  1" << std::endl;
  outFile << "LOOKUP_TABLE default" << std::endl;
  for (int i = 0; i < (packingzpoints); i++)
  {
    for (int j = 0; j < (packingypoints); j++)
    {
      for (int k = 0; k < (packingxpoints); k++)
      {
        int name = grainowners[k][j][i];
        if(i % 20 == 0 && i > 0) outFile << std::endl;
        outFile << "     ";
        if(name < 100) outFile << " ";
        if(name < 10) outFile << " ";
        outFile << name;
      }
    }
  }
  outFile.close();
  return 0;
}

void PackPrimaryPhases::initialize_packinggrid()
{
  VoxelDataContainer* m = getVoxelDataContainer();

  packingresx = m->getXRes() * 2.0f;
  packingresy = m->getYRes() * 2.0f;
  packingresz = m->getZRes() * 2.0f;
  packingxpoints = int(sizex / packingresx);
  packingypoints = int(sizey / packingresy);
  packingzpoints = int(sizez / packingresz);
  packingtotalpoints = packingxpoints * packingypoints * packingzpoints;
  grainowners.resize(packingxpoints);
  for (int i = 0; i < packingxpoints; i++)
  {
    grainowners[i].resize(packingypoints);
    for (int j = 0; j < packingypoints; j++)
    {
      grainowners[i][j].resize(packingzpoints, 0);
    }
  }
}


void PackPrimaryPhases::generate_grain(int phase, int Seed, Field* field, unsigned int shapeclass, OrientationMath::Pointer OrthoOps)
{
  DREAM3D_RANDOMNG_NEW_SEEDED(Seed)

      //DataContainer* m = getVoxelDataContainer();

      StatsDataArray& statsDataArray = *m_StatsDataArray;

  float r1 = 1;
  float a2 = 0, a3 = 0;
  float b2 = 0, b3 = 0;
  float diam = 0;
  float vol = 0;
  int volgood = 0;
  float phi1, PHI, phi2;
  float fourThirdsPi =  static_cast<float>((4.0f / 3.0f) * (m_pi));
  PrimaryStatsData* pp = PrimaryStatsData::SafePointerDownCast(statsDataArray[phase].get());
  VectorOfFloatArray GSdist = pp->getGrainSizeDistribution();
  float avg = GSdist[0]->GetValue(0);
  float stdev = GSdist[1]->GetValue(0);
  while (volgood == 0)
  {
    volgood = 1;
    diam = static_cast<float>(rg.genrand_norm(avg, stdev));
    diam = exp(diam);
    if(diam >= pp->getMaxGrainDiameter()) volgood = 0;
    if(diam < pp->getMinGrainDiameter()) volgood = 0;
    vol = fourThirdsPi * ((diam / 2.0f) * (diam / 2.0f) * (diam / 2.0f));
  }
  int diameter = int((diam - pp->getMinGrainDiameter()) / pp->getBinStepSize());
  float r2 = 0, r3 = 1;
  VectorOfFloatArray bovera = pp->getGrainSize_BOverA();
  VectorOfFloatArray covera = pp->getGrainSize_COverA();
  while (r2 < r3)
  {
    r2 = 0, r3 = 0;
    a2 = bovera[0]->GetValue(diameter);
    b2 = bovera[1]->GetValue(diameter);
    if(a2 == 0)
    {
      a2 = bovera[0]->GetValue(diameter-1);
      b2 = bovera[1]->GetValue(diameter-1);
    }
    r2 = static_cast<float>(rg.genrand_beta(a2, b2));
    a3 = covera[0]->GetValue(diameter);
    b3 = covera[1]->GetValue(diameter);
    if(a3 == 0)
    {
      a3 = covera[0]->GetValue(diameter-1);
      b3 = covera[1]->GetValue(diameter-1);
    }
    r3 = static_cast<float>( rg.genrand_beta(a3, b3) );
  }
  float random = static_cast<float>( rg.genrand_res53() );
  float totaldensity = 0;
  int bin = 0;
  FloatArrayType::Pointer axisodf = pp->getAxisOrientation();
  while (random > totaldensity && bin < static_cast<int>(axisodf->GetSize()) )
  {
    totaldensity = totaldensity + axisodf->GetValue(bin);
    bin++;
  }
  OrthoOps->determineEulerAngles(bin, phi1, PHI, phi2);
  VectorOfFloatArray omega3 = pp->getGrainSize_Omegas();
  float mf = omega3[0]->GetValue(diameter);
  float s = omega3[1]->GetValue(diameter);
  float omega3f = static_cast<float>(rg.genrand_beta(mf, s));
  if(shapeclass == DREAM3D::ShapeType::EllipsoidShape) omega3f = 1;

  field->m_Volumes = vol;
  field->m_EquivalentDiameters = diam;
  field->m_AxisLengths[0] = r1;
  field->m_AxisLengths[1] = r2;
  field->m_AxisLengths[2] = r3;
  field->m_AxisEulerAngles[0] = phi1;
  field->m_AxisEulerAngles[1] = PHI;
  field->m_AxisEulerAngles[2] = phi2;
  field->m_Omega3s = omega3f;
  field->m_FieldPhases = phase;
  field->m_Neighborhoods = 0;
}

void PackPrimaryPhases::transfer_attributes(int gnum, Field* field)
{
  m_Volumes[gnum] = field->m_Volumes;
  m_EquivalentDiameters[gnum] = field->m_EquivalentDiameters;
  m_AxisLengths[3*gnum+0] = field->m_AxisLengths[0];
  m_AxisLengths[3*gnum+1] = field->m_AxisLengths[1];
  m_AxisLengths[3*gnum+2] = field->m_AxisLengths[2];
  m_AxisEulerAngles[3*gnum+0] = field->m_AxisEulerAngles[0];
  m_AxisEulerAngles[3*gnum+1] = field->m_AxisEulerAngles[1];
  m_AxisEulerAngles[3*gnum+2] = field->m_AxisEulerAngles[2];
  m_Omega3s[gnum] = field->m_Omega3s;
  m_FieldPhases[gnum] = field->m_FieldPhases;
  m_Neighborhoods[gnum] = field->m_Neighborhoods;
}

void PackPrimaryPhases::move_grain(size_t gnum, float xc, float yc, float zc)
{
  int occolumn, ocrow, ocplane;
  int nccolumn, ncrow, ncplane;
  int shiftcolumn, shiftrow, shiftplane;
  float oxc = m_Centroids[3*gnum];
  float oyc = m_Centroids[3*gnum+1];
  float ozc = m_Centroids[3*gnum+2];
  occolumn = static_cast<int>( (oxc - (packingresx / 2.0f)) / packingresx );
  ocrow = static_cast<int>( (oyc - (packingresy / 2.0f)) / packingresy );
  ocplane = static_cast<int>( (ozc - (packingresz / 2.0f)) / packingresz );
  nccolumn = static_cast<int>( (xc - (packingresx / 2.0f)) / packingresx );
  ncrow = static_cast<int>( (yc - (packingresy / 2.0f)) / packingresy );
  ncplane = static_cast<int>( (zc - (packingresz / 2.0f)) / packingresz );
  shiftcolumn = nccolumn - occolumn;
  shiftrow = ncrow - ocrow;
  shiftplane = ncplane - ocplane;
  m_Centroids[3*gnum] = xc;
  m_Centroids[3*gnum+1] = yc;
  m_Centroids[3*gnum+2] = zc;
  size_t size = columnlist[gnum].size();

  for (size_t i = 0; i < size; i++)
  {
    int& cl = columnlist[gnum][i];
    cl += shiftcolumn;
    int& rl = rowlist[gnum][i];
    rl += shiftrow;
    int& pl = planelist[gnum][i];
    pl += shiftplane;
  }
}


void PackPrimaryPhases::determine_neighbors(size_t gnum, int add)
{
  VoxelDataContainer* m = getVoxelDataContainer();
  float x, y, z;
  float xn, yn, zn;
  float dia, dia2;
  float dx, dy, dz;
  //  int nnum = 0;
  //  nnum = 0;
  x = m_Centroids[3*gnum];
  y = m_Centroids[3*gnum+1];
  z = m_Centroids[3*gnum+2];
  dia = m_EquivalentDiameters[gnum];
  for (size_t n = firstPrimaryField; n < m->getNumFieldTuples(); n++)
  {
    xn = m_Centroids[3*n];
    yn = m_Centroids[3*n+1];
    zn = m_Centroids[3*n+2];
    dia2 = m_EquivalentDiameters[n];
    dx = fabs(x - xn);
    dy = fabs(y - yn);
    dz = fabs(z - zn);
    if(dx < dia && dy < dia && dz < dia)
    {
      if(add > 0) m_Neighborhoods[gnum]++;
      if(add < 0) m_Neighborhoods[gnum] = m_Neighborhoods[gnum] - 1;
    }
    if(dx < dia2 && dy < dia2 && dz < dia2)
    {
      if(add > 0) m_Neighborhoods[n]++;
      if(add < 0) m_Neighborhoods[n] = m_Neighborhoods[n] - 1;
    }
  }
}

float PackPrimaryPhases::check_neighborhooderror(int gadd, int gremove)
{
  VoxelDataContainer* m = getVoxelDataContainer();

  StatsDataArray& statsDataArray = *m_StatsDataArray;

  float neighborerror;
  float bhattdist;
  float dia;
  int nnum;
  size_t diabin = 0;
  size_t nnumbin = 0;
  int index = 0;
  std::vector<int> count;
  int counter = 0;
  int phase;
  for (size_t iter = 0; iter < simneighbordist.size(); ++iter)
  {
    phase = primaryphases[iter];
    PrimaryStatsData* pp = PrimaryStatsData::SafePointerDownCast(statsDataArray[phase].get());
    count.resize(simneighbordist[iter].size(), 0);
    for (size_t i = 0; i < simneighbordist[iter].size(); i++)
    {
      simneighbordist[iter][i].resize(40);
      for (size_t j = 0; j < 40; j++)
      {
        simneighbordist[iter][i][j] = 0;
      }
    }
    if(gadd > 0 && m_FieldPhases[gadd] == phase)
    {
      determine_neighbors(gadd, 1);
    }
    if(gremove > 0 && m_FieldPhases[gremove] == phase)
    {
      determine_neighbors(gremove, -1);
    }
    for (size_t i = firstPrimaryField; i < m->getNumFieldTuples(); i++)
    {
      nnum = 0;
      index = i;
      if(index != gremove && m_FieldPhases[index] == phase)
      {
        dia = m_EquivalentDiameters[index];
        if(dia > pp->getMaxGrainDiameter()) dia = pp->getMaxGrainDiameter();
        if(dia < pp->getMinGrainDiameter()) dia = pp->getMinGrainDiameter();
        diabin = static_cast<size_t>(((dia - pp->getMinGrainDiameter()) / pp->getBinStepSize()) );
        nnum = m_Neighborhoods[index];
        nnumbin = static_cast<size_t>( nnum/neighbordiststep[iter] );
        if(nnumbin >= 40) nnumbin = 39;
        simneighbordist[iter][diabin][nnumbin]++;
        count[diabin]++;
        counter++;
      }
    }
    if(gadd > 0 && m_FieldPhases[gadd] == phase)
    {
      dia = m_EquivalentDiameters[gadd];
      if(dia > pp->getMaxGrainDiameter()) dia = pp->getMaxGrainDiameter();
      if(dia < pp->getMinGrainDiameter()) dia = pp->getMinGrainDiameter();
      diabin = static_cast<size_t>(((dia - pp->getMinGrainDiameter()) / pp->getBinStepSize()) );
      nnum = m_Neighborhoods[gadd];
      nnumbin = static_cast<size_t>( nnum/neighbordiststep[iter] );
      if(nnumbin >= 40) nnumbin = 39;
      simneighbordist[iter][diabin][nnumbin]++;
      count[diabin]++;
      counter++;
    }
    float runningtotal = 0;
    for (size_t i = 0; i < simneighbordist[iter].size(); i++)
    {
      for (size_t j = 0; j < 40; j++)
      {
        simneighbordist[iter][i][j] = static_cast<float>( simneighbordist[iter][i][j] / double(count[i]) );
        if(count[i] == 0) simneighbordist[iter][i][j] = 0.0;
        runningtotal = runningtotal + simneighbordist[iter][i][j];
      }
    }
    for (size_t i = 0; i < simneighbordist[iter].size(); i++)
    {
      for (size_t j = 0; j < 40; j++)
      {
        simneighbordist[iter][i][j] = static_cast<float>( simneighbordist[iter][i][j] / runningtotal );
      }
    }
    if(gadd > 0 && m_FieldPhases[gadd] == phase)
    {
      determine_neighbors(gadd, -1);
    }
    if(gremove > 0 && m_FieldPhases[gremove] == phase)
    {
      determine_neighbors(gremove, 1);
    }
  }
  compare_3Ddistributions(simneighbordist, neighbordist, bhattdist);
  neighborerror = bhattdist;
  return neighborerror;
}

void PackPrimaryPhases::compare_1Ddistributions(std::vector<float> array1, std::vector<float> array2, float &bhattdist)
{
  bhattdist = 0;
  for (size_t i = 0; i < array1.size(); i++)
  {
    bhattdist = bhattdist + sqrt((array1[i]*array2[i]));
  }
}
void PackPrimaryPhases::compare_2Ddistributions(std::vector<std::vector<float> > array1, std::vector<std::vector<float> > array2, float &bhattdist)
{
  bhattdist = 0;
  for (size_t i = 0; i < array1.size(); i++)
  {
    for (size_t j = 0; j < array1[i].size(); j++)
    {
      bhattdist = bhattdist + sqrt((array1[i][j] * array2[i][j]));
    }
  }
}

void PackPrimaryPhases::compare_3Ddistributions(std::vector<std::vector<std::vector<float> > > array1, std::vector<std::vector<std::vector<float> > > array2, float &bhattdist)
{
  bhattdist = 0;
  for (size_t i = 0; i < array1.size(); i++)
  {
    for (size_t j = 0; j < array1[i].size(); j++)
    {
      for (size_t k = 0; k < array1[i][j].size(); k++)
      {
        bhattdist = bhattdist + sqrt((array1[i][j][k]*array2[i][j][k]));
      }
    }
  }
}

float PackPrimaryPhases::check_sizedisterror(Field* field)
{
  VoxelDataContainer* m = getVoxelDataContainer();

  StatsDataArray& statsDataArray = *m_StatsDataArray;

  float dia;
  float sizedisterror = 0;
  float bhattdist;
  int index;
  int count = 0;
  int phase;
  for (size_t iter = 0; iter < grainsizedist.size(); ++iter)
  {
    phase = primaryphases[iter];
    PrimaryStatsData* pp = PrimaryStatsData::SafePointerDownCast(statsDataArray[phase].get());
    count = 0;
    for (size_t i = 0; i < grainsizedist[iter].size(); i++)
    {
      simgrainsizedist[iter][i] = 0.0f;
    }
    for (size_t b = firstPrimaryField; b < m->getNumFieldTuples(); b++)
    {
      index = b;
      if(m_FieldPhases[index] == phase)
      {
        dia = m_EquivalentDiameters[index];
        dia = (dia - (pp->getMinGrainDiameter() / 2.0f)) / grainsizediststep[iter];
        if(dia < 0) dia = 0;
        if(dia > grainsizedist[iter].size() - 1.0f) dia = grainsizedist[iter].size() - 1.0f;
        simgrainsizedist[iter][int(dia)]++;
        count++;
      }
    }
    if(field->m_FieldPhases == phase)
    {
      dia = field->m_EquivalentDiameters;
      dia = (dia - (pp->getMinGrainDiameter() / 2.0f)) / grainsizediststep[iter];
      if(dia < 0) dia = 0;
      if(dia > grainsizedist[iter].size() - 1.0f) dia = grainsizedist[iter].size() - 1.0f;
      simgrainsizedist[iter][int(dia)]++;
      count++;
    }
    for (size_t i = 0; i < grainsizedist[iter].size(); i++)
    {
      simgrainsizedist[iter][i] = simgrainsizedist[iter][i] / float(count);
      if(count == 0) simgrainsizedist[iter][i] = 0.0;
    }
  }
  compare_2Ddistributions(simgrainsizedist, grainsizedist, bhattdist);
  sizedisterror = bhattdist;
  return sizedisterror;
}

float PackPrimaryPhases::check_fillingerror(int gadd, int gremove)
{
  fillingerror = fillingerror * float(packingtotalpoints);
  int col, row, plane;
  if(gadd > 0)
  {
    size_t size = columnlist[gadd].size();
    std::vector<int>& cl_gadd = columnlist[gadd];
    std::vector<int>& rl_gadd = rowlist[gadd];
    std::vector<int>& pl_gadd = planelist[gadd];
    float packquality = 0;
    for (size_t i = 0; i < size; i++)
    {
      col = cl_gadd[i];
      row = rl_gadd[i];
      plane = pl_gadd[i];

      if(m_PeriodicBoundaries == true)
      {
        if(col < 0) col = col + packingxpoints;
        if(col > packingxpoints - 1) col = col - packingxpoints;
        if(row < 0) row = row + packingypoints;
        if(row > packingypoints - 1) row = row - packingypoints;
        if(plane < 0) plane = plane + packingzpoints;
        if(plane > packingzpoints - 1) plane = plane - packingzpoints;
        int& currentGrainOwner = grainowners[col][row][plane];
        fillingerror = fillingerror + (2 * currentGrainOwner - 1);
        packquality = packquality + ((currentGrainOwner) * (currentGrainOwner));
        ++currentGrainOwner;
      }
      else
      {
        if(col >= 0 && col <= packingxpoints - 1 && row >= 0 && row <= packingypoints - 1 && plane >= 0 && plane <= packingzpoints - 1)
        {
          int& currentGrainOwner = grainowners[col][row][plane];
          fillingerror = fillingerror + (2 * currentGrainOwner - 1);
          packquality = packquality + ((currentGrainOwner) * (currentGrainOwner));
          ++currentGrainOwner;
        }
      }
    }
    packqualities[gadd] = static_cast<int>( packquality / float(size) );
  }
  if(gremove > 0)
  {
    size_t size = columnlist[gremove].size();
    std::vector<int>& cl_gremove = columnlist[gremove];
    std::vector<int>& rl_gremove = rowlist[gremove];
    std::vector<int>& pl_gremove = planelist[gremove];
    for (size_t i = 0; i < size; i++)
    {
      col = cl_gremove[i];
      row = rl_gremove[i];
      plane = pl_gremove[i];
      if(m_PeriodicBoundaries == true)
      {
        if(col < 0) col = col + packingxpoints;
        if(col > packingxpoints - 1) col = col - packingxpoints;
        if(row < 0) row = row + packingypoints;
        if(row > packingypoints - 1) row = row - packingypoints;
        if(plane < 0) plane = plane + packingzpoints;
        if(plane > packingzpoints - 1) plane = plane - packingzpoints;
        int& currentGrainOwner = grainowners[col][row][plane];
        fillingerror = fillingerror + (-2 * currentGrainOwner + 3);
        currentGrainOwner = currentGrainOwner - 1;
      }
      else
      {
        if(col >= 0 && col <= packingxpoints - 1 && row >= 0 && row <= packingypoints - 1 && plane >= 0 && plane <= packingzpoints - 1)
        {
          int& currentGrainOwner = grainowners[col][row][plane];
          fillingerror = fillingerror + (-2 * currentGrainOwner + 3);
          currentGrainOwner = currentGrainOwner - 1;
        }
      }
    }
  }
  fillingerror = fillingerror / float(packingtotalpoints);
  return fillingerror;
}

void PackPrimaryPhases::insert_grain(size_t gnum)
{
  DREAM3D_RANDOMNG_NEW()
      //   DataContainer* m = getVoxelDataContainer();
      //  float dist;
      float inside = -1;
  int column, row, plane;
  int centercolumn, centerrow, centerplane;
  int xmin, xmax, ymin, ymax, zmin, zmax;
  float xc, yc, zc;
  float coordsRotated[3];
  float coords[3];
  float volcur = m_Volumes[gnum];
  float bovera = m_AxisLengths[3*gnum+1];
  float covera = m_AxisLengths[3*gnum+2];
  float omega3 = m_Omega3s[gnum];
  float radcur1 = 1;
  unsigned int shapeclass = m_ShapeTypes[m_FieldPhases[gnum]];

  // init any values for each of the Shape Ops
  for (std::map<unsigned int, ShapeOps*>::iterator ops = m_ShapeOps.begin(); ops != m_ShapeOps.end(); ++ops)
  {
    (*ops).second->init();
  }
  // Create our Argument Map
  std::map<ShapeOps::ArgName, float> shapeArgMap;
  shapeArgMap[ShapeOps::Omega3] = omega3;
  shapeArgMap[ShapeOps::VolCur] = volcur;
  shapeArgMap[ShapeOps::B_OverA] = bovera;
  shapeArgMap[ShapeOps::C_OverA] = covera;

  radcur1 = m_ShapeOps[shapeclass]->radcur1(shapeArgMap);

  float radcur2 = (radcur1 * bovera);
  float radcur3 = (radcur1 * covera);
  float phi1 = m_AxisEulerAngles[3*gnum];
  float PHI = m_AxisEulerAngles[3*gnum+1];
  float phi2 = m_AxisEulerAngles[3*gnum+2];
  float ga[3][3];
  OrientationMath::eulertoMat(phi1, PHI, phi2, ga);
  xc = m_Centroids[3*gnum];
  yc = m_Centroids[3*gnum+1];
  zc = m_Centroids[3*gnum+2];
  centercolumn = static_cast<int>( (xc - (packingresx / 2)) / packingresx );
  centerrow = static_cast<int>( (yc - (packingresy / 2)) / packingresy );
  centerplane = static_cast<int>( (zc - (packingresz / 2)) / packingresz );
  xmin = int(centercolumn - ((radcur1 / packingresx) + 1));
  xmax = int(centercolumn + ((radcur1 / packingresx) + 1));
  ymin = int(centerrow - ((radcur1 / packingresy) + 1));
  ymax = int(centerrow + ((radcur1 / packingresy) + 1));
  zmin = int(centerplane - ((radcur1 / packingresz) + 1));
  zmax = int(centerplane + ((radcur1 / packingresz) + 1));
  if(xmin < -packingxpoints) xmin = -packingxpoints;
  if(xmax > 2 * packingxpoints - 1) xmax = (2 * packingxpoints - 1);
  if(ymin < -packingypoints) ymin = -packingypoints;
  if(ymax > 2 * packingypoints - 1) ymax = (2 * packingypoints - 1);
  if(zmin < -packingzpoints) zmin = -packingzpoints;
  if(zmax > 2 * packingzpoints - 1) zmax = (2 * packingzpoints - 1);
  for (int iter1 = xmin; iter1 < xmax + 1; iter1++)
  {
    for (int iter2 = ymin; iter2 < ymax + 1; iter2++)
    {
      for (int iter3 = zmin; iter3 < zmax + 1; iter3++)
      {
        column = iter1;
        row = iter2;
        plane = iter3;
        coords[0] = float(column) * packingresx;
        coords[1] = float(row) * packingresy;
        coords[2] = float(plane) * packingresz;
        inside = -1;
        coords[0] = coords[0] - xc;
        coords[1] = coords[1] - yc;
        coords[2] = coords[2] - zc;
        MatrixMath::multiply3x3with3x1(ga, coords, coordsRotated);
        float axis1comp = coordsRotated[0] / radcur1;
        float axis2comp = coordsRotated[1] / radcur2;
        float axis3comp = coordsRotated[2] / radcur3;
        inside = m_ShapeOps[shapeclass]->inside(axis1comp, axis2comp, axis3comp);
        if(inside >= 0)
        {
          columnlist[gnum].push_back(column);
          rowlist[gnum].push_back(row);
          planelist[gnum].push_back(plane);
        }
      }
    }
  }
}

void PackPrimaryPhases::assign_voxels()
{
  notifyStatusMessage("Assigning Voxels");

  VoxelDataContainer* m = getVoxelDataContainer();
  int index;
  size_t udims[3] = {0,0,0};
  m->getDimensions(udims);
#if (CMP_SIZEOF_SIZE_T == 4)
  typedef int32_t DimType;
#else
  typedef int64_t DimType;
#endif
  DimType dims[3] = {
    static_cast<DimType>(udims[0]),
    static_cast<DimType>(udims[1]),
    static_cast<DimType>(udims[2]),
  };

  DimType neighpoints[6];
  neighpoints[0] = -dims[0]*dims[1];
  neighpoints[1] = -dims[0];
  neighpoints[2] = -1;
  neighpoints[3] = 1;
  neighpoints[4] = dims[0];
  neighpoints[5] = dims[0]*dims[1];

  float totalPoints = dims[0]*dims[1]*dims[2];
  float xRes = m->getXRes();
  float yRes = m->getYRes();
  float zRes = m->getZRes();

  int oldname;
  size_t column, row, plane;
  float inside;
  float xc, yc, zc;
  float coordsRotated[3];
  float dist;
  float coords[3];
  DimType xmin, xmax, ymin, ymax, zmin, zmax;
  // int64_t totpoints = m->totalPoints();

  for (size_t i = firstPrimaryField; i < m->getNumFieldTuples(); i++)
  {
    float volcur = m_Volumes[i];
    float bovera = m_AxisLengths[3*i+1];
    float covera = m_AxisLengths[3*i+2];
    float omega3 = m_Omega3s[i];
    xc = m_Centroids[3*i];
    yc = m_Centroids[3*i+1];
    zc = m_Centroids[3*i+2];
    float radcur1 = 0.0f;
    //Unbounded Check for the size of shapeTypes. We assume a 1:1 with phase
    unsigned int shapeclass = m_ShapeTypes[m_FieldPhases[i]];

    // init any values for each of the Shape Ops
    for (std::map<unsigned int, ShapeOps*>::iterator ops = m_ShapeOps.begin(); ops != m_ShapeOps.end(); ++ops )
    {
      (*ops).second->init();
    }
    // Create our Argument Map
    std::map<ShapeOps::ArgName, float> shapeArgMap;
    shapeArgMap[ShapeOps::Omega3] = omega3;
    shapeArgMap[ShapeOps::VolCur] = volcur;
    shapeArgMap[ShapeOps::B_OverA] = bovera;
    shapeArgMap[ShapeOps::C_OverA] = covera;

    radcur1 = m_ShapeOps[shapeclass]->radcur1(shapeArgMap);

    float radcur2 = (radcur1 * bovera);
    float radcur3 = (radcur1 * covera);
    float phi1 = m_AxisEulerAngles[3*i];
    float PHI = m_AxisEulerAngles[3*i+1];
    float phi2 = m_AxisEulerAngles[3*i+2];
    float ga[3][3];
    OrientationMath::eulertoMat(phi1, PHI, phi2, ga);
    column = static_cast<size_t>( (xc - (xRes / 2.0f)) / xRes );
    row = static_cast<size_t>( (yc - (yRes / 2.0f)) / yRes );
    plane = static_cast<size_t>( (zc - (zRes / 2.0f)) / zRes );
    xmin = int(column - ((radcur1 / xRes) + 1));
    xmax = int(column + ((radcur1 / xRes) + 1));
    ymin = int(row - ((radcur1 / yRes) + 1));
    ymax = int(row + ((radcur1 / yRes) + 1));
    zmin = int(plane - ((radcur1 / zRes) + 1));
    zmax = int(plane + ((radcur1 / zRes) + 1));
    if (m_PeriodicBoundaries == true)
    {
      if (xmin < -dims[0]) xmin = -dims[0];
      if (xmax > 2 * dims[0] - 1) xmax = (2 * dims[0] - 1);
      if (ymin < -dims[1]) ymin = -dims[1];
      if (ymax > 2 * dims[1] - 1) ymax = (2 * dims[1] - 1);
      if (zmin < -dims[2]) zmin = -dims[2];
      if (zmax > 2 * dims[2] - 1) zmax = (2 * dims[2] - 1);
    }
    if (m_PeriodicBoundaries == false)
    {
      if (xmin < 0) xmin = 0;
      if (xmax > dims[0] - 1) xmax = dims[0] - 1;
      if (ymin < 0) ymin = 0;
      if (ymax > dims[1] - 1) ymax = dims[1] - 1;
      if (zmin < 0) zmin = 0;
      if (zmax > dims[2] - 1) zmax = dims[2] - 1;
    }
    for (DimType iter1 = xmin; iter1 < xmax + 1; iter1++)
    {
      for (DimType iter2 = ymin; iter2 < ymax + 1; iter2++)
      {
        for (DimType iter3 = zmin; iter3 < zmax + 1; iter3++)
        {
          column = iter1;
          row = iter2;
          plane = iter3;
          if (iter1 < 0) column = iter1 + dims[0];
          if (iter1 > dims[0] - 1) column = iter1 - dims[0];
          if (iter2 < 0) row = iter2 + dims[1];
          if (iter2 > dims[1] - 1) row = iter2 - dims[1];
          if (iter3 < 0) plane = iter3 + dims[2];
          if (iter3 > dims[2] - 1) plane = iter3 - dims[2];
          index = (plane * dims[0] * dims[1]) + (row * dims[0]) + column;
          inside = -1;
          coords[0] = float(column) * xRes;
          coords[1] = float(row) * yRes;
          coords[2] = float(plane) * zRes;
          if (iter1 < 0) coords[0] = coords[0] - sizex;
          if (iter1 > dims[0] - 1) coords[0] = coords[0] + sizex;
          if (iter2 < 0) coords[1] = coords[1] - sizey;
          if (iter2 > dims[1] - 1) coords[1] = coords[1] + sizey;
          if (iter3 < 0) coords[2] = coords[2] - sizez;
          if (iter3 > dims[2] - 1) coords[2] = coords[2] + sizez;
          dist = ((coords[0] - xc) * (coords[0] - xc)) + ((coords[1] - yc) * (coords[1] - yc)) + ((coords[2] - zc) * (coords[2] - zc));
          dist = sqrtf(dist);
          if (dist < radcur1)
          {
            coords[0] = coords[0] - xc;
            coords[1] = coords[1] - yc;
            coords[2] = coords[2] - zc;
            MatrixMath::multiply3x3with3x1(ga, coords, coordsRotated);
            float axis1comp = coordsRotated[0] / radcur1;
            float axis2comp = coordsRotated[1] / radcur2;
            float axis3comp = coordsRotated[2] / radcur3;
            inside = m_ShapeOps[shapeclass]->inside(axis1comp, axis2comp, axis3comp);
            if (inside >= 0)
            {
              int currentpoint = index;

              if (m_GrainIds[currentpoint] > 0)
              {
                oldname = m_GrainIds[currentpoint];
                m_GrainIds[currentpoint] = -2;
              }
              if (m_GrainIds[currentpoint] == -1)
              {
                m_GrainIds[currentpoint] = static_cast<int32_t>(i);
              }
            }
          }
        }
      }
    }
  }
  for (size_t i = firstPrimaryField; i < m->getNumFieldTuples(); i++)
  {
    m_Active[i] = false;
  }
  int gnum;
  for(size_t i=0;i<totalPoints;i++)
  {
    gnum = m_GrainIds[i];
    if(gnum >= 0) m_Active[gnum] = true;
  }
}

// -----------------------------------------------------------------------------
//
// -----------------------------------------------------------------------------
void PackPrimaryPhases::assign_gaps()
{
  notifyStatusMessage("Assigning Gaps");

  VoxelDataContainer* m = getVoxelDataContainer();
  int64_t totpoints = m->getTotalPoints();

  size_t udims[3] = {0,0,0};
  m->getDimensions(udims);
#if (CMP_SIZEOF_SIZE_T == 4)
  typedef int32_t DimType;
#else
  typedef int64_t DimType;
#endif
  DimType dims[3] = {
    static_cast<DimType>(udims[0]),
    static_cast<DimType>(udims[1]),
    static_cast<DimType>(udims[2]),
  };


  int index;
  int timestep = 100;
  int unassignedcount = 1;
  DimType column, row, plane;
  float inside;
  float xc, yc, zc;
  float coordsRotated[3];
  float dist;
  float coords[3];

  DimType xmin, xmax, ymin, ymax, zmin, zmax;

  float xRes = m->getXRes();
  float yRes = m->getYRes();
  float zRes = m->getZRes();

  Int32ArrayType::Pointer newownersPtr = Int32ArrayType::CreateArray(totpoints, "newowners");
  int32_t* newowners = newownersPtr->GetPointer(0);
  newownersPtr->initializeWithZeros();

  FloatArrayType::Pointer ellipfuncsPtr = FloatArrayType::CreateArray(totpoints, "ellipfuncs");
  float* ellipfuncs = ellipfuncsPtr->GetPointer(0);
  ellipfuncsPtr->initializeWithValues(-1);

  while (unassignedcount != 0)
  {
    unassignedcount = 0;
    timestep = timestep + 50;
    for (size_t i = firstPrimaryField; i < m->getNumFieldTuples(); i++)
    {
      float volcur = m_Volumes[i];
      float bovera = m_AxisLengths[3*i+1];
      float covera = m_AxisLengths[3*i+2];
      float omega3 = m_Omega3s[i];
      xc = m_Centroids[3*i];
      yc = m_Centroids[3*i+1];
      zc = m_Centroids[3*i+2];
      float radcur1 = 0.0f;
      //Unbounded Check for the size of shapeTypes. We assume a 1:1 with phase
      unsigned int shapeclass = m_ShapeTypes[m_FieldPhases[i]];

      // init any values for each of the Shape Ops
      for (std::map<unsigned int, ShapeOps*>::iterator ops = m_ShapeOps.begin(); ops != m_ShapeOps.end(); ++ops )
      {
<<<<<<< HEAD
        float volcur = m_Volumes[i];
        float bovera = m_AxisLengths[3*i+1];
        float covera = m_AxisLengths[3*i+2];
        float omega3 = m_Omega3s[i];
        xc = m_Centroids[3*i];
        yc = m_Centroids[3*i+1];
        zc = m_Centroids[3*i+2];
        float radcur1 = 0.0f;
        //Unbounded Check for the size of shapeTypes. We assume a 1:1 with phase
        unsigned int shapeclass = m_ShapeTypes[m_FieldPhases[i]];

        // init any values for each of the Shape Ops
        for (std::map<unsigned int, ShapeOps*>::iterator ops = m_ShapeOps.begin(); ops != m_ShapeOps.end(); ++ops )
        {
          (*ops).second->init();
        }
        // Create our Argument Map
        std::map<ShapeOps::ArgName, float> shapeArgMap;
        shapeArgMap[ShapeOps::Omega3] = omega3;
        shapeArgMap[ShapeOps::VolCur] = volcur;
        shapeArgMap[ShapeOps::B_OverA] = bovera;
        shapeArgMap[ShapeOps::C_OverA] = covera;

        radcur1 = m_ShapeOps[shapeclass]->radcur1(shapeArgMap);

        float radcur2 = (radcur1 * bovera);
        float radcur3 = (radcur1 * covera);
        radcur1 = static_cast<float>( (float(timestep)/100.0)*radcur1 );
        radcur2 = static_cast<float>( (float(timestep)/100.0)*radcur2 );
        radcur3 = static_cast<float>( (float(timestep)/100.0)*radcur3 );
        float phi1 = m_AxisEulerAngles[3*i];
        float PHI = m_AxisEulerAngles[3*i+1];
        float phi2 = m_AxisEulerAngles[3*i+2];
        float ga[3][3];
    OrientationMath::eulertoMat(phi1, PHI, phi2, ga);
        column = static_cast<DimType>( (xc - (xRes / 2.0f)) / xRes );
        row = static_cast<DimType>( (yc - (yRes / 2.0f)) / yRes );
        plane = static_cast<DimType>( (zc - (zRes / 2.0f)) / zRes );
        xmin = int(column - ((radcur1 / xRes) + 1));
        xmax = int(column + ((radcur1 / xRes) + 1));
        ymin = int(row - ((radcur1 / yRes) + 1));
        ymax = int(row + ((radcur1 / yRes) + 1));
        zmin = int(plane - ((radcur1 / zRes) + 1));
        zmax = int(plane + ((radcur1 / zRes) + 1));
        if (m_PeriodicBoundaries == true)
        {
          if (xmin < -dims[0]) xmin = -dims[0];
          if (xmax > 2 * dims[0] - 1) xmax = (2 *dims[0] - 1);
          if (ymin < -dims[1]) ymin = -dims[1];
          if (ymax > 2 * dims[1] - 1) ymax = (2 * dims[1] - 1);
          if (zmin < -dims[2]) zmin = -dims[2];
          if (zmax > 2 * dims[2] - 1) zmax = (2 * dims[2] - 1);
        }
        if (m_PeriodicBoundaries == false)
        {
          if (xmin < 0) xmin = 0;
          if (xmax > dims[0] - 1) xmax = dims[0] - 1;
          if (ymin < 0) ymin = 0;
          if (ymax > dims[1] - 1) ymax = dims[1] - 1;
          if (zmin < 0) zmin = 0;
          if (zmax > dims[2] - 1) zmax = dims[2] - 1;
        }
		float radcur1squared = radcur1*radcur1;
        for (DimType iter1 = xmin; iter1 < xmax + 1; iter1++)
        {
          column = iter1;
          coords[0] = float(column) * xRes;
          if (iter1 < 0) column = iter1 + dims[0];
          else if (iter1 > dims[0] - 1) column = iter1 - dims[0];
		  for (DimType iter2 = ymin; iter2 < ymax + 1; iter2++)
          {
            row = iter2;
            if (iter2 < 0) row = iter2 + dims[1];
            else if (iter2 > dims[1] - 1) row = iter2 - dims[1];
            for (DimType iter3 = zmin; iter3 < zmax + 1; iter3++)
            {
              plane = iter3;
              coords[2] = float(plane) * zRes;
              if (iter3 < 0) plane = iter3 + dims[2];
              else if (iter3 > dims[2] - 1) plane = iter3 - dims[2];
              index = static_cast<int>( (plane * dims[0] * dims[1]) + (row * dims[0]) + column );
              if(m_GrainIds[index] <= 0)
              {
                  inside = -1;
                  dist = ((coords[0] - xc) * (coords[0] - xc)) + ((coords[1] - yc) * (coords[1] - yc)) + ((coords[2] - zc) * (coords[2] - zc));
                  if (dist < radcur1squared)
                  {
                    coords[0] = coords[0] - xc;
                    coords[1] = coords[1] - yc;
                    coords[2] = coords[2] - zc;                        
					MatrixMath::multiply3x3with3x1(ga, coords, coordsRotated);
                    float axis1comp = coordsRotated[0] / radcur1;
                    float axis2comp = coordsRotated[1] / radcur2;
                    float axis3comp = coordsRotated[2] / radcur3;
                    inside = m_ShapeOps[shapeclass]->inside(axis1comp, axis2comp, axis3comp);
                    if (inside >= 0 && inside > ellipfuncs[index])
                    {
                        newowners[index] = i;
                        ellipfuncs[index] = inside;
                    }
                  }
=======
        (*ops).second->init();
      }
      // Create our Argument Map
      std::map<ShapeOps::ArgName, float> shapeArgMap;
      shapeArgMap[ShapeOps::Omega3] = omega3;
      shapeArgMap[ShapeOps::VolCur] = volcur;
      shapeArgMap[ShapeOps::B_OverA] = bovera;
      shapeArgMap[ShapeOps::C_OverA] = covera;

      radcur1 = m_ShapeOps[shapeclass]->radcur1(shapeArgMap);

      float radcur2 = (radcur1 * bovera);
      float radcur3 = (radcur1 * covera);
      radcur1 = static_cast<float>( (float(timestep)/100.0)*radcur1 );
      radcur2 = static_cast<float>( (float(timestep)/100.0)*radcur2 );
      radcur3 = static_cast<float>( (float(timestep)/100.0)*radcur3 );
      float phi1 = m_AxisEulerAngles[3*i];
      float PHI = m_AxisEulerAngles[3*i+1];
      float phi2 = m_AxisEulerAngles[3*i+2];
      float ga[3][3];
      OrientationMath::eulertoMat(phi1, PHI, phi2, ga);
      column = static_cast<DimType>( (xc - (xRes / 2.0f)) / xRes );
      row = static_cast<DimType>( (yc - (yRes / 2.0f)) / yRes );
      plane = static_cast<DimType>( (zc - (zRes / 2.0f)) / zRes );
      xmin = int(column - ((radcur1 / xRes) + 1));
      xmax = int(column + ((radcur1 / xRes) + 1));
      ymin = int(row - ((radcur1 / yRes) + 1));
      ymax = int(row + ((radcur1 / yRes) + 1));
      zmin = int(plane - ((radcur1 / zRes) + 1));
      zmax = int(plane + ((radcur1 / zRes) + 1));
      if (m_PeriodicBoundaries == true)
      {
        if (xmin < -dims[0]) xmin = -dims[0];
        if (xmax > 2 * dims[0] - 1) xmax = (2 *dims[0] - 1);
        if (ymin < -dims[1]) ymin = -dims[1];
        if (ymax > 2 * dims[1] - 1) ymax = (2 * dims[1] - 1);
        if (zmin < -dims[2]) zmin = -dims[2];
        if (zmax > 2 * dims[2] - 1) zmax = (2 * dims[2] - 1);
      }
      else
      {
        if (xmin < 0) xmin = 0;
        if (xmax > dims[0] - 1) xmax = dims[0] - 1;
        if (ymin < 0) ymin = 0;
        if (ymax > dims[1] - 1) ymax = dims[1] - 1;
        if (zmin < 0) zmin = 0;
        if (zmax > dims[2] - 1) zmax = dims[2] - 1;
      }
      for (DimType iter1 = xmin; iter1 < xmax + 1; iter1++)
      {
        for (DimType iter2 = ymin; iter2 < ymax + 1; iter2++)
        {
          for (DimType iter3 = zmin; iter3 < zmax + 1; iter3++)
          {
            column = iter1;
            row = iter2;
            plane = iter3;
            if (iter1 < 0) column = iter1 + dims[0];
            if (iter1 > dims[0] - 1) column = iter1 - dims[0];
            if (iter2 < 0) row = iter2 + dims[1];
            if (iter2 > dims[1] - 1) row = iter2 - dims[1];
            if (iter3 < 0) plane = iter3 + dims[2];
            if (iter3 > dims[2] - 1) plane = iter3 - dims[2];
            index = static_cast<int>( (plane * dims[0] * dims[1]) + (row * dims[0]) + column );
            if(m_GrainIds[index] <= 0)
            {
              inside = -1;
              coords[0] = float(column) * xRes;
              coords[1] = float(row) * yRes;
              coords[2] = float(plane) * zRes;
              if (iter1 < 0) coords[0] = coords[0] - sizex;
              if (iter1 > dims[0] - 1) coords[0] = coords[0] + sizex;
              if (iter2 < 0) coords[1] = coords[1] - sizey;
              if (iter2 > dims[1] - 1) coords[1] = coords[1] + sizey;
              if (iter3 < 0) coords[2] = coords[2] - sizez;
              if (iter3 > dims[2] - 1) coords[2] = coords[2] + sizez;
              dist = ((coords[0] - xc) * (coords[0] - xc)) + ((coords[1] - yc) * (coords[1] - yc)) + ((coords[2] - zc) * (coords[2] - zc));
              dist = sqrtf(dist);
              if (dist < radcur1)
              {
                coords[0] = coords[0] - xc;
                coords[1] = coords[1] - yc;
                coords[2] = coords[2] - zc;
                MatrixMath::multiply3x3with3x1(ga, coords, coordsRotated);
                float axis1comp = coordsRotated[0] / radcur1;
                float axis2comp = coordsRotated[1] / radcur2;
                float axis3comp = coordsRotated[2] / radcur3;
                inside = m_ShapeOps[shapeclass]->inside(axis1comp, axis2comp, axis3comp);
                if (inside >= 0 && inside > ellipfuncs[index])
                {
                  newowners[index] = i;
                  ellipfuncs[index] = inside;
                }
>>>>>>> be01cd41
              }
            }
          }
        }
      }
    }
    for (size_t i = 0; i < static_cast<size_t>(totpoints); i++)
    {
      if(ellipfuncs[i] >= 0) m_GrainIds[i] = newowners[i];
      if(m_GrainIds[i] <= 0) unassignedcount++;
      newowners[i] = -1;
      ellipfuncs[i] = -1.0;
    }
  }
  for (int i = 0; i < totpoints; i++)
  {
    if(m_GrainIds[i] > 0) m_CellPhases[i] = m_FieldPhases[m_GrainIds[i]];
  }
}

// -----------------------------------------------------------------------------
//
// -----------------------------------------------------------------------------
void PackPrimaryPhases::cleanup_grains()
{
  notifyStatusMessage("Cleaning Up Grains");

  VoxelDataContainer* m = getVoxelDataContainer();

  StatsDataArray& statsDataArray = *m_StatsDataArray;

  int64_t totpoints = m->getTotalPoints();
  size_t udims[3] = {0,0,0};
  m->getDimensions(udims);
#if (CMP_SIZEOF_SIZE_T == 4)
  typedef int32_t DimType;
#else
  typedef int64_t DimType;
#endif
  DimType dims[3] = {
    static_cast<DimType>(udims[0]),
    static_cast<DimType>(udims[1]),
    static_cast<DimType>(udims[2]),
  };

  DimType neighpoints[6];
  DimType xp = dims[0];
  DimType yp = dims[1];
  DimType zp = dims[2];

  neighpoints[0] = -(xp * yp);
  neighpoints[1] = -xp;
  neighpoints[2] = -1;
  neighpoints[3] = 1;
  neighpoints[4] = xp;
  neighpoints[5] = (xp * yp);
  std::vector<std::vector<int> > vlists;
  vlists.resize(m->getNumFieldTuples());
  std::vector<int> currentvlist;
  std::vector<bool> checked;
  checked.resize(totpoints,false);
  size_t count;
  int touchessurface = 0;
  int good;
  int neighbor;
  DimType column, row, plane;
  int index;
  float minsize = 0;
  gsizes.resize(m->getNumFieldTuples());
  for (size_t i = 1; i < m->getNumFieldTuples(); i++)
  {
    gsizes[i] = 0;
    m_Active[i] = true;
  }

  float resConst = m->getXRes() * m->getYRes() * m->getZRes();
  for (int i = 0; i < totpoints; i++)
  {
    touchessurface = 0;
    if(checked[i] == false && m_GrainIds[i] > firstPrimaryField)
    {
      PrimaryStatsData* pp = PrimaryStatsData::SafePointerDownCast(statsDataArray[m_CellPhases[i]].get());
      minsize = static_cast<float>( pp->getMinGrainDiameter() * pp->getMinGrainDiameter() * pp->getMinGrainDiameter() * M_PI / 6.0f );
      minsize = static_cast<float>( int(minsize / (resConst)) );
      currentvlist.push_back(i);
      count = 0;
      while (count < currentvlist.size())
      {
        index = currentvlist[count];
        column = index % xp;
        row = (index / xp) % yp;
        plane = index / (xp * yp);
        if(column == 0 || column == xp || row == 0 || row == yp || plane == 0 || plane == zp) touchessurface = 1;
        for (int j = 0; j < 6; j++)
        {
          good = 1;
          neighbor = static_cast<int>( index + neighpoints[j] );
          if(m_PeriodicBoundaries == false)
          {
            if(j == 0 && plane == 0) good = 0;
            if(j == 5 && plane == (zp - 1)) good = 0;
            if(j == 1 && row == 0) good = 0;
            if(j == 4 && row == (yp - 1)) good = 0;
            if(j == 2 && column == 0) good = 0;
            if(j == 3 && column == (xp - 1)) good = 0;
            if(good == 1 && m_GrainIds[neighbor] == m_GrainIds[index] && checked[neighbor] == false)
            {
              currentvlist.push_back(neighbor);
              checked[neighbor] = true;
            }
          }
          else if(m_PeriodicBoundaries == true)
          {
            if(j == 0 && plane == 0) neighbor = static_cast<int>( neighbor + (xp * yp * zp) );
            if(j == 5 && plane == (zp - 1)) neighbor = static_cast<int>( neighbor - (xp * yp * zp) );
            if(j == 1 && row == 0) neighbor = static_cast<int>( neighbor + (xp * yp) );
            if(j == 4 && row == (yp - 1)) neighbor = static_cast<int>( neighbor - (xp * yp) );
            if(j == 2 && column == 0) neighbor = static_cast<int>( neighbor + (xp) );
            if(j == 3 && column == (xp - 1)) neighbor = static_cast<int>( neighbor - (xp) );
            if(m_GrainIds[neighbor] == m_GrainIds[index] && checked[neighbor] == false)
            {
              currentvlist.push_back(neighbor);
              checked[neighbor] = true;
            }
          }
        }
        count++;
      }
      size_t size = vlists[m_GrainIds[i]].size();
      if(size > 0)
      {
        if(size < currentvlist.size())
        {
          for (size_t k = 0; k < vlists[m_GrainIds[i]].size(); k++)
          {
            m_GrainIds[vlists[m_GrainIds[i]][k]] = -1;
          }
          vlists[m_GrainIds[i]].resize(currentvlist.size());
          vlists[m_GrainIds[i]].swap(currentvlist);
        }
        else if(size >= currentvlist.size())
        {
          for (size_t k = 0; k < currentvlist.size(); k++)
          {
            m_GrainIds[currentvlist[k]] = -1;
          }
        }
      }
      else if(size == 0)
      {
        if(currentvlist.size() >= minsize || touchessurface == 1)
        {
          vlists[m_GrainIds[i]].resize(currentvlist.size());
          vlists[m_GrainIds[i]].swap(currentvlist);
        }
        if(currentvlist.size() < minsize && touchessurface == 0)
        {
          for (size_t k = 0; k < currentvlist.size(); k++)
          {
            m_GrainIds[currentvlist[k]] = -1;
          }
        }
      }
      currentvlist.clear();
    }
  }
  assign_gaps();
  for (int i = 0; i < totpoints; i++)
  {
    if(m_GrainIds[i] > 0) gsizes[m_GrainIds[i]]++;
  }
  for (size_t i = firstPrimaryField; i < m->getNumFieldTuples(); i++)
  {
    if(gsizes[i] == 0) m_Active[i] = false;
  }
  for (int i = 0; i < totpoints; i++)
  {
    if(m_GrainIds[i] > 0) { m_CellPhases[i] = m_FieldPhases[m_GrainIds[i]]; }
  }
}<|MERGE_RESOLUTION|>--- conflicted
+++ resolved
@@ -1528,21 +1528,6 @@
     timestep = timestep + 50;
     for (size_t i = firstPrimaryField; i < m->getNumFieldTuples(); i++)
     {
-      float volcur = m_Volumes[i];
-      float bovera = m_AxisLengths[3*i+1];
-      float covera = m_AxisLengths[3*i+2];
-      float omega3 = m_Omega3s[i];
-      xc = m_Centroids[3*i];
-      yc = m_Centroids[3*i+1];
-      zc = m_Centroids[3*i+2];
-      float radcur1 = 0.0f;
-      //Unbounded Check for the size of shapeTypes. We assume a 1:1 with phase
-      unsigned int shapeclass = m_ShapeTypes[m_FieldPhases[i]];
-
-      // init any values for each of the Shape Ops
-      for (std::map<unsigned int, ShapeOps*>::iterator ops = m_ShapeOps.begin(); ops != m_ShapeOps.end(); ++ops )
-      {
-<<<<<<< HEAD
         float volcur = m_Volumes[i];
         float bovera = m_AxisLengths[3*i+1];
         float covera = m_AxisLengths[3*i+2];
@@ -1554,7 +1539,6 @@
         //Unbounded Check for the size of shapeTypes. We assume a 1:1 with phase
         unsigned int shapeclass = m_ShapeTypes[m_FieldPhases[i]];
 
-        // init any values for each of the Shape Ops
         for (std::map<unsigned int, ShapeOps*>::iterator ops = m_ShapeOps.begin(); ops != m_ShapeOps.end(); ++ops )
         {
           (*ops).second->init();
@@ -1577,7 +1561,7 @@
         float PHI = m_AxisEulerAngles[3*i+1];
         float phi2 = m_AxisEulerAngles[3*i+2];
         float ga[3][3];
-    OrientationMath::eulertoMat(phi1, PHI, phi2, ga);
+		OrientationMath::eulertoMat(phi1, PHI, phi2, ga);
         column = static_cast<DimType>( (xc - (xRes / 2.0f)) / xRes );
         row = static_cast<DimType>( (yc - (yRes / 2.0f)) / yRes );
         plane = static_cast<DimType>( (zc - (zRes / 2.0f)) / zRes );
@@ -1644,114 +1628,18 @@
                         ellipfuncs[index] = inside;
                     }
                   }
-=======
-        (*ops).second->init();
-      }
-      // Create our Argument Map
-      std::map<ShapeOps::ArgName, float> shapeArgMap;
-      shapeArgMap[ShapeOps::Omega3] = omega3;
-      shapeArgMap[ShapeOps::VolCur] = volcur;
-      shapeArgMap[ShapeOps::B_OverA] = bovera;
-      shapeArgMap[ShapeOps::C_OverA] = covera;
-
-      radcur1 = m_ShapeOps[shapeclass]->radcur1(shapeArgMap);
-
-      float radcur2 = (radcur1 * bovera);
-      float radcur3 = (radcur1 * covera);
-      radcur1 = static_cast<float>( (float(timestep)/100.0)*radcur1 );
-      radcur2 = static_cast<float>( (float(timestep)/100.0)*radcur2 );
-      radcur3 = static_cast<float>( (float(timestep)/100.0)*radcur3 );
-      float phi1 = m_AxisEulerAngles[3*i];
-      float PHI = m_AxisEulerAngles[3*i+1];
-      float phi2 = m_AxisEulerAngles[3*i+2];
-      float ga[3][3];
-      OrientationMath::eulertoMat(phi1, PHI, phi2, ga);
-      column = static_cast<DimType>( (xc - (xRes / 2.0f)) / xRes );
-      row = static_cast<DimType>( (yc - (yRes / 2.0f)) / yRes );
-      plane = static_cast<DimType>( (zc - (zRes / 2.0f)) / zRes );
-      xmin = int(column - ((radcur1 / xRes) + 1));
-      xmax = int(column + ((radcur1 / xRes) + 1));
-      ymin = int(row - ((radcur1 / yRes) + 1));
-      ymax = int(row + ((radcur1 / yRes) + 1));
-      zmin = int(plane - ((radcur1 / zRes) + 1));
-      zmax = int(plane + ((radcur1 / zRes) + 1));
-      if (m_PeriodicBoundaries == true)
-      {
-        if (xmin < -dims[0]) xmin = -dims[0];
-        if (xmax > 2 * dims[0] - 1) xmax = (2 *dims[0] - 1);
-        if (ymin < -dims[1]) ymin = -dims[1];
-        if (ymax > 2 * dims[1] - 1) ymax = (2 * dims[1] - 1);
-        if (zmin < -dims[2]) zmin = -dims[2];
-        if (zmax > 2 * dims[2] - 1) zmax = (2 * dims[2] - 1);
-      }
-      else
-      {
-        if (xmin < 0) xmin = 0;
-        if (xmax > dims[0] - 1) xmax = dims[0] - 1;
-        if (ymin < 0) ymin = 0;
-        if (ymax > dims[1] - 1) ymax = dims[1] - 1;
-        if (zmin < 0) zmin = 0;
-        if (zmax > dims[2] - 1) zmax = dims[2] - 1;
-      }
-      for (DimType iter1 = xmin; iter1 < xmax + 1; iter1++)
-      {
-        for (DimType iter2 = ymin; iter2 < ymax + 1; iter2++)
-        {
-          for (DimType iter3 = zmin; iter3 < zmax + 1; iter3++)
-          {
-            column = iter1;
-            row = iter2;
-            plane = iter3;
-            if (iter1 < 0) column = iter1 + dims[0];
-            if (iter1 > dims[0] - 1) column = iter1 - dims[0];
-            if (iter2 < 0) row = iter2 + dims[1];
-            if (iter2 > dims[1] - 1) row = iter2 - dims[1];
-            if (iter3 < 0) plane = iter3 + dims[2];
-            if (iter3 > dims[2] - 1) plane = iter3 - dims[2];
-            index = static_cast<int>( (plane * dims[0] * dims[1]) + (row * dims[0]) + column );
-            if(m_GrainIds[index] <= 0)
-            {
-              inside = -1;
-              coords[0] = float(column) * xRes;
-              coords[1] = float(row) * yRes;
-              coords[2] = float(plane) * zRes;
-              if (iter1 < 0) coords[0] = coords[0] - sizex;
-              if (iter1 > dims[0] - 1) coords[0] = coords[0] + sizex;
-              if (iter2 < 0) coords[1] = coords[1] - sizey;
-              if (iter2 > dims[1] - 1) coords[1] = coords[1] + sizey;
-              if (iter3 < 0) coords[2] = coords[2] - sizez;
-              if (iter3 > dims[2] - 1) coords[2] = coords[2] + sizez;
-              dist = ((coords[0] - xc) * (coords[0] - xc)) + ((coords[1] - yc) * (coords[1] - yc)) + ((coords[2] - zc) * (coords[2] - zc));
-              dist = sqrtf(dist);
-              if (dist < radcur1)
-              {
-                coords[0] = coords[0] - xc;
-                coords[1] = coords[1] - yc;
-                coords[2] = coords[2] - zc;
-                MatrixMath::multiply3x3with3x1(ga, coords, coordsRotated);
-                float axis1comp = coordsRotated[0] / radcur1;
-                float axis2comp = coordsRotated[1] / radcur2;
-                float axis3comp = coordsRotated[2] / radcur3;
-                inside = m_ShapeOps[shapeclass]->inside(axis1comp, axis2comp, axis3comp);
-                if (inside >= 0 && inside > ellipfuncs[index])
-                {
-                  newowners[index] = i;
-                  ellipfuncs[index] = inside;
-                }
->>>>>>> be01cd41
               }
             }
           }
         }
       }
-    }
-    for (size_t i = 0; i < static_cast<size_t>(totpoints); i++)
-    {
-      if(ellipfuncs[i] >= 0) m_GrainIds[i] = newowners[i];
-      if(m_GrainIds[i] <= 0) unassignedcount++;
-      newowners[i] = -1;
-      ellipfuncs[i] = -1.0;
-    }
+      for (size_t i = 0; i < static_cast<size_t>(totpoints); i++)
+      {
+        if(ellipfuncs[i] >= 0) m_GrainIds[i] = newowners[i];
+        if(m_GrainIds[i] <= 0) unassignedcount++;
+        newowners[i] = -1;
+        ellipfuncs[i] = -1.0;
+      }
   }
   for (int i = 0; i < totpoints; i++)
   {
