--- conflicted
+++ resolved
@@ -1704,26 +1704,6 @@
       ellipfuncs[i] = -1.0;
     }
 
-<<<<<<< HEAD
-	if(cycle == 0)
-	{
-
-	  notifyStatusMessage("Assigning Voxels and Gaps - Removing Included Grains");
-	  RenumberGrains::Pointer renumber_grains1 = RenumberGrains::New();
-	  renumber_grains1->setObservers(this->getObservers());
-	  renumber_grains1->setVoxelDataContainer(m);
-	  renumber_grains1->execute();
-	  int err = renumber_grains1->getErrorCondition();
-	  if (err < 0)
-	  {
-		setErrorCondition(renumber_grains1->getErrorCondition());
-		addErrorMessages(renumber_grains1->getPipelineMessages());
-		return;
-	  }
-
-	  dataCheck(false, m->getTotalPoints(), m->getNumFieldTuples(), m->getNumEnsembleTuples());
-	}
-=======
     if(cycle == 0)
     {
       notifyStatusMessage("Assigning Voxels and Gaps - Removing Included Grains");
@@ -1741,7 +1721,7 @@
 
       dataCheck(false, m->getTotalPoints(), m->getNumFieldTuples(), m->getNumEnsembleTuples());
     }
->>>>>>> 7df49233
+
 
     lastUnassignedCount = unassignedcount;
 
