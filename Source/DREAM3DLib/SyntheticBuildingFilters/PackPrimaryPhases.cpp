/* ============================================================================
 * Copyright (c) 2011 Michael A. Jackson (BlueQuartz Software)
 * Copyright (c) 2011 Dr. Michael A. Groeber (US Air Force Research Laboratories)
 * All rights reserved.
 *
 * Redistribution and use in source and binary forms, with or without modification,
 * are permitted provided that the following conditions are met:
 *
 * Redistributions of source code must retain the above copyright notice, this
 * list of conditions and the following disclaimer.
 *
 * Redistributions in binary form must reproduce the above copyright notice, this
 * list of conditions and the following disclaimer in the documentation and/or
 * other materials provided with the distribution.
 *
 * Neither the name of Michael A. Groeber, Michael A. Jackson, the US Air Force,
 * BlueQuartz Software nor the names of its contributors may be used to endorse
 * or promote products derived from this software without specific prior written
 * permission.
 *
 * THIS SOFTWARE IS PROVIDED BY THE COPYRIGHT HOLDERS AND CONTRIBUTORS "AS IS"
 * AND ANY EXPRESS OR IMPLIED WARRANTIES, INCLUDING, BUT NOT LIMITED TO, THE
 * IMPLIED WARRANTIES OF MERCHANTABILITY AND FITNESS FOR A PARTICULAR PURPOSE ARE
 * DISCLAIMED. IN NO EVENT SHALL THE COPYRIGHT HOLDER OR CONTRIBUTORS BE LIABLE
 * FOR ANY DIRECT, INDIRECT, INCIDENTAL, SPECIAL, EXEMPLARY, OR CONSEQUENTIAL
 * DAMAGES (INCLUDING, BUT NOT LIMITED TO, PROCUREMENT OF SUBSTITUTE GOODS OR
 * SERVICES; LOSS OF USE, DATA, OR PROFITS; OR BUSINESS INTERRUPTION) HOWEVER
 * CAUSED AND ON ANY THEORY OF LIABILITY, WHETHER IN CONTRACT, STRICT LIABILITY,
 * OR TORT (INCLUDING NEGLIGENCE OR OTHERWISE) ARISING IN ANY WAY OUT OF THE
 * USE OF THIS SOFTWARE, EVEN IF ADVISED OF THE POSSIBILITY OF SUCH DAMAGE.
 *
 *  This code was written under United States Air Force Contract number
 *                           FA8650-07-D-5800
 *
 * ~~~~~~~~~~~~~~~~~~~~~~~~~~~~~~~~~~~~~~~~~~~~~~~~~~~~~~~~~~~~~~~~~~~~~~~~~~ */

#include "PackPrimaryPhases.h"


#ifdef DREAM3D_USE_PARALLEL_ALGORITHMS
#include <tbb/parallel_for.h>
#include <tbb/blocked_range3d.h>
#include <tbb/partitioner.h>
#include <tbb/task_scheduler_init.h>
#endif


#include <QtCore/QFileInfo>
#include <QtCore/QDir>
#include <QtCore/QFile>

#include "DREAM3DLib/Common/Constants.h"
#include "DREAM3DLib/Common/DataContainerMacros.h"
#include "DREAM3DLib/Math/MatrixMath.h"

#include "DREAM3DLib/Common/DREAM3DRandom.h"
#include "DREAM3DLib/Common/PrimaryStatsData.h"
#include "DREAM3DLib/ShapeOps/CubeOctohedronOps.h"
#include "DREAM3DLib/ShapeOps/CylinderOps.h"
#include "DREAM3DLib/ShapeOps/EllipsoidOps.h"
#include "DREAM3DLib/ShapeOps/SuperEllipsoidOps.h"
#include "DREAM3DLib/StatisticsFilters/FindNeighbors.h"
#include "DREAM3DLib/GenericFilters/RenumberGrains.h"
#include "DREAM3DLib/IOFilters/FieldDataCSVWriter.h"
#include "DREAM3DLib/IOFilters/DataContainerWriter.h"




#define NEW_SHARED_ARRAY(var, m_msgType, size)\
  boost::shared_array<m_msgType> var##Array(new m_msgType[size]);\
  m_msgType* var = var##Array.get();

#define GG_INIT_DOUBLE_ARRAY(array, value, size)\
  for(size_t n = 0; n < size; ++n) { array[n] = (value); }

#if (CMP_SIZEOF_SIZE_T == 4)
typedef int32_t DimType;
#else
typedef int64_t DimType;
#endif

/**
 * @brief
 */
class AssignVoxelsGapsImpl
{
    DimType dims[3];
    float Invradcur[3];
    float res[3];
    int32_t* m_GrainIds;
    float xc;
    float yc;
    float zc;
    ShapeOps* m_ShapeOps;
    float ga[3][3];
    int curGrain;
    Int32ArrayType::Pointer newownersPtr;
    FloatArrayType::Pointer ellipfuncsPtr;

  public:
    AssignVoxelsGapsImpl(DimType* dimensions, float* resolution, int32_t* grainIds, float* radCur,
                         float* xx, ShapeOps* shapeOps, float gA[3][3], float* size, int cur_grain,
    Int32ArrayType::Pointer newowners, FloatArrayType::Pointer ellipfuncs) :
      m_GrainIds(grainIds),
      m_ShapeOps(shapeOps),
      curGrain(cur_grain)
    {
      dims[0] = dimensions[0];
      dims[1] = dimensions[1];
      dims[2] = dimensions[2];
      Invradcur[0] = 1.0/radCur[0];
      Invradcur[1] = 1.0/radCur[1];
      Invradcur[2] = 1.0/radCur[2];

      res[0] = resolution[0];
      res[1] = resolution[1];
      res[2] = resolution[2];

      xc = xx[0];
      yc = xx[1];
      zc = xx[2];

      ga[0][0] = gA[0][0];
      ga[0][1] = gA[0][1];
      ga[0][2] = gA[0][2];
      ga[1][0] = gA[1][0];
      ga[1][1] = gA[1][1];
      ga[1][2] = gA[1][2];
      ga[2][0] = gA[2][0];
      ga[2][1] = gA[2][1];
      ga[2][2] = gA[2][2];

      newownersPtr = newowners;
      ellipfuncsPtr = ellipfuncs;

    }
    virtual ~AssignVoxelsGapsImpl(){}

    // -----------------------------------------------------------------------------
    //
    // -----------------------------------------------------------------------------
    void convert(int zStart, int zEnd, int yStart, int yEnd, int xStart, int xEnd) const
    {

      int column = 0;
      int row = 0;
      int plane = 0;
      int index = 0;
      float coords[3] = {0.0f, 0.0f, 0.0f};
      float inside = 0.0f;
   //   float dist = 0.0f;
   //   float radcur1squared = 1.0/(Invradcur[0]*Invradcur[0]);
      float coordsRotated[3] = {0.0f, 0.0f, 0.0f};
      int32_t* newowners = newownersPtr->GetPointer(0);
      float* ellipfuncs = ellipfuncsPtr->GetPointer(0);
      DimType dim0_dim_1 = dims[0] * dims[1];
      for (DimType iter1 = xStart; iter1 < xEnd; iter1++)
      {
        column = iter1;
        if (iter1 < 0) column = iter1 + dims[0];
        else if (iter1 > dims[0] - 1) column = iter1 - dims[0];

        for (DimType iter2 = yStart; iter2 < yEnd; iter2++)
        {
          row = iter2;
          if (iter2 < 0) row = iter2 + dims[1];
          else if (iter2 > dims[1] - 1) row = iter2 - dims[1];
          size_t row_dim = row * dims[0];

          for (DimType iter3 = zStart; iter3 < zEnd; iter3++)
          {
            plane = iter3;
            if (iter3 < 0) plane = iter3 + dims[2];
            else if (iter3 > dims[2] - 1) plane = iter3 - dims[2];

            index = static_cast<int>( (plane * dim0_dim_1) + (row_dim) + column );

            if(m_GrainIds[index] <= 0)
            {
              inside = -1;
              coords[0] = float(iter1) * res[0];
              coords[1] = float(iter2) * res[1];
              coords[2] = float(iter3) * res[2];

//              dist = ((coords[0] - xc) * (coords[0] - xc)) + ((coords[1] - yc) * (coords[1] - yc)) + ((coords[2] - zc) * (coords[2] - zc));
//              if (dist < radcur1squared)
//              {
                coords[0] = coords[0] - xc;
                coords[1] = coords[1] - yc;
                coords[2] = coords[2] - zc;
                MatrixMath::Multiply3x3with3x1(ga, coords, coordsRotated);
                float axis1comp = coordsRotated[0] * Invradcur[0];
                float axis2comp = coordsRotated[1] * Invradcur[1];
                float axis3comp = coordsRotated[2] * Invradcur[2];
                inside = m_ShapeOps->inside(axis1comp, axis2comp, axis3comp);
                if (inside >= 0 && newowners[index] > 0)
                //if (inside >= 0 && newowners[index] > 0 && inside > ellipfuncs[index])
                {
                  //                    newowners[index] = curGrain;
                  //                    ellipfuncs[index] = inside;
                  newowners[index] = -2;
                  ellipfuncs[index] = inside;
                }
                else if (inside >= 0 && newowners[index] == -1)
                {
                  newowners[index] = curGrain;
                  ellipfuncs[index] = inside;
                }
//              }
            }

          }
        }
      }
    }

#ifdef DREAM3D_USE_PARALLEL_ALGORITHMS
    void operator()(const tbb::blocked_range3d<int, int, int> &r) const
    {
      convert(r.pages().begin(), r.pages().end(), r.rows().begin(), r.rows().end(), r.cols().begin(), r.cols().end());
    }
#endif

  private:

};


// -----------------------------------------------------------------------------
//
// -----------------------------------------------------------------------------
PackPrimaryPhases::PackPrimaryPhases() :
  AbstractFilter(),
  m_GrainIdsArrayName(DREAM3D::CellData::GrainIds),
  m_CellPhasesArrayName(DREAM3D::CellData::Phases),
  m_ActiveArrayName(DREAM3D::FieldData::Active),
  m_AxisEulerAnglesArrayName(DREAM3D::FieldData::AxisEulerAngles),
  m_AxisLengthsArrayName(DREAM3D::FieldData::AxisLengths),
  m_CentroidsArrayName(DREAM3D::FieldData::Centroids),
  m_EquivalentDiametersArrayName(DREAM3D::FieldData::EquivalentDiameters),
  m_NeighborhoodsArrayName(DREAM3D::FieldData::Neighborhoods),
  m_Omega3sArrayName(DREAM3D::FieldData::Omega3s),
  m_FieldPhasesArrayName(DREAM3D::FieldData::Phases),
  m_VolumesArrayName(DREAM3D::FieldData::Volumes),
  m_PhaseTypesArrayName(DREAM3D::EnsembleData::PhaseTypes),
  m_ShapeTypesArrayName(DREAM3D::EnsembleData::ShapeTypes),
  m_ErrorOutputFile(""),
  m_VtkOutputFile(""),
  m_CsvOutputFile(""),
  m_PeriodicBoundaries(false),
  m_WriteGoalAttributes(false),
  m_GrainIds(NULL),
  m_CellPhases(NULL),
  m_SurfaceVoxels(NULL),
  m_Active(NULL),
  m_FieldPhases(NULL),
  m_Neighborhoods(NULL),
  m_Centroids(NULL),
  m_Volumes(NULL),
  m_AxisLengths(NULL),
  m_AxisEulerAngles(NULL),
  m_Omega3s(NULL),
  m_EquivalentDiameters(NULL),
  m_PhaseTypes(NULL),
  m_ShapeTypes(NULL)
{
  m_EllipsoidOps = EllipsoidOps::New();
  m_ShapeOps[DREAM3D::ShapeType::EllipsoidShape] = m_EllipsoidOps.get();
  m_SuperEllipsoidOps = SuperEllipsoidOps::New();
  m_ShapeOps[DREAM3D::ShapeType::SuperEllipsoidShape] = m_SuperEllipsoidOps.get();
  m_CubicOctohedronOps = CubeOctohedronOps::New();
  m_ShapeOps[DREAM3D::ShapeType::CubeOctahedronShape] = m_CubicOctohedronOps.get();
  m_CylinderOps = CylinderOps::New();
  m_ShapeOps[DREAM3D::ShapeType::CylinderShape] = m_CylinderOps.get();
  m_UnknownShapeOps = ShapeOps::New();
  m_ShapeOps[DREAM3D::ShapeType::UnknownShapeType] = m_UnknownShapeOps.get();

  m_OrthoOps = OrthoRhombicOps::New();

  m_HalfPackingRes[0] = m_HalfPackingRes[1] = m_HalfPackingRes[2] = 1.0f;
  m_OneOverHalfPackingRes[0] = m_OneOverHalfPackingRes[1] = m_OneOverHalfPackingRes[2] = 1.0f;

  Seed = MXA::getMilliSeconds();
  setupFilterParameters();
}

// -----------------------------------------------------------------------------
//
// -----------------------------------------------------------------------------
PackPrimaryPhases::~PackPrimaryPhases()
{
}

// -----------------------------------------------------------------------------
//
// -----------------------------------------------------------------------------
void PackPrimaryPhases::setupFilterParameters()
{
  std::vector<FilterParameter::Pointer> parameters;
  {
    FilterParameter::Pointer option = FilterParameter::New();
    option->setHumanLabel("Periodic Boundary");
    option->setPropertyName("PeriodicBoundaries");
    option->setWidgetType(FilterParameter::BooleanWidget);
    option->setValueType("bool");
    parameters.push_back(option);
  }
  {
    FilterParameter::Pointer option = FilterParameter::New();
    option->setHumanLabel("Write Goal Attributes");
    option->setPropertyName("WriteGoalAttributes");
    option->setWidgetType(FilterParameter::BooleanWidget);
    option->setValueType("bool");
    parameters.push_back(option);
  }
  {
    FilterParameter::Pointer option = FilterParameter::New();
    option->setHumanLabel("Goal Attribute CSV File");
    option->setPropertyName("CsvOutputFile");
    option->setWidgetType(FilterParameter::OutputFileWidget);
    option->setFileExtension("*.csv");
    option->setFileType("Comma Separated Data");
    option->setValueType("string");
    parameters.push_back(option);
  }

  setFilterParameters(parameters);
}
// -----------------------------------------------------------------------------
void PackPrimaryPhases::readFilterParameters(AbstractFilterParametersReader* reader, int index)
{
  reader->openFilterGroup(this, index);
  /* Code to read the values goes between these statements */
/* FILTER_WIDGETCODEGEN_AUTO_GENERATED_CODE BEGIN*/
  setPeriodicBoundaries( reader->readValue("PeriodicBoundaries", false) );
  setWriteGoalAttributes( reader->readValue("WriteGoalAttributes", false) );
  setCsvOutputFile( reader->readValue( "CsvOutputFile", getCsvOutputFile() ) );
/* FILTER_WIDGETCODEGEN_AUTO_GENERATED_CODE END*/
  reader->closeFilterGroup();
}

// -----------------------------------------------------------------------------
//
// -----------------------------------------------------------------------------
int PackPrimaryPhases::writeFilterParameters(AbstractFilterParametersWriter* writer, int index)
{
  writer->openFilterGroup(this, index);
  writer->writeValue("PeriodicBoundaries", getPeriodicBoundaries() );
  writer->writeValue("WriteGoalAttributes", getWriteGoalAttributes() );
  writer->writeValue("CsvOutputFile", getCsvOutputFile() );
  writer->closeFilterGroup();
  return ++index; // we want to return the next index that was just written to
}

// -----------------------------------------------------------------------------
//
// -----------------------------------------------------------------------------
void PackPrimaryPhases::dataCheck(bool preflight, size_t voxels, size_t fields, size_t ensembles)
{
  setErrorCondition(0);
<<<<<<< HEAD
  QString ss;
  VoxelDataContainer* m = getVoxelDataContainer();
=======
  std::stringstream ss;
  VolumeDataContainer* m = getVolumeDataContainer();
>>>>>>> c8a14ed2

  //Cell Data
  GET_PREREQ_DATA(m, DREAM3D, CellData, GrainIds, ss, -301, int32_t, Int32ArrayType, voxels, 1)
  GET_PREREQ_DATA(m, DREAM3D, CellData, CellPhases, ss, -302, int32_t, Int32ArrayType, voxels, 1)

  //Field Data
  CREATE_NON_PREREQ_DATA(m, DREAM3D, FieldData, FieldPhases, ss, int32_t, Int32ArrayType, 0, fields, 1)
  CREATE_NON_PREREQ_DATA(m, DREAM3D, FieldData, EquivalentDiameters, ss, float, FloatArrayType, 0, fields, 1)
  CREATE_NON_PREREQ_DATA(m, DREAM3D, FieldData, Omega3s, ss, float, FloatArrayType, 0, fields, 1)
  CREATE_NON_PREREQ_DATA(m, DREAM3D, FieldData, AxisEulerAngles, ss, float, FloatArrayType, 0, fields, 3)
  CREATE_NON_PREREQ_DATA(m, DREAM3D, FieldData, AxisLengths, ss, float, FloatArrayType, 0, fields, 3)
  CREATE_NON_PREREQ_DATA(m, DREAM3D, FieldData, Volumes, ss, float, FloatArrayType, 0, fields, 1)
  CREATE_NON_PREREQ_DATA(m, DREAM3D, FieldData, Centroids, ss, float, FloatArrayType, 0, fields, 3)
  CREATE_NON_PREREQ_DATA(m, DREAM3D, FieldData, Active, ss, bool, BoolArrayType, true, fields, 1)
  CREATE_NON_PREREQ_DATA(m, DREAM3D, FieldData, Neighborhoods, ss, int32_t, Int32ArrayType, 0, fields, 1)

  //Ensemble Data
  typedef DataArray<unsigned int> PhaseTypeArrayType;
  typedef DataArray<unsigned int> ShapeTypeArrayType;
  GET_PREREQ_DATA(m, DREAM3D, EnsembleData, PhaseTypes, ss, -302, unsigned int, PhaseTypeArrayType, ensembles, 1)
  GET_PREREQ_DATA(m, DREAM3D, EnsembleData, ShapeTypes, ss, -305, unsigned int, ShapeTypeArrayType, ensembles, 1)
  m_StatsDataArray = StatsDataArray::SafeObjectDownCast<IDataArray*, StatsDataArray*>(m->getEnsembleData(DREAM3D::EnsembleData::Statistics).get());
  if(m_StatsDataArray == NULL)
  {
    ss.str("");
    ss << "Stats Array Not Initialized correctly" ;
    setErrorCondition(-308);
    addErrorMessage(getHumanLabel(), ss.str(), -308);
  }

}

// -----------------------------------------------------------------------------
//
// -----------------------------------------------------------------------------
void PackPrimaryPhases::preflight()
{
  dataCheck(true, 1, 1, 1);

  if (m_WriteGoalAttributes == true && getCsvOutputFile().isEmpty() == true)
  {
    QString ss;
    ss << ClassName() << " needs the Csv Output File Set and it was not.";
    addErrorMessage(getHumanLabel(), ss.str(), -1);
    setErrorCondition(-387);
  }

}

// -----------------------------------------------------------------------------
//
// -----------------------------------------------------------------------------
void PackPrimaryPhases::execute()
{
  VolumeDataContainer* m = getVolumeDataContainer();

  bool writeErrorFile = true;
  std::ofstream outFile;
  if(m_ErrorOutputFile.isEmpty() == false)
  {
    outFile.open(m_ErrorOutputFile.c_str(), std::ios_base::binary);
    writeErrorFile = true;
  }

  int err = 0;
  setErrorCondition(err);
  unsigned long long int Seed = MXA::getMilliSeconds();
  DREAM3D_RANDOMNG_NEW_SEEDED(Seed);

  int64_t totalPoints = m->getTotalPoints();
  size_t totalFields = m->getNumFieldTuples();
  if(totalFields == 0) totalFields = 1;
  dataCheck(false, totalPoints, totalFields, m->getNumEnsembleTuples());
  if (getErrorCondition() < 0)
  {
    return;
  }

  StatsDataArray& statsDataArray = *m_StatsDataArray;

  size_t udims[3] =
  { 0, 0, 0 };
  m->getDimensions(udims);
#if (CMP_SIZEOF_SIZE_T == 4)
  typedef int32_t DimType;
#else
  typedef int64_t DimType;
#endif
  DimType dims[3] =
  { static_cast<DimType>(udims[0]),
    static_cast<DimType>(udims[1]),
    static_cast<DimType>(udims[2]), };

  float xRes = m->getXRes();
  float yRes = m->getYRes();
  float zRes = m->getZRes();
  sizex = dims[0] * m->getXRes();
  sizey = dims[1] * m->getYRes();
  sizez = dims[2] * m->getZRes();
  totalvol = sizex*sizey*sizez;

  double totalprimaryvolTEMP = 0;
  //  float badcount = 0;
  //  size_t check = 0;
  size_t totalVox = static_cast<size_t>(dims[0] * dims[1] * dims[2]);
  for (size_t i = 0; i < totalVox; i++)
  {
    if(m_GrainIds[i] <= 0) totalprimaryvolTEMP++;
  }
  float totalprimaryvol = static_cast<float>(totalprimaryvolTEMP);
  totalprimaryvol = totalprimaryvol*(m->getXRes()*m->getYRes()*m->getZRes());

  size_t numensembles = m->getNumEnsembleTuples();
  QString ss;

  // float change1, change2;
  float change = 0.0f;
  int phase = 0;
  int randomgrain;
  //   float random = 0.0f;
  //  int newgrain;
  // float check;
  float xc, yc, zc;
  float oldxc, oldyc, oldzc;
  oldfillingerror = 0;
  currentneighborhooderror = 0, oldneighborhooderror = 0;
  currentsizedisterror = 0, oldsizedisterror = 0;
  int acceptedmoves = 0;
  float totalprimaryfractions = 0.0;
  // find which phases are primary phases
  for (size_t i = 1; i < numensembles; ++i)
  {

    if(m_PhaseTypes[i] == DREAM3D::PhaseType::PrimaryPhase)
    {
      PrimaryStatsData* pp = PrimaryStatsData::SafePointerDownCast(statsDataArray[i].get());
      if (NULL == pp)
      {
        ss << "Tried to cast a statsDataArray[" << i << "].get() to a PrimaryStatsData* ";
        ss << "pointer but this resulted in a NULL pointer. The value at m_PhaseTypes[" << i << "] = " << m_PhaseTypes[i] <<  " does not match up ";
        ss << "with the type of pointer stored in the StatsDataArray (PrimaryStatsData)\n";
        PipelineMessage em (getHumanLabel(), ss.str(), -666);
        addErrorMessage(em);
        setErrorCondition(-666);
        return;
      }
      primaryphases.push_back(static_cast<int>(i) );
      primaryphasefractions.push_back(pp->getPhaseFraction());
      totalprimaryfractions = totalprimaryfractions + pp->getPhaseFraction();
    }
  }
  // scale the primary phase fractions to total to 1
  for (size_t i = 0; i < primaryphasefractions.size(); i++)
  {
    primaryphasefractions[i] = primaryphasefractions[i] / totalprimaryfractions;
  }

  notifyStatusMessage("Packing Grains - Initializing Volume");
  // this initializes the arrays to hold the details of the locations of all of the grains during packing
  initialize_packinggrid();

  Int32ArrayType::Pointer grainOwnersPtr = Int32ArrayType::CreateArray(m_TotalPackingPoints, 1, "PackPrimaryGrains::grain_owners");
  grainOwnersPtr->initializeWithZeros();
  BoolArrayType::Pointer exclusionZonesPtr = BoolArrayType::CreateArray(m_TotalPackingPoints, 1, "PackPrimaryGrains::exclusions_zones");
  exclusionZonesPtr->initializeWithValues(false);

  // Get a pointer to the Grain Owners that was just initialized in the initialize_packinggrid() method
  int32_t* grainOwners = grainOwnersPtr->GetPointer(0);
  bool* exclusionZones = exclusionZonesPtr->GetPointer(0);
  size_t grainOwnersIdx = 0;

  // initialize the sim and goal size distributions for the primary phases
  grainsizedist.resize(primaryphases.size());
  simgrainsizedist.resize(primaryphases.size());
  grainsizediststep.resize(primaryphases.size());
  for (size_t i = 0; i < primaryphases.size(); i++)
  {
    phase = primaryphases[i];
    PrimaryStatsData* pp = PrimaryStatsData::SafePointerDownCast(statsDataArray[phase].get());
    grainsizedist[i].resize(40);
    simgrainsizedist[i].resize(40);
    grainsizediststep[i] = static_cast<float>(((2 * pp->getMaxGrainDiameter()) - (pp->getMinGrainDiameter() / 2.0)) / grainsizedist[i].size());
    float input = 0;
    float previoustotal = 0;
    VectorOfFloatArray GSdist = pp->getGrainSizeDistribution();
    float avg = GSdist[0]->GetValue(0);
    float stdev = GSdist[1]->GetValue(0);
    float denominatorConst = 1.0/sqrtf(2.0f * stdev * stdev); // Calculate it here rather than calculating the same thing multiple times below
    for (size_t j = 0; j < grainsizedist[i].size(); j++)
    {
      input = (float(j + 1) * grainsizediststep[i]) + (pp->getMinGrainDiameter() / 2.0f);
      float logInput = logf(input);
      if(logInput <= avg)
      {
        grainsizedist[i][j] = 0.5f - 0.5f * (DREAM3DMath::erf((avg - logInput) * denominatorConst)) - previoustotal;
      }
      if(logInput > avg)
      {
        grainsizedist[i][j] = 0.5f + 0.5f * (DREAM3DMath::erf((logInput - avg) * denominatorConst)) - previoustotal;
      }
      previoustotal = previoustotal + grainsizedist[i][j];
    }
  }

  if (getCancel() == true)
  {
    ss.str("");
    ss << "Filter Cancelled.";
    notifyWarningMessage(ss.str(), -1);
    setErrorCondition(-1);
    return;
  }

  // generate the grains and monitor the size distribution error while doing so. After grains are generated, no new grains can enter or leave the structure.
  Field field;

  // Estimate the total Number of grains here
  int estNumGrains = estimate_numgrains((int)(udims[0]), (int)(udims[1]), (int)(udims[2]), xRes, yRes, zRes);
  m->resizeFieldDataArrays(estNumGrains);
  dataCheck(false, totalPoints, estNumGrains, m->getNumEnsembleTuples());

  int gid = 1;
  firstPrimaryField = gid;
  std::vector<float> curphasevol;
  curphasevol.resize(primaryphases.size());
  float factor = 1.0;
  size_t iter = 0;
  for (size_t j = 0; j < primaryphases.size(); ++j)
  {
    curphasevol[j] = 0;
    float curphasetotalvol = totalprimaryvol*primaryphasefractions[j];
    while (curphasevol[j] < (factor * curphasetotalvol))
    {
      iter++;
      Seed++;
      phase = primaryphases[j];
      generate_grain(phase, static_cast<int>(Seed), &field, m_ShapeTypes[phase]);
      currentsizedisterror = check_sizedisterror(&field);
      change = (currentsizedisterror) - (oldsizedisterror);
      if(change > 0 || currentsizedisterror > (1.0 - (float(iter) * 0.001)) || curphasevol[j] < (0.75* factor * curphasetotalvol))
      {
        QString ss;
        ss << "Packing Grains (1/2) - Generating Grain #" << gid;
        notifyStatusMessage(ss.str());
        if (gid + 1 >= static_cast<int>(m->getNumFieldTuples()))
        {
          m->resizeFieldDataArrays(gid + 1);
          dataCheck(false, totalPoints, gid + 1, m->getNumEnsembleTuples());
        }

        m_Active[gid] = true;
        transfer_attributes(gid, &field);
        oldsizedisterror = currentsizedisterror;
        curphasevol[j] = curphasevol[j] + m_Volumes[gid];
        iter = 0;
        gid++;
      }
      if (getCancel() == true)
      {
        ss.str("");
        ss << "Filter Cancelled.";
        notifyWarningMessage(ss.str(), -1);
        setErrorCondition(-1);
        return;
      }

    }
  }


  if(m_PeriodicBoundaries == false)
  {
    iter = 0;
    int xgrains, ygrains, zgrains;
    xgrains = int(powf((m->getNumFieldTuples()*(sizex/sizey)*(sizex/sizez)),(1.0f/3.0f))+1);
    ygrains = int(xgrains*(sizey/sizex)+1);
    zgrains = int(xgrains*(sizez/sizex)+1);
    factor = 0.25f * (1.0f - (float((xgrains-2)*(ygrains-2)*(zgrains-2))/float(xgrains*ygrains*zgrains)));
    for (size_t j = 0; j < primaryphases.size(); ++j)
    {
      float curphasetotalvol = totalprimaryvol*primaryphasefractions[j];
      while (curphasevol[j] < ((1+factor) * curphasetotalvol))
      {
        iter++;
        Seed++;
        phase = primaryphases[j];
        generate_grain(phase, static_cast<int>(Seed), &field, m_ShapeTypes[phase]);
        currentsizedisterror = check_sizedisterror(&field);
        change = (currentsizedisterror) - (oldsizedisterror);
        if(change > 0 || currentsizedisterror > (1.0 - (iter * 0.001)) || curphasevol[j] < (0.75* factor * curphasetotalvol))
        {
          QString ss;
          ss << "Packing Grains (2/2) - Generating Grain #" << gid;
          notifyStatusMessage(ss.str());
          if (gid + 1 >= static_cast<int>(m->getNumFieldTuples()) )
          {
            m->resizeFieldDataArrays(gid + 1);
            dataCheck(false, totalPoints, gid + 1, m->getNumEnsembleTuples());
          }

          m_Active[gid] = true;
          transfer_attributes(gid, &field);
          oldsizedisterror = currentsizedisterror;
          curphasevol[j] = curphasevol[j] + m_Volumes[gid];
          iter = 0;
          gid++;
        }
        if (getCancel() == true)
        {
          ss.str("");
          ss << "Filter Cancelled.";
          notifyWarningMessage(ss.str(), -1);
          setErrorCondition(-1);
          return;
        }
      }
    }
  }

  m->resizeFieldDataArrays(gid);
  dataCheck(false, totalPoints, m->getNumFieldTuples(), m->getNumEnsembleTuples());

  if (getCancel() == true)
  {
    ss.str("");
    ss << "Filter Cancelled.";
    notifyWarningMessage(ss.str(), -1);
    setErrorCondition(-1);
    return;
  }

  notifyStatusMessage("Initializing Neighbor Distributions");

  // initialize the sim and goal neighbor distribution for the primary phases
  neighbordist.resize(primaryphases.size());
  simneighbordist.resize(primaryphases.size());
  neighbordiststep.resize(primaryphases.size());
  for (size_t i = 0; i < primaryphases.size(); i++)
  {
    phase = primaryphases[i];
    PrimaryStatsData* pp = PrimaryStatsData::SafePointerDownCast(statsDataArray[phase].get());
    neighbordist[i].resize(pp->getBinNumbers()->GetSize());
    simneighbordist[i].resize(pp->getBinNumbers()->GetSize());
    VectorOfFloatArray Neighdist = pp->getGrainSize_Neighbors();
    float normalizer = 0;
    for (size_t j = 0; j < neighbordist[i].size(); j++)
    {
      neighbordist[i][j].resize(40);
      float input = 0;
      float previoustotal = 0;
      float avg = Neighdist[0]->GetValue(j);
      float stdev = Neighdist[1]->GetValue(j);
      neighbordiststep[i] = 2;
      float denominatorConst = 1.0/sqrtf(2.0f * stdev * stdev); // Calculate it here rather than calculating the same thing multiple times below
      for (size_t k = 0; k < neighbordist[i][j].size(); k++)
      {
        input = (float(k + 1) * neighbordiststep[i]);
        float logInput = logf(input);
        if(logInput <= avg)
        {
          neighbordist[i][j][k] = 0.5f - 0.5f * (DREAM3DMath::erf((avg - logInput) * denominatorConst )) - previoustotal;
        }
        if(logInput > avg)
        {
          neighbordist[i][j][k] = 0.5f + 0.5f * (DREAM3DMath::erf((logInput - avg) * denominatorConst)) - previoustotal;
        }
        previoustotal = previoustotal + neighbordist[i][j][k];
      }
      normalizer = normalizer + previoustotal;
    }
    normalizer = 1.0/normalizer;
    for (size_t j = 0; j < neighbordist[i].size(); j++)
    {
      for (size_t k = 0; k < neighbordist[i][j].size(); k++)
      {
        neighbordist[i][j][k] = neighbordist[i][j][k] * normalizer;
      }
    }
  }

  if (getCancel() == true)
  {
    ss.str("");
    ss << "Filter Cancelled.";
    notifyWarningMessage(ss.str(), -1);
    setErrorCondition(-1);
    return;
  }


  //  for each grain : select centroid, determine voxels in grain, monitor filling error and decide of the 10 placements which
  // is the most beneficial, then the grain is added and its neighbors are determined

  size_t numgrains = m->getNumFieldTuples();

  columnlist.resize(numgrains);
  rowlist.resize(numgrains);
  planelist.resize(numgrains);
  ellipfunclist.resize(numgrains);
  packqualities.resize(numgrains);
  fillingerror = 1;

  int count = 0;
  int column, row, plane;
  int progGrain = 0;
  int progGrainInc = numgrains * .01;
  for (size_t i = firstPrimaryField; i < numgrains; i++)
  {
    if ((int)i > progGrain + progGrainInc)
    {
      ss.str("");
      ss << "Placing Grain #" << i << "/" << numgrains;
      notifyStatusMessage(ss.str());
      progGrain = i;
    }

    xc = sizex * 0.5f;
    yc = sizey * 0.5f;
    zc = sizez * 0.5f;
    m_Centroids[3 * i] = xc;
    m_Centroids[3 * i + 1] = yc;
    m_Centroids[3 * i + 2] = zc;
    insert_grain(i);
    count = 0;
    column = static_cast<int>( (xc - (m_HalfPackingRes[0])) * m_OneOverPackingRes[0] );
    row = static_cast<int>( (yc - (m_HalfPackingRes[1])) * m_OneOverPackingRes[1] );
    plane = static_cast<int>( (zc - (m_HalfPackingRes[2])) * m_OneOverPackingRes[2] );
    grainOwnersIdx = (m_PackingPoints[0]*m_PackingPoints[1]*plane) + (m_PackingPoints[0]*row) + column;
    while(exclusionZones[grainOwnersIdx] == true && count < m_TotalPackingPoints)
    {
      column++;
      if(column >= m_PackingPoints[0])
      {
        column = 0;
        row++;
        if(row >= m_PackingPoints[1])
        {
          row = 0;
          plane++;
          if(plane >= m_PackingPoints[2])
          {
            plane = 0;
          }
        }
      }
      grainOwnersIdx = (m_PackingPoints[0]*m_PackingPoints[1]*plane) + (m_PackingPoints[0]*row) + column;
      count++;
    }
    xc = static_cast<float>((column*m_PackingRes[0]) + (m_PackingRes[0]*0.5));
    yc = static_cast<float>((row*m_PackingRes[1]) + (m_PackingRes[1]*0.5));
    zc = static_cast<float>((plane*m_PackingRes[2]) + (m_PackingRes[2]*0.5));
    move_grain(i, xc, yc, zc);
    fillingerror = check_fillingerror(i, -1000, grainOwnersPtr, exclusionZonesPtr);

    if (getCancel() == true)
    {
      ss.str("");
      ss << "Filter Cancelled.";
      notifyWarningMessage(ss.str(), -1);
      setErrorCondition(-1);
      return;
    }
  }

  notifyStatusMessage("Determining Neighbors");
  progGrain = 0;
  progGrainInc = numgrains * .01;
  uint64_t millis = MXA::getMilliSeconds();
  uint64_t currentMillis = millis;
  uint64_t startMillis = millis;
  uint64_t estimatedTime = 0;
  float timeDiff = 0.0f;

  // determine neighborhoods and initial neighbor distribution errors
  for (size_t i = firstPrimaryField; i < numgrains; i++)
  {
    currentMillis = MXA::getMilliSeconds();
    if (currentMillis - millis > 1000)
    {
      ss.str("");
      ss << "Determining Neighbors " << i << "/" << numgrains;
      timeDiff = ((float)i / (float)(currentMillis - startMillis));
      estimatedTime = (float)(numgrains - i) / timeDiff;
      ss << " Est. Time Remain: " << MXA::convertMillisToHrsMinSecs(estimatedTime);
      notifyStatusMessage(ss.str());
      millis = MXA::getMilliSeconds();
    }
    determine_neighbors(i, 1);
  }
  oldneighborhooderror = check_neighborhooderror(-1000, -1000);
  // begin swaping/moving/adding/removing grains to try to improve packing
  int totalAdjustments = static_cast<int>(10 * (numgrains-1));

  millis = MXA::getMilliSeconds();
  startMillis = millis;
  bool good;
  float xshift, yshift, zshift;
  int lastIteration = 0;
  int numIterationsPerTime = 0;
  for (int iteration = 0; iteration < totalAdjustments; ++iteration)
  {
    currentMillis = MXA::getMilliSeconds();
    if (currentMillis - millis > 1000)
    {
      ss.str("");
      ss << "Swapping/Moving/Adding/Removing Grains Iteration " << iteration << "/" << totalAdjustments;
      timeDiff = ((float)iteration / (float)(currentMillis - startMillis));
      estimatedTime = (float)(totalAdjustments - iteration) / timeDiff;

      ss << " || Est. Time Remain: " << MXA::convertMillisToHrsMinSecs(estimatedTime);
      ss << " || Iterations/Sec: " << timeDiff * 1000;
      notifyStatusMessage(ss.str());

      millis = MXA::getMilliSeconds();

      numIterationsPerTime = iteration - lastIteration;
      lastIteration = iteration;
    }


    if (getCancel() == true)
    {
      ss.str("");
      ss << "Filter Cancelled.";
      notifyWarningMessage(ss.str(), -1);
      setErrorCondition(-1);
      return;
    }

    int option = iteration % 2;

    if(writeErrorFile == true && iteration % 25 == 0)
    {
      outFile << iteration << " " << fillingerror << "  " << oldsizedisterror << "  " << oldneighborhooderror << "  " << numgrains << " " << acceptedmoves
              ;
    }

    // JUMP - this option moves one grain to a random spot in the volume
    if(option == 0)
    {
      randomgrain = firstPrimaryField + int(rg.genrand_res53() * (numgrains-firstPrimaryField));
      good = false;
      count = 0;
      while(good == false && count < static_cast<int>((numgrains-firstPrimaryField)) )
      {
        xc = m_Centroids[3*randomgrain];
        yc = m_Centroids[3*randomgrain+1];
        zc = m_Centroids[3*randomgrain+2];
        column = static_cast<int>( (xc - (m_HalfPackingRes[0])) * m_OneOverPackingRes[0] );
        row = static_cast<int>( (yc - (m_HalfPackingRes[1])) * m_OneOverPackingRes[1] );
        plane = static_cast<int>( (zc - (m_HalfPackingRes[2])) * m_OneOverPackingRes[2] );
        grainOwnersIdx = (m_PackingPoints[0]*m_PackingPoints[1]*plane) + (m_PackingPoints[0]*row) + column;
        if(grainOwners[grainOwnersIdx] > 1) good = true;
        else randomgrain++;
        if(static_cast<size_t>(randomgrain) >= numgrains) randomgrain = firstPrimaryField;
        count++;
      }
      Seed++;

      count = 0;
      xc = static_cast<float>(rg.genrand_res53() * sizex);
      yc = static_cast<float>(rg.genrand_res53() * sizey);
      zc = static_cast<float>(rg.genrand_res53() * sizez);
      column = static_cast<int>( (xc - (m_HalfPackingRes[0])) * m_OneOverPackingRes[0] );
      row = static_cast<int>( (yc - (m_HalfPackingRes[1])) * m_OneOverPackingRes[1] );
      plane = static_cast<int>( (zc - (m_HalfPackingRes[2])) * m_OneOverPackingRes[2] );

      while(exclusionZones[grainOwnersIdx] == true && count < m_TotalPackingPoints)
      {
        grainOwnersIdx = (m_PackingPoints[0]*m_PackingPoints[1]*plane) + (m_PackingPoints[0]*row) + column;
        if(column >= m_PackingPoints[0])
        {
          column = 0;
          row++;
          if(row >= m_PackingPoints[1])
          {
            row = 0;
            plane++;
            if(plane >= m_PackingPoints[2])
            {
              plane = 0;
            }
          }
        }
        count++;
      }
      xc = static_cast<float>((column*m_PackingRes[0]) + (m_PackingRes[0]*0.5));
      yc = static_cast<float>((row*m_PackingRes[1]) + (m_PackingRes[1]*0.5));
      zc = static_cast<float>((plane*m_PackingRes[2]) + (m_PackingRes[2]*0.5));
      oldxc = m_Centroids[3 * randomgrain];
      oldyc = m_Centroids[3 * randomgrain + 1];
      oldzc = m_Centroids[3 * randomgrain + 2];
      oldfillingerror = fillingerror;
      fillingerror = check_fillingerror(-1000, static_cast<int>(randomgrain), grainOwnersPtr, exclusionZonesPtr);
      move_grain(randomgrain, xc, yc, zc);
      fillingerror = check_fillingerror(static_cast<int>(randomgrain), -1000, grainOwnersPtr, exclusionZonesPtr);
      currentneighborhooderror = check_neighborhooderror(-1000, randomgrain);
      if(fillingerror <= oldfillingerror)
      {
        oldneighborhooderror = currentneighborhooderror;
        acceptedmoves++;
      }
      else if(fillingerror > oldfillingerror)
      {
        fillingerror = check_fillingerror(-1000, static_cast<int>(randomgrain), grainOwnersPtr, exclusionZonesPtr);
        move_grain(randomgrain, oldxc, oldyc, oldzc);
        fillingerror = check_fillingerror(static_cast<int>(randomgrain), -1000, grainOwnersPtr, exclusionZonesPtr);
      }
    }
    // NUDGE - this option moves one grain to a spot close to its current centroid
    if(option == 1)
    {
      randomgrain = firstPrimaryField + int(rg.genrand_res53() * (numgrains-firstPrimaryField));
      good = false;
      count = 0;
      while(good == false && count < static_cast<int>((numgrains-firstPrimaryField)) )
      {
        xc = m_Centroids[3*randomgrain];
        yc = m_Centroids[3*randomgrain+1];
        zc = m_Centroids[3*randomgrain+2];
        column = static_cast<int>( (xc - (m_HalfPackingRes[0])) * m_OneOverPackingRes[0] );
        row = static_cast<int>( (yc - (m_HalfPackingRes[1])) * m_OneOverPackingRes[1] );
        plane = static_cast<int>( (zc - (m_HalfPackingRes[2])) * m_OneOverPackingRes[2] );
        grainOwnersIdx = (m_PackingPoints[0]*m_PackingPoints[1]*plane) + (m_PackingPoints[0]*row) + column;
        if(grainOwners[grainOwnersIdx] > 1) good = true;
        else randomgrain++;
        if(static_cast<size_t>(randomgrain) >= numgrains) randomgrain = firstPrimaryField;
        count++;
      }
      Seed++;
      oldxc = m_Centroids[3 * randomgrain];
      oldyc = m_Centroids[3 * randomgrain + 1];
      oldzc = m_Centroids[3 * randomgrain + 2];
      xshift = static_cast<float>(((2.0f * (rg.genrand_res53() - 0.5f)) * (2.0f * m_PackingRes[0])) );
      yshift = static_cast<float>(((2.0f * (rg.genrand_res53() - 0.5f)) * (2.0f * m_PackingRes[1])) );
      zshift = static_cast<float>(((2.0f * (rg.genrand_res53() - 0.5f)) * (2.0f * m_PackingRes[2])) );
      if((oldxc+xshift) < sizex && (oldxc+xshift) > 0) xc = oldxc + xshift;
      else xc = oldxc;
      if((oldyc+yshift) < sizey && (oldyc+yshift) > 0) yc = oldyc + yshift;
      else yc = oldyc;
      if((oldzc+zshift) < sizez && (oldzc+zshift) > 0) zc = oldzc + zshift;
      else zc = oldzc;
      oldfillingerror = fillingerror;
      fillingerror = check_fillingerror(-1000, static_cast<int>(randomgrain), grainOwnersPtr, exclusionZonesPtr);
      move_grain(randomgrain, xc, yc, zc);
      fillingerror = check_fillingerror(static_cast<int>(randomgrain), -1000, grainOwnersPtr, exclusionZonesPtr);
      currentneighborhooderror = check_neighborhooderror(-1000, randomgrain);
      //      change2 = (currentneighborhooderror * currentneighborhooderror) - (oldneighborhooderror * oldneighborhooderror);
      //      if(fillingerror <= oldfillingerror && currentneighborhooderror >= oldneighborhooderror)
      if(fillingerror <= oldfillingerror)
      {
        oldneighborhooderror = currentneighborhooderror;
        acceptedmoves++;
      }
      //      else if(fillingerror > oldfillingerror || currentneighborhooderror < oldneighborhooderror)
      else if(fillingerror > oldfillingerror)
      {
        fillingerror = check_fillingerror(-1000, static_cast<int>(randomgrain), grainOwnersPtr, exclusionZonesPtr);
        move_grain(randomgrain, oldxc, oldyc, oldzc);
        fillingerror = check_fillingerror(static_cast<int>(randomgrain), -1000, grainOwnersPtr, exclusionZonesPtr);
      }
    }
  }

  notifyStatusMessage("Packing Grains - Grain Adjustment Complete");

  if(m_VtkOutputFile.isEmpty() == false)
  {
    err = writeVtkFile(grainOwnersPtr->GetPointer(0), exclusionZonesPtr->GetPointer(0));
    if(err < 0)
    {
      return;
    }
  }

  notifyStatusMessage("Packing Grains - Assigning Voxels");
  assign_voxels();
  if (getCancel() == true) { return; }

  notifyStatusMessage("Packing Grains - Assigning Gaps");
  assign_gaps_only();
  if (getCancel() == true) { return; }

  notifyStatusMessage("Packing Grains - Cleaning Up Volume");
  //  cleanup_grains();
  if (getCancel() == true) { return; }

  notifyStatusMessage("Packing Grains - Renumbering Grains");
  RenumberGrains::Pointer renumber_grains2 = RenumberGrains::New();
  renumber_grains2->setObservers(this->getObservers());
  renumber_grains2->setVolumeDataContainer(m);
  renumber_grains2->execute();
  err = renumber_grains2->getErrorCondition();
  if (err < 0)
  {
    setErrorCondition(renumber_grains2->getErrorCondition());
    addErrorMessages(renumber_grains2->getPipelineMessages());
    return;
  }

  if(m_WriteGoalAttributes == true)
  {
    write_goal_attributes();
  }

  m->removeFieldData(m_EquivalentDiametersArrayName);
  m->removeFieldData(m_Omega3sArrayName);
  m->removeFieldData(m_AxisEulerAnglesArrayName);
  m->removeFieldData(m_AxisLengthsArrayName);
  m->removeFieldData(m_VolumesArrayName);
  m->removeFieldData(m_CentroidsArrayName);
  m->removeFieldData(m_NeighborhoodsArrayName);

  // If there is an error set this to something negative and also set a message
  notifyStatusMessage("Packing Grains Complete");
}

// -----------------------------------------------------------------------------
//
// -----------------------------------------------------------------------------
int PackPrimaryPhases::writeVtkFile(int32_t* grainOwners, bool* exclusionZones)
{
  size_t grainOwnersIdx = 0;
  std::ofstream outFile;
  outFile.open(m_VtkOutputFile.c_str(), std::ios_base::binary);
  if(outFile.is_open() == false)
  {
    qDebug() << "m_VtkOutputFile: " << m_VtkOutputFile ;
    PipelineMessage em (getHumanLabel(), "Could not open Vtk File for writing from PackGrains", -1);
    addErrorMessage(em);
    setErrorCondition(-55);
    return -1;
  }
  outFile << "# vtk DataFile Version 2.0" ;
  outFile << "DREAM.3D Generated from PackPrimaryPhases Filter" ;
  outFile << "ASCII" ;
  outFile << "DATASET STRUCTURED_POINTS" ;
  outFile << "DIMENSIONS " << m_PackingPoints[0] << " " << m_PackingPoints[1] << " " << m_PackingPoints[2] ;
  outFile << "ORIGIN 0.0 0.0 0.0" ;
  outFile << "SPACING " << m_PackingRes[0] << " " << m_PackingRes[1] << " " << m_PackingRes[2] ;
  outFile << "POINT_DATA " << m_PackingPoints[0] * m_PackingPoints[1] * m_PackingPoints[2] ;
  outFile << "\n";
  outFile << "\n";
  outFile << "SCALARS NumOwners int  1" ;
  outFile << "LOOKUP_TABLE default" ;
  for (int i = 0; i < (m_PackingPoints[2]); i++)
  {
    for (int j = 0; j < (m_PackingPoints[1]); j++)
    {
      for (int k = 0; k < (m_PackingPoints[0]); k++)
      {
        grainOwnersIdx = (m_PackingPoints[0]*m_PackingPoints[1]*i) + (m_PackingPoints[0]*j) + k;
        int name = grainOwners[grainOwnersIdx];
        if(i % 20 == 0 && i > 0) outFile ;
        outFile << "     ";
        if(name < 100) outFile << " ";
        if(name < 10) outFile << " ";
        outFile << name;
      }
    }
  }
  outFile << "SCALARS ExclusionZone int  1" ;
  outFile << "LOOKUP_TABLE default" ;
  for (int i = 0; i < (m_PackingPoints[2]); i++)
  {
    for (int j = 0; j < (m_PackingPoints[1]); j++)
    {
      for (int k = 0; k < (m_PackingPoints[0]); k++)
      {
        grainOwnersIdx = (m_PackingPoints[0]*m_PackingPoints[1]*i) + (m_PackingPoints[0]*j) + k;
        bool val = exclusionZones[grainOwnersIdx];
        if(i % 20 == 0 && i > 0) outFile ;
        outFile << "       ";
        if(val == true) outFile << 1;
        else outFile << 0;
      }
    }
  }
  outFile.close();
  return 0;
}

// -----------------------------------------------------------------------------
//
// -----------------------------------------------------------------------------
void PackPrimaryPhases::initialize_packinggrid()
{
  VolumeDataContainer* m = getVolumeDataContainer();

  m_PackingRes[0] = m->getXRes() * 2.0f;
  m_PackingRes[1] = m->getYRes() * 2.0f;
  m_PackingRes[2] = m->getZRes() * 2.0f;

  m_HalfPackingRes[0] = m_PackingRes[0]*0.5;
  m_HalfPackingRes[1] = m_PackingRes[1]*0.5;
  m_HalfPackingRes[2] = m_PackingRes[2]*0.5;

  m_OneOverHalfPackingRes[0] = 1.0f/m_HalfPackingRes[0];
  m_OneOverHalfPackingRes[1] = 1.0f/m_HalfPackingRes[1];
  m_OneOverHalfPackingRes[2] = 1.0f/m_HalfPackingRes[2];

  m_OneOverPackingRes[0] = 1.0f/m_PackingRes[0];
  m_OneOverPackingRes[1] = 1.0f/m_PackingRes[1];
  m_OneOverPackingRes[2] = 1.0f/m_PackingRes[2];

  m_PackingPoints[0] = m->getXPoints()/2;
  m_PackingPoints[1] = m->getYPoints()/2;
  m_PackingPoints[2] = m->getZPoints()/2;

  m_TotalPackingPoints = m_PackingPoints[0] * m_PackingPoints[1] * m_PackingPoints[2];
}

// -----------------------------------------------------------------------------
//
// -----------------------------------------------------------------------------
void PackPrimaryPhases::generate_grain(int phase, int Seed, Field* field, unsigned int shapeclass)
{
  DREAM3D_RANDOMNG_NEW_SEEDED(Seed)

      StatsDataArray& statsDataArray = *m_StatsDataArray;

  float r1 = 1;
  float a2 = 0, a3 = 0;
  float b2 = 0, b3 = 0;
  float diam = 0;
  float vol = 0;
  int volgood = 0;
  float phi1, PHI, phi2;
  float fourThirdsPiOverEight =  static_cast<float>(((4.0f / 3.0f) * (DREAM3D::Constants::k_Pi))/8.0f);
  PrimaryStatsData* pp = PrimaryStatsData::SafePointerDownCast(statsDataArray[phase].get());
  VectorOfFloatArray GSdist = pp->getGrainSizeDistribution();
  float avg = GSdist[0]->GetValue(0);
  float stdev = GSdist[1]->GetValue(0);
  while (volgood == 0)
  {
    volgood = 1;
    diam = static_cast<float>(rg.genrand_norm(avg, stdev));
    diam = exp(diam);
    if(diam >= pp->getMaxGrainDiameter()) volgood = 0;
    if(diam < pp->getMinGrainDiameter()) volgood = 0;
    vol = fourThirdsPiOverEight * (diam * diam * diam);
  }
  int diameter = int((diam - pp->getMinGrainDiameter()) / pp->getBinStepSize());
  float r2 = 0, r3 = 1;
  VectorOfFloatArray bovera = pp->getGrainSize_BOverA();
  VectorOfFloatArray covera = pp->getGrainSize_COverA();
  while (r2 < r3)
  {
    r2 = 0, r3 = 0;
    a2 = bovera[0]->GetValue(diameter);
    b2 = bovera[1]->GetValue(diameter);
    if(a2 == 0)
    {
      a2 = bovera[0]->GetValue(diameter-1);
      b2 = bovera[1]->GetValue(diameter-1);
    }
    r2 = static_cast<float>(rg.genrand_beta(a2, b2));
    a3 = covera[0]->GetValue(diameter);
    b3 = covera[1]->GetValue(diameter);
    if(a3 == 0)
    {
      a3 = covera[0]->GetValue(diameter-1);
      b3 = covera[1]->GetValue(diameter-1);
    }
    r3 = static_cast<float>( rg.genrand_beta(a3, b3) );
  }
  float random = static_cast<float>( rg.genrand_res53() );
  float totaldensity = 0;
  int bin = 0;
  FloatArrayType::Pointer axisodf = pp->getAxisOrientation();
  while (random > totaldensity && bin < static_cast<int>(axisodf->GetSize()) )
  {
    totaldensity = totaldensity + axisodf->GetValue(bin);
    bin++;
  }
  m_OrthoOps->determineEulerAngles(bin, phi1, PHI, phi2);
  VectorOfFloatArray omega3 = pp->getGrainSize_Omegas();
  float mf = omega3[0]->GetValue(diameter);
  float s = omega3[1]->GetValue(diameter);
  float omega3f = static_cast<float>(rg.genrand_beta(mf, s));
  if(shapeclass == DREAM3D::ShapeType::EllipsoidShape) omega3f = 1;

  field->m_Volumes = vol;
  field->m_EquivalentDiameters = diam;
  field->m_AxisLengths[0] = r1;
  field->m_AxisLengths[1] = r2;
  field->m_AxisLengths[2] = r3;
  field->m_AxisEulerAngles[0] = phi1;
  field->m_AxisEulerAngles[1] = PHI;
  field->m_AxisEulerAngles[2] = phi2;
  field->m_Omega3s = omega3f;
  field->m_FieldPhases = phase;
  field->m_Neighborhoods = 0;
}

// -----------------------------------------------------------------------------
//
// -----------------------------------------------------------------------------
void PackPrimaryPhases::transfer_attributes(int gnum, Field* field)
{
  m_Volumes[gnum] = field->m_Volumes;
  m_EquivalentDiameters[gnum] = field->m_EquivalentDiameters;
  m_AxisLengths[3*gnum+0] = field->m_AxisLengths[0];
  m_AxisLengths[3*gnum+1] = field->m_AxisLengths[1];
  m_AxisLengths[3*gnum+2] = field->m_AxisLengths[2];
  m_AxisEulerAngles[3*gnum+0] = field->m_AxisEulerAngles[0];
  m_AxisEulerAngles[3*gnum+1] = field->m_AxisEulerAngles[1];
  m_AxisEulerAngles[3*gnum+2] = field->m_AxisEulerAngles[2];
  m_Omega3s[gnum] = field->m_Omega3s;
  m_FieldPhases[gnum] = field->m_FieldPhases;
  m_Neighborhoods[gnum] = field->m_Neighborhoods;
}

// -----------------------------------------------------------------------------
//
// -----------------------------------------------------------------------------
void PackPrimaryPhases::move_grain(size_t gnum, float xc, float yc, float zc)
{
  int occolumn, ocrow, ocplane;
  int nccolumn, ncrow, ncplane;
  int shiftcolumn, shiftrow, shiftplane;
  float oxc = m_Centroids[3*gnum];
  float oyc = m_Centroids[3*gnum+1];
  float ozc = m_Centroids[3*gnum+2];
  occolumn = static_cast<int>( (oxc - (m_HalfPackingRes[0])) * m_OneOverPackingRes[0] );
  ocrow = static_cast<int>( (oyc - (m_HalfPackingRes[1])) * m_OneOverPackingRes[1] );
  ocplane = static_cast<int>( (ozc - (m_HalfPackingRes[2])) * m_OneOverPackingRes[2] );
  nccolumn = static_cast<int>( (xc - (m_HalfPackingRes[0])) * m_OneOverPackingRes[0] );
  ncrow = static_cast<int>( (yc - (m_HalfPackingRes[1])) * m_OneOverPackingRes[1] );
  ncplane = static_cast<int>( (zc - (m_HalfPackingRes[2])) * m_OneOverPackingRes[2] );
  shiftcolumn = nccolumn - occolumn;
  shiftrow = ncrow - ocrow;
  shiftplane = ncplane - ocplane;
  m_Centroids[3*gnum] = xc;
  m_Centroids[3*gnum+1] = yc;
  m_Centroids[3*gnum+2] = zc;
  size_t size = columnlist[gnum].size();

  for (size_t i = 0; i < size; i++)
  {
    int& cl = columnlist[gnum][i];
    cl += shiftcolumn;
    int& rl = rowlist[gnum][i];
    rl += shiftrow;
    int& pl = planelist[gnum][i];
    pl += shiftplane;
  }
}

// -----------------------------------------------------------------------------
//
// -----------------------------------------------------------------------------
void PackPrimaryPhases::determine_neighbors(size_t gnum, int add)
{
  VolumeDataContainer* m = getVolumeDataContainer();
  float x, y, z;
  float xn, yn, zn;
  float dia, dia2;
  float dx, dy, dz;
  x = m_Centroids[3*gnum];
  y = m_Centroids[3*gnum+1];
  z = m_Centroids[3*gnum+2];
  dia = m_EquivalentDiameters[gnum];
  size_t numFieldTuples = m->getNumFieldTuples();
  int32_t increment = 0;
  if(add > 0) { increment = 1; }
  if(add < 0) { increment = -1; }
  for (size_t n = firstPrimaryField; n < numFieldTuples; n++)
  {
    xn = m_Centroids[3*n];
    yn = m_Centroids[3*n+1];
    zn = m_Centroids[3*n+2];
    dia2 = m_EquivalentDiameters[n];
    dx = fabs(x - xn);
    dy = fabs(y - yn);
    dz = fabs(z - zn);
    if(dx < dia && dy < dia && dz < dia)
    {
      m_Neighborhoods[gnum] = m_Neighborhoods[gnum] + increment;
    }
    if(dx < dia2 && dy < dia2 && dz < dia2)
    {
      m_Neighborhoods[n] = m_Neighborhoods[n] + increment;
    }
  }
}

// -----------------------------------------------------------------------------
//
// -----------------------------------------------------------------------------
float PackPrimaryPhases::check_neighborhooderror(int gadd, int gremove)
{
  // Optimized Code
  VolumeDataContainer* m = getVolumeDataContainer();

  StatsDataArray& statsDataArray = *m_StatsDataArray;

  float neighborerror;
  float bhattdist;
  float dia;
  int nnum;
  size_t diabin = 0;
  size_t nnumbin = 0;
  int index = 0;
  std::vector<int> count;
  int phase;
  typedef std::vector<std::vector<float> > VectOfVectFloat_t;
  for (size_t iter = 0; iter < simneighbordist.size(); ++iter)
  {
    phase = primaryphases[iter];
    PrimaryStatsData* pp = PrimaryStatsData::SafePointerDownCast(statsDataArray[phase].get());
    VectOfVectFloat_t& curSimNeighborDist = simneighbordist[iter];
    size_t curSImNeighborDist_Size = curSimNeighborDist.size();
    float oneOverNeighborDistStep = 1.0f/neighbordiststep[iter];

    count.resize(curSImNeighborDist_Size, 0);
    for (size_t i = 0; i < curSImNeighborDist_Size; i++)
    {
      curSimNeighborDist[i].resize(40);
      for (size_t j = 0; j < 40; j++)
      {
        curSimNeighborDist[i][j] = 0;
      }
    }
    if(gadd > 0 && m_FieldPhases[gadd] == phase)
    {
      determine_neighbors(gadd, 1);
    }
    if(gremove > 0 && m_FieldPhases[gremove] == phase)
    {
      determine_neighbors(gremove, -1);
    }

    float maxGrainDia = pp->getMaxGrainDiameter();
    float minGrainDia = pp->getMinGrainDiameter();
    float oneOverBinStepSize = 1.0f/pp->getBinStepSize();


    for (size_t i = firstPrimaryField; i < m->getNumFieldTuples(); i++)
    {
      nnum = 0;
      index = i;
      if(index != gremove && m_FieldPhases[index] == phase)
      {
        dia = m_EquivalentDiameters[index];
        if(dia > maxGrainDia) { dia = maxGrainDia; }
        if(dia < minGrainDia) { dia = minGrainDia; }
        diabin = static_cast<size_t>(((dia - minGrainDia) * oneOverBinStepSize) );
        nnum = m_Neighborhoods[index];
        nnumbin = static_cast<size_t>( nnum * oneOverNeighborDistStep );
        if(nnumbin >= 40) { nnumbin = 39; }
        curSimNeighborDist[diabin][nnumbin]++;
        count[diabin]++;
      }
    }
    if(gadd > 0 && m_FieldPhases[gadd] == phase)
    {
      dia = m_EquivalentDiameters[gadd];
      if(dia > maxGrainDia) { dia = maxGrainDia; }
      if(dia < minGrainDia) { dia = minGrainDia; }
      diabin = static_cast<size_t>(((dia - minGrainDia) * oneOverBinStepSize) );
      nnum = m_Neighborhoods[gadd];
      nnumbin = static_cast<size_t>( nnum * oneOverNeighborDistStep );
      if(nnumbin >= 40) { nnumbin = 39; }
      curSimNeighborDist[diabin][nnumbin]++;
      count[diabin]++;
    }
    float runningtotal = 0.0f;

    for (size_t i = 0; i < curSImNeighborDist_Size; i++)
    {
      if (count[i] == 0)
      {
        for (size_t j = 0; j < 40; j++)
        {
          curSimNeighborDist[i][j] = 0.0f;
          runningtotal = runningtotal + 0.0f;
        }
      }
      else
      {
        float oneOverCount = 1.0f / (float)(count[i]);
        for (size_t j = 0; j < 40; j++)
        {
          curSimNeighborDist[i][j] = curSimNeighborDist[i][j] * oneOverCount;
          runningtotal = runningtotal + curSimNeighborDist[i][j];
        }
      }
    }

    runningtotal = 1.0f / runningtotal; // Flip this so that we have a multiply instead of a divide.
    for (size_t i = 0; i < curSImNeighborDist_Size; i++)
    {
      for (size_t j = 0; j < 40; j++)
      {
        curSimNeighborDist[i][j] = curSimNeighborDist[i][j] * runningtotal;
      }
    }

    if(gadd > 0 && m_FieldPhases[gadd] == phase)
    {
      determine_neighbors(gadd, -1);
    }

    if(gremove > 0 && m_FieldPhases[gremove] == phase)
    {
      determine_neighbors(gremove, 1);
    }
  }
  compare_3Ddistributions(simneighbordist, neighbordist, bhattdist);
  neighborerror = bhattdist;
  return neighborerror;
}

// -----------------------------------------------------------------------------
//
// -----------------------------------------------------------------------------
void PackPrimaryPhases::compare_1Ddistributions(std::vector<float> array1, std::vector<float> array2, float &bhattdist)
{
  bhattdist = 0;
  for (size_t i = 0; i < array1.size(); i++)
  {
    bhattdist = bhattdist + sqrt((array1[i]*array2[i]));
  }
}

// -----------------------------------------------------------------------------
//
// -----------------------------------------------------------------------------
void PackPrimaryPhases::compare_2Ddistributions(std::vector<std::vector<float> > array1, std::vector<std::vector<float> > array2, float &bhattdist)
{
  bhattdist = 0;
  for (size_t i = 0; i < array1.size(); i++)
  {
    for (size_t j = 0; j < array1[i].size(); j++)
    {
      bhattdist = bhattdist + sqrt((array1[i][j] * array2[i][j]));
    }
  }
}

// -----------------------------------------------------------------------------
//
// -----------------------------------------------------------------------------
void PackPrimaryPhases::compare_3Ddistributions(std::vector<std::vector<std::vector<float> > > array1, std::vector<std::vector<std::vector<float> > > array2, float &bhattdist)
{
  bhattdist = 0;
  for (size_t i = 0; i < array1.size(); i++)
  {
    for (size_t j = 0; j < array1[i].size(); j++)
    {
      for (size_t k = 0; k < array1[i][j].size(); k++)
      {
        bhattdist = bhattdist + sqrt((array1[i][j][k]*array2[i][j][k]));
      }
    }
  }
}

// -----------------------------------------------------------------------------
//
// -----------------------------------------------------------------------------
float PackPrimaryPhases::check_sizedisterror(Field* field)
{
  VolumeDataContainer* m = getVolumeDataContainer();

  StatsDataArray& statsDataArray = *m_StatsDataArray;

  float dia;
  float sizedisterror = 0;
  float bhattdist;
  int index;
  int count = 0;
  int phase;
  size_t grainSizeDist_Size = grainsizedist.size();
  for (size_t iter = 0; iter < grainSizeDist_Size; ++iter)
  {
    phase = primaryphases[iter];
    PrimaryStatsData* pp = PrimaryStatsData::SafePointerDownCast(statsDataArray[phase].get());
    count = 0;
    std::vector<float>& curGrainSizeDist = grainsizedist[iter];
    std::vector<float>::size_type curGrainSizeDistSize = curGrainSizeDist.size();
    std::vector<float>& curSimGrainSizeDist = simgrainsizedist[iter];
    // Initialize all Values to Zero
    for (size_t i = 0; i < curGrainSizeDistSize; i++)
    {
      curSimGrainSizeDist[i] = 0.0f;
    }

    size_t nFieldTuples = m->getNumFieldTuples();
    float oneOverCurGrainSizeDistStep = 1.0f/grainsizediststep[iter];
    float halfMinGrainDiameter = pp->getMinGrainDiameter() * 0.5f;
    for (size_t b = firstPrimaryField; b < nFieldTuples; b++)
    {
      index = b;
      if(m_FieldPhases[index] == phase)
      {
        dia = m_EquivalentDiameters[index];
        dia = (dia - halfMinGrainDiameter) * oneOverCurGrainSizeDistStep;
        if(dia < 0) { dia = 0; }
        if(dia > curGrainSizeDistSize - 1.0f) { dia = curGrainSizeDistSize - 1.0f; }
        curSimGrainSizeDist[int(dia)]++;
        count++;
      }
    }

    if(field->m_FieldPhases == phase)
    {
      dia = field->m_EquivalentDiameters;
      dia = (dia - halfMinGrainDiameter) * oneOverCurGrainSizeDistStep;
      if(dia < 0) { dia = 0; }
      if(dia > curGrainSizeDistSize - 1.0f) dia = curGrainSizeDistSize - 1.0f;
      curSimGrainSizeDist[int(dia)]++;
      count++;
    }
    float oneOverCount = 1.0f/count;

    if (count == 0)
    {
      for (size_t i = 0; i < curGrainSizeDistSize; i++) { curSimGrainSizeDist[i] = 0.0; }
    }
    else
    {
      for (size_t i = 0; i < curGrainSizeDistSize; i++)
      {
        curSimGrainSizeDist[i] = curSimGrainSizeDist[i] * oneOverCount;
      }
    }
  }
  compare_2Ddistributions(simgrainsizedist, grainsizedist, bhattdist);
  sizedisterror = bhattdist;
  return sizedisterror;
}

// -----------------------------------------------------------------------------
//
// -----------------------------------------------------------------------------
float PackPrimaryPhases::check_fillingerror(int gadd, int gremove, Int32ArrayType::Pointer grainOwnersPtr, BoolArrayType::Pointer exclusionZonesPtr)
{
  size_t grainOwnersIdx = 0;
  int32_t* grainOwners = grainOwnersPtr->GetPointer(0);
  bool* exclusionZones = exclusionZonesPtr->GetPointer(0);

  fillingerror = fillingerror * float(m_TotalPackingPoints);
  int col, row, plane;
  int k1 = 0, k2 = 0, k3 = 0;
  if(gadd > 0)
  {
    k1 = 2;
    k2 = -1;
    k3 = 1;
    size_t size = columnlist[gadd].size();
    std::vector<int>& cl = columnlist[gadd];
    std::vector<int>& rl = rowlist[gadd];
    std::vector<int>& pl = planelist[gadd];
    std::vector<float>& efl = ellipfunclist[gadd];
    float packquality = 0;
    for (size_t i = 0; i < size; i++)
    {
      col = cl[i];
      row = rl[i];
      plane = pl[i];
      if(m_PeriodicBoundaries == true)
      {
        if(col < 0) col = col + m_PackingPoints[0];
        if(col > m_PackingPoints[0] - 1) col = col - m_PackingPoints[0];
        if(row < 0) row = row + m_PackingPoints[1];
        if(row > m_PackingPoints[1] - 1) row = row - m_PackingPoints[1];
        if(plane < 0) plane = plane + m_PackingPoints[2];
        if(plane > m_PackingPoints[2] - 1) plane = plane - m_PackingPoints[2];
        grainOwnersIdx = (m_PackingPoints[0]*m_PackingPoints[1]*plane) + (m_PackingPoints[0]*row) + col;
        int currentGrainOwner = grainOwners[grainOwnersIdx];
        fillingerror = fillingerror + (k1 * currentGrainOwner  + k2);
        grainOwners[grainOwnersIdx] = currentGrainOwner + k3;
        if(efl[i] > 0.25) exclusionZones[grainOwnersIdx] = true;
        packquality = packquality + ((currentGrainOwner) * (currentGrainOwner));
      }
      else
      {
        if(col >= 0 && col < m_PackingPoints[0] && row >= 0 && row < m_PackingPoints[1] && plane >= 0 && plane < m_PackingPoints[2])
        {
          grainOwnersIdx = (m_PackingPoints[0]*m_PackingPoints[1]*plane) + (m_PackingPoints[0]*row) + col;
          int currentGrainOwner = grainOwners[grainOwnersIdx];
          fillingerror = fillingerror + (k1 * currentGrainOwner + k2);
          grainOwners[grainOwnersIdx] = currentGrainOwner + k3;
          if(efl[i] > 0.25) exclusionZones[grainOwnersIdx] = true;
          packquality = packquality + ((currentGrainOwner) * (currentGrainOwner));
        }
      }
    }
    packqualities[gadd] = static_cast<int>( packquality / float(size) );
  }
  if(gremove > 0)
  {
    k1 = -2;
    k2 = 3;
    k3 = -1;
    size_t size = columnlist[gremove].size();
    std::vector<int>& cl = columnlist[gremove];
    std::vector<int>& rl = rowlist[gremove];
    std::vector<int>& pl = planelist[gremove];
    std::vector<float>& efl = ellipfunclist[gremove];
    for (size_t i = 0; i < size; i++)
    {
      col = cl[i];
      row = rl[i];
      plane = pl[i];
      if(m_PeriodicBoundaries == true)
      {
        if(col < 0) col = col + m_PackingPoints[0];
        if(col > m_PackingPoints[0] - 1) col = col - m_PackingPoints[0];
        if(row < 0) row = row + m_PackingPoints[1];
        if(row > m_PackingPoints[1] - 1) row = row - m_PackingPoints[1];
        if(plane < 0) plane = plane + m_PackingPoints[2];
        if(plane > m_PackingPoints[2] - 1) plane = plane - m_PackingPoints[2];
        grainOwnersIdx = (m_PackingPoints[0]*m_PackingPoints[1]*plane) + (m_PackingPoints[0]*row) + col;
        int currentGrainOwner = grainOwners[grainOwnersIdx];
        fillingerror = fillingerror + ( k1 * currentGrainOwner + k2);
        grainOwners[grainOwnersIdx] = currentGrainOwner + k3;
        if(efl[i] > 0.25 && grainOwners[grainOwnersIdx] == 0) exclusionZones[grainOwnersIdx] = false;
      }
      else
      {
        if(col >= 0 && col < m_PackingPoints[0] && row >= 0 && row < m_PackingPoints[1] && plane >= 0 && plane < m_PackingPoints[2])
        {
          grainOwnersIdx = (m_PackingPoints[0]*m_PackingPoints[1]*plane) + (m_PackingPoints[0]*row) + col;
          int currentGrainOwner = grainOwners[grainOwnersIdx];
          fillingerror = fillingerror + (k1 * currentGrainOwner + k2);
          grainOwners[grainOwnersIdx] = currentGrainOwner + k3;
          if(efl[i] > 0.25 && grainOwners[grainOwnersIdx] == 0) exclusionZones[grainOwnersIdx] = false;
        }
      }
    }
  }
  fillingerror = fillingerror / float(m_TotalPackingPoints);
  return fillingerror;
}

// -----------------------------------------------------------------------------
//
// -----------------------------------------------------------------------------
void PackPrimaryPhases::insert_grain(size_t gnum)
{
  DREAM3D_RANDOMNG_NEW();

  float inside = -1;
  int column, row, plane;
  int centercolumn, centerrow, centerplane;
  int xmin, xmax, ymin, ymax, zmin, zmax;
  float xc, yc, zc;
  float coordsRotated[3];
  float coords[3];
  float volcur = m_Volumes[gnum];
  float bovera = m_AxisLengths[3*gnum+1];
  float covera = m_AxisLengths[3*gnum+2];
  float omega3 = m_Omega3s[gnum];
  float radcur1 = 1;
  unsigned int shapeclass = m_ShapeTypes[m_FieldPhases[gnum]];

  // init any values for each of the Shape Ops
  for (QMap<unsigned int, ShapeOps*>::iterator ops = m_ShapeOps.begin(); ops != m_ShapeOps.end(); ++ops)
  {
    (*ops).second->init();
  }
  // Create our Argument Map
  QMap<ShapeOps::ArgName, float> shapeArgMap;
  shapeArgMap[ShapeOps::Omega3] = omega3;
  shapeArgMap[ShapeOps::VolCur] = volcur;
  shapeArgMap[ShapeOps::B_OverA] = bovera;
  shapeArgMap[ShapeOps::C_OverA] = covera;

  radcur1 = m_ShapeOps[shapeclass]->radcur1(shapeArgMap);

  float radcur2 = (radcur1 * bovera);
  float radcur3 = (radcur1 * covera);
  float phi1 = m_AxisEulerAngles[3*gnum];
  float PHI = m_AxisEulerAngles[3*gnum+1];
  float phi2 = m_AxisEulerAngles[3*gnum+2];
  float ga[3][3];
  OrientationMath::EulertoMat(phi1, PHI, phi2, ga);
  xc = m_Centroids[3*gnum];
  yc = m_Centroids[3*gnum+1];
  zc = m_Centroids[3*gnum+2];
  centercolumn = static_cast<int>( (xc - (m_PackingRes[0] * 0.5)) * m_OneOverPackingRes[0] );
  centerrow = static_cast<int>( (yc - (m_PackingRes[1] * 0.5)) * m_OneOverPackingRes[1] );
  centerplane = static_cast<int>( (zc - (m_PackingRes[2] * 0.5)) * m_OneOverPackingRes[2] );
  xmin = int(centercolumn - ((radcur1 * m_OneOverPackingRes[0]) + 1));
  xmax = int(centercolumn + ((radcur1 * m_OneOverPackingRes[0]) + 1));
  ymin = int(centerrow - ((radcur1 * m_OneOverPackingRes[1]) + 1));
  ymax = int(centerrow + ((radcur1 * m_OneOverPackingRes[1]) + 1));
  zmin = int(centerplane - ((radcur1 * m_OneOverPackingRes[2]) + 1));
  zmax = int(centerplane + ((radcur1 * m_OneOverPackingRes[2]) + 1));
  if(xmin < -m_PackingPoints[0]) xmin = -m_PackingPoints[0];
  if(xmax > 2 * m_PackingPoints[0] - 1) xmax = (2 * m_PackingPoints[0] - 1);
  if(ymin < -m_PackingPoints[1]) ymin = -m_PackingPoints[1];
  if(ymax > 2 * m_PackingPoints[1] - 1) ymax = (2 * m_PackingPoints[1] - 1);
  if(zmin < -m_PackingPoints[2]) zmin = -m_PackingPoints[2];
  if(zmax > 2 * m_PackingPoints[2] - 1) zmax = (2 * m_PackingPoints[2] - 1);

  float OneOverRadcur1 = 1.0/radcur1;
  float OneOverRadcur2 = 1.0/radcur2;
  float OneOverRadcur3 = 1.0/radcur3;
  for (int iter1 = xmin; iter1 < xmax + 1; iter1++)
  {
    for (int iter2 = ymin; iter2 < ymax + 1; iter2++)
    {
      for (int iter3 = zmin; iter3 < zmax + 1; iter3++)
      {
        column = iter1;
        row = iter2;
        plane = iter3;
        coords[0] = float(column) * m_PackingRes[0];
        coords[1] = float(row) * m_PackingRes[1];
        coords[2] = float(plane) * m_PackingRes[2];
        inside = -1;
        coords[0] = coords[0] - xc;
        coords[1] = coords[1] - yc;
        coords[2] = coords[2] - zc;
        MatrixMath::Multiply3x3with3x1(ga, coords, coordsRotated);
        float axis1comp = coordsRotated[0] * OneOverRadcur1;
        float axis2comp = coordsRotated[1] * OneOverRadcur2;
        float axis3comp = coordsRotated[2] * OneOverRadcur3;
        inside = m_ShapeOps[shapeclass]->inside(axis1comp, axis2comp, axis3comp);
        if(inside >= 0)
        {
          columnlist[gnum].push_back(column);
          rowlist[gnum].push_back(row);
          planelist[gnum].push_back(plane);
          ellipfunclist[gnum].push_back(inside);
        }
      }
    }
  }
}

// -----------------------------------------------------------------------------
//
// -----------------------------------------------------------------------------
void PackPrimaryPhases::assign_voxels()
{
  notifyStatusMessage("Assigning Voxels");

  VolumeDataContainer* m = getVolumeDataContainer();
  int64_t totpoints = m->getTotalPoints();

  QString ss;

  size_t udims[3] = {0,0,0};
  m->getDimensions(udims);

  DimType dims[3] = {
    static_cast<DimType>(udims[0]),
    static_cast<DimType>(udims[1]),
    static_cast<DimType>(udims[2]),
  };


#ifdef DREAM3D_USE_PARALLEL_ALGORITHMS
  tbb::task_scheduler_init init;
  bool doParallel = true;
#endif

  DimType column, row, plane;
  float xc, yc, zc;
  float size[3] = {sizex, sizey, sizez};

  DimType xmin, xmax, ymin, ymax, zmin, zmax;

  float xRes = m->getXRes();
  float yRes = m->getYRes();
  float zRes = m->getZRes();
  float res[3] = {xRes, yRes, zRes};

  Int32ArrayType::Pointer newownersPtr = Int32ArrayType::CreateArray(totpoints, "newowners");
  int32_t* newowners = newownersPtr->GetPointer(0);
  newownersPtr->initializeWithValues(-1);

  FloatArrayType::Pointer ellipfuncsPtr = FloatArrayType::CreateArray(totpoints, "ellipfuncs");
  float* ellipfuncs = ellipfuncsPtr->GetPointer(0);
  ellipfuncsPtr->initializeWithValues(-1);

  float grainsPerTime = 0;
  uint64_t millis = MXA::getMilliSeconds();
  uint64_t currentMillis = millis;

  for (size_t i = firstPrimaryField; i < m->getNumFieldTuples(); i++)
  {
    grainsPerTime++;
    currentMillis = MXA::getMilliSeconds();
    if (currentMillis - millis > 1000)
    {
      float rate = grainsPerTime / ( (float)(currentMillis-millis) ) * 1000.0f;
      ss.str("");
      ss << "Assign Voxels & Gaps|| Grains Checked: " << i << " || Grains/Second: " << (int)rate;
      notifyStatusMessage(ss.str());
      grainsPerTime = 0;
      millis = MXA::getMilliSeconds();
    }
    float volcur = m_Volumes[i];
    float bovera = m_AxisLengths[3*i+1];
    float covera = m_AxisLengths[3*i+2];
    float omega3 = m_Omega3s[i];
    xc = m_Centroids[3*i];
    yc = m_Centroids[3*i+1];
    zc = m_Centroids[3*i+2];
    float radcur1 = 0.0f;
    //Unbounded Check for the size of shapeTypes. We assume a 1:1 with phase
    unsigned int shapeclass = m_ShapeTypes[m_FieldPhases[i]];

    // init any values for each of the Shape Ops
    for (QMap<unsigned int, ShapeOps*>::iterator ops = m_ShapeOps.begin(); ops != m_ShapeOps.end(); ++ops )
    {
      (*ops).second->init();
    }
    // Create our Argument Map
    QMap<ShapeOps::ArgName, float> shapeArgMap;
    shapeArgMap[ShapeOps::Omega3] = omega3;
    shapeArgMap[ShapeOps::VolCur] = volcur;
    shapeArgMap[ShapeOps::B_OverA] = bovera;
    shapeArgMap[ShapeOps::C_OverA] = covera;

    radcur1 = m_ShapeOps[shapeclass]->radcur1(shapeArgMap);

    float radcur2 = (radcur1 * bovera);
    float radcur3 = (radcur1 * covera);
    float phi1 = m_AxisEulerAngles[3*i];
    float PHI = m_AxisEulerAngles[3*i+1];
    float phi2 = m_AxisEulerAngles[3*i+2];
    float ga[3][3];
    OrientationMath::EulertoMat(phi1, PHI, phi2, ga);
    column = static_cast<DimType>( (xc - (xRes * 0.5)) / xRes );
    row = static_cast<DimType>( (yc - (yRes * 0.5)) / yRes );
    plane = static_cast<DimType>( (zc - (zRes * 0.5)) / zRes );
    xmin = int(column - ((radcur1 / xRes) + 1));
    xmax = int(column + ((radcur1 / xRes) + 1));
    ymin = int(row - ((radcur1 / yRes) + 1)); // <======================
    ymax = int(row + ((radcur1 / yRes) + 1)); // <======================
    zmin = int(plane - ((radcur1 / zRes) + 1)); // <======================
    zmax = int(plane + ((radcur1 / zRes) + 1)); // <======================

    if (m_PeriodicBoundaries == true)
    {
      if (xmin < -dims[0]) xmin = -dims[0];
      if (xmax > 2 * dims[0] - 1) xmax = (2 *dims[0] - 1);
      if (ymin < -dims[1]) ymin = -dims[1];
      if (ymax > 2 * dims[1] - 1) ymax = (2 * dims[1] - 1);
      if (zmin < -dims[2]) zmin = -dims[2];
      if (zmax > 2 * dims[2] - 1) zmax = (2 * dims[2] - 1);
    }
    else
    {
      if (xmin < 0) xmin = 0;
      if (xmax > dims[0] - 1) xmax = dims[0] - 1;
      if (ymin < 0) ymin = 0;
      if (ymax > dims[1] - 1) ymax = dims[1] - 1;
      if (zmin < 0) zmin = 0;
      if (zmax > dims[2] - 1) zmax = dims[2] - 1;
    }

    float radCur[3] = { radcur1, radcur2, radcur3 };
    float xx[3] = {xc, yc, zc };
    ShapeOps* shapeOps = m_ShapeOps[shapeclass];
    //#if 0
#ifdef DREAM3D_USE_PARALLEL_ALGORITHMS
    if (doParallel == true)
    {
      tbb::parallel_for(tbb::blocked_range3d<int, int, int>(zmin, zmax+1, ymin, ymax+1, xmin, xmax+1),
                        AssignVoxelsGapsImpl(dims, res, m_GrainIds, radCur, xx, shapeOps, ga, size, i, newownersPtr, ellipfuncsPtr), tbb::auto_partitioner());

    }
    else
#endif
    {
      AssignVoxelsGapsImpl serial(dims, res, m_GrainIds, radCur, xx, shapeOps, ga, size, i, newownersPtr, ellipfuncsPtr);
      serial.convert(zmin, zmax+1, ymin, ymax+1, xmin, xmax+1);
    }


  }

  int gnum;
  for (size_t i = firstPrimaryField; i < m->getNumFieldTuples(); i++)
  {
    m_Active[i] = false;
  }
  for (size_t i = 0; i < static_cast<size_t>(totpoints); i++)
  {
    if(ellipfuncs[i] >= 0) m_GrainIds[i] = newowners[i];
    gnum = m_GrainIds[i];
    if(gnum >= 0) m_Active[gnum] = true;
    newowners[i] = -1;
    ellipfuncs[i] = -1.0;
  }

  notifyStatusMessage("Assigning Voxels - Removing Included Grains");
  RenumberGrains::Pointer renumber_grains1 = RenumberGrains::New();
  renumber_grains1->setObservers(this->getObservers());
  renumber_grains1->setVolumeDataContainer(m);
  renumber_grains1->execute();
  int err = renumber_grains1->getErrorCondition();
  if (err < 0)
  {
    setErrorCondition(renumber_grains1->getErrorCondition());
    addErrorMessages(renumber_grains1->getPipelineMessages());
    return;
  }

  dataCheck(false, m->getTotalPoints(), m->getNumFieldTuples(), m->getNumEnsembleTuples());
  if (getCancel() == true)
  {
    ss.str("");
    ss << "Filter Cancelled.";
    notifyWarningMessage(ss.str(), -1);
    setErrorCondition(-1);
    return;
  }
  for (size_t i = firstPrimaryField; i < m->getNumFieldTuples(); i++)
  {
    m_Active[i] = false;
  }
  for(int64_t i=0;i<totpoints;i++)
  {
    gnum = m_GrainIds[i];
    if(gnum >= 0)
    {
      m_Active[gnum] = true;
      m_CellPhases[i] = m_FieldPhases[gnum];
    }
  }
}


void PackPrimaryPhases::assign_gaps_only()
{
  notifyStatusMessage("Assigning Gaps");

  QString ss;

  VolumeDataContainer* m = getVolumeDataContainer();

  int grainname, grain;
  int current = 0;
  int most = 0;
  int count = 1;
  int counter = 0;
  int neighpoint;
  int good;
  int neighbor;

  int xPoints = static_cast<int>(m->getXPoints());
  int yPoints = static_cast<int>(m->getYPoints());
  int zPoints = static_cast<int>(m->getZPoints());
  int totalPoints = xPoints*yPoints*zPoints;

  int neighpoints[6];
  neighpoints[0] = -xPoints*yPoints;
  neighpoints[1] = -xPoints;
  neighpoints[2] = -1;
  neighpoints[3] = 1;
  neighpoints[4] = xPoints;
  neighpoints[5] = xPoints*yPoints;

  Int32ArrayType::Pointer neighborsPtr = Int32ArrayType::CreateArray(m->getTotalPoints(), "Neighbors");
  m_Neighbors = neighborsPtr->GetPointer(0);
  neighborsPtr->initializeWithValues(-1);

  std::vector<int > n(m->getNumFieldTuples() + 1,0);
  uint64_t millis = MXA::getMilliSeconds();
  uint64_t currentMillis = millis;

  while (count != 0)
  {
    counter++;
    count = 0;
    int zStride, yStride;
    for(int i=0;i<zPoints;i++)
    {
      zStride = i*xPoints*yPoints;
      for (int j=0;j<yPoints;j++)
      {
        yStride = j*xPoints;
        for(int k=0;k<xPoints;k++)
        {
          grainname = m_GrainIds[zStride+yStride+k];
          if (grainname < 0)
          {
            count++;
            currentMillis = MXA::getMilliSeconds();
            if (currentMillis - millis > 1000)
            {
              ss.str("");
              ss << "Assign Gaps|| Cycle#: " << counter << " || Remaining Unassigned Voxel Count: " << count;
              notifyStatusMessage(ss.str());
              millis = MXA::getMilliSeconds();
            }
            current = 0;
            most = 0;
            for (int l = 0; l < 6; l++)
            {
              good = 1;
              neighpoint = zStride+yStride+k + neighpoints[l];
              if (l == 0 && i == 0) good = 0;
              if (l == 5 && i == (zPoints - 1)) good = 0;
              if (l == 1 && j == 0) good = 0;
              if (l == 4 && j == (yPoints - 1)) good = 0;
              if (l == 2 && k == 0) good = 0;
              if (l == 3 && k == (xPoints - 1)) good = 0;
              if (good == 1)
              {
                grain = m_GrainIds[neighpoint];
                if (grain > 0)
                {
                  n[grain]++;
                  current = n[grain];
                  if (current > most)
                  {
                    most = current;
                    m_Neighbors[zStride+yStride+k] = neighpoint;
                  }
                }
              }
            }
            for (int l = 0; l < 6; l++)
            {
              good = 1;
              neighpoint = zStride+yStride+k + neighpoints[l];
              if (l == 0 && i == 0) good = 0;
              if (l == 5 && i == (zPoints - 1)) good = 0;
              if (l == 1 && j == 0) good = 0;
              if (l == 4 && j == (yPoints - 1)) good = 0;
              if (l == 2 && k == 0) good = 0;
              if (l == 3 && k == (xPoints - 1)) good = 0;
              if (good == 1)
              {
                grain = m_GrainIds[neighpoint];
                if(grain > 0) n[grain] = 0;
              }
            }
          }
        }
      }
    }
    for (size_t j = 0; j < totalPoints; j++)
    {
      grainname = m_GrainIds[j];
      neighbor = m_Neighbors[j];
      if (grainname < 0 && neighbor != -1 && m_GrainIds[neighbor] > 0)
      {
        m_GrainIds[j] = m_GrainIds[neighbor];
        m_CellPhases[j] = m_FieldPhases[m_GrainIds[neighbor]];
      }
    }
    if(counter == 1)
    {
      for(int i = 0; i < 1000; i++)
      {
        ss.str("");
        ss << "Assign Gaps|| Cycle#: " << counter << " || Remaining Unassigned Voxel Count: " << count;
      }
    }
  }
}
// -----------------------------------------------------------------------------
//
// -----------------------------------------------------------------------------
void PackPrimaryPhases::cleanup_grains()
{
  notifyStatusMessage("Cleaning Up Grains");

  VolumeDataContainer* m = getVolumeDataContainer();

  StatsDataArray& statsDataArray = *m_StatsDataArray;

  int64_t totpoints = m->getTotalPoints();
  size_t udims[3] = {0,0,0};
  m->getDimensions(udims);
#if (CMP_SIZEOF_SIZE_T == 4)
  typedef int32_t DimType;
#else
  typedef int64_t DimType;
#endif
  DimType dims[3] = {
    static_cast<DimType>(udims[0]),
    static_cast<DimType>(udims[1]),
    static_cast<DimType>(udims[2]),
  };

  DimType neighpoints[6];
  DimType xp = dims[0];
  DimType yp = dims[1];
  DimType zp = dims[2];

  neighpoints[0] = -(xp * yp);
  neighpoints[1] = -xp;
  neighpoints[2] = -1;
  neighpoints[3] = 1;
  neighpoints[4] = xp;
  neighpoints[5] = (xp * yp);
  std::vector<std::vector<int> > vlists;
  vlists.resize(m->getNumFieldTuples());
  std::vector<int> currentvlist;
  std::vector<bool> checked;
  checked.resize(totpoints,false);
  size_t count;
  int touchessurface = 0;
  int good;
  int neighbor;
  DimType column, row, plane;
  int index;
  float minsize = 0;
  gsizes.resize(m->getNumFieldTuples());
  for (size_t i = 1; i < m->getNumFieldTuples(); i++)
  {
    gsizes[i] = 0;
    m_Active[i] = true;
  }

  float resConst = m->getXRes() * m->getYRes() * m->getZRes();
  for (int i = 0; i < totpoints; i++)
  {
    touchessurface = 0;
    if(checked[i] == false && m_GrainIds[i] > firstPrimaryField)
    {
      PrimaryStatsData* pp = PrimaryStatsData::SafePointerDownCast(statsDataArray[m_CellPhases[i]].get());
      minsize = static_cast<float>( pp->getMinGrainDiameter() * pp->getMinGrainDiameter() * pp->getMinGrainDiameter() * M_PI / 6.0f );
      minsize = static_cast<float>( int(minsize / (resConst)) );
      currentvlist.push_back(i);
      count = 0;
      while (count < currentvlist.size())
      {
        index = currentvlist[count];
        column = index % xp;
        row = (index / xp) % yp;
        plane = index / (xp * yp);
        if(column == 0 || column == xp || row == 0 || row == yp || plane == 0 || plane == zp) touchessurface = 1;
        for (int j = 0; j < 6; j++)
        {
          good = 1;
          neighbor = static_cast<int>( index + neighpoints[j] );
          if(m_PeriodicBoundaries == false)
          {
            if(j == 0 && plane == 0) good = 0;
            if(j == 5 && plane == (zp - 1)) good = 0;
            if(j == 1 && row == 0) good = 0;
            if(j == 4 && row == (yp - 1)) good = 0;
            if(j == 2 && column == 0) good = 0;
            if(j == 3 && column == (xp - 1)) good = 0;
            if(good == 1 && m_GrainIds[neighbor] == m_GrainIds[index] && checked[neighbor] == false)
            {
              currentvlist.push_back(neighbor);
              checked[neighbor] = true;
            }
          }
          else if(m_PeriodicBoundaries == true)
          {
            if(j == 0 && plane == 0) neighbor = static_cast<int>( neighbor + (xp * yp * zp) );
            if(j == 5 && plane == (zp - 1)) neighbor = static_cast<int>( neighbor - (xp * yp * zp) );
            if(j == 1 && row == 0) neighbor = static_cast<int>( neighbor + (xp * yp) );
            if(j == 4 && row == (yp - 1)) neighbor = static_cast<int>( neighbor - (xp * yp) );
            if(j == 2 && column == 0) neighbor = static_cast<int>( neighbor + (xp) );
            if(j == 3 && column == (xp - 1)) neighbor = static_cast<int>( neighbor - (xp) );
            if(m_GrainIds[neighbor] == m_GrainIds[index] && checked[neighbor] == false)
            {
              currentvlist.push_back(neighbor);
              checked[neighbor] = true;
            }
          }
        }
        count++;
      }
      size_t size = vlists[m_GrainIds[i]].size();
      if(size > 0)
      {
        if(size < currentvlist.size())
        {
          for (size_t k = 0; k < vlists[m_GrainIds[i]].size(); k++)
          {
            m_GrainIds[vlists[m_GrainIds[i]][k]] = -1;
          }
          vlists[m_GrainIds[i]].resize(currentvlist.size());
          vlists[m_GrainIds[i]].swap(currentvlist);
        }
        else if(size >= currentvlist.size())
        {
          for (size_t k = 0; k < currentvlist.size(); k++)
          {
            m_GrainIds[currentvlist[k]] = -1;
          }
        }
      }
      else if(size == 0)
      {
        if(currentvlist.size() >= minsize || touchessurface == 1)
        {
          vlists[m_GrainIds[i]].resize(currentvlist.size());
          vlists[m_GrainIds[i]].swap(currentvlist);
        }
        if(currentvlist.size() < minsize && touchessurface == 0)
        {
          for (size_t k = 0; k < currentvlist.size(); k++)
          {
            m_GrainIds[currentvlist[k]] = -1;
          }
        }
      }
      currentvlist.clear();
    }
  }
  assign_gaps_only();
  for (int i = 0; i < totpoints; i++)
  {
    if(m_GrainIds[i] > 0) gsizes[m_GrainIds[i]]++;
  }
  for (size_t i = firstPrimaryField; i < m->getNumFieldTuples(); i++)
  {
    if(gsizes[i] == 0) m_Active[i] = false;
  }
  for (int i = 0; i < totpoints; i++)
  {
    if(m_GrainIds[i] > 0) { m_CellPhases[i] = m_FieldPhases[m_GrainIds[i]]; }
  }
}

// -----------------------------------------------------------------------------
//
// -----------------------------------------------------------------------------
int PackPrimaryPhases::estimate_numgrains(int xpoints, int ypoints, int zpoints, float xres, float yres, float zres)
{
  //  int err = -1;

  float totalvol;
  int phase;

  totalvol = (xpoints * xres) * (ypoints * yres) * (zpoints * zres);
  if (totalvol == 0.0)
  {
    return 1;
  }
  VolumeDataContainer* m = getVolumeDataContainer();

  IDataArray::Pointer iPtr = m->getEnsembleData(DREAM3D::EnsembleData::PhaseTypes);
  // Get the PhaseTypes - Remember there is a Dummy PhaseType in the first slot of the array
  DataArray<uint32_t>* phaseType = DataArray<uint32_t>::SafePointerDownCast(iPtr.get());

  iPtr = m->getEnsembleData(DREAM3D::EnsembleData::Statistics);
  StatsDataArray* statsDataArrayPtr = StatsDataArray::SafePointerDownCast(iPtr.get());
  if(NULL == statsDataArrayPtr)
  {
    return 1;
  }

  // Create a Reference Variable so we can use the [] syntax
  StatsDataArray& statsDataArray = *statsDataArrayPtr;

  DREAM3D_RANDOMNG_NEW()

      std::vector<int> primaryphases;
  std::vector<double> primaryphasefractions;
  double totalprimaryfractions = 0.0;
  StatsData::Pointer statsData = StatsData::NullPointer();
  // find which phases are primary phases
  for (size_t i = 1; i < phaseType->GetNumberOfTuples(); ++i)
  {
    if(phaseType->GetValue(i) == DREAM3D::PhaseType::PrimaryPhase)
    {
      PrimaryStatsData* pp = PrimaryStatsData::SafePointerDownCast(statsDataArray[i].get());
      primaryphases.push_back(i);
      primaryphasefractions.push_back(pp->getPhaseFraction());
      totalprimaryfractions = totalprimaryfractions + pp->getPhaseFraction();
    }
  }
  // scale the primary phase fractions to total to 1
  for (size_t i = 0; i < primaryphasefractions.size(); i++)
  {
    primaryphasefractions[i] = primaryphasefractions[i] / totalprimaryfractions;
  }
  // generate the grains
  int gid = 1;

  float currentvol = 0.0;
  float vol;
  float diam;
  int volgood = 0;
  for (size_t j = 0; j < primaryphases.size(); ++j)
  {
    float curphasetotalvol = totalvol * primaryphasefractions[j];
    while (currentvol < (curphasetotalvol))
    {
      volgood = 0;
      phase = primaryphases[j];
      PrimaryStatsData* pp = PrimaryStatsData::SafePointerDownCast(statsDataArray[phase].get());
      while (volgood == 0)
      {
        volgood = 1;
        // u = rg.genrand_res53();
        if(pp->getGrainSize_DistType() == DREAM3D::DistributionType::LogNormal)
        {
          float avgdiam = pp->getGrainSizeDistribution().at(0)->GetValue(0);
          float sddiam = pp->getGrainSizeDistribution().at(1)->GetValue(0);
          diam = rg.genrand_norm(avgdiam, sddiam);
          diam = exp(diam);
          if(diam >= pp->getMaxGrainDiameter()) volgood = 0;
          if(diam < pp->getMinGrainDiameter()) volgood = 0;
          vol = (4.0f / 3.0f) * (M_PI) * ((diam * 0.5f) * (diam * 0.5f) * (diam * 0.5f));
        }
      }
      currentvol = currentvol + vol;
      gid++;
    }
  }
  return gid;
}

void PackPrimaryPhases::write_goal_attributes()
{
  int err = 0;
  setErrorCondition(err);
  VolumeDataContainer* m = getVolumeDataContainer();
  if(NULL == m)
  {
    setErrorCondition(-999);
    notifyErrorMessage("The DataContainer Object was NULL", -999);
    return;
  }

  // Make sure any directory path is also available as the user may have just typed
  // in a path without actually creating the full path
  QString parentPath = QFileInfo::parentPath(m_CsvOutputFile);
    QDir dir;
  if(!dir.mkpath(parentPath))
  {
    QString ss;
    ss << "Error creating parent path '" << parentPath << "'";
    notifyErrorMessage(ss, -1);
    setErrorCondition(-1);
    return;
  }

  QString filename = getCsvOutputFile();

  std::ofstream outFile;
  outFile.open(filename.c_str(), std::ios_base::binary);
  char space = DREAM3D::GrainData::Delimiter;
  // Write the total number of grains
  outFile << m->getNumFieldTuples()-firstPrimaryField ;
  // Get all the names of the arrays from the Data Container
  QList<QString> headers = m->getFieldArrayNameList();

  std::vector<IDataArray::Pointer> data;

  //For checking if an array is a neighborlist
  NeighborList<int>::Pointer neighborlistPtr = NeighborList<int>::New();

  // Print the GrainIds Header before the rest of the headers
  outFile << DREAM3D::GrainData::GrainID;
  // Loop throught the list and print the rest of the headers, ignoring those we don't want
  for(QList<QString>::iterator iter = headers.begin(); iter != headers.end(); ++iter)
  {
    // Only get the array if the name does NOT match those listed
    IDataArray::Pointer p = m->getFieldData(*iter);
    if(p->getNameOfClass().compare(neighborlistPtr->getNameOfClass()) != 0)
    {
      if (p->GetNumberOfComponents() == 1) {
        outFile << space << (*iter);
      }
      else // There are more than a single component so we need to add multiple header values
      {
        for(int k = 0; k < p->GetNumberOfComponents(); ++k)
        {
          outFile << space << (*iter) << "_" << k;
        }
      }
      // Get the IDataArray from the DataContainer
      data.push_back(p);
    }
  }
  outFile ;

  // Get the number of tuples in the arrays
  size_t numTuples = data[0]->GetNumberOfTuples();
  QString ss;
  float threshold = 0.0f;

  // Skip the first grain
  for(size_t i = firstPrimaryField; i < numTuples; ++i)
  {
    if (((float)i / numTuples) * 100.0f > threshold) {
      ss.str("");
      ss << "Writing Field Data - " << ((float)i / numTuples) * 100 << "% Complete";
      notifyStatusMessage(ss.str());
      threshold = threshold + 5.0f;
      if (threshold < ((float)i / numTuples) * 100.0f) {
        threshold = ((float)i / numTuples) * 100.0f;
      }
    }

    // Print the grain id
    outFile << i;
    // Print a row of data
    for( std::vector<IDataArray::Pointer>::iterator p = data.begin(); p != data.end(); ++p)
    {
      outFile << space;
      (*p)->printTuple(outFile, i, space);
    }
    outFile ;
  }
}<|MERGE_RESOLUTION|>--- conflicted
+++ resolved
@@ -37,32 +37,30 @@
 #include "PackPrimaryPhases.h"
 
 
+
+#include <QtCore/QFileInfo>
+#include <QtCore/QDir>
+#include <QtCore/QFile>
+
+#include "DREAM3DLib/Common/Constants.h"
+#include "DREAM3DLib/Common/DREAM3DRandom.h"
+#include "DREAM3DLib/Math/MatrixMath.h"
+#include "DREAM3DLib/Math/OrientationMath.h"
+#include "DREAM3DLib/Common/PrimaryStatsData.h"
+#include "DREAM3DLib/ShapeOps/CubeOctohedronOps.h"
+#include "DREAM3DLib/ShapeOps/CylinderOps.h"
+#include "DREAM3DLib/ShapeOps/EllipsoidOps.h"
+#include "DREAM3DLib/ShapeOps/SuperEllipsoidOps.h"
+#include "DREAM3DLib/Utilities/TimeUtilities.h"
+#include "DREAM3DLib/StatisticsFilters/FindNeighbors.h"
+#include "DREAM3DLib/GenericFilters/RenumberGrains.h"
+
 #ifdef DREAM3D_USE_PARALLEL_ALGORITHMS
 #include <tbb/parallel_for.h>
 #include <tbb/blocked_range3d.h>
 #include <tbb/partitioner.h>
 #include <tbb/task_scheduler_init.h>
 #endif
-
-
-#include <QtCore/QFileInfo>
-#include <QtCore/QDir>
-#include <QtCore/QFile>
-
-#include "DREAM3DLib/Common/Constants.h"
-#include "DREAM3DLib/Common/DataContainerMacros.h"
-#include "DREAM3DLib/Math/MatrixMath.h"
-
-#include "DREAM3DLib/Common/DREAM3DRandom.h"
-#include "DREAM3DLib/Common/PrimaryStatsData.h"
-#include "DREAM3DLib/ShapeOps/CubeOctohedronOps.h"
-#include "DREAM3DLib/ShapeOps/CylinderOps.h"
-#include "DREAM3DLib/ShapeOps/EllipsoidOps.h"
-#include "DREAM3DLib/ShapeOps/SuperEllipsoidOps.h"
-#include "DREAM3DLib/StatisticsFilters/FindNeighbors.h"
-#include "DREAM3DLib/GenericFilters/RenumberGrains.h"
-#include "DREAM3DLib/IOFilters/FieldDataCSVWriter.h"
-#include "DREAM3DLib/IOFilters/DataContainerWriter.h"
 
 
 
@@ -281,7 +279,7 @@
   m_HalfPackingRes[0] = m_HalfPackingRes[1] = m_HalfPackingRes[2] = 1.0f;
   m_OneOverHalfPackingRes[0] = m_OneOverHalfPackingRes[1] = m_OneOverHalfPackingRes[2] = 1.0f;
 
-  Seed = MXA::getMilliSeconds();
+  Seed = QDateTime::currentMSecsSinceEpoch();
   setupFilterParameters();
 }
 
@@ -297,7 +295,7 @@
 // -----------------------------------------------------------------------------
 void PackPrimaryPhases::setupFilterParameters()
 {
-  std::vector<FilterParameter::Pointer> parameters;
+  QVector<FilterParameter::Pointer> parameters;
   {
     FilterParameter::Pointer option = FilterParameter::New();
     option->setHumanLabel("Periodic Boundary");
@@ -359,41 +357,35 @@
 void PackPrimaryPhases::dataCheck(bool preflight, size_t voxels, size_t fields, size_t ensembles)
 {
   setErrorCondition(0);
-<<<<<<< HEAD
-  QString ss;
-  VoxelDataContainer* m = getVoxelDataContainer();
-=======
-  std::stringstream ss;
   VolumeDataContainer* m = getVolumeDataContainer();
->>>>>>> c8a14ed2
+
 
   //Cell Data
-  GET_PREREQ_DATA(m, DREAM3D, CellData, GrainIds, ss, -301, int32_t, Int32ArrayType, voxels, 1)
-  GET_PREREQ_DATA(m, DREAM3D, CellData, CellPhases, ss, -302, int32_t, Int32ArrayType, voxels, 1)
+  GET_PREREQ_DATA(m, DREAM3D, CellData, GrainIds, -301, int32_t, Int32ArrayType, voxels, 1)
+  GET_PREREQ_DATA(m, DREAM3D, CellData, CellPhases, -302, int32_t, Int32ArrayType, voxels, 1)
 
   //Field Data
-  CREATE_NON_PREREQ_DATA(m, DREAM3D, FieldData, FieldPhases, ss, int32_t, Int32ArrayType, 0, fields, 1)
-  CREATE_NON_PREREQ_DATA(m, DREAM3D, FieldData, EquivalentDiameters, ss, float, FloatArrayType, 0, fields, 1)
-  CREATE_NON_PREREQ_DATA(m, DREAM3D, FieldData, Omega3s, ss, float, FloatArrayType, 0, fields, 1)
-  CREATE_NON_PREREQ_DATA(m, DREAM3D, FieldData, AxisEulerAngles, ss, float, FloatArrayType, 0, fields, 3)
-  CREATE_NON_PREREQ_DATA(m, DREAM3D, FieldData, AxisLengths, ss, float, FloatArrayType, 0, fields, 3)
-  CREATE_NON_PREREQ_DATA(m, DREAM3D, FieldData, Volumes, ss, float, FloatArrayType, 0, fields, 1)
-  CREATE_NON_PREREQ_DATA(m, DREAM3D, FieldData, Centroids, ss, float, FloatArrayType, 0, fields, 3)
-  CREATE_NON_PREREQ_DATA(m, DREAM3D, FieldData, Active, ss, bool, BoolArrayType, true, fields, 1)
-  CREATE_NON_PREREQ_DATA(m, DREAM3D, FieldData, Neighborhoods, ss, int32_t, Int32ArrayType, 0, fields, 1)
+  CREATE_NON_PREREQ_DATA(m, DREAM3D, FieldData, FieldPhases, int32_t, Int32ArrayType, 0, fields, 1)
+  CREATE_NON_PREREQ_DATA(m, DREAM3D, FieldData, EquivalentDiameters, float, FloatArrayType, 0, fields, 1)
+  CREATE_NON_PREREQ_DATA(m, DREAM3D, FieldData, Omega3s, float, FloatArrayType, 0, fields, 1)
+  CREATE_NON_PREREQ_DATA(m, DREAM3D, FieldData, AxisEulerAngles, float, FloatArrayType, 0, fields, 3)
+  CREATE_NON_PREREQ_DATA(m, DREAM3D, FieldData, AxisLengths, float, FloatArrayType, 0, fields, 3)
+  CREATE_NON_PREREQ_DATA(m, DREAM3D, FieldData, Volumes, float, FloatArrayType, 0, fields, 1)
+  CREATE_NON_PREREQ_DATA(m, DREAM3D, FieldData, Centroids, float, FloatArrayType, 0, fields, 3)
+  CREATE_NON_PREREQ_DATA(m, DREAM3D, FieldData, Active, bool, BoolArrayType, true, fields, 1)
+  CREATE_NON_PREREQ_DATA(m, DREAM3D, FieldData, Neighborhoods, int32_t, Int32ArrayType, 0, fields, 1)
 
   //Ensemble Data
   typedef DataArray<unsigned int> PhaseTypeArrayType;
   typedef DataArray<unsigned int> ShapeTypeArrayType;
-  GET_PREREQ_DATA(m, DREAM3D, EnsembleData, PhaseTypes, ss, -302, unsigned int, PhaseTypeArrayType, ensembles, 1)
-  GET_PREREQ_DATA(m, DREAM3D, EnsembleData, ShapeTypes, ss, -305, unsigned int, ShapeTypeArrayType, ensembles, 1)
+  GET_PREREQ_DATA(m, DREAM3D, EnsembleData, PhaseTypes, -302, unsigned int, PhaseTypeArrayType, ensembles, 1)
+  GET_PREREQ_DATA(m, DREAM3D, EnsembleData, ShapeTypes, -305, unsigned int, ShapeTypeArrayType, ensembles, 1)
   m_StatsDataArray = StatsDataArray::SafeObjectDownCast<IDataArray*, StatsDataArray*>(m->getEnsembleData(DREAM3D::EnsembleData::Statistics).get());
   if(m_StatsDataArray == NULL)
   {
-    ss.str("");
-    ss << "Stats Array Not Initialized correctly" ;
+    QString ss = QObject::tr("Stats Array Not Initialized correctly");
     setErrorCondition(-308);
-    addErrorMessage(getHumanLabel(), ss.str(), -308);
+    addErrorMessage(getHumanLabel(), ss, -308);
   }
 
 }
@@ -407,9 +399,8 @@
 
   if (m_WriteGoalAttributes == true && getCsvOutputFile().isEmpty() == true)
   {
-    QString ss;
-    ss << ClassName() << " needs the Csv Output File Set and it was not.";
-    addErrorMessage(getHumanLabel(), ss.str(), -1);
+    QString ss = QObject::tr("%1 needs the Csv Output File Set and it was not.").arg(ClassName());
+    addErrorMessage(getHumanLabel(), ss, -1);
     setErrorCondition(-387);
   }
 
@@ -426,13 +417,13 @@
   std::ofstream outFile;
   if(m_ErrorOutputFile.isEmpty() == false)
   {
-    outFile.open(m_ErrorOutputFile.c_str(), std::ios_base::binary);
+    outFile.open(m_ErrorOutputFile.toLatin1().data(), std::ios_base::binary);
     writeErrorFile = true;
   }
 
   int err = 0;
   setErrorCondition(err);
-  unsigned long long int Seed = MXA::getMilliSeconds();
+  unsigned long long int Seed = QDateTime::currentMSecsSinceEpoch();
   DREAM3D_RANDOMNG_NEW_SEEDED(Seed);
 
   int64_t totalPoints = m->getTotalPoints();
@@ -504,10 +495,11 @@
       PrimaryStatsData* pp = PrimaryStatsData::SafePointerDownCast(statsDataArray[i].get());
       if (NULL == pp)
       {
-        ss << "Tried to cast a statsDataArray[" << i << "].get() to a PrimaryStatsData* ";
-        ss << "pointer but this resulted in a NULL pointer. The value at m_PhaseTypes[" << i << "] = " << m_PhaseTypes[i] <<  " does not match up ";
-        ss << "with the type of pointer stored in the StatsDataArray (PrimaryStatsData)\n";
-        PipelineMessage em (getHumanLabel(), ss.str(), -666);
+        QString ss = QObject::tr("Tried to cast a statsDataArray[%1].get() to a PrimaryStatsData* "
+        "pointer but this resulted in a NULL pointer. The value at m_PhaseTypes[%2] = %3 does not match up "
+        "with the type of pointer stored in the StatsDataArray (PrimaryStatsData)\n")
+        .arg(i).arg(i).arg(m_PhaseTypes[i]);
+        PipelineMessage em (getHumanLabel(), ss, -666);
         addErrorMessage(em);
         setErrorCondition(-666);
         return;
@@ -572,9 +564,8 @@
 
   if (getCancel() == true)
   {
-    ss.str("");
-    ss << "Filter Cancelled.";
-    notifyWarningMessage(ss.str(), -1);
+    ss = QObject::tr("Filter Cancelled.");
+    notifyWarningMessage(ss, -1);
     setErrorCondition(-1);
     return;
   }
@@ -607,9 +598,8 @@
       change = (currentsizedisterror) - (oldsizedisterror);
       if(change > 0 || currentsizedisterror > (1.0 - (float(iter) * 0.001)) || curphasevol[j] < (0.75* factor * curphasetotalvol))
       {
-        QString ss;
-        ss << "Packing Grains (1/2) - Generating Grain #" << gid;
-        notifyStatusMessage(ss.str());
+        QString ss = QObject::tr("Packing Grains (1/2) - Generating Grain #%1").arg(gid);
+        notifyStatusMessage(ss);
         if (gid + 1 >= static_cast<int>(m->getNumFieldTuples()))
         {
           m->resizeFieldDataArrays(gid + 1);
@@ -625,9 +615,8 @@
       }
       if (getCancel() == true)
       {
-        ss.str("");
-        ss << "Filter Cancelled.";
-        notifyWarningMessage(ss.str(), -1);
+        ss = QObject::tr("Filter Cancelled.");
+        notifyWarningMessage(ss, -1);
         setErrorCondition(-1);
         return;
       }
@@ -657,9 +646,8 @@
         change = (currentsizedisterror) - (oldsizedisterror);
         if(change > 0 || currentsizedisterror > (1.0 - (iter * 0.001)) || curphasevol[j] < (0.75* factor * curphasetotalvol))
         {
-          QString ss;
-          ss << "Packing Grains (2/2) - Generating Grain #" << gid;
-          notifyStatusMessage(ss.str());
+          QString ss = QObject::tr("Packing Grains (2/2) - Generating Grain #").arg(gid);
+          notifyStatusMessage(ss);
           if (gid + 1 >= static_cast<int>(m->getNumFieldTuples()) )
           {
             m->resizeFieldDataArrays(gid + 1);
@@ -675,9 +663,8 @@
         }
         if (getCancel() == true)
         {
-          ss.str("");
-          ss << "Filter Cancelled.";
-          notifyWarningMessage(ss.str(), -1);
+          ss = QObject::tr("Filter Cancelled.");
+          notifyWarningMessage(ss, -1);
           setErrorCondition(-1);
           return;
         }
@@ -690,9 +677,9 @@
 
   if (getCancel() == true)
   {
-    ss.str("");
-    ss << "Filter Cancelled.";
-    notifyWarningMessage(ss.str(), -1);
+
+    ss = QObject::tr("Filter Cancelled.");
+    notifyWarningMessage(ss, -1);
     setErrorCondition(-1);
     return;
   }
@@ -748,9 +735,9 @@
 
   if (getCancel() == true)
   {
-    ss.str("");
-    ss << "Filter Cancelled.";
-    notifyWarningMessage(ss.str(), -1);
+
+    ss = QObject::tr("Filter Cancelled.");
+    notifyWarningMessage(ss, -1);
     setErrorCondition(-1);
     return;
   }
@@ -776,9 +763,9 @@
   {
     if ((int)i > progGrain + progGrainInc)
     {
-      ss.str("");
-      ss << "Placing Grain #" << i << "/" << numgrains;
-      notifyStatusMessage(ss.str());
+
+      ss = QObject::tr("Placing Grain #%1/%2").arg(i).arg(numgrains);
+      notifyStatusMessage(ss);
       progGrain = i;
     }
 
@@ -822,9 +809,9 @@
 
     if (getCancel() == true)
     {
-      ss.str("");
-      ss << "Filter Cancelled.";
-      notifyWarningMessage(ss.str(), -1);
+
+      ss = QObject::tr("Filter Cancelled.");
+      notifyWarningMessage(ss, -1);
       setErrorCondition(-1);
       return;
     }
@@ -833,7 +820,7 @@
   notifyStatusMessage("Determining Neighbors");
   progGrain = 0;
   progGrainInc = numgrains * .01;
-  uint64_t millis = MXA::getMilliSeconds();
+  uint64_t millis = QDateTime::currentMSecsSinceEpoch();
   uint64_t currentMillis = millis;
   uint64_t startMillis = millis;
   uint64_t estimatedTime = 0;
@@ -842,16 +829,16 @@
   // determine neighborhoods and initial neighbor distribution errors
   for (size_t i = firstPrimaryField; i < numgrains; i++)
   {
-    currentMillis = MXA::getMilliSeconds();
+    currentMillis = QDateTime::currentMSecsSinceEpoch();
     if (currentMillis - millis > 1000)
     {
-      ss.str("");
-      ss << "Determining Neighbors " << i << "/" << numgrains;
+
+      ss = QObject::tr("Determining Neighbors %1/%2").arg(i).arg(numgrains);
       timeDiff = ((float)i / (float)(currentMillis - startMillis));
       estimatedTime = (float)(numgrains - i) / timeDiff;
-      ss << " Est. Time Remain: " << MXA::convertMillisToHrsMinSecs(estimatedTime);
-      notifyStatusMessage(ss.str());
-      millis = MXA::getMilliSeconds();
+      QString ss = QObject::tr(" Est. Time Remain: %1").arg(DREAM3D::convertMillisToHrsMinSecs(estimatedTime));
+      notifyStatusMessage(ss);
+      millis = QDateTime::currentMSecsSinceEpoch();
     }
     determine_neighbors(i, 1);
   }
@@ -859,7 +846,7 @@
   // begin swaping/moving/adding/removing grains to try to improve packing
   int totalAdjustments = static_cast<int>(10 * (numgrains-1));
 
-  millis = MXA::getMilliSeconds();
+  millis = QDateTime::currentMSecsSinceEpoch();
   startMillis = millis;
   bool good;
   float xshift, yshift, zshift;
@@ -867,19 +854,18 @@
   int numIterationsPerTime = 0;
   for (int iteration = 0; iteration < totalAdjustments; ++iteration)
   {
-    currentMillis = MXA::getMilliSeconds();
+    currentMillis = QDateTime::currentMSecsSinceEpoch();
     if (currentMillis - millis > 1000)
     {
-      ss.str("");
-      ss << "Swapping/Moving/Adding/Removing Grains Iteration " << iteration << "/" << totalAdjustments;
+
+      ss = QObject::tr("Swapping/Moving/Adding/Removing Grains Iteration %1/%2").arg(iteration).arg(totalAdjustments);
       timeDiff = ((float)iteration / (float)(currentMillis - startMillis));
       estimatedTime = (float)(totalAdjustments - iteration) / timeDiff;
 
-      ss << " || Est. Time Remain: " << MXA::convertMillisToHrsMinSecs(estimatedTime);
-      ss << " || Iterations/Sec: " << timeDiff * 1000;
-      notifyStatusMessage(ss.str());
-
-      millis = MXA::getMilliSeconds();
+      QString ss = QObject::tr(" || Est. Time Remain: %1 || Iterations/Sec: %2").arg(DREAM3D::convertMillisToHrsMinSecs(estimatedTime)).arg(timeDiff * 1000);
+      notifyStatusMessage(ss);
+
+      millis = QDateTime::currentMSecsSinceEpoch();
 
       numIterationsPerTime = iteration - lastIteration;
       lastIteration = iteration;
@@ -888,9 +874,9 @@
 
     if (getCancel() == true)
     {
-      ss.str("");
-      ss << "Filter Cancelled.";
-      notifyWarningMessage(ss.str(), -1);
+
+      ss = QObject::tr("Filter Cancelled.");
+      notifyWarningMessage(ss, -1);
       setErrorCondition(-1);
       return;
     }
@@ -1090,7 +1076,7 @@
 {
   size_t grainOwnersIdx = 0;
   std::ofstream outFile;
-  outFile.open(m_VtkOutputFile.c_str(), std::ios_base::binary);
+  outFile.open(m_VtkOutputFile.toLatin1().data(), std::ios_base::binary);
   if(outFile.is_open() == false)
   {
     qDebug() << "m_VtkOutputFile: " << m_VtkOutputFile ;
@@ -1119,7 +1105,7 @@
       {
         grainOwnersIdx = (m_PackingPoints[0]*m_PackingPoints[1]*i) + (m_PackingPoints[0]*j) + k;
         int name = grainOwners[grainOwnersIdx];
-        if(i % 20 == 0 && i > 0) outFile ;
+        if(i % 20 == 0 && i > 0) outFile << "\n";
         outFile << "     ";
         if(name < 100) outFile << " ";
         if(name < 10) outFile << " ";
@@ -1137,7 +1123,7 @@
       {
         grainOwnersIdx = (m_PackingPoints[0]*m_PackingPoints[1]*i) + (m_PackingPoints[0]*j) + k;
         bool val = exclusionZones[grainOwnersIdx];
-        if(i % 20 == 0 && i > 0) outFile ;
+        if(i % 20 == 0 && i > 0) outFile << "\n";
         outFile << "       ";
         if(val == true) outFile << 1;
         else outFile << 0;
@@ -1728,7 +1714,7 @@
   // init any values for each of the Shape Ops
   for (QMap<unsigned int, ShapeOps*>::iterator ops = m_ShapeOps.begin(); ops != m_ShapeOps.end(); ++ops)
   {
-    (*ops).second->init();
+    ops.value()->init();
   }
   // Create our Argument Map
   QMap<ShapeOps::ArgName, float> shapeArgMap;
@@ -1848,21 +1834,21 @@
   ellipfuncsPtr->initializeWithValues(-1);
 
   float grainsPerTime = 0;
-  uint64_t millis = MXA::getMilliSeconds();
+  uint64_t millis = QDateTime::currentMSecsSinceEpoch();
   uint64_t currentMillis = millis;
 
   for (size_t i = firstPrimaryField; i < m->getNumFieldTuples(); i++)
   {
     grainsPerTime++;
-    currentMillis = MXA::getMilliSeconds();
+    currentMillis = QDateTime::currentMSecsSinceEpoch();
     if (currentMillis - millis > 1000)
     {
       float rate = grainsPerTime / ( (float)(currentMillis-millis) ) * 1000.0f;
-      ss.str("");
-      ss << "Assign Voxels & Gaps|| Grains Checked: " << i << " || Grains/Second: " << (int)rate;
-      notifyStatusMessage(ss.str());
+
+      ss = QObject::tr("Assign Voxels & Gaps|| Grains Checked: %1 || Grains/Second: %2").arg(i).arg((int)rate);
+      notifyStatusMessage(ss);
       grainsPerTime = 0;
-      millis = MXA::getMilliSeconds();
+      millis = QDateTime::currentMSecsSinceEpoch();
     }
     float volcur = m_Volumes[i];
     float bovera = m_AxisLengths[3*i+1];
@@ -1878,7 +1864,7 @@
     // init any values for each of the Shape Ops
     for (QMap<unsigned int, ShapeOps*>::iterator ops = m_ShapeOps.begin(); ops != m_ShapeOps.end(); ++ops )
     {
-      (*ops).second->init();
+      ops.value()->init();
     }
     // Create our Argument Map
     QMap<ShapeOps::ArgName, float> shapeArgMap;
@@ -1976,9 +1962,9 @@
   dataCheck(false, m->getTotalPoints(), m->getNumFieldTuples(), m->getNumEnsembleTuples());
   if (getCancel() == true)
   {
-    ss.str("");
-    ss << "Filter Cancelled.";
-    notifyWarningMessage(ss.str(), -1);
+
+    ss = QObject::tr("Filter Cancelled.");
+    notifyWarningMessage(ss, -1);
     setErrorCondition(-1);
     return;
   }
@@ -2033,7 +2019,7 @@
   neighborsPtr->initializeWithValues(-1);
 
   std::vector<int > n(m->getNumFieldTuples() + 1,0);
-  uint64_t millis = MXA::getMilliSeconds();
+  uint64_t millis = QDateTime::currentMSecsSinceEpoch();
   uint64_t currentMillis = millis;
 
   while (count != 0)
@@ -2053,13 +2039,13 @@
           if (grainname < 0)
           {
             count++;
-            currentMillis = MXA::getMilliSeconds();
+            currentMillis = QDateTime::currentMSecsSinceEpoch();
             if (currentMillis - millis > 1000)
             {
-              ss.str("");
-              ss << "Assign Gaps|| Cycle#: " << counter << " || Remaining Unassigned Voxel Count: " << count;
-              notifyStatusMessage(ss.str());
-              millis = MXA::getMilliSeconds();
+
+              ss = QObject::tr("Assign Gaps|| Cycle#: %1 || Remaining Unassigned Voxel Count: %2").arg(counter).arg(count);
+              notifyStatusMessage(ss);
+              millis = QDateTime::currentMSecsSinceEpoch();
             }
             current = 0;
             most = 0;
@@ -2122,8 +2108,8 @@
     {
       for(int i = 0; i < 1000; i++)
       {
-        ss.str("");
-        ss << "Assign Gaps|| Cycle#: " << counter << " || Remaining Unassigned Voxel Count: " << count;
+
+        ss = QObject::tr("Assign Gaps|| Cycle#: %1 || Remaining Unassigned Voxel Count: %2").arg(counter).arg(count);
       }
     }
   }
@@ -2393,34 +2379,40 @@
 
   // Make sure any directory path is also available as the user may have just typed
   // in a path without actually creating the full path
-  QString parentPath = QFileInfo::parentPath(m_CsvOutputFile);
-    QDir dir;
-  if(!dir.mkpath(parentPath))
-  {
-    QString ss;
-    ss << "Error creating parent path '" << parentPath << "'";
+  QFileInfo fi(m_CsvOutputFile);
+  QDir parentPath = fi.path();
+  if(!parentPath.mkpath("."))
+  {
+    QString ss = QObject::tr("Error creating parent path '%1'").arg(parentPath.absolutePath());
     notifyErrorMessage(ss, -1);
     setErrorCondition(-1);
     return;
   }
 
-  QString filename = getCsvOutputFile();
-
-  std::ofstream outFile;
-  outFile.open(filename.c_str(), std::ios_base::binary);
+    QFile outFile(getCsvOutputFile());
+  if (!outFile.open(QIODevice::WriteOnly))
+  {
+    QString msg = QObject::tr("CSV Output file could not be opened: %1").arg(getCsvOutputFile());
+    setErrorCondition(-200);
+    notifyErrorMessage(msg, getErrorCondition());
+    return;
+  }
+
+  QTextStream dStream(&outFile);
+
   char space = DREAM3D::GrainData::Delimiter;
   // Write the total number of grains
-  outFile << m->getNumFieldTuples()-firstPrimaryField ;
+  dStream << m->getNumFieldTuples()-firstPrimaryField;
   // Get all the names of the arrays from the Data Container
   QList<QString> headers = m->getFieldArrayNameList();
 
-  std::vector<IDataArray::Pointer> data;
+  QVector<IDataArray::Pointer> data;
 
   //For checking if an array is a neighborlist
   NeighborList<int>::Pointer neighborlistPtr = NeighborList<int>::New();
 
   // Print the GrainIds Header before the rest of the headers
-  outFile << DREAM3D::GrainData::GrainID;
+  dStream << DREAM3D::GrainData::GrainID;
   // Loop throught the list and print the rest of the headers, ignoring those we don't want
   for(QList<QString>::iterator iter = headers.begin(); iter != headers.end(); ++iter)
   {
@@ -2429,33 +2421,32 @@
     if(p->getNameOfClass().compare(neighborlistPtr->getNameOfClass()) != 0)
     {
       if (p->GetNumberOfComponents() == 1) {
-        outFile << space << (*iter);
+        dStream << space << (*iter);
       }
       else // There are more than a single component so we need to add multiple header values
       {
         for(int k = 0; k < p->GetNumberOfComponents(); ++k)
         {
-          outFile << space << (*iter) << "_" << k;
+          dStream << space << (*iter) << "_" << k;
         }
       }
       // Get the IDataArray from the DataContainer
       data.push_back(p);
     }
   }
-  outFile ;
+  dStream << "\n";
 
   // Get the number of tuples in the arrays
   size_t numTuples = data[0]->GetNumberOfTuples();
-  QString ss;
   float threshold = 0.0f;
 
   // Skip the first grain
   for(size_t i = firstPrimaryField; i < numTuples; ++i)
   {
     if (((float)i / numTuples) * 100.0f > threshold) {
-      ss.str("");
-      ss << "Writing Field Data - " << ((float)i / numTuples) * 100 << "% Complete";
-      notifyStatusMessage(ss.str());
+
+      QString ss = QObject::tr("Writing Field Data - %1% Complete").arg(((float)i / numTuples) * 100);
+      notifyStatusMessage(ss);
       threshold = threshold + 5.0f;
       if (threshold < ((float)i / numTuples) * 100.0f) {
         threshold = ((float)i / numTuples) * 100.0f;
@@ -2463,13 +2454,13 @@
     }
 
     // Print the grain id
-    outFile << i;
+    dStream << i;
     // Print a row of data
-    for( std::vector<IDataArray::Pointer>::iterator p = data.begin(); p != data.end(); ++p)
-    {
-      outFile << space;
-      (*p)->printTuple(outFile, i, space);
-    }
-    outFile ;
+    for(qint32 p = 0; p < data.size(); ++p)
+    {
+      dStream << space;
+      data[p]->printTuple(dStream, i, space);
+    }
+    dStream << "\n";
   }
 }