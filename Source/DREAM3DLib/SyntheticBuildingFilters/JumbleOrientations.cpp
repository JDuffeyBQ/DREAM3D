--- conflicted
+++ resolved
@@ -45,6 +45,7 @@
 #include "DREAM3DLib/Common/Constants.h"
 #include "DREAM3DLib/Common/DataContainerMacros.h"
 #include "DREAM3DLib/Common/DREAM3DRandom.h"
+#include "DREAM3DLib/Math/OrientationMath.h"
 
 #include "DREAM3DLib/GenericFilters/FindGrainPhases.h"
 
@@ -109,21 +110,16 @@
 void JumbleOrientations::dataCheck(bool preflight, size_t voxels, size_t fields, size_t ensembles)
 {
   setErrorCondition(0);
-<<<<<<< HEAD
-  QString ss;
-  VoxelDataContainer* m = getVoxelDataContainer();
-=======
-  std::stringstream ss;
   VolumeDataContainer* m = getVolumeDataContainer();
->>>>>>> c8a14ed2
+
   // Cell Data
-  GET_PREREQ_DATA( m, DREAM3D, CellData, GrainIds, ss, -301, int32_t, Int32ArrayType, voxels, 1)
-      CREATE_NON_PREREQ_DATA( m, DREAM3D, CellData, CellEulerAngles, ss, float, FloatArrayType, 0, voxels, 3)
-
-      GET_PREREQ_DATA(m, DREAM3D, FieldData, FieldPhases, ss, -303, int32_t, Int32ArrayType, fields, 1)
-
-      CREATE_NON_PREREQ_DATA(m, DREAM3D, FieldData, FieldEulerAngles, ss, float, FloatArrayType, 0, fields, 3)
-      CREATE_NON_PREREQ_DATA(m, DREAM3D, FieldData, AvgQuats, ss, float, FloatArrayType, 0, fields, 4)
+  GET_PREREQ_DATA( m, DREAM3D, CellData, GrainIds, -301, int32_t, Int32ArrayType, voxels, 1)
+      CREATE_NON_PREREQ_DATA( m, DREAM3D, CellData, CellEulerAngles, float, FloatArrayType, 0, voxels, 3)
+
+      GET_PREREQ_DATA(m, DREAM3D, FieldData, FieldPhases, -303, int32_t, Int32ArrayType, fields, 1)
+
+      CREATE_NON_PREREQ_DATA(m, DREAM3D, FieldData, FieldEulerAngles, float, FloatArrayType, 0, fields, 3)
+      CREATE_NON_PREREQ_DATA(m, DREAM3D, FieldData, AvgQuats, float, FloatArrayType, 0, fields, 4)
 }
 
 // -----------------------------------------------------------------------------
@@ -169,7 +165,7 @@
   NumberDistribution distribution(rangeMin, rangeMax);
   RandomNumberGenerator generator;
   Generator numberGenerator(generator, distribution);
-  generator.seed(static_cast<boost::uint32_t>( MXA::getMilliSeconds() )); // seed with the current time
+  generator.seed(static_cast<boost::uint32_t>( QDateTime::currentMSecsSinceEpoch() )); // seed with the current time
 
 
   int r;
