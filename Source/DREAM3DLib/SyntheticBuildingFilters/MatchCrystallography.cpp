/* ============================================================================
 * Copyright (c) 2011 Michael A. Jackson (BlueQuartz Software)
 * Copyright (c) 2011 Dr. Michael A. Groeber (US Air Force Research Laboratories)
 * All rights reserved.
 *
 * Redistribution and use in source and binary forms, with or without modification,
 * are permitted provided that the following conditions are met:
 *
 * Redistributions of source code must retain the above copyright notice, this
 * list of conditions and the following disclaimer.
 *
 * Redistributions in binary form must reproduce the above copyright notice, this
 * list of conditions and the following disclaimer in the documentation and/or
 * other materials provided with the distribution.
 *
 * Neither the name of Michael A. Groeber, Michael A. Jackson, the US Air Force,
 * BlueQuartz Software nor the names of its contributors may be used to endorse
 * or promote products derived from this software without specific prior written
 * permission.
 *
 * THIS SOFTWARE IS PROVIDED BY THE COPYRIGHT HOLDERS AND CONTRIBUTORS "AS IS"
 * AND ANY EXPRESS OR IMPLIED WARRANTIES, INCLUDING, BUT NOT LIMITED TO, THE
 * IMPLIED WARRANTIES OF MERCHANTABILITY AND FITNESS FOR A PARTICULAR PURPOSE ARE
 * DISCLAIMED. IN NO EVENT SHALL THE COPYRIGHT HOLDER OR CONTRIBUTORS BE LIABLE
 * FOR ANY DIRECT, INDIRECT, INCIDENTAL, SPECIAL, EXEMPLARY, OR CONSEQUENTIAL
 * DAMAGES (INCLUDING, BUT NOT LIMITED TO, PROCUREMENT OF SUBSTITUTE GOODS OR
 * SERVICES; LOSS OF USE, DATA, OR PROFITS; OR BUSINESS INTERRUPTION) HOWEVER
 * CAUSED AND ON ANY THEORY OF LIABILITY, WHETHER IN CONTRACT, STRICT LIABILITY,
 * OR TORT (INCLUDING NEGLIGENCE OR OTHERWISE) ARISING IN ANY WAY OUT OF THE
 * USE OF THIS SOFTWARE, EVEN IF ADVISED OF THE POSSIBILITY OF SUCH DAMAGE.
 *
 *  This code was written under United States Air Force Contract number
 *                           FA8650-07-D-5800
 *
 * ~~~~~~~~~~~~~~~~~~~~~~~~~~~~~~~~~~~~~~~~~~~~~~~~~~~~~~~~~~~~~~~~~~~~~~~~~~ */

#include "MatchCrystallography.h"

#include "DREAM3DLib/Common/DREAM3DMath.h"
#include "DREAM3DLib/Common/Constants.h"
#include "DREAM3DLib/Common/DataContainerMacros.h"
#include "DREAM3DLib/Common/DREAM3DRandom.h"
<<<<<<< HEAD
#include "DREAM3DLib/Common/Texture.hpp"
#include "DREAM3DLib/Common/PrimaryStatsData.h"
#include "DREAM3DLib/Common/PrecipitateStatsData.h"
=======
#include "DREAM3DLib/OrientationOps/OrientationOps.h"
>>>>>>> 4355193f

#include "DREAM3DLib/OrientationOps/OrientationOps.h"
#include "DREAM3DLib/OrientationOps/CubicOps.h"
#include "DREAM3DLib/OrientationOps/HexagonalOps.h"
#include "DREAM3DLib/OrientationOps/OrthoRhombicOps.h"

#include "DREAM3DLib/StatisticsFilters/FindNeighbors.h"
#include "DREAM3DLib/StatisticsFilters/FindNumFields.h"

#include "DREAM3DLib/GenericFilters/FindSurfaceGrains.h"
#include "DREAM3DLib/GenericFilters/FindGrainPhases.h"



// -----------------------------------------------------------------------------
//
// -----------------------------------------------------------------------------

MatchCrystallography::MatchCrystallography() :
  AbstractFilter(),
  m_GrainIdsArrayName(DREAM3D::CellData::GrainIds),
  m_CellEulerAnglesArrayName(DREAM3D::CellData::EulerAngles),
  m_FieldPhasesArrayName(DREAM3D::FieldData::Phases),
  m_SurfaceFieldsArrayName(DREAM3D::FieldData::SurfaceFields),
  m_AvgQuatsArrayName(DREAM3D::FieldData::AvgQuats),
  m_FieldEulerAnglesArrayName(DREAM3D::FieldData::EulerAngles),
  m_VolumesArrayName(DREAM3D::FieldData::Volumes),
  m_CrystalStructuresArrayName(DREAM3D::EnsembleData::CrystalStructures),
  m_PhaseTypesArrayName(DREAM3D::EnsembleData::PhaseTypes),
  m_NumFieldsArrayName(DREAM3D::EnsembleData::NumFields),
  m_NeighborListArrayName(DREAM3D::FieldData::NeighborList),
  m_SharedSurfaceAreaListArrayName(DREAM3D::FieldData::SharedSurfaceAreaList),
  m_StatsDataArrayName(DREAM3D::EnsembleData::Statistics),
  m_MaxIterations(1),
  m_GrainIds(NULL),
  m_CellEulerAngles(NULL),
  m_SurfaceFields(NULL),
  m_FieldPhases(NULL),
  m_Volumes(NULL),
  m_FieldEulerAngles(NULL),
  m_AvgQuats(NULL),
  m_NeighborList(NULL),
  m_SharedSurfaceAreaList(NULL),
  m_CrystalStructures(NULL),
  m_PhaseTypes(NULL),
  m_NumFields(NULL)
{
  m_OrientationOps = OrientationOps::getOrientationOpsVector();
  setupFilterParameters();
}

// -----------------------------------------------------------------------------
//
// -----------------------------------------------------------------------------
MatchCrystallography::~MatchCrystallography()
{
}
// -----------------------------------------------------------------------------
//
// -----------------------------------------------------------------------------
void MatchCrystallography::setupFilterParameters()
{
  std::vector<FilterParameter::Pointer> parameters;
  {
    FilterParameter::Pointer option = FilterParameter::New();
    option->setHumanLabel("Maximum Number of Iterations (Swaps)");
    option->setPropertyName("MaxIterations");
    option->setWidgetType(FilterParameter::IntWidget);
    option->setValueType("int");
    option->setUnits("");
    parameters.push_back(option);
  }
  setFilterParameters(parameters);
}
// -----------------------------------------------------------------------------
//
// -----------------------------------------------------------------------------
void MatchCrystallography::readFilterParameters(AbstractFilterParametersReader* reader, int index)
{
  reader->openFilterGroup(this, index);
  /* Code to read the values goes between these statements */
/* FILTER_WIDGETCODEGEN_AUTO_GENERATED_CODE BEGIN*/
  setMaxIterations( reader->readValue("MaxIterations", getMaxIterations()) );
/* FILTER_WIDGETCODEGEN_AUTO_GENERATED_CODE END*/
  reader->closeFilterGroup();
}

// -----------------------------------------------------------------------------
//
// -----------------------------------------------------------------------------
int MatchCrystallography::writeFilterParameters(AbstractFilterParametersWriter* writer, int index)
{
  writer->openFilterGroup(this, index);
  writer->writeValue("MaxIterations", getMaxIterations() );
  writer->closeFilterGroup();
  return ++index; // we want to return the next index that was just written to
}

// -----------------------------------------------------------------------------
//
// -----------------------------------------------------------------------------
void MatchCrystallography::dataCheck(bool preflight, size_t voxels, size_t fields, size_t ensembles)
{
  setErrorCondition(0);
  std::stringstream ss;
  VoxelDataContainer* m = getVoxelDataContainer();
  //int err = 0;
  // Cell Data
  GET_PREREQ_DATA( m, DREAM3D, CellData, GrainIds, ss, -301, int32_t, Int32ArrayType, voxels, 1)
      CREATE_NON_PREREQ_DATA( m, DREAM3D, CellData, CellEulerAngles, ss, float, FloatArrayType, 0, voxels, 3)

      // Field Data
      GET_PREREQ_DATA(m, DREAM3D, FieldData, SurfaceFields, ss, -302, bool, BoolArrayType, fields, 1)

      GET_PREREQ_DATA(m, DREAM3D, FieldData, FieldPhases, ss, -303, int32_t, Int32ArrayType, fields, 1)


      CREATE_NON_PREREQ_DATA(m, DREAM3D, FieldData, Volumes, ss, float, FloatArrayType, 0, fields, 1)
      CREATE_NON_PREREQ_DATA(m, DREAM3D, FieldData, FieldEulerAngles, ss, float, FloatArrayType, 0, fields, 3)
      CREATE_NON_PREREQ_DATA(m, DREAM3D, FieldData, AvgQuats, ss, float, FloatArrayType, 0, fields, 4)



      // Now we are going to get a "Pointer" to the NeighborList object out of the DataContainer
      if (NULL == m->getFieldData(m_NeighborListArrayName).get())
  {
    ss.str("");
    ss << "'NeighborLists' are not available and are required for this filter to run. A filter that generates NeighborLists needs to be placed before this filter in the pipeline." << std::endl;
    setErrorCondition(-305);
    addErrorMessage(getHumanLabel(), ss.str(), getErrorCondition());
  }
  else
  {
    m_NeighborList = NeighborList<int>::SafeObjectDownCast<IDataArray*, NeighborList<int>*>(m->getFieldData(DREAM3D::FieldData::NeighborList).get());
  }

  if(NULL == m->getFieldData(m_SharedSurfaceAreaListArrayName).get())
  {
    ss.str("");
    ss << "'SharedSurfaceAreaLists' are not available and are required for this filter to run. A filter that generates 'Shared SurfaceArea Lists' needs to be placed before this filter in the pipeline." << std::endl;
    setErrorCondition(-306);
    addErrorMessage(getHumanLabel(), ss.str(), getErrorCondition());
  }
  else
  {
    m_SharedSurfaceAreaList = NeighborList<float>::SafeObjectDownCast<IDataArray*, NeighborList<float>*>(m->getFieldData(DREAM3D::FieldData::SharedSurfaceAreaList).get());
  }

  if(NULL == m->getEnsembleData(m_StatsDataArrayName).get())
  {
    ss.str("");
    ss << "'Ensemble Statistics' are not available and are required for this filter to run. A filter that generates 'Shared SurfaceArea Lists' needs to be placed before this filter in the pipeline." << std::endl;
    setErrorCondition(-310);
    addErrorMessage(getHumanLabel(), ss.str(), getErrorCondition());
  }
  else
  {
    m_StatsDataArray = StatsDataArray::SafeObjectDownCast<IDataArray*, StatsDataArray*>(m->getEnsembleData(m_StatsDataArrayName).get());
  }
  // Ensemble Data
  typedef DataArray<unsigned int> XTalStructArrayType;
  typedef DataArray<unsigned int> PhaseTypeArrayType;
  GET_PREREQ_DATA(m, DREAM3D, EnsembleData, CrystalStructures, ss, -307, unsigned int, XTalStructArrayType, ensembles, 1)
      GET_PREREQ_DATA(m, DREAM3D, EnsembleData, PhaseTypes, ss, -307, unsigned int, PhaseTypeArrayType, ensembles, 1)
      GET_PREREQ_DATA(m, DREAM3D, EnsembleData, NumFields, ss, -308, int32_t, Int32ArrayType, ensembles, 1)
}

// -----------------------------------------------------------------------------
//
// -----------------------------------------------------------------------------
void MatchCrystallography::preflight()
{
  dataCheck(true, 1, 1, 1);
}

// -----------------------------------------------------------------------------
//
// -----------------------------------------------------------------------------
void MatchCrystallography::execute()
{
  int err = 0;
  setErrorCondition(err);
  VoxelDataContainer* m = getVoxelDataContainer();
  if(NULL == m)
  {
    setErrorCondition(-999);
    notifyErrorMessage("The DataContainer Object was NULL", -999);
    return;
  }

  int64_t totalPoints = m->getTotalPoints();
  int totalFields = m->getNumFieldTuples();
  int numEnsembleTuples = m->getNumEnsembleTuples();
  dataCheck(false, totalPoints, totalFields, numEnsembleTuples);
  if (getErrorCondition() < 0)
  {
    return;
  }


  std::stringstream ss;
  ss << "Determining Volumes";
  notifyStatusMessage(ss.str());
  determine_volumes();
  ss.str("");

  ss << "Determining Boundary Areas";
  notifyStatusMessage(ss.str());
  determine_boundary_areas();
  ss.str("");

  size_t size = m->getNumEnsembleTuples();
  for (size_t i = 1; i < size; ++i)
  {
    if(m_PhaseTypes[i] == DREAM3D::PhaseType::PrimaryPhase ||  m_PhaseTypes[i] == DREAM3D::PhaseType::PrecipitatePhase)
    {
      ss << "Initializing Arrays of Phase " << i;
      notifyStatusMessage("Initializing Arrays");
      initializeArrays(i);
      ss.str("");

      ss << "Assigning Eulers to Phase " << i;
      notifyStatusMessage(ss.str());
      assign_eulers(i);
      ss.str("");

      ss << "Measuring Misorientations of Phase " << i;
      notifyStatusMessage(ss.str());
      measure_misorientations(i);
      ss.str("");

      ss << "Matching Crystallography of Phase " << i;
      notifyStatusMessage(ss.str());
      matchCrystallography(i);
      ss.str("");
    }
  }

  // If there is an error set this to something negative and also set a message
  notifyStatusMessage("Complete");
}

// -----------------------------------------------------------------------------
//
// -----------------------------------------------------------------------------
void MatchCrystallography::initializeArrays(int ensem)
{
  // VoxelDataContainer* m = getVoxelDataContainer();

  StatsDataArray& statsDataArray = *m_StatsDataArray;

  // size_t size = m->getNumEnsembleTuples();

  if(m_PhaseTypes[ensem] == DREAM3D::PhaseType::PrecipitatePhase)
  {
    PrecipitateStatsData* pp = PrecipitateStatsData::SafePointerDownCast(statsDataArray[ensem].get());
    actualodf = pp->getODF();
    actualmdf = pp->getMisorientationBins();
  }
  else if(m_PhaseTypes[ensem] == DREAM3D::PhaseType::PrimaryPhase)
  {
    PrimaryStatsData* pp = PrimaryStatsData::SafePointerDownCast(statsDataArray[ensem].get());
    actualodf = pp->getODF();
    actualmdf = pp->getMisorientationBins();
  }
  else
  {
    setErrorCondition(-55000);
    std::stringstream ss;
    ss << "Improper PhaseType for MatchCrystallography";
    addErrorMessage(getHumanLabel(), ss.str(), getErrorCondition());
    return;
  }

  simodf = FloatArrayType::CreateArray(actualodf->GetSize(), DREAM3D::HDF5::ODF);
  simmdf = FloatArrayType::CreateArray(actualmdf->GetSize(), DREAM3D::HDF5::MisorientationBins);
  for (size_t j = 0; j < simodf->GetSize(); j++)
  {
    simodf->SetValue(j, 0.0);
  }
  for (size_t j = 0; j < simmdf->GetSize(); j++)
  {
    simmdf->SetValue(j, 0.0);
  }
}

// -----------------------------------------------------------------------------
//
// -----------------------------------------------------------------------------
void MatchCrystallography::determine_volumes()
{
  VoxelDataContainer* m = getVoxelDataContainer();

  size_t totalPoints = m->getNumCellTuples();
  size_t totalFields = m->getNumFieldTuples();
  size_t totalEnsembles = m->getNumEnsembleTuples();

  unbiasedvol.resize(totalEnsembles);
  for (size_t i = 1; i < totalFields; i++)
  {
    m_Volumes[i] = 0.0;
  }
  for (size_t i = 0; i < totalPoints; i++)
  {
    m_Volumes[m_GrainIds[i]]++;
  }
  float res_scalar = m->getXRes() * m->getYRes() * m->getZRes();
  for (size_t i = 1; i < totalFields; i++)
  {
    m_Volumes[i] = m_Volumes[i] * res_scalar;
    if(m_SurfaceFields[i] == false)
    {
      unbiasedvol[m_FieldPhases[i]] = unbiasedvol[m_FieldPhases[i]] + m_Volumes[i];
    }
  }
}

// -----------------------------------------------------------------------------
//
// -----------------------------------------------------------------------------
void MatchCrystallography::determine_boundary_areas()
{
  VoxelDataContainer* m = getVoxelDataContainer();

  NeighborList<int>& neighborlist = *m_NeighborList;
  NeighborList<float>& neighborsurfacearealist = *m_SharedSurfaceAreaList;

  size_t totalFields = m->getNumFieldTuples();
  size_t totalEnsembles = m->getNumEnsembleTuples();

  totalSurfaceArea.resize(totalEnsembles,0.0);

  int phase1, phase2;
  for (size_t i = 1; i < totalFields; i++)
  {
    phase1 = m_FieldPhases[i];
    size_t size = 0;
    if(neighborlist[i].size() != 0 && neighborsurfacearealist[i].size() == neighborlist[i].size())
    {
      size = neighborlist[i].size();
    }

    for (size_t j = 0; j < size; j++)
    {
      int nname = neighborlist[i][j];
      float neighsurfarea = neighborsurfacearealist[i][j];
      phase2 = m_FieldPhases[nname];
      if(phase1 == phase2)
      {
        totalSurfaceArea[phase1] = totalSurfaceArea[phase1] + neighsurfarea;
      }
    }
  }
}

// -----------------------------------------------------------------------------
//
// -----------------------------------------------------------------------------
void MatchCrystallography::assign_eulers(int ensem)
{
  DREAM3D_RANDOMNG_NEW()
      VoxelDataContainer* m = getVoxelDataContainer();
  int numbins = 0;
  float totaldensity = 0;
  float synea1 = 0, synea2 = 0, synea3 = 0;
  QuatF q;
  QuatF* avgQuats = reinterpret_cast<QuatF*>(m_AvgQuats);
  float random;
  int choose, phase;

  int totalFields = m->getNumFieldTuples();

  std::stringstream ss;
  for (int i = 1; i < totalFields; i++)
  {
    phase = m_FieldPhases[i];
    if(phase == ensem)
    {
      random = static_cast<float>( rg.genrand_res53() );
      choose = 0;
      totaldensity = 0;

<<<<<<< HEAD
      if( Ebsd::CrystalStructure::Cubic_High == m_CrystalStructures[phase] ) { numbins = CubicOps::k_OdfSize; };
      if( Ebsd::CrystalStructure::Hexagonal_High == m_CrystalStructures[phase] ) { numbins = HexagonalOps::k_OdfSize; }
=======
      if( Ebsd::CrystalStructure::Check::IsCubic(m_CrystalStructures[phase]) ) numbins = 5832;
      if( Ebsd::CrystalStructure::Check::IsHexagonal( m_CrystalStructures[phase] ) ) numbins = 15552;
>>>>>>> 4355193f

      for (int j = 0; j < numbins; j++)
      {
        float density = actualodf->GetValue(j);
<<<<<<< HEAD
        float td1 = totaldensity;
        totaldensity = totaldensity + density;
        if (random < totaldensity && random >= td1) { choose = static_cast<int> (j); break; }
=======
        totaldensity = totaldensity + density;
        if(random >= totaldensity) choose = j;
>>>>>>> 4355193f
      }

      m_OrientationOps[m_CrystalStructures[ensem]]->determineEulerAngles(choose, synea1, synea2, synea3);
      m_FieldEulerAngles[3 * i] = synea1;
      m_FieldEulerAngles[3 * i + 1] = synea2;
      m_FieldEulerAngles[3 * i + 2] = synea3;
      OrientationMath::EulertoQuat(q, synea1, synea2, synea3);
      QuaternionMathF::Copy(q, avgQuats[i]);
      //    m_AvgQuats[4 * i] = q[0];
      //    m_AvgQuats[4 * i + 1] = q[1];
      //    m_AvgQuats[4 * i + 2] = q[2];
      //    m_AvgQuats[4 * i + 3] = q[3];
      //    m_AvgQuats[4 * i + 4] = q[4];
      if(m_SurfaceFields[i] == false)
      {
        simodf->SetValue(choose, (simodf->GetValue(choose) + m_Volumes[i]/unbiasedvol[ensem]));
      }
    }
  }
}

// -----------------------------------------------------------------------------
//
// -----------------------------------------------------------------------------
void MatchCrystallography::MC_LoopBody1(int grain, int ensem, int j, float neighsurfarea, unsigned int sym, QuatF &q1, QuatF &q2)
{
  float w;
  float n1, n2, n3;
  float r1, r2, r3;
  float curmiso1, curmiso2, curmiso3;
  size_t curmisobin, newmisobin;

  curmiso1 = misorientationlists[grain][3 * j];
  curmiso2 = misorientationlists[grain][3 * j + 1];
  curmiso3 = misorientationlists[grain][3 * j + 2];
  curmisobin = m_OrientationOps[sym]->getMisoBin(curmiso1, curmiso2, curmiso3);
  w = m_OrientationOps[sym]->getMisoQuat(q1, q2, n1, n2, n3);
  OrientationMath::AxisAngletoRod(w, n1, n2, n3, r1, r2, r3);
  newmisobin = m_OrientationOps[sym]->getMisoBin(n1, n2, n3);
  mdfchange = mdfchange
      + (((actualmdf->GetValue(curmisobin) - simmdf->GetValue(curmisobin)) * (actualmdf->GetValue(curmisobin) - simmdf->GetValue(curmisobin)))
         - ((actualmdf->GetValue(curmisobin) - (simmdf->GetValue(curmisobin) - (neighsurfarea / totalSurfaceArea[ensem])))
            * (actualmdf->GetValue(curmisobin) - (simmdf->GetValue(curmisobin) - (neighsurfarea / totalSurfaceArea[ensem])))));
  mdfchange = mdfchange
      + (((actualmdf->GetValue(newmisobin) - simmdf->GetValue(newmisobin)) * (actualmdf->GetValue(newmisobin) - simmdf->GetValue(newmisobin)))
         - ((actualmdf->GetValue(newmisobin) - (simmdf->GetValue(newmisobin) + (neighsurfarea / totalSurfaceArea[ensem])))
            * (actualmdf->GetValue(newmisobin) - (simmdf->GetValue(newmisobin) + (neighsurfarea / totalSurfaceArea[ensem])))));
}

// -----------------------------------------------------------------------------
//
// -----------------------------------------------------------------------------
void MatchCrystallography::MC_LoopBody2(int grain, int ensem, int j, float neighsurfarea, unsigned int sym, QuatF &q1, QuatF &q2)
{
  float w;
  float n1, n2, n3;
  float r1, r2, r3;
  float curmiso1, curmiso2, curmiso3;
  size_t curmisobin, newmisobin;
  float miso1 = 0.0f, miso2 = 0.0f, miso3 = 0.0f;

  curmiso1 = misorientationlists[grain][3 * j];
  curmiso2 = misorientationlists[grain][3 * j + 1];
  curmiso3 = misorientationlists[grain][3 * j + 2];
  curmisobin = m_OrientationOps[sym]->getMisoBin(curmiso1, curmiso2, curmiso3);
  w = m_OrientationOps[sym]->getMisoQuat(q1, q2, n1, n2, n3);
  OrientationMath::AxisAngletoRod(w, n1, n2, n3, r1, r2, r3);
  newmisobin = m_OrientationOps[sym]->getMisoBin(n1, n2, n3);
  misorientationlists[grain][3 * j] = miso1;
  misorientationlists[grain][3 * j + 1] = miso2;
  misorientationlists[grain][3 * j + 2] = miso3;
  simmdf->SetValue(curmisobin, (simmdf->GetValue(curmisobin) - (neighsurfarea / totalSurfaceArea[ensem])));
  simmdf->SetValue(newmisobin, (simmdf->GetValue(newmisobin) + (neighsurfarea / totalSurfaceArea[ensem])));
}

// -----------------------------------------------------------------------------
//
// -----------------------------------------------------------------------------
void MatchCrystallography::matchCrystallography(int ensem)
{
  VoxelDataContainer* m = getVoxelDataContainer();
  // But since a pointer is difficult to use operators with we will now create a
  // reference variable to the pointer with the correct variable name that allows
  // us to use the same syntax as the "vector of vectors"
  NeighborList<int>& neighborlist = *m_NeighborList;
  NeighborList<float>& neighborsurfacearealist = *m_SharedSurfaceAreaList;

  int64_t totalPoints = m->getTotalPoints();
  size_t totalFields = m->getNumFieldTuples();

  //  float xRes = m->getXRes();
  //  float yRes = m->getYRes();
  //  float zRes = m->getZRes();
  //  float volResConst = xRes * yRes * zRes;
  DREAM3D_RANDOMNG_NEW()
      int numbins = 0;
  int iterations = 0, badtrycount = 0;
  float random = 0;
  size_t counter = 0;

  QuatF q1;
  QuatF q2;
  QuatF* avgQuats = reinterpret_cast<QuatF*>(m_AvgQuats);


  float ea1 = 0, ea2 = 0, ea3 = 0;
  float r1 = 0, r2 = 0, r3 = 0;
  float g1ea1 = 0, g1ea2 = 0, g1ea3 = 0, g2ea1 = 0, g2ea2 = 0, g2ea3 = 0;
  int g1odfbin = 0, g2odfbin = 0;
  float totaldensity = 0, deltaerror = 0;
  float currentodferror = 0, currentmdferror = 0;
  size_t selectedgrain1 = 0, selectedgrain2 = 0;
  //size_t numensembles = m->getNumEnsembleTuples();
  size_t numfields = m->getNumFieldTuples();
  iterations = 0;
  badtrycount = 0;
  if( Ebsd::CrystalStructure::Cubic_High == m_CrystalStructures[ensem]) { numbins = 18 * 18 * 18; }
  if( Ebsd::CrystalStructure::Hexagonal_High == m_CrystalStructures[ensem]) { numbins = 36 * 36 * 12; }
  while (badtrycount < (m_MaxIterations/10) && iterations < m_MaxIterations)
  {
    std::stringstream ss;
    ss << "Matching Crystallography - Swapping/Switching Orientations - " << ((float)iterations/float(1000*totalFields))*100 << "% Complete";
    //      notifyStatusMessage(ss.str());
    currentodferror = 0;
    currentmdferror = 0;
    for (int i = 0; i < numbins; i++)
    {
      currentodferror = currentodferror + ((actualodf->GetValue(i) - simodf->GetValue(i)) * (actualodf->GetValue(i) - simodf->GetValue(i)));
    }
    for (int i = 0; i < (numbins); i++)
    {
      currentmdferror = currentmdferror + ((actualmdf->GetValue(i) - simmdf->GetValue(i)) * (actualmdf->GetValue(i) - simmdf->GetValue(i)));
    }
    iterations++;
    badtrycount++;
    random = static_cast<float>( rg.genrand_res53() );

    if(random < 0.5) // SwapOutOrientation
    {
      counter = 0;
      selectedgrain1 = int(rg.genrand_res53() * numfields);
      while ((m_SurfaceFields[selectedgrain1] == true || m_FieldPhases[selectedgrain1] != static_cast<int32_t>(ensem)) && counter < numfields)
      {
        if(selectedgrain1 >= numfields) selectedgrain1 = selectedgrain1 - numfields;
        selectedgrain1++;
        counter++;
      }
      if(counter == numfields)
      {
        badtrycount = 10*m_NumFields[ensem];
      }
      else
      {
        ea1 = m_FieldEulerAngles[3 * selectedgrain1];
        ea2 = m_FieldEulerAngles[3 * selectedgrain1 + 1];
        ea3 = m_FieldEulerAngles[3 * selectedgrain1 + 2];
        OrientationMath::EulertoRod(r1, r2, r3, ea1, ea2, ea3);
        g1odfbin = m_OrientationOps[m_CrystalStructures[ensem]]->getOdfBin(r1, r2, r3);
        random = static_cast<float>( rg.genrand_res53() );
        int choose = 0;
        totaldensity = 0;
        for (int i = 0; i < numbins; i++)
        {
          float density = actualodf->GetValue(i);
          totaldensity = totaldensity + density;
          if(random >= totaldensity) choose = i;
        }

        m_OrientationOps[m_CrystalStructures[ensem]]->determineEulerAngles(choose, g1ea1, g1ea2, g1ea3);
        OrientationMath::EulertoQuat(q1, g1ea1, g1ea2, g1ea3);

        odfchange = ((actualodf->GetValue(choose) - simodf->GetValue(choose)) * (actualodf->GetValue(choose) - simodf->GetValue(choose)))
            - ((actualodf->GetValue(choose) - (simodf->GetValue(choose) + (m_Volumes[selectedgrain1] / unbiasedvol[ensem])))
               * (actualodf->GetValue(choose) - (simodf->GetValue(choose) + (m_Volumes[selectedgrain1] / unbiasedvol[ensem]))));
        odfchange = odfchange
            + (((actualodf->GetValue(g1odfbin) - simodf->GetValue(g1odfbin)) * (actualodf->GetValue(g1odfbin) - simodf->GetValue(g1odfbin)))
               - ((actualodf->GetValue(g1odfbin) - (simodf->GetValue(g1odfbin) - (m_Volumes[selectedgrain1] / unbiasedvol[ensem])))
                  * (actualodf->GetValue(g1odfbin) - (simodf->GetValue(g1odfbin) - (m_Volumes[selectedgrain1] / unbiasedvol[ensem])))));

        mdfchange = 0;
        size_t size = 0;
        if(neighborlist[selectedgrain1].size() != 0) size = neighborlist[selectedgrain1].size();
        for (size_t j = 0; j < size; j++)
        {
          int neighbor = neighborlist[selectedgrain1][j];
          ea1 = m_FieldEulerAngles[3 * neighbor];
          ea2 = m_FieldEulerAngles[3 * neighbor + 1];
          ea3 = m_FieldEulerAngles[3 * neighbor + 2];
          OrientationMath::EulertoQuat(q2, ea1, ea2, ea3);
          float neighsurfarea = neighborsurfacearealist[selectedgrain1][j];
          MC_LoopBody1(selectedgrain1, ensem, j, neighsurfarea, m_CrystalStructures[ensem], q1, q2);
        }

        deltaerror = (odfchange / currentodferror) + (mdfchange / currentmdferror);
        if(deltaerror > 0)
        {
          badtrycount = 0;
          m_FieldEulerAngles[3 * selectedgrain1] = g1ea1;
          m_FieldEulerAngles[3 * selectedgrain1 + 1] = g1ea2;
          m_FieldEulerAngles[3 * selectedgrain1 + 2] = g1ea3;
          QuaternionMathF::Copy(q1, avgQuats[selectedgrain1]);
          //          m_AvgQuats[4 * selectedgrain1 + 1] = q1[1];
          //          m_AvgQuats[4 * selectedgrain1 + 2] = q1[2];
          //          m_AvgQuats[4 * selectedgrain1 + 3] = q1[3];
          //          m_AvgQuats[4 * selectedgrain1 + 4] = q1[4];
          simodf->SetValue(choose, (simodf->GetValue(choose) + (m_Volumes[selectedgrain1] / unbiasedvol[ensem])));
          simodf->SetValue(g1odfbin, (simodf->GetValue(g1odfbin) - (m_Volumes[selectedgrain1] / unbiasedvol[ensem])));
          size_t size = 0;
          if(neighborlist[selectedgrain1].size() != 0) size = neighborlist[selectedgrain1].size();
          for (size_t j = 0; j < size; j++)
          {
            int neighbor = neighborlist[selectedgrain1][j];
            ea1 = m_FieldEulerAngles[3 * neighbor];
            ea2 = m_FieldEulerAngles[3 * neighbor + 1];
            ea3 = m_FieldEulerAngles[3 * neighbor + 2];
            OrientationMath::EulertoQuat(q2, ea1, ea2, ea3);
            float neighsurfarea = neighborsurfacearealist[selectedgrain1][j];
            MC_LoopBody2(selectedgrain1, ensem, j, neighsurfarea, m_CrystalStructures[ensem], q1, q2);
          }
        }
      }
    }
    else // SwitchOrientation
    {
      counter = 0;
      selectedgrain1 = int(rg.genrand_res53() * numfields);
      while ((m_SurfaceFields[selectedgrain1] == true || m_FieldPhases[selectedgrain1] != static_cast<int32_t>(ensem)) && counter < numfields)
      {
        if(selectedgrain1 >= numfields) selectedgrain1 = selectedgrain1 - numfields;
        selectedgrain1++;
        counter++;
      }
      if(counter == numfields)
      {
        badtrycount = 10*m_NumFields[ensem];
      }
      else
      {
        counter = 0;
        selectedgrain2 = int(rg.genrand_res53() * numfields);
        while ((m_SurfaceFields[selectedgrain2] == true || m_FieldPhases[selectedgrain2] != static_cast<int32_t>(ensem) || selectedgrain2 == selectedgrain1) && counter < numfields)
        {
          if(selectedgrain2 >= numfields) selectedgrain2 = selectedgrain2 - numfields;
          selectedgrain2++;
          counter++;
        }
        if(counter == numfields)
        {
          badtrycount = 10*m_NumFields[ensem];
        }
        else
        {
          g1ea1 = m_FieldEulerAngles[3 * selectedgrain1];
          g1ea2 = m_FieldEulerAngles[3 * selectedgrain1 + 1];
          g1ea3 = m_FieldEulerAngles[3 * selectedgrain1 + 2];
          g2ea1 = m_FieldEulerAngles[3 * selectedgrain2];
          g2ea2 = m_FieldEulerAngles[3 * selectedgrain2 + 1];
          g2ea3 = m_FieldEulerAngles[3 * selectedgrain2 + 2];
          QuaternionMathF::Copy(q1, avgQuats[selectedgrain1]);
          //          q1[1] = m_AvgQuats[4 * selectedgrain1 + 1];
          //          q1[2] = m_AvgQuats[4 * selectedgrain1 + 2];
          //          q1[3] = m_AvgQuats[4 * selectedgrain1 + 3];
          //          q1[4] = m_AvgQuats[4 * selectedgrain1 + 4];
          OrientationMath::EulertoRod(r1, r2, r3, g1ea1, g1ea2, g1ea3);
          g1odfbin = m_OrientationOps[m_CrystalStructures[ensem]]->getOdfBin(r1, r2, r3);
          QuaternionMathF::Copy(q1, avgQuats[selectedgrain2]);
          //          q1[1] = m_AvgQuats[4 * selectedgrain2 + 1];
          //          q1[2] = m_AvgQuats[4 * selectedgrain2 + 2];
          //          q1[3] = m_AvgQuats[4 * selectedgrain2 + 3];
          //          q1[4] = m_AvgQuats[4 * selectedgrain2 + 4];
          OrientationMath::EulertoRod(r1, r2, r3, g2ea1, g2ea2, g2ea3);
          g2odfbin = m_OrientationOps[m_CrystalStructures[ensem]]->getOdfBin(r1, r2, r3);

          odfchange = ((actualodf->GetValue(g1odfbin) - simodf->GetValue(g1odfbin)) * (actualodf->GetValue(g1odfbin) - simodf->GetValue(g1odfbin)))
              - ((actualodf->GetValue(g1odfbin)
                  - (simodf->GetValue(g1odfbin) - (m_Volumes[selectedgrain1] / unbiasedvol[ensem])
                     + (m_Volumes[selectedgrain2] / unbiasedvol[ensem])))
                 * (actualodf->GetValue(g1odfbin)
                    - (simodf->GetValue(g1odfbin) - (m_Volumes[selectedgrain1] / unbiasedvol[ensem])
                       + (m_Volumes[selectedgrain2] / unbiasedvol[ensem]))));
          odfchange = odfchange
              + (((actualodf->GetValue(g2odfbin) - simodf->GetValue(g2odfbin)) * (actualodf->GetValue(g2odfbin) - simodf->GetValue(g2odfbin)))
                 - ((actualodf->GetValue(g2odfbin)
                     - (simodf->GetValue(g2odfbin) - (m_Volumes[selectedgrain2] / unbiasedvol[ensem])
                        + (m_Volumes[selectedgrain1] / unbiasedvol[ensem])))
                    * (actualodf->GetValue(g2odfbin)
                       - (simodf->GetValue(g2odfbin) - (m_Volumes[selectedgrain2] / unbiasedvol[ensem])
                          + (m_Volumes[selectedgrain1] / unbiasedvol[ensem])))));

          mdfchange = 0;
          OrientationMath::EulertoQuat(q1, g2ea1, g2ea2, g2ea3);
          size_t size = 0;
          if(neighborlist[selectedgrain1].size() != 0) size = neighborlist[selectedgrain1].size();
          for (size_t j = 0; j < size; j++)
          {
            int neighbor = neighborlist[selectedgrain1][j];
            ea1 = m_FieldEulerAngles[3 * neighbor];
            ea2 = m_FieldEulerAngles[3 * neighbor + 1];
            ea3 = m_FieldEulerAngles[3 * neighbor + 2];
            OrientationMath::EulertoQuat(q2, ea1, ea2, ea3);
            float neighsurfarea = neighborsurfacearealist[selectedgrain1][j];
            if(neighbor != static_cast<int>(selectedgrain2) )
            {
              MC_LoopBody1(selectedgrain1, ensem, j, neighsurfarea, m_CrystalStructures[ensem], q1, q2);
            }
          }

          OrientationMath::EulertoQuat(q1, g1ea1, g1ea2, g1ea3);
          size = 0;
          if(neighborlist[selectedgrain2].size() != 0) size = neighborlist[selectedgrain2].size();
          for (size_t j = 0; j < size; j++)
<<<<<<< HEAD
          {
            size_t neighbor = neighborlist[selectedgrain2][j];
            ea1 = m_FieldEulerAngles[3 * neighbor];
            ea2 = m_FieldEulerAngles[3 * neighbor + 1];
            ea3 = m_FieldEulerAngles[3 * neighbor + 2];
            OrientationMath::EulertoQuat(q2, ea1, ea2, ea3);
            float neighsurfarea = neighborsurfacearealist[selectedgrain2][j];
            if(neighbor != selectedgrain1)
            {
              MC_LoopBody1(selectedgrain2, ensem, j, neighsurfarea, m_CrystalStructures[ensem], q1, q2);
            }
          }

          deltaerror = (odfchange / currentodferror) + (mdfchange / currentmdferror);
          if(deltaerror > 0)
          {
=======
          {
            size_t neighbor = neighborlist[selectedgrain2][j];
            ea1 = m_FieldEulerAngles[3 * neighbor];
            ea2 = m_FieldEulerAngles[3 * neighbor + 1];
            ea3 = m_FieldEulerAngles[3 * neighbor + 2];
            OrientationMath::EulertoQuat(q2, ea1, ea2, ea3);
            float neighsurfarea = neighborsurfacearealist[selectedgrain2][j];
            if(neighbor != selectedgrain1)
            {
              MC_LoopBody1(selectedgrain2, ensem, j, neighsurfarea, m_CrystalStructures[ensem], q1, q2);
            }
          }

          deltaerror = (odfchange / currentodferror) + (mdfchange / currentmdferror);
          if(deltaerror > 0)
          {
>>>>>>> 4355193f
            badtrycount = 0;
            m_FieldEulerAngles[3 * selectedgrain1] = g2ea1;
            m_FieldEulerAngles[3 * selectedgrain1 + 1] = g2ea2;
            m_FieldEulerAngles[3 * selectedgrain1 + 2] = g2ea3;
            m_FieldEulerAngles[3 * selectedgrain2] = g1ea1;
            m_FieldEulerAngles[3 * selectedgrain2 + 1] = g1ea2;
            m_FieldEulerAngles[3 * selectedgrain2 + 2] = g1ea3;
            simodf->SetValue(g1odfbin, (simodf->GetValue(g1odfbin) + (m_Volumes[selectedgrain2] / unbiasedvol[ensem])
                                        - (m_Volumes[selectedgrain1] / unbiasedvol[ensem])));
            simodf->SetValue(g2odfbin, (simodf->GetValue(g2odfbin) + (m_Volumes[selectedgrain1] / unbiasedvol[ensem])
                                        - (m_Volumes[selectedgrain2] / unbiasedvol[ensem])));

            OrientationMath::EulertoQuat(q1, g2ea1, g2ea2, g2ea3);
            QuaternionMathF::Copy(avgQuats[selectedgrain1], q1);
            //            m_AvgQuats[4 * selectedgrain1 + 1] = q1[1];
            //            m_AvgQuats[4 * selectedgrain1 + 2] = q1[2];
            //            m_AvgQuats[4 * selectedgrain1 + 3] = q1[3];
            //            m_AvgQuats[4 * selectedgrain1 + 4] = q1[4];
            size = 0;
            if(neighborlist[selectedgrain1].size() != 0) size = neighborlist[selectedgrain1].size();
            for (size_t j = 0; j < size; j++)
            {
              size_t neighbor = neighborlist[selectedgrain1][j];
              ea1 = m_FieldEulerAngles[3 * neighbor];
              ea2 = m_FieldEulerAngles[3 * neighbor + 1];
              ea3 = m_FieldEulerAngles[3 * neighbor + 2];
              OrientationMath::EulertoQuat(q2, ea1, ea2, ea3);
              float neighsurfarea = neighborsurfacearealist[selectedgrain1][j];
              if(neighbor != selectedgrain2)
              {
                MC_LoopBody2(selectedgrain1, ensem, j, neighsurfarea, m_CrystalStructures[ensem], q1, q2);
              }
            }

            OrientationMath::EulertoQuat(q1, g1ea1, g1ea2, g1ea3);
            QuaternionMathF::Copy(q1, avgQuats[selectedgrain2]);
//            m_AvgQuats[4 * selectedgrain2 + 1] = q1[1];
//            m_AvgQuats[4 * selectedgrain2 + 2] = q1[2];
//            m_AvgQuats[4 * selectedgrain2 + 3] = q1[3];
//            m_AvgQuats[4 * selectedgrain2 + 4] = q1[4];
            size = 0;
            if(neighborlist[selectedgrain2].size() != 0) size = neighborlist[selectedgrain2].size();
            for (size_t j = 0; j < size; j++)
            {
              size_t neighbor = neighborlist[selectedgrain2][j];
              ea1 = m_FieldEulerAngles[3 * neighbor];
              ea2 = m_FieldEulerAngles[3 * neighbor + 1];
              ea3 = m_FieldEulerAngles[3 * neighbor + 2];
              OrientationMath::EulertoQuat(q2, ea1, ea2, ea3);
              float neighsurfarea = neighborsurfacearealist[selectedgrain2][j];
              if(neighbor != selectedgrain1)
              {
                MC_LoopBody2(selectedgrain2, ensem, j, neighsurfarea, m_CrystalStructures[ensem], q1, q2);
              }
            }
          }
        }
      }
    }
  }
  for (int i = 0; i < totalPoints; i++)
  {
    m_CellEulerAngles[3 * i] = m_FieldEulerAngles[3 * m_GrainIds[i]];
    m_CellEulerAngles[3 * i + 1] = m_FieldEulerAngles[3 * m_GrainIds[i] + 1];
    m_CellEulerAngles[3 * i + 2] = m_FieldEulerAngles[3 * m_GrainIds[i] + 2];
  }
}

// -----------------------------------------------------------------------------
//
// -----------------------------------------------------------------------------
void MatchCrystallography::measure_misorientations(int ensem)
{
  VoxelDataContainer* m = getVoxelDataContainer();
  // But since a pointer is difficult to use operators with we will now create a
  // reference variable to the pointer with the correct variable name that allows
  // us to use the same syntax as the "vector of vectors"
  NeighborList<int>& neighborlist = *m_NeighborList;
  NeighborList<float>& neighborsurfacearealist = *m_SharedSurfaceAreaList;

  float w;
  float n1 = 0.0f, n2 = 0.0f, n3 = 0.0f;
  float r1 = 0.0f, r2 = 0.0f, r3 = 0.0f;
  QuatF q1;
  QuatF q2;
  QuatF* avgQuats = reinterpret_cast<QuatF*>(m_AvgQuats);

  unsigned int crys1;
  int mbin = 0;
  size_t totalFields = m->getNumFieldTuples();
  //float threshold = 0.0f;

  misorientationlists.resize(totalFields);
  std::stringstream ss;
  for (size_t i = 1; i < totalFields; i++)
  {
    if(m_FieldPhases[i] == ensem)
    {
      if(misorientationlists[i].size() != 0)
      {
        misorientationlists[i].clear();
      }
      if(neighborlist[i].size() != 0)
      {
        misorientationlists[i].resize(neighborlist[i].size() * 3, 0.0);
      }
      QuaternionMathF::Copy(avgQuats[i], q1);
//      q1[1] = m_AvgQuats[4 * i + 1];
//      q1[2] = m_AvgQuats[4 * i + 2];
//      q1[3] = m_AvgQuats[4 * i + 3];
//      q1[4] = m_AvgQuats[4 * i + 4];
      crys1 = m_CrystalStructures[ensem];
      size_t size = 0;
      if(neighborlist[i].size() != 0 && neighborsurfacearealist[i].size() == neighborlist[i].size())
      {
        size = neighborlist[i].size();
      }

      for (size_t j = 0; j < size; j++)
      {
        int nname = neighborlist[i][j];
        if(m_FieldPhases[nname] == ensem)
        {
          w = 10000.0;
          float neighsurfarea = neighborsurfacearealist[i][j];
          QuaternionMathF::Copy(avgQuats[nname], q2);
//          q2[1] = m_AvgQuats[4 * nname + 1];
//          q2[2] = m_AvgQuats[4 * nname + 2];
//          q2[3] = m_AvgQuats[4 * nname + 3];
//          q2[4] = m_AvgQuats[4 * nname + 4];
          w = m_OrientationOps[crys1]->getMisoQuat(q1, q2, n1, n2, n3);
          OrientationMath::AxisAngletoRod(w, n1, n2, n3, r1, r2, r3);
          misorientationlists[i][3 * j] = r1;
          misorientationlists[i][3 * j + 1] = r2;
          misorientationlists[i][3 * j + 2] = r3;
          mbin = m_OrientationOps[crys1]->getMisoBin(misorientationlists[i][3 * j], misorientationlists[i][3 * j + 1], misorientationlists[i][3 * j + 2]);
          if(m_SurfaceFields[i] == false && (nname > static_cast<int>(i) || m_SurfaceFields[nname] == true))
          {
            simmdf->SetValue(mbin, (simmdf->GetValue(mbin)+(neighsurfarea/totalSurfaceArea[m_FieldPhases[i]])));
          }
        }
        else
        {
          misorientationlists[i][3 * j] = -100;
          misorientationlists[i][3 * j + 1] = -100;
          misorientationlists[i][3 * j + 2] = -100;
        }
      }
    }
  }
}<|MERGE_RESOLUTION|>--- conflicted
+++ resolved
@@ -40,13 +40,9 @@
 #include "DREAM3DLib/Common/Constants.h"
 #include "DREAM3DLib/Common/DataContainerMacros.h"
 #include "DREAM3DLib/Common/DREAM3DRandom.h"
-<<<<<<< HEAD
 #include "DREAM3DLib/Common/Texture.hpp"
 #include "DREAM3DLib/Common/PrimaryStatsData.h"
 #include "DREAM3DLib/Common/PrecipitateStatsData.h"
-=======
-#include "DREAM3DLib/OrientationOps/OrientationOps.h"
->>>>>>> 4355193f
 
 #include "DREAM3DLib/OrientationOps/OrientationOps.h"
 #include "DREAM3DLib/OrientationOps/CubicOps.h"
@@ -429,25 +425,15 @@
       choose = 0;
       totaldensity = 0;
 
-<<<<<<< HEAD
       if( Ebsd::CrystalStructure::Cubic_High == m_CrystalStructures[phase] ) { numbins = CubicOps::k_OdfSize; };
       if( Ebsd::CrystalStructure::Hexagonal_High == m_CrystalStructures[phase] ) { numbins = HexagonalOps::k_OdfSize; }
-=======
-      if( Ebsd::CrystalStructure::Check::IsCubic(m_CrystalStructures[phase]) ) numbins = 5832;
-      if( Ebsd::CrystalStructure::Check::IsHexagonal( m_CrystalStructures[phase] ) ) numbins = 15552;
->>>>>>> 4355193f
 
       for (int j = 0; j < numbins; j++)
       {
         float density = actualodf->GetValue(j);
-<<<<<<< HEAD
         float td1 = totaldensity;
         totaldensity = totaldensity + density;
         if (random < totaldensity && random >= td1) { choose = static_cast<int> (j); break; }
-=======
-        totaldensity = totaldensity + density;
-        if(random >= totaldensity) choose = j;
->>>>>>> 4355193f
       }
 
       m_OrientationOps[m_CrystalStructures[ensem]]->determineEulerAngles(choose, synea1, synea2, synea3);
@@ -759,7 +745,6 @@
           size = 0;
           if(neighborlist[selectedgrain2].size() != 0) size = neighborlist[selectedgrain2].size();
           for (size_t j = 0; j < size; j++)
-<<<<<<< HEAD
           {
             size_t neighbor = neighborlist[selectedgrain2][j];
             ea1 = m_FieldEulerAngles[3 * neighbor];
@@ -776,24 +761,7 @@
           deltaerror = (odfchange / currentodferror) + (mdfchange / currentmdferror);
           if(deltaerror > 0)
           {
-=======
-          {
-            size_t neighbor = neighborlist[selectedgrain2][j];
-            ea1 = m_FieldEulerAngles[3 * neighbor];
-            ea2 = m_FieldEulerAngles[3 * neighbor + 1];
-            ea3 = m_FieldEulerAngles[3 * neighbor + 2];
-            OrientationMath::EulertoQuat(q2, ea1, ea2, ea3);
-            float neighsurfarea = neighborsurfacearealist[selectedgrain2][j];
-            if(neighbor != selectedgrain1)
-            {
-              MC_LoopBody1(selectedgrain2, ensem, j, neighsurfarea, m_CrystalStructures[ensem], q1, q2);
-            }
-          }
-
-          deltaerror = (odfchange / currentodferror) + (mdfchange / currentmdferror);
-          if(deltaerror > 0)
-          {
->>>>>>> 4355193f
+
             badtrycount = 0;
             m_FieldEulerAngles[3 * selectedgrain1] = g2ea1;
             m_FieldEulerAngles[3 * selectedgrain1 + 1] = g2ea2;
