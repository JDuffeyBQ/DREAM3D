--- conflicted
+++ resolved
@@ -38,13 +38,8 @@
 
 #include "DREAM3DLib/Math/DREAM3DMath.h"
 #include "DREAM3DLib/Common/Constants.h"
-<<<<<<< HEAD
 #include "DREAM3DLib/DataContainers/DataContainerMacros.h"
 #include "DREAM3DLib/Utilities/DREAM3DRandom.h"
-=======
-#include "DREAM3DLib/Common/DataContainerMacros.h"
-#include "DREAM3DLib/Common/DREAM3DRandom.h"
->>>>>>> 4355193f
 #include "DREAM3DLib/OrientationOps/OrientationOps.h"
 
 #include "DREAM3DLib/OrientationOps/CubicOps.h"
@@ -127,7 +122,6 @@
   reader->openFilterGroup(this, index);
   /* Code to read the values goes between these statements */
 /* FILTER_WIDGETCODEGEN_AUTO_GENERATED_CODE BEGIN*/
-  setMaxIterations( reader->readValue("MaxIterations", getMaxIterations()) );
 /* FILTER_WIDGETCODEGEN_AUTO_GENERATED_CODE END*/
   reader->closeFilterGroup();
 }
@@ -139,10 +133,9 @@
 {
   writer->openFilterGroup(this, index);
   writer->writeValue("MaxIterations", getMaxIterations() );
-  writer->closeFilterGroup();
-  return ++index; // we want to return the next index that was just written to
-}
-
+    writer->closeFilterGroup();
+    return ++index; // we want to return the next index that was just written to
+}
 // -----------------------------------------------------------------------------
 //
 // -----------------------------------------------------------------------------
@@ -407,10 +400,7 @@
 {
   DREAM3D_RANDOMNG_NEW()
       VoxelDataContainer* m = getVoxelDataContainer();
-<<<<<<< HEAD
-
-=======
->>>>>>> 4355193f
+
   int numbins = 0;
   float synea1 = 0, synea2 = 0, synea3 = 0;
   QuatF q;
@@ -427,25 +417,11 @@
     if(phase == ensem)
     {
       random = static_cast<float>( rg.genrand_res53() );
-<<<<<<< HEAD
-=======
-      choose = 0;
-      totaldensity = 0;
->>>>>>> 4355193f
 
       if( Ebsd::CrystalStructure::Check::IsCubic(m_CrystalStructures[phase]) ) numbins = 5832;
       if( Ebsd::CrystalStructure::Check::IsHexagonal( m_CrystalStructures[phase] ) ) numbins = 15552;
 
-<<<<<<< HEAD
       choose = pick_euler(random, numbins);
-=======
-      for (int j = 0; j < numbins; j++)
-      {
-        float density = actualodf->GetValue(j);
-        totaldensity = totaldensity + density;
-        if(random >= totaldensity) choose = j;
-      }
->>>>>>> 4355193f
 
       m_OrientationOps[m_CrystalStructures[ensem]]->determineEulerAngles(choose, synea1, synea2, synea3);
       m_FieldEulerAngles[3 * i] = synea1;
@@ -453,21 +429,12 @@
       m_FieldEulerAngles[3 * i + 2] = synea3;
       OrientationMath::EulertoQuat(q, synea1, synea2, synea3);
       QuaternionMathF::Copy(q, avgQuats[i]);
-<<<<<<< HEAD
-=======
-      //    m_AvgQuats[4 * i] = q[0];
-      //    m_AvgQuats[4 * i + 1] = q[1];
-      //    m_AvgQuats[4 * i + 2] = q[2];
-      //    m_AvgQuats[4 * i + 3] = q[3];
-      //    m_AvgQuats[4 * i + 4] = q[4];
->>>>>>> 4355193f
       if(m_SurfaceFields[i] == false)
       {
         simodf->SetValue(choose, (simodf->GetValue(choose) + m_Volumes[i]/unbiasedvol[ensem]));
       }
     }
   }
-<<<<<<< HEAD
 }
 
 // -----------------------------------------------------------------------------
@@ -486,8 +453,6 @@
     if (random < totaldensity && random >= td1) { choose = static_cast<int> (j); break; }
   }
   return choose;
-=======
->>>>>>> 4355193f
 }
 
 // -----------------------------------------------------------------------------
@@ -625,7 +590,6 @@
         ea1 = m_FieldEulerAngles[3 * selectedgrain1];
         ea2 = m_FieldEulerAngles[3 * selectedgrain1 + 1];
         ea3 = m_FieldEulerAngles[3 * selectedgrain1 + 2];
-<<<<<<< HEAD
         OrientationMath::EulerToRod( ea1,  ea2,  ea3, r1,  r2,  r3);
         g1odfbin = m_OrientationOps[m_CrystalStructures[ensem]]->getOdfBin(r1, r2, r3);
         random = static_cast<float>( rg.genrand_res53() );
@@ -717,104 +681,6 @@
         }
         else
         {
-=======
-        OrientationMath::EulertoRod(r1, r2, r3, ea1, ea2, ea3);
-        g1odfbin = m_OrientationOps[m_CrystalStructures[ensem]]->getOdfBin(r1, r2, r3);
-        random = static_cast<float>( rg.genrand_res53() );
-        int choose = 0;
-        totaldensity = 0;
-        for (int i = 0; i < numbins; i++)
-        {
-          float density = actualodf->GetValue(i);
-          totaldensity = totaldensity + density;
-          if(random >= totaldensity) choose = i;
-        }
-
-        m_OrientationOps[m_CrystalStructures[ensem]]->determineEulerAngles(choose, g1ea1, g1ea2, g1ea3);
-        OrientationMath::EulertoQuat(q1, g1ea1, g1ea2, g1ea3);
-
-        odfchange = ((actualodf->GetValue(choose) - simodf->GetValue(choose)) * (actualodf->GetValue(choose) - simodf->GetValue(choose)))
-            - ((actualodf->GetValue(choose) - (simodf->GetValue(choose) + (m_Volumes[selectedgrain1] / unbiasedvol[ensem])))
-               * (actualodf->GetValue(choose) - (simodf->GetValue(choose) + (m_Volumes[selectedgrain1] / unbiasedvol[ensem]))));
-        odfchange = odfchange
-            + (((actualodf->GetValue(g1odfbin) - simodf->GetValue(g1odfbin)) * (actualodf->GetValue(g1odfbin) - simodf->GetValue(g1odfbin)))
-               - ((actualodf->GetValue(g1odfbin) - (simodf->GetValue(g1odfbin) - (m_Volumes[selectedgrain1] / unbiasedvol[ensem])))
-                  * (actualodf->GetValue(g1odfbin) - (simodf->GetValue(g1odfbin) - (m_Volumes[selectedgrain1] / unbiasedvol[ensem])))));
-
-        mdfchange = 0;
-        size_t size = 0;
-        if(neighborlist[selectedgrain1].size() != 0) size = neighborlist[selectedgrain1].size();
-        for (size_t j = 0; j < size; j++)
-        {
-          int neighbor = neighborlist[selectedgrain1][j];
-          ea1 = m_FieldEulerAngles[3 * neighbor];
-          ea2 = m_FieldEulerAngles[3 * neighbor + 1];
-          ea3 = m_FieldEulerAngles[3 * neighbor + 2];
-          OrientationMath::EulertoQuat(q2, ea1, ea2, ea3);
-          float neighsurfarea = neighborsurfacearealist[selectedgrain1][j];
-          MC_LoopBody1(selectedgrain1, ensem, j, neighsurfarea, m_CrystalStructures[ensem], q1, q2);
-        }
-
-        deltaerror = (odfchange / currentodferror) + (mdfchange / currentmdferror);
-        if(deltaerror > 0)
-        {
-          badtrycount = 0;
-          m_FieldEulerAngles[3 * selectedgrain1] = g1ea1;
-          m_FieldEulerAngles[3 * selectedgrain1 + 1] = g1ea2;
-          m_FieldEulerAngles[3 * selectedgrain1 + 2] = g1ea3;
-          QuaternionMathF::Copy(q1, avgQuats[selectedgrain1]);
-          //          m_AvgQuats[4 * selectedgrain1 + 1] = q1[1];
-          //          m_AvgQuats[4 * selectedgrain1 + 2] = q1[2];
-          //          m_AvgQuats[4 * selectedgrain1 + 3] = q1[3];
-          //          m_AvgQuats[4 * selectedgrain1 + 4] = q1[4];
-          simodf->SetValue(choose, (simodf->GetValue(choose) + (m_Volumes[selectedgrain1] / unbiasedvol[ensem])));
-          simodf->SetValue(g1odfbin, (simodf->GetValue(g1odfbin) - (m_Volumes[selectedgrain1] / unbiasedvol[ensem])));
-          size_t size = 0;
-          if(neighborlist[selectedgrain1].size() != 0) size = neighborlist[selectedgrain1].size();
-          for (size_t j = 0; j < size; j++)
-          {
-            int neighbor = neighborlist[selectedgrain1][j];
-            ea1 = m_FieldEulerAngles[3 * neighbor];
-            ea2 = m_FieldEulerAngles[3 * neighbor + 1];
-            ea3 = m_FieldEulerAngles[3 * neighbor + 2];
-            OrientationMath::EulertoQuat(q2, ea1, ea2, ea3);
-            float neighsurfarea = neighborsurfacearealist[selectedgrain1][j];
-            MC_LoopBody2(selectedgrain1, ensem, j, neighsurfarea, m_CrystalStructures[ensem], q1, q2);
-          }
-        }
-      }
-    }
-    else // SwitchOrientation
-    {
-      counter = 0;
-      selectedgrain1 = int(rg.genrand_res53() * numfields);
-      while ((m_SurfaceFields[selectedgrain1] == true || m_FieldPhases[selectedgrain1] != static_cast<int32_t>(ensem)) && counter < numfields)
-      {
-        if(selectedgrain1 >= numfields) selectedgrain1 = selectedgrain1 - numfields;
-        selectedgrain1++;
-        counter++;
-      }
-      if(counter == numfields)
-      {
-        badtrycount = 10*m_NumFields[ensem];
-      }
-      else
-      {
-        counter = 0;
-        selectedgrain2 = int(rg.genrand_res53() * numfields);
-        while ((m_SurfaceFields[selectedgrain2] == true || m_FieldPhases[selectedgrain2] != static_cast<int32_t>(ensem) || selectedgrain2 == selectedgrain1) && counter < numfields)
-        {
-          if(selectedgrain2 >= numfields) selectedgrain2 = selectedgrain2 - numfields;
-          selectedgrain2++;
-          counter++;
-        }
-        if(counter == numfields)
-        {
-          badtrycount = 10*m_NumFields[ensem];
-        }
-        else
-        {
->>>>>>> 4355193f
           g1ea1 = m_FieldEulerAngles[3 * selectedgrain1];
           g1ea2 = m_FieldEulerAngles[3 * selectedgrain1 + 1];
           g1ea3 = m_FieldEulerAngles[3 * selectedgrain1 + 2];
@@ -826,22 +692,14 @@
           //          q1[2] = m_AvgQuats[4 * selectedgrain1 + 2];
           //          q1[3] = m_AvgQuats[4 * selectedgrain1 + 3];
           //          q1[4] = m_AvgQuats[4 * selectedgrain1 + 4];
-<<<<<<< HEAD
           OrientationMath::EulerToRod( g1ea1,  g1ea2,  g1ea3, r1,  r2,  r3);
-=======
-          OrientationMath::EulertoRod(r1, r2, r3, g1ea1, g1ea2, g1ea3);
->>>>>>> 4355193f
           g1odfbin = m_OrientationOps[m_CrystalStructures[ensem]]->getOdfBin(r1, r2, r3);
           QuaternionMathF::Copy(q1, avgQuats[selectedgrain2]);
           //          q1[1] = m_AvgQuats[4 * selectedgrain2 + 1];
           //          q1[2] = m_AvgQuats[4 * selectedgrain2 + 2];
           //          q1[3] = m_AvgQuats[4 * selectedgrain2 + 3];
           //          q1[4] = m_AvgQuats[4 * selectedgrain2 + 4];
-<<<<<<< HEAD
           OrientationMath::EulerToRod( g2ea1,  g2ea2,  g2ea3, r1,  r2,  r3);
-=======
-          OrientationMath::EulertoRod(r1, r2, r3, g2ea1, g2ea2, g2ea3);
->>>>>>> 4355193f
           g2odfbin = m_OrientationOps[m_CrystalStructures[ensem]]->getOdfBin(r1, r2, r3);
 
           odfchange = ((actualodf->GetValue(g1odfbin) - simodf->GetValue(g1odfbin)) * (actualodf->GetValue(g1odfbin) - simodf->GetValue(g1odfbin)))
@@ -865,43 +723,12 @@
           size_t size = 0;
           if(neighborlist[selectedgrain1].size() != 0) size = neighborlist[selectedgrain1].size();
           for (size_t j = 0; j < size; j++)
-<<<<<<< HEAD
           {
             int neighbor = neighborlist[selectedgrain1][j];
             ea1 = m_FieldEulerAngles[3 * neighbor];
             ea2 = m_FieldEulerAngles[3 * neighbor + 1];
             ea3 = m_FieldEulerAngles[3 * neighbor + 2];
             OrientationMath::EulertoQuat(q2, ea1, ea2, ea3);
-            float neighsurfarea = neighborsurfacearealist[selectedgrain1][j];
-            if(neighbor != static_cast<int>(selectedgrain2) )
-            {
-              MC_LoopBody1(selectedgrain1, ensem, j, neighsurfarea, m_CrystalStructures[ensem], q1, q2);
-            }
-          }
-
-          OrientationMath::EulertoQuat(q1, g1ea1, g1ea2, g1ea3);
-          size = 0;
-          if(neighborlist[selectedgrain2].size() != 0) size = neighborlist[selectedgrain2].size();
-          for (size_t j = 0; j < size; j++)
-          {
-            size_t neighbor = neighborlist[selectedgrain2][j];
-=======
-          {
-            int neighbor = neighborlist[selectedgrain1][j];
->>>>>>> 4355193f
-            ea1 = m_FieldEulerAngles[3 * neighbor];
-            ea2 = m_FieldEulerAngles[3 * neighbor + 1];
-            ea3 = m_FieldEulerAngles[3 * neighbor + 2];
-            OrientationMath::EulertoQuat(q2, ea1, ea2, ea3);
-<<<<<<< HEAD
-            float neighsurfarea = neighborsurfacearealist[selectedgrain2][j];
-            if(neighbor != selectedgrain1)
-            {
-              MC_LoopBody1(selectedgrain2, ensem, j, neighsurfarea, m_CrystalStructures[ensem], q1, q2);
-            }
-          }
-
-=======
             float neighsurfarea = neighborsurfacearealist[selectedgrain1][j];
             if(neighbor != static_cast<int>(selectedgrain2) )
             {
@@ -926,7 +753,6 @@
             }
           }
 
->>>>>>> 4355193f
           deltaerror = (odfchange / currentodferror) + (mdfchange / currentmdferror);
           if(deltaerror > 0)
           {
