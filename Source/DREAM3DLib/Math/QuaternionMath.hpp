--- conflicted
+++ resolved
@@ -126,7 +126,6 @@
       q.w = q.w * v;
     }
 
-<<<<<<< HEAD
     static void ElementWiseDivide(Quaternion &q, T v)
     {
       q.x = q.x / v;
@@ -135,17 +134,6 @@
       q.w = q.w / v;
     }
 
-    static void ElementWiseAssign(Quaternion &q, T v)
-=======
-
-	static void ElementWiseDivide(Quaternion &q, T v)
->>>>>>> 74cf0a91
-    {
-      q.x = q.x / v;
-      q.y = q.y / v;
-      q.z = q.z / v;
-      q.w = q.w / v;
-    }
 
     /**
      * @brief ScalarAdd Adds value to each element of the vector and scalar part of the Quaternion
