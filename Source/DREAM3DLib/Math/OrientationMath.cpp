--- conflicted
+++ resolved
@@ -38,11 +38,8 @@
 #include "DREAM3DLib/OrientationOps/TrigonalOps.h"
 #include "DREAM3DLib/OrientationOps/TetragonalOps.h"
 
-<<<<<<< HEAD
-=======
 #include "MXA/Common/LogTime.h"
 
->>>>>>> 113efff9
 
 // -----------------------------------------------------------------------------
 //
@@ -420,32 +417,21 @@
 // -----------------------------------------------------------------------------
 void OrientationMath::MattoEuler(float g[3][3], float &ea1, float &ea2, float &ea3)
 {
-<<<<<<< HEAD
-  ea2 = acos(g[2][2]);
-=======
   float g22 = g[2][2];
   DREAM3DMath::boundF(g22,-1,1);
   ea2 = acos(g22);
->>>>>>> 113efff9
   float sin_ea2 = sin(ea2);
   float oneOverSinEa2 = 1.0/sin_ea2;
   float cosine3 = (g[1][2]*oneOverSinEa2);
   float sine3 = (g[0][2]*oneOverSinEa2);
   float cosine1 = (-g[2][1]*oneOverSinEa2);
   float sine1 = (g[2][0]*oneOverSinEa2);
-<<<<<<< HEAD
-  ea3 = acos(cosine3);
-  ea1 = acos(cosine1);
-  if(sine3 < 0) ea3 = (2.0f * DREAM3D::Constants::k_Pi)-ea3;
-  if(sine1 < 0) ea1 = (2.0f * DREAM3D::Constants::k_Pi)-ea1;
-=======
   DREAM3DMath::boundF(cosine3,-1,1);
   DREAM3DMath::boundF(cosine1,-1,1);
   ea3 = acos(cosine3);
   ea1 = acos(cosine1);
   if(sine3 < 0) ea3 = (DREAM3D::Constants::k_2Pi)-ea3;
   if(sine1 < 0) ea1 = (DREAM3D::Constants::k_2Pi)-ea1;
->>>>>>> 113efff9
 }
 
 // -----------------------------------------------------------------------------
