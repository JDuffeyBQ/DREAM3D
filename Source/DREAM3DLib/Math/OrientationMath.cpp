<<<<<<< HEAD
/* ============================================================================
 * Copyright (c) 2010, Michael A. Jackson (BlueQuartz Software)
 * Copyright (c) 2010, Michael A. Groeber (US Air Force Research Laboratory)
 * All rights reserved.
 *
 * Redistribution and use in source and binary forms, with or without modification,
 * are permitted provided that the following conditions are met:
 *
 * Redistributions of source code must retain the above copyright notice, this
 * list of conditions and the following disclaimer.
 *
 * Redistributions in binary form must reproduce the above copyright notice, this
 * list of conditions and the following disclaimer in the documentation and/or
 * other materials provided with the distribution.
 *
 * Neither the name of Michael A. Groeber, Michael A. Jackson, the US Air Force,
 * BlueQuartz Software nor the names of its contributors may be used to endorse
 * or promote products derived from this software without specific prior written
 * permission.
 *
 * THIS SOFTWARE IS PROVIDED BY THE COPYRIGHT HOLDERS AND CONTRIBUTORS "AS IS"
 * AND ANY EXPRESS OR IMPLIED WARRANTIES, INCLUDING, BUT NOT LIMITED TO, THE
 * IMPLIED WARRANTIES OF MERCHANTABILITY AND FITNESS FOR A PARTICULAR PURPOSE ARE
 * DISCLAIMED. IN NO EVENT SHALL THE COPYRIGHT HOLDER OR CONTRIBUTORS BE LIABLE
 * FOR ANY DIRECT, INDIRECT, INCIDENTAL, SPECIAL, EXEMPLARY, OR CONSEQUENTIAL
 * DAMAGES (INCLUDING, BUT NOT LIMITED TO, PROCUREMENT OF SUBSTITUTE GOODS OR
 * SERVICES; LOSS OF USE, DATA, OR PROFITS; OR BUSINESS INTERRUPTION) HOWEVER
 * CAUSED AND ON ANY THEORY OF LIABILITY, WHETHER IN CONTRACT, STRICT LIABILITY,
 * OR TORT (INCLUDING NEGLIGENCE OR OTHERWISE) ARISING IN ANY WAY OUT OF THE
 * USE OF THIS SOFTWARE, EVEN IF ADVISED OF THE POSSIBILITY OF SUCH DAMAGE.
 * ~~~~~~~~~~~~~~~~~~~~~~~~~~~~~~~~~~~~~~~~~~~~~~~~~~~~~~~~~~~~~~~~~~~~~~~~~~ */
#include "OrientationMath.h"


#include "DREAM3DLib/Common/DREAM3DMath.h"
#include "DREAM3DLib/Math/MatrixMath.h"
#include "DREAM3DLib/OrientationOps/CubicOps.h"
#include "DREAM3DLib/OrientationOps/HexagonalOps.h"
#include "DREAM3DLib/OrientationOps/OrthoRhombicOps.h"
#include "DREAM3DLib/OrientationOps/TrigonalOps.h"
#include "DREAM3DLib/OrientationOps/TetragonalOps.h"




// -----------------------------------------------------------------------------
//
// -----------------------------------------------------------------------------
OrientationMath::OrientationMath()
{
}

// -----------------------------------------------------------------------------
//
// -----------------------------------------------------------------------------
OrientationMath::~OrientationMath()
{
}

// -----------------------------------------------------------------------------
//
// -----------------------------------------------------------------------------
void OrientationMath::AxisAngletoHomochoric(float w, float n1, float n2, float n3, float &r1, float &r2, float &r3)
{
  float denom;

  denom = (n1 * n1) + (n2 * n2) + (n3 * n3);
  denom = sqrt(denom);
  if(denom == 0.0)
  {
      r1 = 0.0, r2 = 0.0, r3 = 0.0;
      return;
  }
  n1 = n1 / denom;
  n2 = n2 / denom;
  n3 = n3 / denom;
  r1 = n1 * powf(((0.75f) * (w - sinf(w))), DREAM3D::Constants::k_1Over3);
  r2 = n2 * powf(((0.75f) * (w - sinf(w))), DREAM3D::Constants::k_1Over3);
  r3 = n3 * powf(((0.75f) * (w - sinf(w))), DREAM3D::Constants::k_1Over3);
}

// -----------------------------------------------------------------------------
//
// -----------------------------------------------------------------------------
void OrientationMath::AxisAngletoRod(float w, float n1, float n2, float n3, float &r1, float &r2, float &r3)
{
  float denom;

  denom = (n1 * n1) + (n2 * n2) + (n3 * n3);
  denom = sqrt(denom);
  if(denom == 0.0)
  {
      r1 = 0.0, r2 = 0.0, r3 = 0.0;
      return;
  }
  n1 = n1 / denom;
  n2 = n2 / denom;
  n3 = n3 / denom;
  float const1 = tanf(w/2.0f);
  r1 = n1 * const1;
  r2 = n2 * const1;
  r3 = n3 * const1;
}

// -----------------------------------------------------------------------------
//
// -----------------------------------------------------------------------------
void OrientationMath::AxisAngletoQuat(float w, float n1, float n2, float n3, QuatF &q)
{
  float denom;

  denom = (n1 * n1) + (n2 * n2) + (n3 * n3);
  denom = sqrt(denom);
  if(denom == 0.0)
  {
      q.x = 0.0, q.y = 0.0, q.z = 0.0, q.w = 1.0;
      return;
  }
  n1 = n1 / denom;
  n2 = n2 / denom;
  n3 = n3 / denom;
  float const1 = cosf(w*0.5f);
  float const2 = sinf(w*0.5f);
  q.x = n1 * const2;
  q.y = n2 * const2;
  q.z = n3 * const2;
  q.w = const1;
}

// -----------------------------------------------------------------------------
//
// -----------------------------------------------------------------------------
void OrientationMath::AxisAngletoMat(float w, float n1, float n2, float n3, float g[3][3])
{
  float c, s, t, denom;

  c = cosf(w);
  s = sinf(w);
  t = 1-c;

  denom = (n1 * n1) + (n2 * n2) + (n3 * n3);
  denom = sqrt(denom);
  if(denom == 0.0)
  {
    MatrixMath::Identity3x3(g);
    return;
  }
  n1 = n1 / denom;
  n2 = n2 / denom;
  n3 = n3 / denom;

  g[0][0] = t*n1*n1+c;
  g[0][1] = t*n1*n2-n3*s;
  g[0][2] = t*n1*n3+n2*s;
  g[1][0] = t*n1*n2+n3*s;
  g[1][1] = t*n2*n2+c;
  g[1][2] = t*n2*n3-n1*s;
  g[2][0] = t*n1*n3-n2*s;
  g[2][1] = t*n2*n3+n1*s;
  g[2][2] = t*n3*n3+c;
}

// -----------------------------------------------------------------------------
//
// -----------------------------------------------------------------------------
void OrientationMath::RodtoHomochoric(float &r1, float &r2, float &r3)
{
  float rmag, w;

  rmag = (r1 * r1) + (r2 * r2) + (r3 * r3);
  rmag = sqrt(rmag);
  if(rmag == 0.0)
  {
    r1 = 0.0f, r2 = 0.0f, r3 = 0.0f;
    return;
  }
  r1 = r1 / rmag;
  r2 = r2 / rmag;
  r3 = r3 / rmag;
  w = static_cast<float>( 2.0*atan(rmag) );
  float const1 = powf(((3.0f / 4.0f) * (w - sinf(w))), DREAM3D::Constants::k_1Over3);
  r1 = r1 * const1;
  r2 = r2 * const1;
  r3 = r3 * const1;
}

// -----------------------------------------------------------------------------
//
// -----------------------------------------------------------------------------
void OrientationMath::HomochorictoRod(float &r1, float &r2, float &r3)
{
  float hmag, w;
  static double c[7] = {-0.5000096149170321, -0.02486606148871731, -0.004549381779362819,
                          0.0005118668366387526, -0.0016500827333575548, 0.0007593352203388718, -0.0002040422502566876};

  hmag = (r1 * r1) + (r2 * r2) + (r3 * r3);
  hmag = sqrt(hmag);
  if(hmag == 0.0)
  {
    r1 = 0.0f, r2 = 0.0f, r3 = 0.0f;
    return;
  }
  r1 = r1 / hmag;
  r2 = r2 / hmag;
  r3 = r3 / hmag;
  double sum = 0.0;
  for(int i = 0; i < 7; ++i)
  {
     sum = sum + c[i] * pow(hmag, 2*(i+1));
  }
  w = (1.0+sum);
  float const1 = sqrt(1.0-(w*w))/w;
  r1 = r1 * const1;
  r2 = r2 * const1;
  r3 = r3 * const1;
}


// -----------------------------------------------------------------------------
//
// -----------------------------------------------------------------------------
void OrientationMath::RodtoAxisAngle(float r1, float r2, float r3, float &w, float &n1, float &n2, float &n3)
{
  float rmag;

  rmag = (r1 * r1) + (r2 * r2) + (r3 * r3);
  rmag = sqrt(rmag);
  if(rmag == 0.0)
  {
    w = 0.0, n1 = 0.0f, n2 = 0.0f, n3 = 1.0f;
    return;
  }
  w = static_cast<float>( 2.0*atan(rmag) );
  n1 = r1 / rmag;
  n2 = r2 / rmag;
  n3 = r3 / rmag;
  if(w > DREAM3D::Constants::k_Pi)
  {
    w = (2*DREAM3D::Constants::k_Pi)-w;
    n1 = -n1;
    n2 = -n2;
    n3 = -n3;
  }
}


// -----------------------------------------------------------------------------
//
// -----------------------------------------------------------------------------
void OrientationMath::QuattoAxisAngle(QuatF &q, float &w, float &n1, float &n2, float &n3)
{
  if(q.w == 1.0)
  {
    w = 0.0, n1 = 0.0f, n2 = 0.0f, n3 = 1.0f;
    return;
  }
  w = static_cast<float>( 2.0*acos(q.w) );
  n1 = q.x / sqrt(1-(q.w*q.w));
  n2 = q.y / sqrt(1-(q.w*q.w));
  n3 = q.z / sqrt(1-(q.w*q.w));
  if(w > DREAM3D::Constants::k_Pi)
  {
    w = (2*DREAM3D::Constants::k_Pi)-w;
    n1 = -n1;
    n2 = -n2;
    n3 = -n3;
  }
}

// -----------------------------------------------------------------------------
//
// -----------------------------------------------------------------------------
void OrientationMath::QuattoMat(QuatF &q, float g[3][3])
{
   g[0][0] = (1 - (2 * q.y * q.y) - (2 * q.z * q.z));
   g[0][1] = ((2 * q.x * q.y) + (2 * q.z * q.w));
   g[0][2] = ((2 * q.x * q.z) - (2 * q.y * q.w));
   g[1][0] = ((2 * q.x * q.y) - (2 * q.z * q.w));
   g[1][1] = (1 - (2 * q.x * q.x) - (2 * q.z * q.z));
   g[1][2] = ((2 * q.y * q.z) + (2 * q.x * q.w));
   g[2][0] = ((2 * q.x * q.z) + (2 * q.y * q.w));
   g[2][1] = ((2 * q.y * q.z) - (2 * q.x * q.w));
   g[2][2] = (1 - (2 * q.x * q.x) - (2 * q.y * q.y));
}

// -----------------------------------------------------------------------------
//
// -----------------------------------------------------------------------------
void OrientationMath::RodtoQuat(QuatF &q, float r1, float r2, float r3)
{
  float rmag, w;

  rmag = (r1 * r1) + (r2 * r2) + (r3 * r3);
  rmag = sqrt(rmag);
  if(rmag == 0.0)
  {
    q.x = 0.0, q.y = 0.0, q.z = 0.0, q.w = 1.0;
    return;
  }
  r1 = r1 / rmag;
  r2 = r2 / rmag;
  r3 = r3 / rmag;
  w = 2.0f*atan(rmag);
  float const1 = sinf(w/2.0f);
  q.x = r1 * const1;
  q.y = r2 * const1;
  q.z = r3 * const1;
  q.w = static_cast<float>( cosf(w/2.0f) );
}

// -----------------------------------------------------------------------------
//
// -----------------------------------------------------------------------------
void OrientationMath::QuattoRod(QuatF &q, float &r1, float &r2, float &r3)
{
  float qmag, w;
  float n1, n2, n3;

  qmag = (q.x * q.x) + (q.y * q.y) + (q.z * q.z);
  qmag = sqrt(qmag);
  if(qmag == 0.0)
  {
    r1 = 0.0f, r2 = 0.0f, r3 = 0.0f;
    return;
  }
  n1 = q.x / qmag;
  n2 = q.y / qmag;
  n3 = q.z / qmag;
  w = static_cast<float>( 2.0*acos(q.w) );
  float const1 = tanf(w * 0.5f);
  r1 = n1 * const1;
  r2 = n2 * const1;
  r3 = n3 * const1;
}

// -----------------------------------------------------------------------------
//
// -----------------------------------------------------------------------------
void OrientationMath::QuattoEuler(QuatF &q, float &ea1, float &ea2, float &ea3)
{
  float diff, sum, tmp;
    diff=atan2(-q.y,-q.x);
    sum=atan2(-q.z,-q.w);
    ea1=(diff+sum);
    ea3=(sum-diff);
    tmp=(q.z*q.z)+(q.w*q.w);
    tmp = sqrt(tmp);
    if(tmp > 1.0f) tmp=1.0f;
    ea2=2*acos(tmp);
  ea1=ea1+DREAM3D::Constants::k_2Pi;
  ea3=ea3+DREAM3D::Constants::k_2Pi;
  ea1 = fmodf(ea1,DREAM3D::Constants::k_2Pi);
  ea3 = fmodf(ea3,DREAM3D::Constants::k_2Pi);
}

// -----------------------------------------------------------------------------
//
// -----------------------------------------------------------------------------
void OrientationMath::EulertoQuat(QuatF &q, float e1, float e2, float e3)
{
  float s, c, s1, c1, s2, c2;
  s = sinf(0.5f * e2);
  c = cosf(0.5f * e2);
  s1 = sinf(0.5f * (e1 - e3));
  c1 = cosf(0.5f * (e1 - e3));
  s2 = sinf(0.5f * (e1 + e3));
  c2 = cosf(0.5f * (e1 + e3));
  q.x = s*c1;
  q.y = s*s1;
  q.z = c*s2;
  q.w = c*c2;
}

// -----------------------------------------------------------------------------
//
// -----------------------------------------------------------------------------
void OrientationMath::EulertoQuat(QuatF &q, float* e)
{
  float s, c, s1, c1, s2, c2;
  s = sinf(0.5f * e[1]);
  c = cosf(0.5f * e[1]);
  s1 = sinf(0.5f * (e[0] - e[2]));
  c1 = cosf(0.5f * (e[0] - e[2]));
  s2 = sinf(0.5f * (e[0] + e[2]));
  c2 = cosf(0.5f * (e[0] + e[2]));
  q.x = s*c1;
  q.y = s*s1;
  q.z = c*s2;
  q.w = c*c2;
}

// -----------------------------------------------------------------------------
//
// -----------------------------------------------------------------------------
void OrientationMath::EulertoMat(float ea1, float ea2, float ea3, float g[3][3])
{
      // Calcuate all the values once
      float cos_phi1 = cosf(ea1);
      float sin_phi1 = sinf(ea1);
      float cos_phi = cosf(ea2);
      float sin_phi = sinf(ea2);
      float cos_phi2 = cosf(ea3);
      float sin_phi2 = sinf(ea3);

      // 1) find rotation matrix from Euler angles
      g[0][0] = cos_phi1 * cos_phi2 - sin_phi1 * sin_phi2 * cos_phi;
      g[0][1] = sin_phi1 * cos_phi2 + cos_phi1 * sin_phi2 * cos_phi;
      g[0][2] = sin_phi2 * sin_phi;
      g[1][0] = -cos_phi1 * sin_phi2 - sin_phi1 * cos_phi2 * cos_phi;
      g[1][1] = -sin_phi1 * sin_phi2 + cos_phi1 * cos_phi2 * cos_phi;
      g[1][2] = cos_phi2 * sin_phi;
      g[2][0] = sin_phi1 * sin_phi;
      g[2][1] = -cos_phi1 * sin_phi;
      g[2][2] = cos_phi;
}

// -----------------------------------------------------------------------------
//
// -----------------------------------------------------------------------------
void OrientationMath::MattoEuler(float g[3][3], float &ea1, float &ea2, float &ea3)
{
  ea2 = acos(g[2][2]);
  float sin_ea2 = sin(ea2);
  float oneOverSinEa2 = 1.0/sin_ea2;
  float cosine3 = (g[1][2]*oneOverSinEa2);
  float sine3 = (g[0][2]*oneOverSinEa2);
  float cosine1 = (-g[2][1]*oneOverSinEa2);
  float sine1 = (g[2][0]*oneOverSinEa2);
  ea3 = acos(cosine3);
  ea1 = acos(cosine1);
  if(sine3 < 0) ea3 = (2.0f * DREAM3D::Constants::k_Pi)-ea3;
  if(sine1 < 0) ea1 = (2.0f * DREAM3D::Constants::k_Pi)-ea1;
}

// -----------------------------------------------------------------------------
//
// -----------------------------------------------------------------------------
void OrientationMath::EulertoRod(float &r1, float &r2, float &r3, float ea1, float ea2, float ea3)
{
  float sum, diff, csum, cdiff, sdiff, t2;
  sum = (ea1+ea3)*0.5;
  diff = (ea1-ea3)*0.5;
  csum = cosf(sum);
  cdiff = cosf(diff);
  sdiff = sinf(diff);
  t2 = tanf(ea2*0.5);
  r1 = t2*cdiff/csum;
  r2 = t2*sdiff/csum;
  r3 = tanf(sum);
}

// -----------------------------------------------------------------------------
//
// -----------------------------------------------------------------------------
void OrientationMath::RodtoEuler(float r1, float r2, float r3, float &ea1, float &ea2, float &ea3)
{
  float sum = atan(r3);
  float diff = atan(r2 / r1);
  ea1 = sum + diff;
  ea2 = static_cast<float>( 2. * atan(r1 * cosf(sum) / cosf(diff)) );
  ea3 = sum - diff;
}


// -----------------------------------------------------------------------------
//
// -----------------------------------------------------------------------------
void OrientationMath::MultiplyQuaternionVector(QuatF &inQuat, float* inVec, float* outVec)
{
  float g[3][3];
  OrientationMath::QuattoMat(inQuat, g);
  MatrixMath::Multiply3x3with3x1(g, inVec, outVec);
}


// -----------------------------------------------------------------------------
//
// -----------------------------------------------------------------------------
float OrientationMath::MatrixMisorientation(float g1[3][3], float g2[3][3])
{
  float deltaG[3][3];
  //only need to calculate diagonal terms to allow for trace calculation
  deltaG[0][0] = g1[0][0]*g2[0][0] + g1[1][0]*g2[1][0] + g1[2][0]*g2[2][0];
  deltaG[1][1] = g1[0][1]*g2[0][1] + g1[1][1]*g2[1][1] + g1[2][1]*g2[2][1];
  deltaG[2][2] = g1[0][2]*g2[0][2] + g1[1][2]*g2[1][2] + g1[2][2]*g2[2][2];
  float value = 0.5*((deltaG[0][0]+deltaG[1][1]+deltaG[2][2])-1.0);
  if(value > 1.0) value = 1.0;
  if(value < -1.0) value = -1.0;
  return acosf(value);
}

// -----------------------------------------------------------------------------
//
// -----------------------------------------------------------------------------
void OrientationMath::ChangeAxisReferenceFrame(QuatF &q, float &n1, float &n2, float &n3)
{
  float g[3][3];
  float n[3];
  float nNew[3];

  n[0] = n1;
  n[1] = n2;
  n[2] = n3;

  QuattoMat(q, g);
  MatrixMath::Multiply3x3with3x1(g, n, nNew);
  MatrixMath::Normalize3x1(nNew);
  n1 = nNew[0];
  n2 = nNew[1];
  n3 = nNew[2];
}
=======
/* ============================================================================
 * Copyright (c) 2010, Michael A. Jackson (BlueQuartz Software)
 * Copyright (c) 2010, Michael A. Groeber (US Air Force Research Laboratory)
 * All rights reserved.
 *
 * Redistribution and use in source and binary forms, with or without modification,
 * are permitted provided that the following conditions are met:
 *
 * Redistributions of source code must retain the above copyright notice, this
 * list of conditions and the following disclaimer.
 *
 * Redistributions in binary form must reproduce the above copyright notice, this
 * list of conditions and the following disclaimer in the documentation and/or
 * other materials provided with the distribution.
 *
 * Neither the name of Michael A. Groeber, Michael A. Jackson, the US Air Force,
 * BlueQuartz Software nor the names of its contributors may be used to endorse
 * or promote products derived from this software without specific prior written
 * permission.
 *
 * THIS SOFTWARE IS PROVIDED BY THE COPYRIGHT HOLDERS AND CONTRIBUTORS "AS IS"
 * AND ANY EXPRESS OR IMPLIED WARRANTIES, INCLUDING, BUT NOT LIMITED TO, THE
 * IMPLIED WARRANTIES OF MERCHANTABILITY AND FITNESS FOR A PARTICULAR PURPOSE ARE
 * DISCLAIMED. IN NO EVENT SHALL THE COPYRIGHT HOLDER OR CONTRIBUTORS BE LIABLE
 * FOR ANY DIRECT, INDIRECT, INCIDENTAL, SPECIAL, EXEMPLARY, OR CONSEQUENTIAL
 * DAMAGES (INCLUDING, BUT NOT LIMITED TO, PROCUREMENT OF SUBSTITUTE GOODS OR
 * SERVICES; LOSS OF USE, DATA, OR PROFITS; OR BUSINESS INTERRUPTION) HOWEVER
 * CAUSED AND ON ANY THEORY OF LIABILITY, WHETHER IN CONTRACT, STRICT LIABILITY,
 * OR TORT (INCLUDING NEGLIGENCE OR OTHERWISE) ARISING IN ANY WAY OUT OF THE
 * USE OF THIS SOFTWARE, EVEN IF ADVISED OF THE POSSIBILITY OF SUCH DAMAGE.
 * ~~~~~~~~~~~~~~~~~~~~~~~~~~~~~~~~~~~~~~~~~~~~~~~~~~~~~~~~~~~~~~~~~~~~~~~~~~ */
#include "OrientationMath.h"

#include "DREAM3DLib/Math/MatrixMath.h"
#include "DREAM3DLib/OrientationOps/CubicOps.h"
#include "DREAM3DLib/OrientationOps/HexagonalOps.h"
#include "DREAM3DLib/OrientationOps/OrthoRhombicOps.h"
#include "DREAM3DLib/OrientationOps/TrigonalOps.h"
#include "DREAM3DLib/OrientationOps/TetragonalOps.h"

#include "MXA/Common/LogTime.h"


// -----------------------------------------------------------------------------
//
// -----------------------------------------------------------------------------
OrientationMath::OrientationMath()
{
}

// -----------------------------------------------------------------------------
//
// -----------------------------------------------------------------------------
OrientationMath::~OrientationMath()
{
}

// -----------------------------------------------------------------------------
//
// -----------------------------------------------------------------------------
void OrientationMath::AxisAngletoHomochoric(float w, float n1, float n2, float n3, float &r1, float &r2, float &r3)
{
  float denom;

  denom = (n1 * n1) + (n2 * n2) + (n3 * n3);
  denom = sqrt(denom);
  if(denom == 0.0)
  {
      r1 = 0.0, r2 = 0.0, r3 = 0.0;
      return;
  }
  n1 = n1 / denom;
  n2 = n2 / denom;
  n3 = n3 / denom;
  r1 = n1 * powf(((0.75f) * (w - sinf(w))), DREAM3D::Constants::k_1Over3);
  r2 = n2 * powf(((0.75f) * (w - sinf(w))), DREAM3D::Constants::k_1Over3);
  r3 = n3 * powf(((0.75f) * (w - sinf(w))), DREAM3D::Constants::k_1Over3);
}

// -----------------------------------------------------------------------------
//
// -----------------------------------------------------------------------------
void OrientationMath::AxisAngletoRod(float w, float n1, float n2, float n3, float &r1, float &r2, float &r3)
{
  float denom;

  denom = (n1 * n1) + (n2 * n2) + (n3 * n3);
  denom = sqrt(denom);
  if(denom == 0.0)
  {
      r1 = 0.0, r2 = 0.0, r3 = 0.0;
      return;
  }
  n1 = n1 / denom;
  n2 = n2 / denom;
  n3 = n3 / denom;
  float const1 = tanf(w/2.0f);
  r1 = n1 * const1;
  r2 = n2 * const1;
  r3 = n3 * const1;
}

// -----------------------------------------------------------------------------
//
// -----------------------------------------------------------------------------
void OrientationMath::AxisAngletoQuat(float w, float n1, float n2, float n3, QuatF &q)
{
  float denom;

  denom = (n1 * n1) + (n2 * n2) + (n3 * n3);
  denom = sqrt(denom);
  if(denom == 0.0)
  {
      q.x = 0.0, q.y = 0.0, q.z = 0.0, q.w = 1.0;
      return;
  }
  n1 = n1 / denom;
  n2 = n2 / denom;
  n3 = n3 / denom;
  float const1 = cosf(w*0.5f);
  float const2 = sinf(w*0.5f);
  q.x = n1 * const2;
  q.y = n2 * const2;
  q.z = n3 * const2;
  q.w = const1;
}

// -----------------------------------------------------------------------------
//
// -----------------------------------------------------------------------------
void OrientationMath::AxisAngletoMat(float w, float n1, float n2, float n3, float g[3][3])
{
  float c, s, t, denom;

  c = cosf(w);
  s = sinf(w);
  t = 1-c;

  denom = (n1 * n1) + (n2 * n2) + (n3 * n3);
  denom = sqrt(denom);
  if(denom == 0.0)
  {
    MatrixMath::Identity3x3(g);
    return;
  }
  n1 = n1 / denom;
  n2 = n2 / denom;
  n3 = n3 / denom;

  g[0][0] = t*n1*n1+c;
  g[0][1] = t*n1*n2-n3*s;
  g[0][2] = t*n1*n3+n2*s;
  g[1][0] = t*n1*n2+n3*s;
  g[1][1] = t*n2*n2+c;
  g[1][2] = t*n2*n3-n1*s;
  g[2][0] = t*n1*n3-n2*s;
  g[2][1] = t*n2*n3+n1*s;
  g[2][2] = t*n3*n3+c;
}

// -----------------------------------------------------------------------------
//
// -----------------------------------------------------------------------------
void OrientationMath::RodtoHomochoric(float &r1, float &r2, float &r3)
{
  float rmag, w;

  rmag = (r1 * r1) + (r2 * r2) + (r3 * r3);
  rmag = sqrt(rmag);
  if(rmag == 0.0)
  {
    r1 = 0.0f, r2 = 0.0f, r3 = 0.0f;
    return;
  }
  r1 = r1 / rmag;
  r2 = r2 / rmag;
  r3 = r3 / rmag;
  w = static_cast<float>( 2.0*atan(rmag) );
  float const1 = powf(((3.0f / 4.0f) * (w - sinf(w))), DREAM3D::Constants::k_1Over3);
  r1 = r1 * const1;
  r2 = r2 * const1;
  r3 = r3 * const1;
}

// -----------------------------------------------------------------------------
//
// -----------------------------------------------------------------------------
void OrientationMath::HomochorictoRod(float &r1, float &r2, float &r3)
{
  float hmag, w;
  static double c[7] = {-0.5000096149170321, -0.02486606148871731, -0.004549381779362819,
                          0.0005118668366387526, -0.0016500827333575548, 0.0007593352203388718, -0.0002040422502566876};

  hmag = (r1 * r1) + (r2 * r2) + (r3 * r3);
  hmag = sqrt(hmag);
  if(hmag == 0.0)
  {
    r1 = 0.0f, r2 = 0.0f, r3 = 0.0f;
    return;
  }
  r1 = r1 / hmag;
  r2 = r2 / hmag;
  r3 = r3 / hmag;
  double sum = 0.0;
  for(int i = 0; i < 7; ++i)
  {
     sum = sum + c[i] * pow(hmag, 2*(i+1));
  }
  w = (1.0+sum);
  float const1 = sqrt(1.0-(w*w))/w;
  r1 = r1 * const1;
  r2 = r2 * const1;
  r3 = r3 * const1;
}


// -----------------------------------------------------------------------------
//
// -----------------------------------------------------------------------------
void OrientationMath::RodtoAxisAngle(float r1, float r2, float r3, float &w, float &n1, float &n2, float &n3)
{
  float rmag;

  rmag = (r1 * r1) + (r2 * r2) + (r3 * r3);
  rmag = sqrt(rmag);
  if(rmag == 0.0)
  {
    w = 0.0, n1 = 0.0f, n2 = 0.0f, n3 = 1.0f;
    return;
  }
  w = static_cast<float>( 2.0*atan(rmag) );
  n1 = r1 / rmag;
  n2 = r2 / rmag;
  n3 = r3 / rmag;
  if(w > DREAM3D::Constants::k_Pi)
  {
    w = (2*DREAM3D::Constants::k_Pi)-w;
    n1 = -n1;
    n2 = -n2;
    n3 = -n3;
  }
}


// -----------------------------------------------------------------------------
//
// -----------------------------------------------------------------------------
void OrientationMath::QuattoAxisAngle(QuatF &q, float &w, float &n1, float &n2, float &n3)
{
  if(q.w == 1.0)
  {
    w = 0.0, n1 = 0.0f, n2 = 0.0f, n3 = 1.0f;
    return;
  }
  w = static_cast<float>( 2.0*acos(q.w) );
  n1 = q.x / sqrt(1-(q.w*q.w));
  n2 = q.y / sqrt(1-(q.w*q.w));
  n3 = q.z / sqrt(1-(q.w*q.w));
  if(w > DREAM3D::Constants::k_Pi)
  {
    w = (2*DREAM3D::Constants::k_Pi)-w;
    n1 = -n1;
    n2 = -n2;
    n3 = -n3;
  }
}

// -----------------------------------------------------------------------------
//
// -----------------------------------------------------------------------------
void OrientationMath::QuattoMat(QuatF &q, float g[3][3])
{
   g[0][0] = (1 - (2 * q.y * q.y) - (2 * q.z * q.z));
   g[0][1] = ((2 * q.x * q.y) + (2 * q.z * q.w));
   g[0][2] = ((2 * q.x * q.z) - (2 * q.y * q.w));
   g[1][0] = ((2 * q.x * q.y) - (2 * q.z * q.w));
   g[1][1] = (1 - (2 * q.x * q.x) - (2 * q.z * q.z));
   g[1][2] = ((2 * q.y * q.z) + (2 * q.x * q.w));
   g[2][0] = ((2 * q.x * q.z) + (2 * q.y * q.w));
   g[2][1] = ((2 * q.y * q.z) - (2 * q.x * q.w));
   g[2][2] = (1 - (2 * q.x * q.x) - (2 * q.y * q.y));
}

// -----------------------------------------------------------------------------
//
// -----------------------------------------------------------------------------
void OrientationMath::RodtoQuat(QuatF &q, float r1, float r2, float r3)
{
  float rmag, w;

  rmag = (r1 * r1) + (r2 * r2) + (r3 * r3);
  rmag = sqrt(rmag);
  if(rmag == 0.0) 
  {
    q.x = 0.0, q.y = 0.0, q.z = 0.0, q.w = 1.0;
    return;
  }
  r1 = r1 / rmag;
  r2 = r2 / rmag;
  r3 = r3 / rmag;
  w = 2.0f*atan(rmag);
  float const1 = sinf(w/2.0f);
  q.x = r1 * const1;
  q.y = r2 * const1;
  q.z = r3 * const1;
  q.w = static_cast<float>( cosf(w/2.0f) );
}

// -----------------------------------------------------------------------------
//
// -----------------------------------------------------------------------------
void OrientationMath::QuattoRod(QuatF &q, float &r1, float &r2, float &r3)
{
  float qmag, w;
  float n1, n2, n3;

  qmag = (q.x * q.x) + (q.y * q.y) + (q.z * q.z);
  qmag = sqrt(qmag);
  if(qmag == 0.0)
  {
    r1 = 0.0f, r2 = 0.0f, r3 = 0.0f;
    return;
  }
  n1 = q.x / qmag;
  n2 = q.y / qmag;
  n3 = q.z / qmag;
  w = static_cast<float>( 2.0*acos(q.w) );
  float const1 = tanf(w * 0.5f);
  r1 = n1 * const1;
  r2 = n2 * const1;
  r3 = n3 * const1;
}

// -----------------------------------------------------------------------------
//
// -----------------------------------------------------------------------------
void OrientationMath::QuattoEuler(QuatF &q, float &ea1, float &ea2, float &ea3)
{
  float diff, sum, tmp;
    diff=atan2(-q.y,-q.x);
    sum=atan2(-q.z,-q.w);
    ea1=(diff+sum);
    ea3=(sum-diff);
    tmp=(q.z*q.z)+(q.w*q.w);
    tmp = sqrt(tmp);
    if(tmp > 1.0f) tmp=1.0f;
    ea2=2*acos(tmp);
  ea1=ea1+DREAM3D::Constants::k_2Pi;
  ea3=ea3+DREAM3D::Constants::k_2Pi;
  ea1 = fmodf(ea1,DREAM3D::Constants::k_2Pi);
  ea3 = fmodf(ea3,DREAM3D::Constants::k_2Pi);
}

// -----------------------------------------------------------------------------
//
// -----------------------------------------------------------------------------
void OrientationMath::EulertoQuat(QuatF &q, float e1, float e2, float e3)
{
  float s, c, s1, c1, s2, c2;
  s = sinf(0.5f * e2);
  c = cosf(0.5f * e2);
  s1 = sinf(0.5f * (e1 - e3));
  c1 = cosf(0.5f * (e1 - e3));
  s2 = sinf(0.5f * (e1 + e3));
  c2 = cosf(0.5f * (e1 + e3));
  q.x = s*c1;
  q.y = s*s1;
  q.z = c*s2;
  q.w = c*c2;
}

// -----------------------------------------------------------------------------
//
// -----------------------------------------------------------------------------
void OrientationMath::EulertoQuat(QuatF &q, float* e)
{
  float s, c, s1, c1, s2, c2;
  s = sinf(0.5f * e[1]);
  c = cosf(0.5f * e[1]);
  s1 = sinf(0.5f * (e[0] - e[2]));
  c1 = cosf(0.5f * (e[0] - e[2]));
  s2 = sinf(0.5f * (e[0] + e[2]));
  c2 = cosf(0.5f * (e[0] + e[2]));
  q.x = s*c1;
  q.y = s*s1;
  q.z = c*s2;
  q.w = c*c2;
}

// -----------------------------------------------------------------------------
//
// -----------------------------------------------------------------------------
void OrientationMath::EulertoMat(float ea1, float ea2, float ea3, float g[3][3])
{
      // Calcuate all the values once
      float cos_phi1 = cosf(ea1);
      float sin_phi1 = sinf(ea1);
      float cos_phi = cosf(ea2);
      float sin_phi = sinf(ea2);
      float cos_phi2 = cosf(ea3);
      float sin_phi2 = sinf(ea3);

      // 1) find rotation matrix from Euler angles
      g[0][0] = cos_phi1 * cos_phi2 - sin_phi1 * sin_phi2 * cos_phi;
      g[0][1] = sin_phi1 * cos_phi2 + cos_phi1 * sin_phi2 * cos_phi;
      g[0][2] = sin_phi2 * sin_phi;
      g[1][0] = -cos_phi1 * sin_phi2 - sin_phi1 * cos_phi2 * cos_phi;
      g[1][1] = -sin_phi1 * sin_phi2 + cos_phi1 * cos_phi2 * cos_phi;
      g[1][2] = cos_phi2 * sin_phi;
      g[2][0] = sin_phi1 * sin_phi;
      g[2][1] = -cos_phi1 * sin_phi;
      g[2][2] = cos_phi;
}

// -----------------------------------------------------------------------------
//
// -----------------------------------------------------------------------------
void OrientationMath::MattoEuler(float g[3][3], float &ea1, float &ea2, float &ea3)
{
  float g22 = g[2][2];
  DREAM3DMath::boundF(g22,-1,1);
  ea2 = acos(g22);
  float sin_ea2 = sin(ea2);
  float oneOverSinEa2 = 1.0/sin_ea2;
  float cosine3 = (g[1][2]*oneOverSinEa2);
  float sine3 = (g[0][2]*oneOverSinEa2);
  float cosine1 = (-g[2][1]*oneOverSinEa2);
  float sine1 = (g[2][0]*oneOverSinEa2);
  DREAM3DMath::boundF(cosine3,-1,1);
  DREAM3DMath::boundF(cosine1,-1,1);
  ea3 = acos(cosine3);
  ea1 = acos(cosine1);
  if(sine3 < 0) ea3 = (DREAM3D::Constants::k_2Pi)-ea3;
  if(sine1 < 0) ea1 = (DREAM3D::Constants::k_2Pi)-ea1;
}

// -----------------------------------------------------------------------------
//
// -----------------------------------------------------------------------------
void OrientationMath::EulertoRod(float &r1, float &r2, float &r3, float ea1, float ea2, float ea3)
{
  float sum, diff, csum, cdiff, sdiff, t2;
  sum = (ea1+ea3)*0.5;
  diff = (ea1-ea3)*0.5;
  csum = cosf(sum);
  cdiff = cosf(diff);
  sdiff = sinf(diff);
  t2 = tanf(ea2*0.5);
  r1 = t2*cdiff/csum;
  r2 = t2*sdiff/csum;
  r3 = tanf(sum);
}

// -----------------------------------------------------------------------------
//
// -----------------------------------------------------------------------------
void OrientationMath::RodtoEuler(float r1, float r2, float r3, float &ea1, float &ea2, float &ea3)
{
  float sum = atan(r3);
  float diff = atan(r2 / r1);
  ea1 = sum + diff;
  ea2 = static_cast<float>( 2. * atan(r1 * cosf(sum) / cosf(diff)) );
  ea3 = sum - diff;
}


// -----------------------------------------------------------------------------
//
// -----------------------------------------------------------------------------
void OrientationMath::MultiplyQuaternionVector(QuatF &inQuat, float* inVec, float* outVec)
{
  float g[3][3];
  OrientationMath::QuattoMat(inQuat, g);
  MatrixMath::Multiply3x3with3x1(g, inVec, outVec);
}


// -----------------------------------------------------------------------------
//
// -----------------------------------------------------------------------------
float OrientationMath::MatrixMisorientation(float g1[3][3], float g2[3][3])
{
  float deltaG[3][3];
  //only need to calculate diagonal terms to allow for trace calculation
  deltaG[0][0] = g1[0][0]*g2[0][0] + g1[1][0]*g2[1][0] + g1[2][0]*g2[2][0];
  deltaG[1][1] = g1[0][1]*g2[0][1] + g1[1][1]*g2[1][1] + g1[2][1]*g2[2][1];
  deltaG[2][2] = g1[0][2]*g2[0][2] + g1[1][2]*g2[1][2] + g1[2][2]*g2[2][2];
  float value = 0.5*((deltaG[0][0]+deltaG[1][1]+deltaG[2][2])-1.0);
  if(value > 1.0) value = 1.0;
  if(value < -1.0) value = -1.0;
  return acosf(value);
}

// -----------------------------------------------------------------------------
//
// -----------------------------------------------------------------------------
void OrientationMath::ChangeAxisReferenceFrame(QuatF &q, float &n1, float &n2, float &n3)
{
  float g[3][3];
  float n[3];
  float nNew[3];

  n[0] = n1;
  n[1] = n2;
  n[2] = n3;

  QuattoMat(q, g);
  MatrixMath::Multiply3x3with3x1(g, n, nNew);
  MatrixMath::Normalize3x1(nNew);
  n1 = nNew[0];
  n2 = nNew[1];
  n3 = nNew[2];
}
>>>>>>> a8f0fd66
<|MERGE_RESOLUTION|>--- conflicted
+++ resolved
@@ -1,4 +1,3 @@
-<<<<<<< HEAD
 /* ============================================================================
  * Copyright (c) 2010, Michael A. Jackson (BlueQuartz Software)
  * Copyright (c) 2010, Michael A. Groeber (US Air Force Research Laboratory)
@@ -420,516 +419,6 @@
 // -----------------------------------------------------------------------------
 void OrientationMath::MattoEuler(float g[3][3], float &ea1, float &ea2, float &ea3)
 {
-  ea2 = acos(g[2][2]);
-  float sin_ea2 = sin(ea2);
-  float oneOverSinEa2 = 1.0/sin_ea2;
-  float cosine3 = (g[1][2]*oneOverSinEa2);
-  float sine3 = (g[0][2]*oneOverSinEa2);
-  float cosine1 = (-g[2][1]*oneOverSinEa2);
-  float sine1 = (g[2][0]*oneOverSinEa2);
-  ea3 = acos(cosine3);
-  ea1 = acos(cosine1);
-  if(sine3 < 0) ea3 = (2.0f * DREAM3D::Constants::k_Pi)-ea3;
-  if(sine1 < 0) ea1 = (2.0f * DREAM3D::Constants::k_Pi)-ea1;
-}
-
-// -----------------------------------------------------------------------------
-//
-// -----------------------------------------------------------------------------
-void OrientationMath::EulertoRod(float &r1, float &r2, float &r3, float ea1, float ea2, float ea3)
-{
-  float sum, diff, csum, cdiff, sdiff, t2;
-  sum = (ea1+ea3)*0.5;
-  diff = (ea1-ea3)*0.5;
-  csum = cosf(sum);
-  cdiff = cosf(diff);
-  sdiff = sinf(diff);
-  t2 = tanf(ea2*0.5);
-  r1 = t2*cdiff/csum;
-  r2 = t2*sdiff/csum;
-  r3 = tanf(sum);
-}
-
-// -----------------------------------------------------------------------------
-//
-// -----------------------------------------------------------------------------
-void OrientationMath::RodtoEuler(float r1, float r2, float r3, float &ea1, float &ea2, float &ea3)
-{
-  float sum = atan(r3);
-  float diff = atan(r2 / r1);
-  ea1 = sum + diff;
-  ea2 = static_cast<float>( 2. * atan(r1 * cosf(sum) / cosf(diff)) );
-  ea3 = sum - diff;
-}
-
-
-// -----------------------------------------------------------------------------
-//
-// -----------------------------------------------------------------------------
-void OrientationMath::MultiplyQuaternionVector(QuatF &inQuat, float* inVec, float* outVec)
-{
-  float g[3][3];
-  OrientationMath::QuattoMat(inQuat, g);
-  MatrixMath::Multiply3x3with3x1(g, inVec, outVec);
-}
-
-
-// -----------------------------------------------------------------------------
-//
-// -----------------------------------------------------------------------------
-float OrientationMath::MatrixMisorientation(float g1[3][3], float g2[3][3])
-{
-  float deltaG[3][3];
-  //only need to calculate diagonal terms to allow for trace calculation
-  deltaG[0][0] = g1[0][0]*g2[0][0] + g1[1][0]*g2[1][0] + g1[2][0]*g2[2][0];
-  deltaG[1][1] = g1[0][1]*g2[0][1] + g1[1][1]*g2[1][1] + g1[2][1]*g2[2][1];
-  deltaG[2][2] = g1[0][2]*g2[0][2] + g1[1][2]*g2[1][2] + g1[2][2]*g2[2][2];
-  float value = 0.5*((deltaG[0][0]+deltaG[1][1]+deltaG[2][2])-1.0);
-  if(value > 1.0) value = 1.0;
-  if(value < -1.0) value = -1.0;
-  return acosf(value);
-}
-
-// -----------------------------------------------------------------------------
-//
-// -----------------------------------------------------------------------------
-void OrientationMath::ChangeAxisReferenceFrame(QuatF &q, float &n1, float &n2, float &n3)
-{
-  float g[3][3];
-  float n[3];
-  float nNew[3];
-
-  n[0] = n1;
-  n[1] = n2;
-  n[2] = n3;
-
-  QuattoMat(q, g);
-  MatrixMath::Multiply3x3with3x1(g, n, nNew);
-  MatrixMath::Normalize3x1(nNew);
-  n1 = nNew[0];
-  n2 = nNew[1];
-  n3 = nNew[2];
-}
-=======
-/* ============================================================================
- * Copyright (c) 2010, Michael A. Jackson (BlueQuartz Software)
- * Copyright (c) 2010, Michael A. Groeber (US Air Force Research Laboratory)
- * All rights reserved.
- *
- * Redistribution and use in source and binary forms, with or without modification,
- * are permitted provided that the following conditions are met:
- *
- * Redistributions of source code must retain the above copyright notice, this
- * list of conditions and the following disclaimer.
- *
- * Redistributions in binary form must reproduce the above copyright notice, this
- * list of conditions and the following disclaimer in the documentation and/or
- * other materials provided with the distribution.
- *
- * Neither the name of Michael A. Groeber, Michael A. Jackson, the US Air Force,
- * BlueQuartz Software nor the names of its contributors may be used to endorse
- * or promote products derived from this software without specific prior written
- * permission.
- *
- * THIS SOFTWARE IS PROVIDED BY THE COPYRIGHT HOLDERS AND CONTRIBUTORS "AS IS"
- * AND ANY EXPRESS OR IMPLIED WARRANTIES, INCLUDING, BUT NOT LIMITED TO, THE
- * IMPLIED WARRANTIES OF MERCHANTABILITY AND FITNESS FOR A PARTICULAR PURPOSE ARE
- * DISCLAIMED. IN NO EVENT SHALL THE COPYRIGHT HOLDER OR CONTRIBUTORS BE LIABLE
- * FOR ANY DIRECT, INDIRECT, INCIDENTAL, SPECIAL, EXEMPLARY, OR CONSEQUENTIAL
- * DAMAGES (INCLUDING, BUT NOT LIMITED TO, PROCUREMENT OF SUBSTITUTE GOODS OR
- * SERVICES; LOSS OF USE, DATA, OR PROFITS; OR BUSINESS INTERRUPTION) HOWEVER
- * CAUSED AND ON ANY THEORY OF LIABILITY, WHETHER IN CONTRACT, STRICT LIABILITY,
- * OR TORT (INCLUDING NEGLIGENCE OR OTHERWISE) ARISING IN ANY WAY OUT OF THE
- * USE OF THIS SOFTWARE, EVEN IF ADVISED OF THE POSSIBILITY OF SUCH DAMAGE.
- * ~~~~~~~~~~~~~~~~~~~~~~~~~~~~~~~~~~~~~~~~~~~~~~~~~~~~~~~~~~~~~~~~~~~~~~~~~~ */
-#include "OrientationMath.h"
-
-#include "DREAM3DLib/Math/MatrixMath.h"
-#include "DREAM3DLib/OrientationOps/CubicOps.h"
-#include "DREAM3DLib/OrientationOps/HexagonalOps.h"
-#include "DREAM3DLib/OrientationOps/OrthoRhombicOps.h"
-#include "DREAM3DLib/OrientationOps/TrigonalOps.h"
-#include "DREAM3DLib/OrientationOps/TetragonalOps.h"
-
-#include "MXA/Common/LogTime.h"
-
-
-// -----------------------------------------------------------------------------
-//
-// -----------------------------------------------------------------------------
-OrientationMath::OrientationMath()
-{
-}
-
-// -----------------------------------------------------------------------------
-//
-// -----------------------------------------------------------------------------
-OrientationMath::~OrientationMath()
-{
-}
-
-// -----------------------------------------------------------------------------
-//
-// -----------------------------------------------------------------------------
-void OrientationMath::AxisAngletoHomochoric(float w, float n1, float n2, float n3, float &r1, float &r2, float &r3)
-{
-  float denom;
-
-  denom = (n1 * n1) + (n2 * n2) + (n3 * n3);
-  denom = sqrt(denom);
-  if(denom == 0.0)
-  {
-      r1 = 0.0, r2 = 0.0, r3 = 0.0;
-      return;
-  }
-  n1 = n1 / denom;
-  n2 = n2 / denom;
-  n3 = n3 / denom;
-  r1 = n1 * powf(((0.75f) * (w - sinf(w))), DREAM3D::Constants::k_1Over3);
-  r2 = n2 * powf(((0.75f) * (w - sinf(w))), DREAM3D::Constants::k_1Over3);
-  r3 = n3 * powf(((0.75f) * (w - sinf(w))), DREAM3D::Constants::k_1Over3);
-}
-
-// -----------------------------------------------------------------------------
-//
-// -----------------------------------------------------------------------------
-void OrientationMath::AxisAngletoRod(float w, float n1, float n2, float n3, float &r1, float &r2, float &r3)
-{
-  float denom;
-
-  denom = (n1 * n1) + (n2 * n2) + (n3 * n3);
-  denom = sqrt(denom);
-  if(denom == 0.0)
-  {
-      r1 = 0.0, r2 = 0.0, r3 = 0.0;
-      return;
-  }
-  n1 = n1 / denom;
-  n2 = n2 / denom;
-  n3 = n3 / denom;
-  float const1 = tanf(w/2.0f);
-  r1 = n1 * const1;
-  r2 = n2 * const1;
-  r3 = n3 * const1;
-}
-
-// -----------------------------------------------------------------------------
-//
-// -----------------------------------------------------------------------------
-void OrientationMath::AxisAngletoQuat(float w, float n1, float n2, float n3, QuatF &q)
-{
-  float denom;
-
-  denom = (n1 * n1) + (n2 * n2) + (n3 * n3);
-  denom = sqrt(denom);
-  if(denom == 0.0)
-  {
-      q.x = 0.0, q.y = 0.0, q.z = 0.0, q.w = 1.0;
-      return;
-  }
-  n1 = n1 / denom;
-  n2 = n2 / denom;
-  n3 = n3 / denom;
-  float const1 = cosf(w*0.5f);
-  float const2 = sinf(w*0.5f);
-  q.x = n1 * const2;
-  q.y = n2 * const2;
-  q.z = n3 * const2;
-  q.w = const1;
-}
-
-// -----------------------------------------------------------------------------
-//
-// -----------------------------------------------------------------------------
-void OrientationMath::AxisAngletoMat(float w, float n1, float n2, float n3, float g[3][3])
-{
-  float c, s, t, denom;
-
-  c = cosf(w);
-  s = sinf(w);
-  t = 1-c;
-
-  denom = (n1 * n1) + (n2 * n2) + (n3 * n3);
-  denom = sqrt(denom);
-  if(denom == 0.0)
-  {
-    MatrixMath::Identity3x3(g);
-    return;
-  }
-  n1 = n1 / denom;
-  n2 = n2 / denom;
-  n3 = n3 / denom;
-
-  g[0][0] = t*n1*n1+c;
-  g[0][1] = t*n1*n2-n3*s;
-  g[0][2] = t*n1*n3+n2*s;
-  g[1][0] = t*n1*n2+n3*s;
-  g[1][1] = t*n2*n2+c;
-  g[1][2] = t*n2*n3-n1*s;
-  g[2][0] = t*n1*n3-n2*s;
-  g[2][1] = t*n2*n3+n1*s;
-  g[2][2] = t*n3*n3+c;
-}
-
-// -----------------------------------------------------------------------------
-//
-// -----------------------------------------------------------------------------
-void OrientationMath::RodtoHomochoric(float &r1, float &r2, float &r3)
-{
-  float rmag, w;
-
-  rmag = (r1 * r1) + (r2 * r2) + (r3 * r3);
-  rmag = sqrt(rmag);
-  if(rmag == 0.0)
-  {
-    r1 = 0.0f, r2 = 0.0f, r3 = 0.0f;
-    return;
-  }
-  r1 = r1 / rmag;
-  r2 = r2 / rmag;
-  r3 = r3 / rmag;
-  w = static_cast<float>( 2.0*atan(rmag) );
-  float const1 = powf(((3.0f / 4.0f) * (w - sinf(w))), DREAM3D::Constants::k_1Over3);
-  r1 = r1 * const1;
-  r2 = r2 * const1;
-  r3 = r3 * const1;
-}
-
-// -----------------------------------------------------------------------------
-//
-// -----------------------------------------------------------------------------
-void OrientationMath::HomochorictoRod(float &r1, float &r2, float &r3)
-{
-  float hmag, w;
-  static double c[7] = {-0.5000096149170321, -0.02486606148871731, -0.004549381779362819,
-                          0.0005118668366387526, -0.0016500827333575548, 0.0007593352203388718, -0.0002040422502566876};
-
-  hmag = (r1 * r1) + (r2 * r2) + (r3 * r3);
-  hmag = sqrt(hmag);
-  if(hmag == 0.0)
-  {
-    r1 = 0.0f, r2 = 0.0f, r3 = 0.0f;
-    return;
-  }
-  r1 = r1 / hmag;
-  r2 = r2 / hmag;
-  r3 = r3 / hmag;
-  double sum = 0.0;
-  for(int i = 0; i < 7; ++i)
-  {
-     sum = sum + c[i] * pow(hmag, 2*(i+1));
-  }
-  w = (1.0+sum);
-  float const1 = sqrt(1.0-(w*w))/w;
-  r1 = r1 * const1;
-  r2 = r2 * const1;
-  r3 = r3 * const1;
-}
-
-
-// -----------------------------------------------------------------------------
-//
-// -----------------------------------------------------------------------------
-void OrientationMath::RodtoAxisAngle(float r1, float r2, float r3, float &w, float &n1, float &n2, float &n3)
-{
-  float rmag;
-
-  rmag = (r1 * r1) + (r2 * r2) + (r3 * r3);
-  rmag = sqrt(rmag);
-  if(rmag == 0.0)
-  {
-    w = 0.0, n1 = 0.0f, n2 = 0.0f, n3 = 1.0f;
-    return;
-  }
-  w = static_cast<float>( 2.0*atan(rmag) );
-  n1 = r1 / rmag;
-  n2 = r2 / rmag;
-  n3 = r3 / rmag;
-  if(w > DREAM3D::Constants::k_Pi)
-  {
-    w = (2*DREAM3D::Constants::k_Pi)-w;
-    n1 = -n1;
-    n2 = -n2;
-    n3 = -n3;
-  }
-}
-
-
-// -----------------------------------------------------------------------------
-//
-// -----------------------------------------------------------------------------
-void OrientationMath::QuattoAxisAngle(QuatF &q, float &w, float &n1, float &n2, float &n3)
-{
-  if(q.w == 1.0)
-  {
-    w = 0.0, n1 = 0.0f, n2 = 0.0f, n3 = 1.0f;
-    return;
-  }
-  w = static_cast<float>( 2.0*acos(q.w) );
-  n1 = q.x / sqrt(1-(q.w*q.w));
-  n2 = q.y / sqrt(1-(q.w*q.w));
-  n3 = q.z / sqrt(1-(q.w*q.w));
-  if(w > DREAM3D::Constants::k_Pi)
-  {
-    w = (2*DREAM3D::Constants::k_Pi)-w;
-    n1 = -n1;
-    n2 = -n2;
-    n3 = -n3;
-  }
-}
-
-// -----------------------------------------------------------------------------
-//
-// -----------------------------------------------------------------------------
-void OrientationMath::QuattoMat(QuatF &q, float g[3][3])
-{
-   g[0][0] = (1 - (2 * q.y * q.y) - (2 * q.z * q.z));
-   g[0][1] = ((2 * q.x * q.y) + (2 * q.z * q.w));
-   g[0][2] = ((2 * q.x * q.z) - (2 * q.y * q.w));
-   g[1][0] = ((2 * q.x * q.y) - (2 * q.z * q.w));
-   g[1][1] = (1 - (2 * q.x * q.x) - (2 * q.z * q.z));
-   g[1][2] = ((2 * q.y * q.z) + (2 * q.x * q.w));
-   g[2][0] = ((2 * q.x * q.z) + (2 * q.y * q.w));
-   g[2][1] = ((2 * q.y * q.z) - (2 * q.x * q.w));
-   g[2][2] = (1 - (2 * q.x * q.x) - (2 * q.y * q.y));
-}
-
-// -----------------------------------------------------------------------------
-//
-// -----------------------------------------------------------------------------
-void OrientationMath::RodtoQuat(QuatF &q, float r1, float r2, float r3)
-{
-  float rmag, w;
-
-  rmag = (r1 * r1) + (r2 * r2) + (r3 * r3);
-  rmag = sqrt(rmag);
-  if(rmag == 0.0) 
-  {
-    q.x = 0.0, q.y = 0.0, q.z = 0.0, q.w = 1.0;
-    return;
-  }
-  r1 = r1 / rmag;
-  r2 = r2 / rmag;
-  r3 = r3 / rmag;
-  w = 2.0f*atan(rmag);
-  float const1 = sinf(w/2.0f);
-  q.x = r1 * const1;
-  q.y = r2 * const1;
-  q.z = r3 * const1;
-  q.w = static_cast<float>( cosf(w/2.0f) );
-}
-
-// -----------------------------------------------------------------------------
-//
-// -----------------------------------------------------------------------------
-void OrientationMath::QuattoRod(QuatF &q, float &r1, float &r2, float &r3)
-{
-  float qmag, w;
-  float n1, n2, n3;
-
-  qmag = (q.x * q.x) + (q.y * q.y) + (q.z * q.z);
-  qmag = sqrt(qmag);
-  if(qmag == 0.0)
-  {
-    r1 = 0.0f, r2 = 0.0f, r3 = 0.0f;
-    return;
-  }
-  n1 = q.x / qmag;
-  n2 = q.y / qmag;
-  n3 = q.z / qmag;
-  w = static_cast<float>( 2.0*acos(q.w) );
-  float const1 = tanf(w * 0.5f);
-  r1 = n1 * const1;
-  r2 = n2 * const1;
-  r3 = n3 * const1;
-}
-
-// -----------------------------------------------------------------------------
-//
-// -----------------------------------------------------------------------------
-void OrientationMath::QuattoEuler(QuatF &q, float &ea1, float &ea2, float &ea3)
-{
-  float diff, sum, tmp;
-    diff=atan2(-q.y,-q.x);
-    sum=atan2(-q.z,-q.w);
-    ea1=(diff+sum);
-    ea3=(sum-diff);
-    tmp=(q.z*q.z)+(q.w*q.w);
-    tmp = sqrt(tmp);
-    if(tmp > 1.0f) tmp=1.0f;
-    ea2=2*acos(tmp);
-  ea1=ea1+DREAM3D::Constants::k_2Pi;
-  ea3=ea3+DREAM3D::Constants::k_2Pi;
-  ea1 = fmodf(ea1,DREAM3D::Constants::k_2Pi);
-  ea3 = fmodf(ea3,DREAM3D::Constants::k_2Pi);
-}
-
-// -----------------------------------------------------------------------------
-//
-// -----------------------------------------------------------------------------
-void OrientationMath::EulertoQuat(QuatF &q, float e1, float e2, float e3)
-{
-  float s, c, s1, c1, s2, c2;
-  s = sinf(0.5f * e2);
-  c = cosf(0.5f * e2);
-  s1 = sinf(0.5f * (e1 - e3));
-  c1 = cosf(0.5f * (e1 - e3));
-  s2 = sinf(0.5f * (e1 + e3));
-  c2 = cosf(0.5f * (e1 + e3));
-  q.x = s*c1;
-  q.y = s*s1;
-  q.z = c*s2;
-  q.w = c*c2;
-}
-
-// -----------------------------------------------------------------------------
-//
-// -----------------------------------------------------------------------------
-void OrientationMath::EulertoQuat(QuatF &q, float* e)
-{
-  float s, c, s1, c1, s2, c2;
-  s = sinf(0.5f * e[1]);
-  c = cosf(0.5f * e[1]);
-  s1 = sinf(0.5f * (e[0] - e[2]));
-  c1 = cosf(0.5f * (e[0] - e[2]));
-  s2 = sinf(0.5f * (e[0] + e[2]));
-  c2 = cosf(0.5f * (e[0] + e[2]));
-  q.x = s*c1;
-  q.y = s*s1;
-  q.z = c*s2;
-  q.w = c*c2;
-}
-
-// -----------------------------------------------------------------------------
-//
-// -----------------------------------------------------------------------------
-void OrientationMath::EulertoMat(float ea1, float ea2, float ea3, float g[3][3])
-{
-      // Calcuate all the values once
-      float cos_phi1 = cosf(ea1);
-      float sin_phi1 = sinf(ea1);
-      float cos_phi = cosf(ea2);
-      float sin_phi = sinf(ea2);
-      float cos_phi2 = cosf(ea3);
-      float sin_phi2 = sinf(ea3);
-
-      // 1) find rotation matrix from Euler angles
-      g[0][0] = cos_phi1 * cos_phi2 - sin_phi1 * sin_phi2 * cos_phi;
-      g[0][1] = sin_phi1 * cos_phi2 + cos_phi1 * sin_phi2 * cos_phi;
-      g[0][2] = sin_phi2 * sin_phi;
-      g[1][0] = -cos_phi1 * sin_phi2 - sin_phi1 * cos_phi2 * cos_phi;
-      g[1][1] = -sin_phi1 * sin_phi2 + cos_phi1 * cos_phi2 * cos_phi;
-      g[1][2] = cos_phi2 * sin_phi;
-      g[2][0] = sin_phi1 * sin_phi;
-      g[2][1] = -cos_phi1 * sin_phi;
-      g[2][2] = cos_phi;
-}
-
-// -----------------------------------------------------------------------------
-//
-// -----------------------------------------------------------------------------
-void OrientationMath::MattoEuler(float g[3][3], float &ea1, float &ea2, float &ea3)
-{
   float g22 = g[2][2];
   DREAM3DMath::boundF(g22,-1,1);
   ea2 = acos(g22);
@@ -1023,5 +512,4 @@
   n1 = nNew[0];
   n2 = nNew[1];
   n3 = nNew[2];
-}
->>>>>>> a8f0fd66
+}