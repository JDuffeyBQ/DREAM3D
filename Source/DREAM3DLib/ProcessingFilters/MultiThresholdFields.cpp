/* ============================================================================
 * Copyright (c) 2012 Michael A. Jackson (BlueQuartz Software)
 * Copyright (c) 2012 Dr. Michael A. Groeber (US Air Force Research Laboratories)
 * All rights reserved.
 *
 * Redistribution and use in source and binary forms, with or without modification,
 * are permitted provided that the following conditions are met:
 *
 * Redistributions of source code must retain the above copyright notice, this
 * list of conditions and the following disclaimer.
 *
 * Redistributions in binary form must reproduce the above copyright notice, this
 * list of conditions and the following disclaimer in the documentation and/or
 * other materials provided with the distribution.
 *
 * Neither the name of Michael A. Groeber, Michael A. Jackson, the US Air Force,
 * BlueQuartz Software nor the names of its contributors may be used to endorse
 * or promote products derived from this software without specific prior written
 * permission.
 *
 * THIS SOFTWARE IS PROVIDED BY THE COPYRIGHT HOLDERS AND CONTRIBUTORS "AS IS"
 * AND ANY EXPRESS OR IMPLIED WARRANTIES, INCLUDING, BUT NOT LIMITED TO, THE
 * IMPLIED WARRANTIES OF MERCHANTABILITY AND FITNESS FOR A PARTICULAR PURPOSE ARE
 * DISCLAIMED. IN NO EVENT SHALL THE COPYRIGHT HOLDER OR CONTRIBUTORS BE LIABLE
 * FOR ANY DIRECT, INDIRECT, INCIDENTAL, SPECIAL, EXEMPLARY, OR CONSEQUENTIAL
 * DAMAGES (INCLUDING, BUT NOT LIMITED TO, PROCUREMENT OF SUBSTITUTE GOODS OR
 * SERVICES; LOSS OF USE, DATA, OR PROFITS; OR BUSINESS INTERRUPTION) HOWEVER
 * CAUSED AND ON ANY THEORY OF LIABILITY, WHETHER IN CONTRACT, STRICT LIABILITY,
 * OR TORT (INCLUDING NEGLIGENCE OR OTHERWISE) ARISING IN ANY WAY OUT OF THE
 * USE OF THIS SOFTWARE, EVEN IF ADVISED OF THE POSSIBILITY OF SUCH DAMAGE.
 *
 *  This code was written under United States Air Force Contract number
 *                           FA8650-07-D-5800
 *
 * ~~~~~~~~~~~~~~~~~~~~~~~~~~~~~~~~~~~~~~~~~~~~~~~~~~~~~~~~~~~~~~~~~~~~~~~~~~ */
#include "MultiThresholdFields.h"

#include <vector>


#include "DREAM3DLib/Common/Constants.h"
#include "DREAM3DLib/Common/AbstractFilterParametersWriter.h"
#include "DREAM3DLib/Common/ThresholdFilterHelper.h"


// -----------------------------------------------------------------------------
//
// -----------------------------------------------------------------------------
MultiThresholdFields::MultiThresholdFields() :
  AbstractFilter(),
  m_OutputArrayName(DREAM3D::FieldData::GoodFields)
{
  setupFilterParameters();
}

// -----------------------------------------------------------------------------
//
// -----------------------------------------------------------------------------
MultiThresholdFields::~MultiThresholdFields()
{
}

// -----------------------------------------------------------------------------
//
// -----------------------------------------------------------------------------
void MultiThresholdFields::setupFilterParameters()
{
  std::vector<FilterParameter::Pointer> parameters;
  {
    ChoiceFilterParameter::Pointer parameter = ChoiceFilterParameter::New();
    parameter->setHumanLabel("Output Array Name");
    parameter->setPropertyName("OutputArrayName");
    parameter->setWidgetType(FilterParameter::ChoiceWidget);
    parameter->setValueType("string");
    parameter->setEditable(true);
    std::vector<QString> choices;
    choices.push_back(DREAM3D::FieldData::GoodFields);
    parameter->setChoices(choices);
    parameters.push_back(parameter);
  }
  {
    FilterParameter::Pointer parameter = FilterParameter::New();
    parameter->setHumanLabel("Select Arrays to Threshold");
    parameter->setPropertyName("ComparisonInputs");
    parameter->setWidgetType(FilterParameter::FieldArrayComparisonSelectionWidget);
    parameter->setValueType("std::vector<ComparisonInput_t>");
    parameters.push_back(parameter);
  }



  setFilterParameters(parameters);
}

// -----------------------------------------------------------------------------
//
// -----------------------------------------------------------------------------
void MultiThresholdFields::readFilterParameters(AbstractFilterParametersReader* reader, int index)
{
  reader->openFilterGroup(this, index);
  /* Code to read the values goes between these statements */
/* FILTER_WIDGETCODEGEN_AUTO_GENERATED_CODE BEGIN*/
  setOutputArrayName( reader->readValue( "OutputArrayName", getOutputArrayName() ) );
  setComparisonInputs( reader->readValue("ComparisonInputs", getComparisonInputs() ) );
/* FILTER_WIDGETCODEGEN_AUTO_GENERATED_CODE END*/
  reader->closeFilterGroup();
}

// -----------------------------------------------------------------------------
//
// -----------------------------------------------------------------------------
int MultiThresholdFields::writeFilterParameters(AbstractFilterParametersWriter* writer, int index)
{
  writer->openFilterGroup(this, index);
  writer->writeValue("OutputArrayName", getOutputArrayName());
  writer->writeValue("CellComparisonInputs", getComparisonInputs());
  writer->closeFilterGroup();
  return ++index; // we want to return the next index that was just written to
}

// -----------------------------------------------------------------------------
//
// -----------------------------------------------------------------------------
void MultiThresholdFields::dataCheck(bool preflight, size_t voxels, size_t fields, size_t ensembles)
{
  setErrorCondition(0);
<<<<<<< HEAD
  QString ss;
  VoxelDataContainer* m = getVoxelDataContainer();
=======
  std::stringstream ss;
  VolumeDataContainer* m = getVolumeDataContainer();
>>>>>>> c8a14ed2
  //  for(int i = 0; i < m_ComparisonInputs.size(); ++i)
  //  {
  //    ComparisonInput_t& input = m_ComparisonInputs[i];
  //    qDebug() << input.arrayName << "  " << input.compOperator << "  " << input.compValue ;
  //  }
  if (m_ComparisonInputs.size() == 0)
  {
    setErrorCondition(-12000);
    notifyErrorMessage("You must add at least 1 comparison array.", getErrorCondition());
  }

  CREATE_NON_PREREQ_DATA(m, DREAM3D, FieldData, Output, ss, bool, BoolArrayType, true, fields, 1)
}


// -----------------------------------------------------------------------------
//
// -----------------------------------------------------------------------------
void MultiThresholdFields::preflight()
{
  /* Place code here that sanity checks input arrays and input values. Look at some
  * of the other DREAM3DLib/Filters/.cpp files for sample codes */
  dataCheck(true, 1, 1, 1);
}

// -----------------------------------------------------------------------------
//
// -----------------------------------------------------------------------------
void MultiThresholdFields::execute()
{
  int err = 0;
  QString ss;
  setErrorCondition(err);
  VolumeDataContainer* m = getVolumeDataContainer();
  if(NULL == m)
  {
    setErrorCondition(-999);
    notifyErrorMessage("The Voxel DataContainer Object was NULL", -999);
    return;
  }
  setErrorCondition(0);
  int64_t nFields = m->getNumFieldTuples();
  dataCheck(false, m->getTotalPoints(), m->getNumFieldTuples(), m->getNumEnsembleTuples());
  if (getErrorCondition() < 0)
  {
    return;
  }
  /* Place all your code to execute your filter here. */

  IDataArray::Pointer outputArrayPtr = m->getFieldData(m_OutputArrayName);
  BoolArrayType* outputArray = BoolArrayType::SafeObjectDownCast<IDataArray*, BoolArrayType*>(outputArrayPtr.get());
  if (NULL == outputArray)
  {
    setErrorCondition(-11002);
    notifyErrorMessage("Could not properly cast the output array to a BoolArrayType", getErrorCondition());
    return;
  }
  m_Output = outputArray->GetPointer(0);

  // Prime our output array with the result of the first comparison
  {
    ComparisonInput_t& comp_0 = m_ComparisonInputs[0];

    ThresholdFilterHelper filter(static_cast<DREAM3D::Comparison::Enumeration>(comp_0.compOperator),
                                 comp_0.compValue,
                                 outputArray);

    err = filter.execute(m->getFieldData(comp_0.arrayName).get(), outputArrayPtr.get());

    if (err < 0)
    {
      setErrorCondition(-13001);
      notifyErrorMessage("Error Executing threshold filter on first array", getErrorCondition());
      return;
    }
  }
  for(size_t i = 1; i < m_ComparisonInputs.size(); ++i)
  {

    BoolArrayType::Pointer currentArrayPtr = BoolArrayType::CreateArray(m->getTotalPoints(), "TEMP");
    currentArrayPtr->initializeWithZeros();
    bool* currentArray = currentArrayPtr->GetPointer(0);

    ComparisonInput_t& compRef = m_ComparisonInputs[i];

    ThresholdFilterHelper filter(static_cast<DREAM3D::Comparison::Enumeration>(compRef.compOperator),
                                 compRef.compValue,
                                 currentArrayPtr.get());

    err = filter.execute(m->getFieldData(compRef.arrayName).get(), currentArrayPtr.get());
    if (err < 0)
    {
      setErrorCondition(-13002);
      notifyErrorMessage("Error Executing threshold filter on array", getErrorCondition());
      return;
    }
    for (int64_t p = 0; p < nFields; ++p)
    {
      if(m_Output[p] == false || currentArray[p] == false)
      {
        m_Output[p] = false;
      }
    }

  }



  /* Let the GUI know we are done with this filter */
  notifyStatusMessage("Complete");
}<|MERGE_RESOLUTION|>--- conflicted
+++ resolved
@@ -65,7 +65,7 @@
 // -----------------------------------------------------------------------------
 void MultiThresholdFields::setupFilterParameters()
 {
-  std::vector<FilterParameter::Pointer> parameters;
+  QVector<FilterParameter::Pointer> parameters;
   {
     ChoiceFilterParameter::Pointer parameter = ChoiceFilterParameter::New();
     parameter->setHumanLabel("Output Array Name");
@@ -73,7 +73,7 @@
     parameter->setWidgetType(FilterParameter::ChoiceWidget);
     parameter->setValueType("string");
     parameter->setEditable(true);
-    std::vector<QString> choices;
+    QVector<QString> choices;
     choices.push_back(DREAM3D::FieldData::GoodFields);
     parameter->setChoices(choices);
     parameters.push_back(parameter);
@@ -124,13 +124,8 @@
 void MultiThresholdFields::dataCheck(bool preflight, size_t voxels, size_t fields, size_t ensembles)
 {
   setErrorCondition(0);
-<<<<<<< HEAD
-  QString ss;
-  VoxelDataContainer* m = getVoxelDataContainer();
-=======
-  std::stringstream ss;
   VolumeDataContainer* m = getVolumeDataContainer();
->>>>>>> c8a14ed2
+
   //  for(int i = 0; i < m_ComparisonInputs.size(); ++i)
   //  {
   //    ComparisonInput_t& input = m_ComparisonInputs[i];
@@ -142,7 +137,7 @@
     notifyErrorMessage("You must add at least 1 comparison array.", getErrorCondition());
   }
 
-  CREATE_NON_PREREQ_DATA(m, DREAM3D, FieldData, Output, ss, bool, BoolArrayType, true, fields, 1)
+  CREATE_NON_PREREQ_DATA(m, DREAM3D, FieldData, Output, bool, BoolArrayType, true, fields, 1)
 }
 
 
@@ -165,10 +160,10 @@
   QString ss;
   setErrorCondition(err);
   VolumeDataContainer* m = getVolumeDataContainer();
-  if(NULL == m)
+  if (NULL == m)
   {
     setErrorCondition(-999);
-    notifyErrorMessage("The Voxel DataContainer Object was NULL", -999);
+    notifyErrorMessage(QObject::tr("VolumeDataContainer was NULL. Returning from Execute Method for filter %1").arg(getHumanLabel()), getErrorCondition());
     return;
   }
   setErrorCondition(0);
