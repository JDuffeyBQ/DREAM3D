/* ============================================================================
 * Copyright (c) 2011 Michael A. Jackson (BlueQuartz Software)
 * Copyright (c) 2011 Dr. Michael A. Groeber (US Air Force Research Laboratories)
 * All rights reserved.
 *
 * Redistribution and use in source and binary forms, with or without modification,
 * are permitted provided that the following conditions are met:
 *
 * Redistributions of source code must retain the above copyright notice, this
 * list of conditions and the following disclaimer.
 *
 * Redistributions in binary form must reproduce the above copyright notice, this
 * list of conditions and the following disclaimer in the documentation and/or
 * other materials provided with the distribution.
 *
 * Neither the name of Michael A. Groeber, Michael A. Jackson, the US Air Force,
 * BlueQuartz Software nor the names of its contributors may be used to endorse
 * or promote products derived from this software without specific prior written
 * permission.
 *
 * THIS SOFTWARE IS PROVIDED BY THE COPYRIGHT HOLDERS AND CONTRIBUTORS "AS IS"
 * AND ANY EXPRESS OR IMPLIED WARRANTIES, INCLUDING, BUT NOT LIMITED TO, THE
 * IMPLIED WARRANTIES OF MERCHANTABILITY AND FITNESS FOR A PARTICULAR PURPOSE ARE
 * DISCLAIMED. IN NO EVENT SHALL THE COPYRIGHT HOLDER OR CONTRIBUTORS BE LIABLE
 * FOR ANY DIRECT, INDIRECT, INCIDENTAL, SPECIAL, EXEMPLARY, OR CONSEQUENTIAL
 * DAMAGES (INCLUDING, BUT NOT LIMITED TO, PROCUREMENT OF SUBSTITUTE GOODS OR
 * SERVICES; LOSS OF USE, DATA, OR PROFITS; OR BUSINESS INTERRUPTION) HOWEVER
 * CAUSED AND ON ANY THEORY OF LIABILITY, WHETHER IN CONTRACT, STRICT LIABILITY,
 * OR TORT (INCLUDING NEGLIGENCE OR OTHERWISE) ARISING IN ANY WAY OUT OF THE
 * USE OF THIS SOFTWARE, EVEN IF ADVISED OF THE POSSIBILITY OF SUCH DAMAGE.
 *
 *  This code was written under United States Air Force Contract number
 *                           FA8650-07-D-5800
 *
 * ~~~~~~~~~~~~~~~~~~~~~~~~~~~~~~~~~~~~~~~~~~~~~~~~~~~~~~~~~~~~~~~~~~~~~~~~~~ */

#include "MinSize.h"


#include "DREAM3DLib/Common/Constants.h"
#include "DREAM3DLib/Common/DREAM3DMath.h"
#include "DREAM3DLib/Common/DREAM3DRandom.h"

#include "DREAM3DLib/GenericFilters/FindGrainPhases.h"
#include "DREAM3DLib/GenericFilters/RenumberGrains.h"

const static float m_pi = static_cast<float>(M_PI);

#define NEW_SHARED_ARRAY(var, type, size)\
  boost::shared_array<type> var##Array(new type[size]);\
  type* var = var##Array.get();

// -----------------------------------------------------------------------------
//
// -----------------------------------------------------------------------------
MinSize::MinSize() :
AbstractFilter(),
m_GrainIdsArrayName(DREAM3D::CellData::GrainIds),
m_CellPhasesArrayName(DREAM3D::CellData::Phases),
m_FieldPhasesArrayName(DREAM3D::FieldData::Phases),
m_ActiveArrayName(DREAM3D::FieldData::Active),
m_MinAllowedGrainSize(1),
m_GrainIds(NULL),
m_CellPhases(NULL),
m_FieldPhases(NULL),
m_Active(NULL)
{
  setupFilterOptions();
}

// -----------------------------------------------------------------------------
//
// -----------------------------------------------------------------------------
MinSize::~MinSize()
{
}

// -----------------------------------------------------------------------------
//
// -----------------------------------------------------------------------------
void MinSize::setupFilterOptions()
{
  std::vector<FilterOption::Pointer> options;
  {
    FilterOption::Pointer option = FilterOption::New();
    option->setHumanLabel("Minimum Allowed Grain Size");
    option->setPropertyName("MinAllowedGrainSize");
    option->setWidgetType(FilterOption::IntWidget);
    option->setValueType("int");
    options.push_back(option);
  }

  setFilterOptions(options);
}
// -----------------------------------------------------------------------------
void MinSize::writeFilterOptions(AbstractFilterOptionsWriter* writer)
{
  writer->writeValue("MinAllowedGrainSize", getMinAllowedGrainSize() );
}
// -----------------------------------------------------------------------------
//
// -----------------------------------------------------------------------------
void MinSize::dataCheck(bool preflight, size_t voxels, size_t fields, size_t ensembles)
{
  setErrorCondition(0);
  std::stringstream ss;
  DataContainer* m = getDataContainer();


  GET_PREREQ_DATA(m, DREAM3D, CellData, GrainIds, ss, -301, int32_t, Int32ArrayType, voxels, 1);
  GET_PREREQ_DATA(m, DREAM3D, CellData, CellPhases, ss, -302, int32_t, Int32ArrayType, voxels, 1);

  GET_PREREQ_DATA(m, DREAM3D, FieldData, FieldPhases, ss, -302, int32_t, Int32ArrayType, fields, 1);
  if(getErrorCondition() == -302)
  {
	setErrorCondition(0);
	FindGrainPhases::Pointer find_grainphases = FindGrainPhases::New();
	find_grainphases->setObservers(this->getObservers());
	find_grainphases->setDataContainer(getDataContainer());
	if(preflight == true) find_grainphases->preflight();
	if(preflight == false) find_grainphases->execute();
	GET_PREREQ_DATA(m, DREAM3D, FieldData, FieldPhases, ss, -302, int32_t, Int32ArrayType, fields, 1);
  }
  CREATE_NON_PREREQ_DATA(m, DREAM3D, FieldData, Active, ss, bool, BoolArrayType, true, fields, 1);
}


// -----------------------------------------------------------------------------
//
// -----------------------------------------------------------------------------
void MinSize::preflight()
{
  dataCheck(true, 1, 1, 1);
}

// -----------------------------------------------------------------------------
//
// -----------------------------------------------------------------------------
void MinSize::execute()
{
  setErrorCondition(0);
 // int err = 0;
  DataContainer* m = getDataContainer();
  if(NULL == m)
  {
    setErrorCondition(-1);
    std::stringstream ss;
    ss << " DataContainer was NULL";
    addErrorMessage(getNameOfClass(), ss.str(), -1);
    return;
  }


  int64_t totalPoints = m->getTotalPoints();
  dataCheck(false, totalPoints, m->getNumFieldTuples(), m->getNumEnsembleTuples());
  if (getErrorCondition() < 0 && getErrorCondition() != -305)
  {
    return;
  }
  setErrorCondition(0);

  remove_smallgrains();
  assign_badpoints();

  RenumberGrains::Pointer renumber_grains = RenumberGrains::New();
  renumber_grains->setObservers(this->getObservers());
  renumber_grains->setDataContainer(m);
  renumber_grains->setMessagePrefix(getMessagePrefix());
  renumber_grains->execute();
  int err = renumber_grains->getErrorCondition();
  if (err < 0)
  {
    setErrorCondition(renumber_grains->getErrorCondition());
    addErrorMessages(renumber_grains->getErrorMessages());
    return;
  }

  // If there is an error set this to something negative and also set a message
 notifyProgress("Minimum Size Filter Complete", 0, Observable::UpdateProgressMessage);
}

// -----------------------------------------------------------------------------
//
// -----------------------------------------------------------------------------
void MinSize::assign_badpoints()
{
  DataContainer* m = getDataContainer();
  int64_t totalPoints = m->getTotalPoints();
  size_t udims[3] = {0,0,0};
  m->getDimensions(udims);
#if (CMP_SIZEOF_SIZE_T == 4)
  typedef int32_t DimType;
#else
  typedef int64_t DimType;
#endif
  DimType dims[3] = {
    static_cast<DimType>(udims[0]),
    static_cast<DimType>(udims[1]),
    static_cast<DimType>(udims[2]),
  };

  Int32ArrayType::Pointer neighborsPtr = Int32ArrayType::CreateArray(totalPoints, "Neighbors");
  m_Neighbors = neighborsPtr->GetPointer(0);
  neighborsPtr->initializeWithValues(-1);

  std::vector<int > remove;
  int good = 1;
//  int neighbor;
//  int index = 0;
  float x, y, z;
  int current = 0;
  int most = 0;
  int curgrain = 0;
 // DimType row, plane;
  int neighpoint;
  size_t numgrains = m->getNumFieldTuples();

  int neighpoints[6];
  neighpoints[0] = static_cast<int>(-dims[0] * dims[1]);
  neighpoints[1] = static_cast<int>(-dims[0]);
  neighpoints[2] = static_cast<int>(-1);
  neighpoints[3] = static_cast<int>(1);
  neighpoints[4] = static_cast<int>(dims[0]);
  neighpoints[5] = static_cast<int>(dims[0] * dims[1]);
  std::vector<int> currentvlist;

  size_t counter = 1;
  size_t count = 0;
  int kstride, jstride;
  int grainname, grain;
  std::vector<int > n(numgrains + 1,0);
  while (counter != 0)
  {
    counter = 0;
    for (int k = 0; k < dims[2]; k++)
    {
<<<<<<< HEAD
		kstride = dims[0]*dims[1]*k;
	    for (int j = 0; j < dims[1]; j++)
	    {
			jstride = dims[0]*j;
		    for (int i = 0; i < dims[0]; i++)
		    {
			  count = kstride+jstride+i;
			  std::stringstream ss;
		//	  ss << "Cleaning Up Grains - Removing Bad Points - Cycle " << count << " - " << ((float)i/totalPoints)*100 << "Percent Complete";
		//	  notify(ss.str(), 0, Observable::UpdateProgressMessage);
			  grainname = m_GrainIds[count];
			  if (grainname < 0)
			  {
			    counter++;
				current = 0;
				most = 0;
				for (int l = 0; l < 6; l++)
				{
				  good = 1;
				  neighpoint = count + neighpoints[l];
				  if (l == 0 && k == 0) good = 0;
				  if (l == 5 && k == (dims[2] - 1)) good = 0;
				  if (l == 1 && j == 0) good = 0;
				  if (l == 4 && j == (dims[1] - 1)) good = 0;
				  if (l == 2 && i == 0) good = 0;
				  if (l == 3 && i == (dims[0] - 1)) good = 0;
				  if (good == 1)
				  {
					grain = m_GrainIds[neighpoint];
					if (grain >= 0)
					{
					  n[grain]++;
					  current = n[grain];
					  if (current > most)
					  {
						most = current;
					    m_Neighbors[count] = grain;
					  }
					}
				  }
				}
				for (int l = 0; l < 6; l++)
				{
//				  good = 1;
				  neighpoint = count + neighpoints[l];
				  if (l == 0 && k == 0) good = 0;
				  if (l == 5 && k == (dims[2] - 1)) good = 0;
				  if (l == 1 && j == 0) good = 0;
				  if (l == 4 && j == (dims[1] - 1)) good = 0;
				  if (l == 2 && i == 0) good = 0;
				  if (l == 3 && i == (dims[0] - 1)) good = 0;
				  if (good == 1)
				  {
					grain = m_GrainIds[neighpoint];
					if(grain >= 0) n[grain] = 0;
				  }
				}
			}
		  }
		}
	}
=======
	  std::stringstream ss;
//	  ss << "Cleaning Up Grains - Removing Bad Points - Cycle " << count << " - " << ((float)i/totalPoints)*100 << "Percent Complete";
//	  notifyProgress(ss.str(), 0, Observable::UpdateProgressMessage);
      int grainname = m_GrainIds[i];
      if (grainname < 0)
      {
        count++;
		n.resize(numgrains+1,0);
        x = static_cast<float>(i % dims[0]);
        y = static_cast<float>((i / dims[0]) % dims[1]);
        z = static_cast<float>(i / (dims[0] * dims[1]));
		current = 0;
		most = 0;
		curgrain = -1;
        for (int j = 0; j < 6; j++)
        {
          good = 1;
          neighpoint = i + neighpoints[j];
          if (j == 0 && z == 0) good = 0;
          if (j == 5 && z == (dims[2] - 1)) good = 0;
          if (j == 1 && y == 0) good = 0;
          if (j == 4 && y == (dims[1] - 1)) good = 0;
          if (j == 2 && x == 0) good = 0;
          if (j == 3 && x == (dims[0] - 1)) good = 0;
          if (good == 1)
          {
            int grain = m_GrainIds[neighpoint];
			if (grain >= 0)
            {
	          n[grain]++;
	          current = n[grain];
	          if (current > most)
	          {
	            most = current;
	            curgrain = grain;
	          }
            }
          }
        }
        m_Neighbors[i] = curgrain;
		n.clear();
      }
    }
>>>>>>> cc8d4b46
    for (int j = 0; j < totalPoints; j++)
    {
      int grainname = m_GrainIds[j];
      int neighbor = m_Neighbors[j];
      if (grainname < 0 && neighbor >= 0)
      {
        m_GrainIds[j] = neighbor;
		m_CellPhases[j] = m_FieldPhases[neighbor];
      }
    }
//    std::stringstream ss;
//     ss << "Assigning Bad Voxels count = " << count;
//    notify(ss.str().c_str(), 0, Observable::UpdateProgressMessage);
  }
}

void MinSize::remove_smallgrains()
{
  DataContainer* m = getDataContainer();
  int64_t totalPoints = m->getTotalPoints();
  size_t udims[3] = {0,0,0};
  m->getDimensions(udims);
#if (CMP_SIZEOF_SIZE_T == 4)
  typedef int32_t DimType;
#else
  typedef int64_t DimType;
#endif
  DimType dims[3] = {
    static_cast<DimType>(udims[0]),
    static_cast<DimType>(udims[1]),
    static_cast<DimType>(udims[2]),
  };

  BoolArrayType::Pointer alreadCheckedPtr = BoolArrayType::CreateArray(totalPoints, "AlreadyChecked");
  m_AlreadyChecked = alreadCheckedPtr->GetPointer(0);
  alreadCheckedPtr->initializeWithZeros();

  size_t size = 0;
  int good = 0;
  int neighbor = 0;
  DimType col, row, plane;
  int gnum;
 // DimType currentgrain = 1;

  int neighpoints[6];
  neighpoints[0] = static_cast<int>(-dims[0] * dims[1]);
  neighpoints[1] = static_cast<int>(-dims[0]);
  neighpoints[2] = static_cast<int>(-1);
  neighpoints[3] = static_cast<int>(1);
  neighpoints[4] = static_cast<int>(dims[0]);
  neighpoints[5] = static_cast<int>(dims[0] * dims[1]);

  DimType numgrains = m->getNumFieldTuples();

  nuclei.resize(numgrains, -1);

 // size_t maxGrain = 0;
  // Reset all the Grain nucleus values to -1;
  for (DimType i = 1; i < numgrains; i++)
  {
    nuclei[i] = -1;
  }
  for (int64_t i = 0; i < totalPoints; i++)
  {
    m_AlreadyChecked[i] = false;
    gnum = m_GrainIds[i];
    if(gnum >= 0) nuclei[gnum] = static_cast<int>(i);
  }
  voxellists.resize(numgrains);
  for (size_t i = 1; i <  static_cast<size_t>(numgrains); i++)
  {
	  std::stringstream ss;
//	  ss << "Cleaning Up Grains - Removing Small Fields" << ((float)i/totalPoints)*100 << "Percent Complete";
//	  notifyProgress(ss.str(), 0, Observable::UpdateProgressMessage);
      size = 0;
      int nucleus = nuclei[i];
	  if(nucleus >= 0)
	  {
		  voxellists[i].push_back(nucleus);
		  assert(nucleus <= totalPoints);
		  m_AlreadyChecked[nucleus] = true;
		  size++;
		  for (size_t j = 0; j < size; j++)
		  {
			int currentpoint = voxellists[i][j];
			col = currentpoint % dims[0];
			row = (currentpoint / dims[0]) % dims[1];
			plane = currentpoint / (dims[0] * dims[1]);
			for (size_t k = 0; k < 6; k++)
			{
			  good = 1;
			  neighbor = currentpoint + neighpoints[k];
			  if (k == 0 && plane == 0) good = 0;
			  if (k == 5 && plane == (dims[2] - 1)) good = 0;
			  if (k == 1 && row == 0) good = 0;
			  if (k == 4 && row == (dims[1] - 1)) good = 0;
			  if (k == 2 && col == 0) good = 0;
			  if (k == 3 && col == (dims[0] - 1)) good = 0;
			  if (good == 1 && m_AlreadyChecked[neighbor] == false)
			  {
				size_t grainname = static_cast<size_t>(m_GrainIds[neighbor]);
				if (grainname == i)
				{
				  voxellists[i].push_back(neighbor);
				  assert(neighbor <= totalPoints);
				  m_AlreadyChecked[neighbor] = true;
				  size++;
				}
			  }
			}
		  }
		  if(voxellists[i].size() >= static_cast<size_t>(m_MinAllowedGrainSize) )
		  {
			m_Active[i] = true;
		  }
		  if(voxellists[i].size() < static_cast<size_t>(m_MinAllowedGrainSize) )
		  {
			m_Active[i] = false;
			for (size_t b = 0; b < voxellists[i].size(); b++)
			{
			  int index = voxellists[i][b];
			  m_GrainIds[index] = -1;
			}
		  }
	  }
	  else if(nucleus < 0)
	  {
		m_Active[i] = false;
	  }
  }
}<|MERGE_RESOLUTION|>--- conflicted
+++ resolved
@@ -234,7 +234,7 @@
     counter = 0;
     for (int k = 0; k < dims[2]; k++)
     {
-<<<<<<< HEAD
+
 		kstride = dims[0]*dims[1]*k;
 	    for (int j = 0; j < dims[1]; j++)
 	    {
@@ -296,51 +296,7 @@
 		  }
 		}
 	}
-=======
-	  std::stringstream ss;
-//	  ss << "Cleaning Up Grains - Removing Bad Points - Cycle " << count << " - " << ((float)i/totalPoints)*100 << "Percent Complete";
-//	  notifyProgress(ss.str(), 0, Observable::UpdateProgressMessage);
-      int grainname = m_GrainIds[i];
-      if (grainname < 0)
-      {
-        count++;
-		n.resize(numgrains+1,0);
-        x = static_cast<float>(i % dims[0]);
-        y = static_cast<float>((i / dims[0]) % dims[1]);
-        z = static_cast<float>(i / (dims[0] * dims[1]));
-		current = 0;
-		most = 0;
-		curgrain = -1;
-        for (int j = 0; j < 6; j++)
-        {
-          good = 1;
-          neighpoint = i + neighpoints[j];
-          if (j == 0 && z == 0) good = 0;
-          if (j == 5 && z == (dims[2] - 1)) good = 0;
-          if (j == 1 && y == 0) good = 0;
-          if (j == 4 && y == (dims[1] - 1)) good = 0;
-          if (j == 2 && x == 0) good = 0;
-          if (j == 3 && x == (dims[0] - 1)) good = 0;
-          if (good == 1)
-          {
-            int grain = m_GrainIds[neighpoint];
-			if (grain >= 0)
-            {
-	          n[grain]++;
-	          current = n[grain];
-	          if (current > most)
-	          {
-	            most = current;
-	            curgrain = grain;
-	          }
-            }
-          }
-        }
-        m_Neighbors[i] = curgrain;
-		n.clear();
-      }
-    }
->>>>>>> cc8d4b46
+
     for (int j = 0; j < totalPoints; j++)
     {
       int grainname = m_GrainIds[j];
