--- conflicted
+++ resolved
@@ -47,17 +47,11 @@
 #endif
 
 
-<<<<<<< HEAD
 #include "DREAM3DLib/Math/DREAM3DMath.h"
 #include "DREAM3DLib/OrientationOps/OrientationOps.h"
 #include "DREAM3DLib/Math/MatrixMath.h"
-=======
-#include "DREAM3DLib/Common/DREAM3DMath.h"
-#include "DREAM3DLib/OrientationOps/OrientationOps.h"
-#include "DREAM3DLib/Math/MatrixMath.h"
-
->>>>>>> 4355193f
-
+
+const static float m_pi = static_cast<float>(M_PI);
 
 
 //namespace Detail
@@ -84,14 +78,9 @@
       float rotMat[3][3];
 
       OrientationMath::AxisAngletoMat(angle, axis.x, axis.y, axis.z, rotMat);
-<<<<<<< HEAD
       float ea1=0.0f, ea2=0.0f, ea3=0.0f;
       float ea1new=0.0f, ea2new=0.0f, ea3new=0.0f;
 //      float eaComp[3] = {0.0f, 0.0f, 0.0f};
-=======
-      float ea1=0, ea2=0, ea3=0;
-      float ea1new=0, ea2new=0, ea3new=0;
->>>>>>> 4355193f
       float g[3][3];
       float gNew[3][3];
       for (size_t i = start; i < end; i++)
@@ -99,7 +88,6 @@
         ea1 = m_CellEulerAngles[3*i+0];
         ea2 = m_CellEulerAngles[3*i+1];
         ea3 = m_CellEulerAngles[3*i+2];
-<<<<<<< HEAD
         OrientationMath::EulerToMat(ea1, ea2, ea3, g);
         MatrixMath::Multiply3x3with3x3(g, rotMat, gNew);
         MatrixMath::Normalize3x3(gNew);
@@ -114,12 +102,6 @@
 //        if (boost::math::isnan(ea3new)) {
 //          std::cout << "ea3new is nan" << std::endl;}
 
-=======
-        OrientationMath::EulertoMat(ea1, ea2, ea3, g);
-        MatrixMath::Multiply3x3with3x3(g, rotMat, gNew);
-        MatrixMath::Normalize3x3(gNew);
-        OrientationMath::MattoEuler(gNew, ea1new, ea2new, ea3new);
->>>>>>> 4355193f
         m_CellEulerAngles[3*i+0] = ea1new;
         m_CellEulerAngles[3*i+1] = ea2new;
         m_CellEulerAngles[3*i+2] = ea3new;
@@ -198,8 +180,6 @@
   reader->openFilterGroup(this, index);
   /* Code to read the values goes between these statements */
 /* FILTER_WIDGETCODEGEN_AUTO_GENERATED_CODE BEGIN*/
-  setRotationAxis( reader->readValue("RotationAxis", getRotationAxis() ) );
-  setRotationAngle( reader->readValue("RotationAngle", getRotationAngle()) );
 /* FILTER_WIDGETCODEGEN_AUTO_GENERATED_CODE END*/
   reader->closeFilterGroup();
 }
@@ -209,11 +189,12 @@
 // -----------------------------------------------------------------------------
 int RotateEulerRefFrame::writeFilterParameters(AbstractFilterParametersWriter* writer, int index)
 {
+  writer->openFilterGroup(this, index);
   writer->openFilterGroup(this, index);
   writer->writeValue("RotationAxis", getRotationAxis() );
   writer->writeValue("RotationAngle", getRotationAngle() );
-  writer->closeFilterGroup();
-  return ++index; // we want to return the next index that was just written to
+    writer->closeFilterGroup();
+    return ++index; // we want to return the next index that was just written to
 }
 
 // -----------------------------------------------------------------------------
@@ -258,12 +239,8 @@
     return;
   }
 
-<<<<<<< HEAD
   // Convert the Rotation Angle from Degrees to Radians
   m_RotationAngle = m_RotationAngle*m_pi/180.0;
-=======
-  m_RotationAngle = m_RotationAngle*DREAM3D::Constants::k_Pi/180.0;
->>>>>>> 4355193f
 
 #ifdef DREAM3D_USE_PARALLEL_ALGORITHMS
   tbb::task_scheduler_init init;
