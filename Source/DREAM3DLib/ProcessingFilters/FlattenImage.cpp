/* ============================================================================
 * Copyright (c) 2012 Michael A. Jackson (BlueQuartz Software)
 * Copyright (c) 2012 Dr. Michael A. Groeber (US Air Force Research Laboratories)
 * All rights reserved.
 *
 * Redistribution and use in source and binary forms, with or without modification,
 * are permitted provided that the following conditions are met:
 *
 * Redistributions of source code must retain the above copyright notice, this
 * list of conditions and the following disclaimer.
 *
 * Redistributions in binary form must reproduce the above copyright notice, this
 * list of conditions and the following disclaimer in the documentation and/or
 * other materials provided with the distribution.
 *
 * Neither the name of Michael A. Groeber, Michael A. Jackson, the US Air Force,
 * BlueQuartz Software nor the names of its contributors may be used to endorse
 * or promote products derived from this software without specific prior written
 * permission.
 *
 * THIS SOFTWARE IS PROVIDED BY THE COPYRIGHT HOLDERS AND CONTRIBUTORS "AS IS"
 * AND ANY EXPRESS OR IMPLIED WARRANTIES, INCLUDING, BUT NOT LIMITED TO, THE
 * IMPLIED WARRANTIES OF MERCHANTABILITY AND FITNESS FOR A PARTICULAR PURPOSE ARE
 * DISCLAIMED. IN NO EVENT SHALL THE COPYRIGHT HOLDER OR CONTRIBUTORS BE LIABLE
 * FOR ANY DIRECT, INDIRECT, INCIDENTAL, SPECIAL, EXEMPLARY, OR CONSEQUENTIAL
 * DAMAGES (INCLUDING, BUT NOT LIMITED TO, PROCUREMENT OF SUBSTITUTE GOODS OR
 * SERVICES; LOSS OF USE, DATA, OR PROFITS; OR BUSINESS INTERRUPTION) HOWEVER
 * CAUSED AND ON ANY THEORY OF LIABILITY, WHETHER IN CONTRACT, STRICT LIABILITY,
 * OR TORT (INCLUDING NEGLIGENCE OR OTHERWISE) ARISING IN ANY WAY OUT OF THE
 * USE OF THIS SOFTWARE, EVEN IF ADVISED OF THE POSSIBILITY OF SUCH DAMAGE.
 *
 *  This code was written under United States Air Force Contract number
 *                           FA8650-07-D-5800
 *
 * ~~~~~~~~~~~~~~~~~~~~~~~~~~~~~~~~~~~~~~~~~~~~~~~~~~~~~~~~~~~~~~~~~~~~~~~~~~ */
#include "FlattenImage.h"

#ifdef DREAM3D_USE_PARALLEL_ALGORITHMS
#include <tbb/parallel_for.h>
#include <tbb/blocked_range.h>
#include <tbb/partitioner.h>
#include <tbb/task_scheduler_init.h>
#endif




class FlattenImageImpl
{

  public:
    FlattenImageImpl(unsigned char* data, int32_t* newdata, float Rfactor, float Gfactor, float Bfactor, size_t comp) :
      m_ImageData(data),
      m_FlatImageData(newdata),
      convRFactor(Rfactor),
      convGFactor(Gfactor),
      convBFactor(Bfactor),
      numComp(comp)
    {}
    virtual ~FlattenImageImpl(){}

    void convert(size_t start, size_t end) const
    {
      for (size_t i = start; i < end; i++)
      {
        m_FlatImageData[i] = int((m_ImageData[numComp*i] * convRFactor) + (m_ImageData[numComp*i+1] * convGFactor) + (m_ImageData[numComp*i+2] * convBFactor));
      }
    }

#ifdef DREAM3D_USE_PARALLEL_ALGORITHMS
    void operator()(const tbb::blocked_range<size_t> &r) const
    {
      convert(r.begin(), r.end());
    }
#endif
  private:
    unsigned char* m_ImageData;
    int32_t* m_FlatImageData;
    float  convRFactor;
    float  convGFactor;
    float  convBFactor;
    size_t numComp;

};



// -----------------------------------------------------------------------------
//
// -----------------------------------------------------------------------------
FlattenImage::FlattenImage() :
  AbstractFilter(),
  m_ImageDataArrayName(DREAM3D::CellData::ImageData),
  m_FlatImageDataArrayName(DREAM3D::CellData::FlatImageData),
  m_FlattenMethod(DREAM3D::FlattenImageMethod::Luminosity), // We convert from Degrees to Radians by Default
  m_ImageData(NULL),
  m_FlatImageData(NULL)
{
  setupFilterParameters();
}

// -----------------------------------------------------------------------------
//
// -----------------------------------------------------------------------------
FlattenImage::~FlattenImage()
{
}


// -----------------------------------------------------------------------------
//
// -----------------------------------------------------------------------------
void FlattenImage::setupFilterParameters()
{
  std::vector<FilterParameter::Pointer> parameters;
  {
    ChoiceFilterParameter::Pointer option = ChoiceFilterParameter::New();
    option->setHumanLabel("Flattening Method");
    option->setPropertyName("FlattenMethod");
    option->setWidgetType(FilterParameter::ChoiceWidget);
    option->setValueType("unsigned int");
    std::vector<QString> choices;
    choices.push_back("Lightness");
    choices.push_back("Average");
    choices.push_back("Luminosity");
    option->setChoices(choices);
    parameters.push_back(option);
  }
  setFilterParameters(parameters);
}

// -----------------------------------------------------------------------------
//
// -----------------------------------------------------------------------------
void FlattenImage::readFilterParameters(AbstractFilterParametersReader* reader, int index)
{
  reader->openFilterGroup(this, index);
  /* Code to read the values goes between these statements */
/* FILTER_WIDGETCODEGEN_AUTO_GENERATED_CODE BEGIN*/
  setFlattenMethod( reader->readValue("FlattenMethod", getFlattenMethod()) );
/* FILTER_WIDGETCODEGEN_AUTO_GENERATED_CODE END*/
  reader->closeFilterGroup();
}

// -----------------------------------------------------------------------------
//
// -----------------------------------------------------------------------------
int FlattenImage::writeFilterParameters(AbstractFilterParametersWriter* writer, int index)
{
  writer->openFilterGroup(this, index);
  writer->writeValue("FlattenMethod", getFlattenMethod() );
  writer->closeFilterGroup();
  return ++index; // we want to return the next index that was just written to
}

// -----------------------------------------------------------------------------
//
// -----------------------------------------------------------------------------
void FlattenImage::dataCheck(bool preflight, size_t voxels, size_t fields, size_t ensembles)
{
  setErrorCondition(0);
<<<<<<< HEAD
  QString ss;
  VoxelDataContainer* m = getVoxelDataContainer();
=======
  std::stringstream ss;
  VolumeDataContainer* m = getVolumeDataContainer();
>>>>>>> c8a14ed2
  //int err = 0;

  int numImageComp = 1;
  IDataArray::Pointer iDataArray = m->getCellData(m_ImageDataArrayName);
  if(NULL != iDataArray.get())
  {
    UInt8ArrayType* imageDataPtr = UInt8ArrayType::SafePointerDownCast(iDataArray.get());
    if (NULL != imageDataPtr)
    {
      numImageComp = imageDataPtr->GetNumberOfComponents();
    }
  }

  GET_PREREQ_DATA(m, DREAM3D, CellData, ImageData, ss, -301, unsigned char, UCharArrayType, voxels, numImageComp)
//  if(err == -301)
//  {
//    setErrorCondition(0);
//    err = 0;
//    GET_PREREQ_DATA(m, DREAM3D, CellData, ImageData, ss, -302, unsigned char, UCharArrayType, voxels, 3)
//  }

  CREATE_NON_PREREQ_DATA(m, DREAM3D, CellData, FlatImageData, ss, int32_t, Int32ArrayType, 0, voxels, 1)
}

// -----------------------------------------------------------------------------
//
// -----------------------------------------------------------------------------
void FlattenImage::preflight()
{
  dataCheck(true, 1, 1, 1);
}

// -----------------------------------------------------------------------------
//
// -----------------------------------------------------------------------------
void FlattenImage::execute()
{
  VolumeDataContainer* m = getVolumeDataContainer();
  if(NULL == m)
  {
    setErrorCondition(-999);
    notifyErrorMessage("The DataContainer Object was NULL", -999);
    return;
  }
  setErrorCondition(0);
  int64_t totalPoints = m->getTotalPoints();
  size_t numgrains = m->getNumFieldTuples();
  size_t numensembles = m->getNumEnsembleTuples();
  dataCheck(false, totalPoints, numgrains, numensembles);
  if (getErrorCondition() < 0)
  {
    return;
  }

  float Rfactor = 1.0;
  float Gfactor = 1.0;
  float Bfactor = 1.0;
  if (m_FlattenMethod == DREAM3D::FlattenImageMethod::Average)
  {
    Rfactor = 1.0/3.0;
    Gfactor = 1.0/3.0;
    Bfactor = 1.0/3.0;
  }
  else if (m_FlattenMethod == DREAM3D::FlattenImageMethod::Luminosity)
  {
    Rfactor = 0.21;
    Gfactor = 0.72;
    Bfactor = 0.07;
  }

#ifdef DREAM3D_USE_PARALLEL_ALGORITHMS
  tbb::task_scheduler_init init;
  bool doParallel = true;
#endif

  size_t comp = m->getCellData(m_ImageDataArrayName)->GetNumberOfComponents();

  //  qDebug() << "FlattenImage: " << m_ConversionFactor ;
#ifdef DREAM3D_USE_PARALLEL_ALGORITHMS
  if (doParallel == true)
  {
    tbb::parallel_for(tbb::blocked_range<size_t>(0, totalPoints),
                      FlattenImageImpl(m_ImageData, m_FlatImageData, Rfactor, Gfactor, Bfactor, comp), tbb::auto_partitioner());

  }
  else
#endif
  {
    FlattenImageImpl serial(m_ImageData, m_FlatImageData, Rfactor, Gfactor, Bfactor, comp);
    serial.convert(0, totalPoints);
  }

  notifyStatusMessage("Complete");
}<|MERGE_RESOLUTION|>--- conflicted
+++ resolved
@@ -112,14 +112,14 @@
 // -----------------------------------------------------------------------------
 void FlattenImage::setupFilterParameters()
 {
-  std::vector<FilterParameter::Pointer> parameters;
+  QVector<FilterParameter::Pointer> parameters;
   {
     ChoiceFilterParameter::Pointer option = ChoiceFilterParameter::New();
     option->setHumanLabel("Flattening Method");
     option->setPropertyName("FlattenMethod");
     option->setWidgetType(FilterParameter::ChoiceWidget);
     option->setValueType("unsigned int");
-    std::vector<QString> choices;
+    QVector<QString> choices;
     choices.push_back("Lightness");
     choices.push_back("Average");
     choices.push_back("Luminosity");
@@ -159,13 +159,8 @@
 void FlattenImage::dataCheck(bool preflight, size_t voxels, size_t fields, size_t ensembles)
 {
   setErrorCondition(0);
-<<<<<<< HEAD
-  QString ss;
-  VoxelDataContainer* m = getVoxelDataContainer();
-=======
-  std::stringstream ss;
   VolumeDataContainer* m = getVolumeDataContainer();
->>>>>>> c8a14ed2
+
   //int err = 0;
 
   int numImageComp = 1;
@@ -179,15 +174,15 @@
     }
   }
 
-  GET_PREREQ_DATA(m, DREAM3D, CellData, ImageData, ss, -301, unsigned char, UCharArrayType, voxels, numImageComp)
+  GET_PREREQ_DATA(m, DREAM3D, CellData, ImageData, -301, unsigned char, UCharArrayType, voxels, numImageComp)
 //  if(err == -301)
 //  {
 //    setErrorCondition(0);
 //    err = 0;
-//    GET_PREREQ_DATA(m, DREAM3D, CellData, ImageData, ss, -302, unsigned char, UCharArrayType, voxels, 3)
+//    GET_PREREQ_DATA(m, DREAM3D, CellData, ImageData, -302, unsigned char, UCharArrayType, voxels, 3)
 //  }
 
-  CREATE_NON_PREREQ_DATA(m, DREAM3D, CellData, FlatImageData, ss, int32_t, Int32ArrayType, 0, voxels, 1)
+  CREATE_NON_PREREQ_DATA(m, DREAM3D, CellData, FlatImageData, int32_t, Int32ArrayType, 0, voxels, 1)
 }
 
 // -----------------------------------------------------------------------------
