/* ============================================================================
 * Copyright (c) 2011 Michael A. Jackson (BlueQuartz Software)
 * Copyright (c) 2011 Dr. Michael A. Groeber (US Air Force Research Laboratories)
 * All rights reserved.
 *
 * Redistribution and use in source and binary forms, with or without modification,
 * are permitted provided that the following conditions are met:
 *
 * Redistributions of source code must retain the above copyright notice, this
 * list of conditions and the following disclaimer.
 *
 * Redistributions in binary form must reproduce the above copyright notice, this
 * list of conditions and the following disclaimer in the documentation and/or
 * other materials provided with the distribution.
 *
 * Neither the name of Michael A. Groeber, Michael A. Jackson, the US Air Force,
 * BlueQuartz Software nor the names of its contributors may be used to endorse
 * or promote products derived from this software without specific prior written
 * permission.
 *
 * THIS SOFTWARE IS PROVIDED BY THE COPYRIGHT HOLDERS AND CONTRIBUTORS "AS IS"
 * AND ANY EXPRESS OR IMPLIED WARRANTIES, INCLUDING, BUT NOT LIMITED TO, THE
 * IMPLIED WARRANTIES OF MERCHANTABILITY AND FITNESS FOR A PARTICULAR PURPOSE ARE
 * DISCLAIMED. IN NO EVENT SHALL THE COPYRIGHT HOLDER OR CONTRIBUTORS BE LIABLE
 * FOR ANY DIRECT, INDIRECT, INCIDENTAL, SPECIAL, EXEMPLARY, OR CONSEQUENTIAL
 * DAMAGES (INCLUDING, BUT NOT LIMITED TO, PROCUREMENT OF SUBSTITUTE GOODS OR
 * SERVICES; LOSS OF USE, DATA, OR PROFITS; OR BUSINESS INTERRUPTION) HOWEVER
 * CAUSED AND ON ANY THEORY OF LIABILITY, WHETHER IN CONTRACT, STRICT LIABILITY,
 * OR TORT (INCLUDING NEGLIGENCE OR OTHERWISE) ARISING IN ANY WAY OUT OF THE
 * USE OF THIS SOFTWARE, EVEN IF ADVISED OF THE POSSIBILITY OF SUCH DAMAGE.
 *
 *  This code was written under United States Air Force Contract number
 *                           FA8650-07-D-5800
 *
 * ~~~~~~~~~~~~~~~~~~~~~~~~~~~~~~~~~~~~~~~~~~~~~~~~~~~~~~~~~~~~~~~~~~~~~~~~~~ */

#include "NeighborCICorrelation.h"


#include "DREAM3DLib/Common/Constants.h"

#include "DREAM3DLib/Common/DREAM3DRandom.h"

#include "DREAM3DLib/GenericFilters/FindGrainPhases.h"



#define NEW_SHARED_ARRAY(var, m_msgType, size)\
  boost::shared_array<m_msgType> var##Array(new m_msgType[size]);\
  m_msgType* var = var##Array.get();

// -----------------------------------------------------------------------------
//
// -----------------------------------------------------------------------------
NeighborCICorrelation::NeighborCICorrelation() :
AbstractFilter(),
m_ConfidenceIndexArrayName(DREAM3D::CellData::ConfidenceIndex),
m_MinConfidence(0.1),
m_Loop(false),
m_ConfidenceIndex(NULL)
{
  m_OrientationOps = OrientationOps::getOrientationOpsVector();
  setupFilterParameters();
}

// -----------------------------------------------------------------------------
//
// -----------------------------------------------------------------------------
NeighborCICorrelation::~NeighborCICorrelation()
{
}

// -----------------------------------------------------------------------------
//
// -----------------------------------------------------------------------------
void NeighborCICorrelation::setupFilterParameters()
{
  std::vector<FilterParameter::Pointer> parameters;
  {
    FilterParameter::Pointer option = FilterParameter::New();
    option->setPropertyName("MinConfidence");
    option->setHumanLabel("Minimum Confidence Index");
    option->setWidgetType(FilterParameter::DoubleWidget);
    option->setValueType("float");
    option->setCastableValueType("double");
  option->setUnits("");
    parameters.push_back(option);
  }
  {
    FilterParameter::Pointer option = FilterParameter::New();
    option->setHumanLabel("Loop Until Gone");
    option->setPropertyName("Loop");
    option->setWidgetType(FilterParameter::BooleanWidget);
    option->setValueType("bool");
    parameters.push_back(option);
  }

  setFilterParameters(parameters);
}
// -----------------------------------------------------------------------------
void NeighborCICorrelation::readFilterParameters(AbstractFilterParametersReader* reader, int index)
{
  reader->openFilterGroup(this, index);
  /* Code to read the values goes between these statements */
/* FILTER_WIDGETCODEGEN_AUTO_GENERATED_CODE BEGIN*/
  setMinConfidence( reader->readValue("MinConfidence", getMinConfidence()) );
  setLoop( reader->readValue("Loop", false) );
/* FILTER_WIDGETCODEGEN_AUTO_GENERATED_CODE END*/
  reader->closeFilterGroup();
}

// -----------------------------------------------------------------------------
//
// -----------------------------------------------------------------------------
int NeighborCICorrelation::writeFilterParameters(AbstractFilterParametersWriter* writer, int index)
{
  writer->openFilterGroup(this, index);
  writer->writeValue("MinConfidence", getMinConfidence() );
  writer->writeValue("Loop", getLoop() );
  writer->closeFilterGroup();
  return ++index; // we want to return the next index that was just written to
}

// -----------------------------------------------------------------------------
//
// -----------------------------------------------------------------------------
void NeighborCICorrelation::dataCheck(bool preflight, size_t voxels, size_t fields, size_t ensembles)
{
  setErrorCondition(0);
<<<<<<< HEAD
  QString ss;
  VoxelDataContainer* m = getVoxelDataContainer();
=======
  std::stringstream ss;
  VolumeDataContainer* m = getVolumeDataContainer();
>>>>>>> c8a14ed2

  GET_PREREQ_DATA(m, DREAM3D, CellData, ConfidenceIndex, ss, -301, float, FloatArrayType, voxels, 1)
}


// -----------------------------------------------------------------------------
//
// -----------------------------------------------------------------------------
void NeighborCICorrelation::preflight()
{
  dataCheck(true, 1, 1, 1);
}

// -----------------------------------------------------------------------------
//
// -----------------------------------------------------------------------------
void NeighborCICorrelation::execute()
{
  setErrorCondition(0);
 // int err = 0;
  VolumeDataContainer* m = getVolumeDataContainer();
  if(NULL == m)
  {
    setErrorCondition(-999);
    notifyErrorMessage("The DataContainer Object was NULL", -999);
    return;
  }


  int64_t totalPoints = m->getTotalPoints();
  dataCheck(false, totalPoints, m->getNumFieldTuples(), m->getNumEnsembleTuples());
  if (getErrorCondition() < 0 && getErrorCondition() != -305)
  {
    return;
  }
  setErrorCondition(0);

  size_t udims[3] = {0,0,0};
  m->getDimensions(udims);
#if (CMP_SIZEOF_SIZE_T == 4)
  typedef int32_t DimType;
#else
  typedef int64_t DimType;
#endif
  DimType dims[3] = {
    static_cast<DimType>(udims[0]),
    static_cast<DimType>(udims[1]),
    static_cast<DimType>(udims[2]),
  };

  int good = 1;
  int neighbor;
  DimType column, row, plane;
  //int neighpoint;
 // size_t numgrains = m->getNumFieldTuples();

  int neighpoints[6];
  neighpoints[0] = static_cast<int>(-dims[0] * dims[1]);
  neighpoints[1] = static_cast<int>(-dims[0]);
  neighpoints[2] = static_cast<int>(-1);
  neighpoints[3] = static_cast<int>(1);
  neighpoints[4] = static_cast<int>(dims[0]);
  neighpoints[5] = static_cast<int>(dims[0] * dims[1]);

  std::vector<int> bestNeighbor(totalPoints,-1);

  int count = 0;
  float best;

  bool keepGoing = true;
  while(keepGoing == true)
  {
    keepGoing = false;
    count = 0;
    for (int64_t i = 0; i < totalPoints; i++)
    {
      if(m_ConfidenceIndex[i] < m_MinConfidence)
      {
        column = i % dims[0];
        row = (i / dims[0]) % dims[1];
        plane = i / (dims[0] * dims[1]);
        count++;
        best = m_ConfidenceIndex[i];
        for (DimType j = 0; j < 6; j++)
        {
          good = 1;
          neighbor = i + neighpoints[j];
          if (j == 0 && plane == 0) good = 0;
          if (j == 5 && plane == (dims[2] - 1)) good = 0;
          if (j == 1 && row == 0) good = 0;
          if (j == 4 && row == (dims[1] - 1)) good = 0;
          if (j == 2 && column == 0) good = 0;
          if (j == 3 && column == (dims[0] - 1)) good = 0;
          if (good == 1)
          {
            if(m_ConfidenceIndex[neighbor] >= m_MinConfidence && m_ConfidenceIndex[neighbor] > best)
            {
              best = m_ConfidenceIndex[neighbor];
              bestNeighbor[i] = neighbor;
            }
          }
        }
      }
    }
      QList<QString> voxelArrayNames = m->getCellArrayNameList();
      for (size_t j = 0; j < totalPoints; j++)
      {
        neighbor = bestNeighbor[j];
        if (neighbor != -1)
        {
          for(QList<QString>::iterator iter = voxelArrayNames.begin(); iter != voxelArrayNames.end(); ++iter)
          {
            QString name = *iter;
            IDataArray::Pointer p = m->getCellData(*iter);
            p->CopyTuple(neighbor, j);
          }
        }
      }
    if(m_Loop == true && count > 0) keepGoing = true;
  }

// If there is an error set this to something negative and also set a message
 notifyStatusMessage("Filling Bad Data Complete");
}<|MERGE_RESOLUTION|>--- conflicted
+++ resolved
@@ -75,7 +75,7 @@
 // -----------------------------------------------------------------------------
 void NeighborCICorrelation::setupFilterParameters()
 {
-  std::vector<FilterParameter::Pointer> parameters;
+  QVector<FilterParameter::Pointer> parameters;
   {
     FilterParameter::Pointer option = FilterParameter::New();
     option->setPropertyName("MinConfidence");
@@ -127,15 +127,10 @@
 void NeighborCICorrelation::dataCheck(bool preflight, size_t voxels, size_t fields, size_t ensembles)
 {
   setErrorCondition(0);
-<<<<<<< HEAD
-  QString ss;
-  VoxelDataContainer* m = getVoxelDataContainer();
-=======
-  std::stringstream ss;
   VolumeDataContainer* m = getVolumeDataContainer();
->>>>>>> c8a14ed2
-
-  GET_PREREQ_DATA(m, DREAM3D, CellData, ConfidenceIndex, ss, -301, float, FloatArrayType, voxels, 1)
+
+
+  GET_PREREQ_DATA(m, DREAM3D, CellData, ConfidenceIndex, -301, float, FloatArrayType, voxels, 1)
 }
 
 
