--- conflicted
+++ resolved
@@ -57,9 +57,9 @@
 m_GrainIdsArrayName(DREAM3D::CellData::GrainIds),
 m_Direction(0),
 m_NumIterations(1),
-m_xDirOn(true),
-m_yDirOn(true),
-m_zDirOn(true),
+m_XDirOn(true),
+m_YDirOn(true),
+m_ZDirOn(true),
 m_Neighbors(NULL),
 m_GrainIds(NULL)
 {
@@ -102,7 +102,7 @@
   {
     FilterParameter::Pointer option = FilterParameter::New();
     option->setHumanLabel("X Direction");
-    option->setPropertyName("xDirOn");
+    option->setPropertyName("XDirOn");
     option->setWidgetType(FilterParameter::BooleanWidget);
     option->setValueType("bool");
     parameters.push_back(option);
@@ -110,7 +110,7 @@
   {
     FilterParameter::Pointer option = FilterParameter::New();
     option->setHumanLabel("Y Direction");
-    option->setPropertyName("yDirOn");
+    option->setPropertyName("YDirOn");
     option->setWidgetType(FilterParameter::BooleanWidget);
     option->setValueType("bool");
     parameters.push_back(option);
@@ -118,7 +118,7 @@
   {
     FilterParameter::Pointer option = FilterParameter::New();
     option->setHumanLabel("Z Direction");
-    option->setPropertyName("zDirOn");
+    option->setPropertyName("ZDirOn");
     option->setWidgetType(FilterParameter::BooleanWidget);
     option->setValueType("bool");
     parameters.push_back(option);
@@ -136,6 +136,9 @@
 /* FILTER_WIDGETCODEGEN_AUTO_GENERATED_CODE BEGIN*/
   setDirection( reader->readValue("Direction", getDirection()) );
   setNumIterations( reader->readValue("NumIterations", getNumIterations()) );
+  setXDirOn(reader->readValue("X Direction", getXDirOn()) );
+  setYDirOn(reader->readValue("Y Direction", getYDirOn()) );
+  setZDirOn(reader->readValue("Z Direction", getZDirOn()) );
 /* FILTER_WIDGETCODEGEN_AUTO_GENERATED_CODE END*/
   reader->closeFilterGroup();
 }
@@ -148,14 +151,11 @@
   writer->openFilterGroup(this, index);
   writer->writeValue("Direction", getDirection() );
   writer->writeValue("NumIterations", getNumIterations() );
-<<<<<<< HEAD
-  writer->writeValue("X Direction", getxDirOn() );
-  writer->writeValue("Y Direction", getyDirOn() );
-  writer->writeValue("Z Direction", getzDirOn() );
-=======
+  writer->writeValue("X Direction", getXDirOn() );
+  writer->writeValue("Y Direction", getYDirOn() );
+  writer->writeValue("Z Direction", getZDirOn() );
   writer->closeFilterGroup();
   return ++index; // we want to return the next index that was just written to
->>>>>>> f724b07f
 }
 
 // -----------------------------------------------------------------------------
@@ -266,12 +266,12 @@
             {
               good = 1;
               neighpoint = static_cast<int>( count + neighpoints[l] );
-              if (l == 0 && (k == 0 || m_zDirOn == false)) good = 0;
-              else if (l == 5 && (k == (dims[2] - 1) || m_zDirOn == false)) good = 0;
-              else if (l == 1 && (j == 0 || m_yDirOn == false)) good = 0;
-              else if (l == 4 && (j == (dims[1] - 1) || m_yDirOn == false)) good = 0;
-              else if (l == 2 && (i == 0 || m_xDirOn == false)) good = 0;
-              else if (l == 3 && (i == (dims[0] - 1) || m_xDirOn == false)) good = 0;
+              if (l == 0 && (k == 0 || m_ZDirOn == false)) good = 0;
+              else if (l == 5 && (k == (dims[2] - 1) || m_ZDirOn == false)) good = 0;
+              else if (l == 1 && (j == 0 || m_YDirOn == false)) good = 0;
+              else if (l == 4 && (j == (dims[1] - 1) || m_YDirOn == false)) good = 0;
+              else if (l == 2 && (i == 0 || m_XDirOn == false)) good = 0;
+              else if (l == 3 && (i == (dims[0] - 1) || m_XDirOn == false)) good = 0;
               if (good == 1)
               {
                 grain = m_GrainIds[neighpoint];
