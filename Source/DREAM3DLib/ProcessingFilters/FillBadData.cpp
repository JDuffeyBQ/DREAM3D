/* ============================================================================
 * Copyright (c) 2011 Michael A. Jackson (BlueQuartz Software)
 * Copyright (c) 2011 Dr. Michael A. Groeber (US Air Force Research Laboratories)
 * All rights reserved.
 *
 * Redistribution and use in source and binary forms, with or without modification,
 * are permitted provided that the following conditions are met:
 *
 * Redistributions of source code must retain the above copyright notice, this
 * list of conditions and the following disclaimer.
 *
 * Redistributions in binary form must reproduce the above copyright notice, this
 * list of conditions and the following disclaimer in the documentation and/or
 * other materials provided with the distribution.
 *
 * Neither the name of Michael A. Groeber, Michael A. Jackson, the US Air Force,
 * BlueQuartz Software nor the names of its contributors may be used to endorse
 * or promote products derived from this software without specific prior written
 * permission.
 *
 * THIS SOFTWARE IS PROVIDED BY THE COPYRIGHT HOLDERS AND CONTRIBUTORS "AS IS"
 * AND ANY EXPRESS OR IMPLIED WARRANTIES, INCLUDING, BUT NOT LIMITED TO, THE
 * IMPLIED WARRANTIES OF MERCHANTABILITY AND FITNESS FOR A PARTICULAR PURPOSE ARE
 * DISCLAIMED. IN NO EVENT SHALL THE COPYRIGHT HOLDER OR CONTRIBUTORS BE LIABLE
 * FOR ANY DIRECT, INDIRECT, INCIDENTAL, SPECIAL, EXEMPLARY, OR CONSEQUENTIAL
 * DAMAGES (INCLUDING, BUT NOT LIMITED TO, PROCUREMENT OF SUBSTITUTE GOODS OR
 * SERVICES; LOSS OF USE, DATA, OR PROFITS; OR BUSINESS INTERRUPTION) HOWEVER
 * CAUSED AND ON ANY THEORY OF LIABILITY, WHETHER IN CONTRACT, STRICT LIABILITY,
 * OR TORT (INCLUDING NEGLIGENCE OR OTHERWISE) ARISING IN ANY WAY OUT OF THE
 * USE OF THIS SOFTWARE, EVEN IF ADVISED OF THE POSSIBILITY OF SUCH DAMAGE.
 *
 *  This code was written under United States Air Force Contract number
 *                           FA8650-07-D-5800
 *
 * ~~~~~~~~~~~~~~~~~~~~~~~~~~~~~~~~~~~~~~~~~~~~~~~~~~~~~~~~~~~~~~~~~~~~~~~~~~ */

#include "FillBadData.h"


#include "DREAM3DLib/Common/Constants.h"

#include "DREAM3DLib/Common/DREAM3DRandom.h"

#include "DREAM3DLib/GenericFilters/FindGrainPhases.h"



#define NEW_SHARED_ARRAY(var, m_msgType, size)\
  boost::shared_array<m_msgType> var##Array(new m_msgType[size]);\
  m_msgType* var = var##Array.get();

// -----------------------------------------------------------------------------
//
// -----------------------------------------------------------------------------
FillBadData::FillBadData() :
AbstractFilter(),
m_GrainIdsArrayName(DREAM3D::CellData::GrainIds),
m_MinAllowedDefectSize(1),
m_AlreadyChecked(NULL),
m_Neighbors(NULL),
m_GrainIds(NULL)
{
  setupFilterParameters();
}

// -----------------------------------------------------------------------------
//
// -----------------------------------------------------------------------------
FillBadData::~FillBadData()
{
}

// -----------------------------------------------------------------------------
//
// -----------------------------------------------------------------------------
void FillBadData::setupFilterParameters()
{
  std::vector<FilterParameter::Pointer> parameters;
  {
    FilterParameter::Pointer option = FilterParameter::New();
    option->setHumanLabel("Minimum Allowed Defect Size");
    option->setPropertyName("MinAllowedDefectSize");
    option->setWidgetType(FilterParameter::IntWidget);
    option->setValueType("int");
	option->setUnits("Pixels");
    parameters.push_back(option);
  }

  setFilterParameters(parameters);
}
// -----------------------------------------------------------------------------
void FillBadData::readFilterParameters(AbstractFilterParametersReader* reader, int index)
{
  reader->openFilterGroup(this, index);
  /* Code to read the values goes between these statements */
/* FILTER_WIDGETCODEGEN_AUTO_GENERATED_CODE BEGIN*/
  setMinAllowedDefectSize( reader->readValue("MinAllowedDefectSize", getMinAllowedDefectSize()) );
/* FILTER_WIDGETCODEGEN_AUTO_GENERATED_CODE END*/
  reader->closeFilterGroup();
}

// -----------------------------------------------------------------------------
//
// -----------------------------------------------------------------------------
int FillBadData::writeFilterParameters(AbstractFilterParametersWriter* writer, int index)
{
  writer->openFilterGroup(this, index);
  writer->writeValue("MinAllowedDefectSize", getMinAllowedDefectSize() );
  writer->closeFilterGroup();
  return ++index; // we want to return the next index that was just written to
}

// -----------------------------------------------------------------------------
//
// -----------------------------------------------------------------------------
void FillBadData::dataCheck(bool preflight, size_t voxels, size_t fields, size_t ensembles)
{
  setErrorCondition(0);
<<<<<<< HEAD
  QString ss;
  VoxelDataContainer* m = getVoxelDataContainer();
=======
  std::stringstream ss;
  VolumeDataContainer* m = getVolumeDataContainer();
>>>>>>> c8a14ed2

  GET_PREREQ_DATA(m, DREAM3D, CellData, GrainIds, ss, -301, int32_t, Int32ArrayType, voxels, 1)
}


// -----------------------------------------------------------------------------
//
// -----------------------------------------------------------------------------
void FillBadData::preflight()
{
  dataCheck(true, 1, 1, 1);
}

// -----------------------------------------------------------------------------
//
// -----------------------------------------------------------------------------
void FillBadData::execute()
{
  setErrorCondition(0);
 // int err = 0;
  VolumeDataContainer* m = getVolumeDataContainer();
  if(NULL == m)
  {
    setErrorCondition(-999);
    notifyErrorMessage("The DataContainer Object was NULL", -999);
    return;
  }


  int64_t totalPoints = m->getTotalPoints();
  dataCheck(false, totalPoints, m->getNumFieldTuples(), m->getNumEnsembleTuples());
  if (getErrorCondition() < 0 && getErrorCondition() != -305)
  {
    return;
  }
  setErrorCondition(0);

  Int32ArrayType::Pointer neighborsPtr = Int32ArrayType::CreateArray(totalPoints, "Neighbors");
  m_Neighbors = neighborsPtr->GetPointer(0);
  neighborsPtr->initializeWithValues(-1);

  BoolArrayType::Pointer alreadCheckedPtr = BoolArrayType::CreateArray(totalPoints, "AlreadyChecked");
  m_AlreadyChecked = alreadCheckedPtr->GetPointer(0);
  alreadCheckedPtr->initializeWithZeros();

  size_t udims[3] = {0,0,0};
  m->getDimensions(udims);
#if (CMP_SIZEOF_SIZE_T == 4)
  typedef int32_t DimType;
#else
  typedef int64_t DimType;
#endif
  DimType dims[3] = {
    static_cast<DimType>(udims[0]),
    static_cast<DimType>(udims[1]),
    static_cast<DimType>(udims[2]),
  };

  std::vector<int > neighs;
  std::vector<int > remove;
  size_t count = 1;
  int good = 1;
  int neighbor;
  int index = 0;
  float x, y, z;
  DimType column, row, plane;
  int neighpoint;
  size_t numgrains = m->getNumFieldTuples();

  int neighpoints[6];
  neighpoints[0] = static_cast<int>(-dims[0] * dims[1]);
  neighpoints[1] = static_cast<int>(-dims[0]);
  neighpoints[2] = static_cast<int>(-1);
  neighpoints[3] = static_cast<int>(1);
  neighpoints[4] = static_cast<int>(dims[0]);
  neighpoints[5] = static_cast<int>(dims[0] * dims[1]);
  std::vector<int> currentvlist;

  for (int64_t iter = 0; iter < totalPoints; iter++)
  {
    m_AlreadyChecked[iter] = false;
	if (m_GrainIds[iter] != 0) m_AlreadyChecked[iter] = true;
  }
  for (int64_t i = 0; i < totalPoints; i++)
  {
		if(m_AlreadyChecked[i] == false && m_GrainIds[i] == 0)
		{
			currentvlist.push_back( static_cast<int>(i) );
			count = 0;
			while(count < currentvlist.size())
			{
				index = currentvlist[count];
				column = index % dims[0];
				row = (index / dims[0]) % dims[1];
				plane = index / (dims[0] * dims[1]);
				for (DimType j = 0; j < 6; j++)
				{
					good = 1;
					neighbor = index + neighpoints[j];
					if (j == 0 && plane == 0) good = 0;
					if (j == 5 && plane == (dims[2] - 1)) good = 0;
					if (j == 1 && row == 0) good = 0;
					if (j == 4 && row == (dims[1] - 1)) good = 0;
					if (j == 2 && column == 0) good = 0;
					if (j == 3 && column == (dims[0] - 1)) good = 0;
					if (good == 1 && m_GrainIds[neighbor] == 0 && m_AlreadyChecked[neighbor] == false)
					{
						currentvlist.push_back(neighbor);
						m_AlreadyChecked[neighbor] = true;
					}
				}
				count++;
			}
			if((int)currentvlist.size() >= m_MinAllowedDefectSize)
			{
				for (size_t k = 0; k < currentvlist.size(); k++)
				{
					m_GrainIds[currentvlist[k]] = 0;
				}
			}
			if((int)currentvlist.size() < m_MinAllowedDefectSize)
			{
				for (size_t k = 0; k < currentvlist.size(); k++)
				{
					m_GrainIds[currentvlist[k]] = -1;
				}
			}
			currentvlist.clear();
		}
  }

  int grainname, grain;
  int current = 0;
  int most = 0;

  std::vector<int > n(numgrains + 1,0);
  while (count != 0)
  {
    count = 0;
    for (int i = 0; i < totalPoints; i++)
    {
      grainname = m_GrainIds[i];
      if (grainname < 0)
      {
        count++;
		current = 0;
		most = 0;
		x = static_cast<float>(i % dims[0]);
        y = static_cast<float>((i / dims[0]) % dims[1]);
        z = static_cast<float>(i / (dims[0] * dims[1]));
        for (int j = 0; j < 6; j++)
        {
          good = 1;
          neighpoint = i + neighpoints[j];
          if (j == 0 && z == 0) good = 0;
          if (j == 5 && z == (dims[2] - 1)) good = 0;
          if (j == 1 && y == 0) good = 0;
          if (j == 4 && y == (dims[1] - 1)) good = 0;
          if (j == 2 && x == 0) good = 0;
          if (j == 3 && x == (dims[0] - 1)) good = 0;
          if (good == 1)
          {
            grain = m_GrainIds[neighpoint];
			if (grain > 0)
            {
				n[grain]++;
				current = n[grain];
				if (current > most)
				{
					most = current;
					m_Neighbors[i] = neighpoint;
				}
			}
		  }
		}
		for (int l = 0; l < 6; l++)
		{
		  good = 1;
          neighpoint = i + neighpoints[l];
		  if (l == 0 && z == 0) good = 0;
		  if (l == 5 && z == (dims[2] - 1)) good = 0;
		  if (l == 1 && y == 0) good = 0;
		  if (l == 4 && y == (dims[1] - 1)) good = 0;
		  if (l == 2 && x == 0) good = 0;
		  if (l == 3 && x == (dims[0] - 1)) good = 0;
		  if (good == 1)
		  {
			grain = m_GrainIds[neighpoint];
			if(grain > 0) n[grain] = 0;
		  }
		}
      }
    }
    QList<QString> voxelArrayNames = m->getCellArrayNameList();
    for (size_t j = 0; j < totalPoints; j++)
    {
      grainname = m_GrainIds[j];
      neighbor = m_Neighbors[j];
      if (grainname < 0 && neighbor != -1 && m_GrainIds[neighbor] > 0)
      {
          for(QList<QString>::iterator iter = voxelArrayNames.begin(); iter != voxelArrayNames.end(); ++iter)
          {
            QString name = *iter;
            IDataArray::Pointer p = m->getCellData(*iter);
            p->CopyTuple(neighbor, j);
          }
      }
    }
  }

  // If there is an error set this to something negative and also set a message
 notifyStatusMessage("Filling Bad Data Complete");
}<|MERGE_RESOLUTION|>--- conflicted
+++ resolved
@@ -75,7 +75,7 @@
 // -----------------------------------------------------------------------------
 void FillBadData::setupFilterParameters()
 {
-  std::vector<FilterParameter::Pointer> parameters;
+  QVector<FilterParameter::Pointer> parameters;
   {
     FilterParameter::Pointer option = FilterParameter::New();
     option->setHumanLabel("Minimum Allowed Defect Size");
@@ -116,15 +116,10 @@
 void FillBadData::dataCheck(bool preflight, size_t voxels, size_t fields, size_t ensembles)
 {
   setErrorCondition(0);
-<<<<<<< HEAD
-  QString ss;
-  VoxelDataContainer* m = getVoxelDataContainer();
-=======
-  std::stringstream ss;
   VolumeDataContainer* m = getVolumeDataContainer();
->>>>>>> c8a14ed2
-
-  GET_PREREQ_DATA(m, DREAM3D, CellData, GrainIds, ss, -301, int32_t, Int32ArrayType, voxels, 1)
+
+
+  GET_PREREQ_DATA(m, DREAM3D, CellData, GrainIds, -301, int32_t, Int32ArrayType, voxels, 1)
 }
 
 
