/* ============================================================================
 * Copyright (c) 2012 Michael A. Jackson (BlueQuartz Software)
 * Copyright (c) 2012 Dr. Michael A. Groeber (US Air Force Research Laboratories)
 * All rights reserved.
 *
 * Redistribution and use in source and binary forms, with or without modification,
 * are permitted provided that the following conditions are met:
 *
 * Redistributions of source code must retain the above copyright notice, this
 * list of conditions and the following disclaimer.
 *
 * Redistributions in binary form must reproduce the above copyright notice, this
 * list of conditions and the following disclaimer in the documentation and/or
 * other materials provided with the distribution.
 *
 * Neither the name of Michael A. Groeber, Michael A. Jackson, the US Air Force,
 * BlueQuartz Software nor the names of its contributors may be used to endorse
 * or promote products derived from this software without specific prior written
 * permission.
 *
 * THIS SOFTWARE IS PROVIDED BY THE COPYRIGHT HOLDERS AND CONTRIBUTORS "AS IS"
 * AND ANY EXPRESS OR IMPLIED WARRANTIES, INCLUDING, BUT NOT LIMITED TO, THE
 * IMPLIED WARRANTIES OF MERCHANTABILITY AND FITNESS FOR A PARTICULAR PURPOSE ARE
 * DISCLAIMED. IN NO EVENT SHALL THE COPYRIGHT HOLDER OR CONTRIBUTORS BE LIABLE
 * FOR ANY DIRECT, INDIRECT, INCIDENTAL, SPECIAL, EXEMPLARY, OR CONSEQUENTIAL
 * DAMAGES (INCLUDING, BUT NOT LIMITED TO, PROCUREMENT OF SUBSTITUTE GOODS OR
 * SERVICES; LOSS OF USE, DATA, OR PROFITS; OR BUSINESS INTERRUPTION) HOWEVER
 * CAUSED AND ON ANY THEORY OF LIABILITY, WHETHER IN CONTRACT, STRICT LIABILITY,
 * OR TORT (INCLUDING NEGLIGENCE OR OTHERWISE) ARISING IN ANY WAY OUT OF THE
 * USE OF THIS SOFTWARE, EVEN IF ADVISED OF THE POSSIBILITY OF SUCH DAMAGE.
 *
 *  This code was written under United States Air Force Contract number
 *                           FA8650-07-D-5800
 *
 * ~~~~~~~~~~~~~~~~~~~~~~~~~~~~~~~~~~~~~~~~~~~~~~~~~~~~~~~~~~~~~~~~~~~~~~~~~~ */
#include "SingleThresholdCells.h"

#include "DREAM3DLib/Common/Constants.h"
#include "DREAM3DLib/Common/ThresholdFilterHelper.h"


// -----------------------------------------------------------------------------
//
// -----------------------------------------------------------------------------
SingleThresholdCells::SingleThresholdCells():
  AbstractFilter(),
  m_SelectedCellArrayName(""),
  m_OutputArrayName(DREAM3D::CellData::GoodVoxels),
  m_ComparisonOperator(2),
  m_ComparisonValue(0.0),
  m_Output(NULL)
{
  setupFilterParameters();
}

// -----------------------------------------------------------------------------
//
// -----------------------------------------------------------------------------
SingleThresholdCells::~SingleThresholdCells()
{
}

// -----------------------------------------------------------------------------
//
// -----------------------------------------------------------------------------
void SingleThresholdCells::setupFilterParameters()
{
  std::vector<FilterParameter::Pointer> parameters;
  {
    FilterParameter::Pointer option = FilterParameter::New();
    option->setHumanLabel("Input Cell Array Name");
    option->setPropertyName("SelectedCellArrayName");
    option->setWidgetType(FilterParameter::VolumeCellArrayNameSelectionWidget);
    option->setValueType("string");
    option->setUnits("");
    parameters.push_back(option);
  }
  {
    ChoiceFilterParameter::Pointer option = ChoiceFilterParameter::New();
    option->setHumanLabel("Comparison Operator");
    option->setPropertyName("ComparisonOperator");
    option->setWidgetType(FilterParameter::ChoiceWidget);
    option->setValueType("unsigned int");
    std::vector<QString> choices;
    choices.push_back(DREAM3D::Comparison::Strings::LessThan);
    choices.push_back(DREAM3D::Comparison::Strings::GreaterThan);
    choices.push_back(DREAM3D::Comparison::Strings::Equal);
    option->setChoices(choices);
    parameters.push_back(option);
  }
  {
    FilterParameter::Pointer option = FilterParameter::New();
    option->setHumanLabel("Value");
    option->setPropertyName("ComparisonValue");
    option->setWidgetType(FilterParameter::DoubleWidget);
    option->setValueType("double");
    parameters.push_back(option);
  }
  {
    ChoiceFilterParameter::Pointer parameter = ChoiceFilterParameter::New();
    parameter->setHumanLabel("Output Array Name");
    parameter->setPropertyName("OutputArrayName");
    parameter->setWidgetType(FilterParameter::ChoiceWidget);
    parameter->setValueType("string");
    parameter->setEditable(true);
    std::vector<QString> choices;
    choices.push_back(DREAM3D::CellData::GoodVoxels);
    parameter->setChoices(choices);
    parameters.push_back(parameter);
  }
  setFilterParameters(parameters);
}

// -----------------------------------------------------------------------------
//
// -----------------------------------------------------------------------------
void SingleThresholdCells::readFilterParameters(AbstractFilterParametersReader* reader, int index)
{
  reader->openFilterGroup(this, index);
  /* Code to read the values goes between these statements */
/* FILTER_WIDGETCODEGEN_AUTO_GENERATED_CODE BEGIN*/
  setSelectedCellArrayName( reader->readValue( "SelectedCellArrayName", getSelectedCellArrayName() ) );
  setComparisonOperator( reader->readValue("ComparisonOperator", getComparisonOperator()) );
  setComparisonValue( reader->readValue("ComparisonValue",  getComparisonValue()) );
  setOutputArrayName( reader->readValue( "OutputArrayName", getOutputArrayName() ) );
/* FILTER_WIDGETCODEGEN_AUTO_GENERATED_CODE END*/
  reader->closeFilterGroup();
}

// -----------------------------------------------------------------------------
//
// -----------------------------------------------------------------------------
int SingleThresholdCells::writeFilterParameters(AbstractFilterParametersWriter* writer, int index)
{
  writer->openFilterGroup(this, index);
  writer->writeValue("SelectedCellArrayName", getSelectedCellArrayName() );
  writer->writeValue("ComparisonOperator", getComparisonOperator() );
  writer->writeValue("ComparisonValue", getComparisonValue() );
  writer->writeValue("OutputArrayName", getOutputArrayName() );
  writer->closeFilterGroup();
  return ++index; // we want to return the next index that was just written to
}

// -----------------------------------------------------------------------------
//
// -----------------------------------------------------------------------------
void SingleThresholdCells::dataCheck(bool preflight, size_t voxels, size_t fields, size_t ensembles)
{
  setErrorCondition(0);
<<<<<<< HEAD
  QString ss;
  VoxelDataContainer* m = getVoxelDataContainer();
=======
  std::stringstream ss;
  VolumeDataContainer* m = getVolumeDataContainer();
>>>>>>> c8a14ed2
  CREATE_NON_PREREQ_DATA(m, DREAM3D, CellData, Output, ss, bool, BoolArrayType, true, voxels, 1)

  if(m_SelectedCellArrayName.isEmpty() == true)
  {
    setErrorCondition(-11000);
    ss << "An array from the Voxel Data Container must be selected.";
    addErrorMessage(getHumanLabel(), ss.str(), getErrorCondition());
  }
}

// -----------------------------------------------------------------------------
//
// -----------------------------------------------------------------------------
void SingleThresholdCells::preflight()
{
  dataCheck(true, 1, 1, 1);
}

// -----------------------------------------------------------------------------
//
// -----------------------------------------------------------------------------
void SingleThresholdCells::execute()
{
  VolumeDataContainer* m = getVolumeDataContainer();
  if(NULL == m)
  {
    setErrorCondition(-999);
    notifyErrorMessage("The DataContainer Object was NULL", -999);
    return;
  }
  setErrorCondition(0);
  dataCheck(false, m->getTotalPoints(), m->getNumFieldTuples(), m->getNumEnsembleTuples());
  if (getErrorCondition() < 0)
  {
    return;
  }
  //int err = 0;
  QString ss;

  IDataArray::Pointer inputData = m->getCellData(m_SelectedCellArrayName);
  if (NULL == inputData.get())
  {
    ss.str("");
    ss << "Selected array '" << m_SelectedCellArrayName << "' does not exist in the Voxel Data Container. Was it spelled correctly?";
    setErrorCondition(-11001);
    notifyErrorMessage(ss, getErrorCondition());
    return;
  }

  IDataArray::Pointer goodVoxelsPtr = m->getCellData(m_OutputArrayName);
  BoolArrayType* goodVoxels = BoolArrayType::SafeObjectDownCast<IDataArray*, BoolArrayType*>(goodVoxelsPtr.get());
  if (NULL == goodVoxels)
  {
    setErrorCondition(-11002);
    notifyErrorMessage("Could not properly cast the output array to a BoolArrayType", getErrorCondition());
    return;
  }


  ThresholdFilterHelper filter(static_cast<DREAM3D::Comparison::Enumeration>(m_ComparisonOperator), m_ComparisonValue, goodVoxels);

  filter.execute(inputData.get(), goodVoxelsPtr.get());


  m->addCellData(goodVoxelsPtr->GetName(), goodVoxelsPtr);
  notifyStatusMessage("Complete");
}
<|MERGE_RESOLUTION|>--- conflicted
+++ resolved
@@ -65,7 +65,7 @@
 // -----------------------------------------------------------------------------
 void SingleThresholdCells::setupFilterParameters()
 {
-  std::vector<FilterParameter::Pointer> parameters;
+  QVector<FilterParameter::Pointer> parameters;
   {
     FilterParameter::Pointer option = FilterParameter::New();
     option->setHumanLabel("Input Cell Array Name");
@@ -81,7 +81,7 @@
     option->setPropertyName("ComparisonOperator");
     option->setWidgetType(FilterParameter::ChoiceWidget);
     option->setValueType("unsigned int");
-    std::vector<QString> choices;
+    QVector<QString> choices;
     choices.push_back(DREAM3D::Comparison::Strings::LessThan);
     choices.push_back(DREAM3D::Comparison::Strings::GreaterThan);
     choices.push_back(DREAM3D::Comparison::Strings::Equal);
@@ -103,7 +103,7 @@
     parameter->setWidgetType(FilterParameter::ChoiceWidget);
     parameter->setValueType("string");
     parameter->setEditable(true);
-    std::vector<QString> choices;
+    QVector<QString> choices;
     choices.push_back(DREAM3D::CellData::GoodVoxels);
     parameter->setChoices(choices);
     parameters.push_back(parameter);
@@ -147,20 +147,15 @@
 void SingleThresholdCells::dataCheck(bool preflight, size_t voxels, size_t fields, size_t ensembles)
 {
   setErrorCondition(0);
-<<<<<<< HEAD
-  QString ss;
-  VoxelDataContainer* m = getVoxelDataContainer();
-=======
-  std::stringstream ss;
   VolumeDataContainer* m = getVolumeDataContainer();
->>>>>>> c8a14ed2
-  CREATE_NON_PREREQ_DATA(m, DREAM3D, CellData, Output, ss, bool, BoolArrayType, true, voxels, 1)
+
+  CREATE_NON_PREREQ_DATA(m, DREAM3D, CellData, Output, bool, BoolArrayType, true, voxels, 1)
 
   if(m_SelectedCellArrayName.isEmpty() == true)
   {
     setErrorCondition(-11000);
-    ss << "An array from the Voxel Data Container must be selected.";
-    addErrorMessage(getHumanLabel(), ss.str(), getErrorCondition());
+    QString ss = QObject::tr("An array from the Voxel Data Container must be selected.");
+    addErrorMessage(getHumanLabel(), ss, getErrorCondition());
   }
 }
 
@@ -196,8 +191,8 @@
   IDataArray::Pointer inputData = m->getCellData(m_SelectedCellArrayName);
   if (NULL == inputData.get())
   {
-    ss.str("");
-    ss << "Selected array '" << m_SelectedCellArrayName << "' does not exist in the Voxel Data Container. Was it spelled correctly?";
+    
+    QString ss = QObject::tr("Selected array '%1' does not exist in the Voxel Data Container. Was it spelled correctly?").arg(m_SelectedCellArrayName);
     setErrorCondition(-11001);
     notifyErrorMessage(ss, getErrorCondition());
     return;
