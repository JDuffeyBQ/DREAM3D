/* ============================================================================
 * Copyright (c) 2012 Michael A. Jackson (BlueQuartz Software)
 * Copyright (c) 2012 Dr. Michael A. Groeber (US Air Force Research Laboratories)
 * All rights reserved.
 *
 * Redistribution and use in source and binary forms, with or without modification,
 * are permitted provided that the following conditions are met:
 *
 * Redistributions of source code must retain the above copyright notice, this
 * list of conditions and the following disclaimer.
 *
 * Redistributions in binary form must reproduce the above copyright notice, this
 * list of conditions and the following disclaimer in the documentation and/or
 * other materials provided with the distribution.
 *
 * Neither the name of Michael A. Groeber, Michael A. Jackson, the US Air Force,
 * BlueQuartz Software nor the names of its contributors may be used to endorse
 * or promote products derived from this software without specific prior written
 * permission.
 *
 * THIS SOFTWARE IS PROVIDED BY THE COPYRIGHT HOLDERS AND CONTRIBUTORS "AS IS"
 * AND ANY EXPRESS OR IMPLIED WARRANTIES, INCLUDING, BUT NOT LIMITED TO, THE
 * IMPLIED WARRANTIES OF MERCHANTABILITY AND FITNESS FOR A PARTICULAR PURPOSE ARE
 * DISCLAIMED. IN NO EVENT SHALL THE COPYRIGHT HOLDER OR CONTRIBUTORS BE LIABLE
 * FOR ANY DIRECT, INDIRECT, INCIDENTAL, SPECIAL, EXEMPLARY, OR CONSEQUENTIAL
 * DAMAGES (INCLUDING, BUT NOT LIMITED TO, PROCUREMENT OF SUBSTITUTE GOODS OR
 * SERVICES; LOSS OF USE, DATA, OR PROFITS; OR BUSINESS INTERRUPTION) HOWEVER
 * CAUSED AND ON ANY THEORY OF LIABILITY, WHETHER IN CONTRACT, STRICT LIABILITY,
 * OR TORT (INCLUDING NEGLIGENCE OR OTHERWISE) ARISING IN ANY WAY OUT OF THE
 * USE OF THIS SOFTWARE, EVEN IF ADVISED OF THE POSSIBILITY OF SUCH DAMAGE.
 *
 *  This code was written under United States Air Force Contract number
 *                           FA8650-07-D-5800
 *
 * ~~~~~~~~~~~~~~~~~~~~~~~~~~~~~~~~~~~~~~~~~~~~~~~~~~~~~~~~~~~~~~~~~~~~~~~~~~ */
#include "VisualizeGBCD.h"


#include <cmath>
#include <algorithm>
#include <limits>

#include "MXA/Utilities/MXAFileInfo.h"
#include "MXA/Utilities/MXADir.h"

<<<<<<< HEAD
#include "DREAM3DLib/Common/MatrixMath.h"
=======
#include "DREAM3DLib/Math/MatrixMath.h"
>>>>>>> 78cecdd1
#include "DREAM3DLib/Common/DREAM3DMath.h"

const static float m_pi = static_cast<float>(M_PI);
const static float m_pi2 = static_cast<float>(2*M_PI);

#define WRITE_XYZ_POINTS 1



// -----------------------------------------------------------------------------
//
// -----------------------------------------------------------------------------
VisualizeGBCD::VisualizeGBCD() :
  SurfaceMeshFilter(),
  m_CrystalStructuresArrayName(DREAM3D::EnsembleData::CrystalStructures),
  m_GBCDArrayName(DREAM3D::EnsembleData::GBCD),
  m_MisAngle(60.0f),
  m_OutputFile(""),
  m_StereoOutputFile(""),
  m_SphericalOutputFile(""),
  m_GMTOutputFile(""),
  m_CrystalStructures(NULL),
  m_GBCD(NULL)
{
  m_MisAxis.x = 1;
  m_MisAxis.y = 1;
  m_MisAxis.z = 1;

<<<<<<< HEAD
  m_OrientationOps = OrientationMath::getOrientationOpsVector();
=======
  m_OrientationOps = OrientationOps::getOrientationOpsVector();
>>>>>>> 78cecdd1
  setupFilterParameters();
}

// -----------------------------------------------------------------------------
//
// -----------------------------------------------------------------------------
VisualizeGBCD::~VisualizeGBCD()
{
}

// -----------------------------------------------------------------------------
//
// -----------------------------------------------------------------------------
void VisualizeGBCD::setupFilterParameters()
{
  std::vector<FilterParameter::Pointer> parameters;
  {
    FilterParameter::Pointer option = FilterParameter::New();
    option->setPropertyName("MisAngle");
    option->setHumanLabel("Misorientation Angle");
    option->setWidgetType(FilterParameter::DoubleWidget);
    option->setValueType("float");
    option->setCastableValueType("double");
    option->setUnits("Degrees");
    parameters.push_back(option);
  }
  {
    FilterParameter::Pointer option = FilterParameter::New();

    option->setHumanLabel("Misorientation Axis");
    option->setPropertyName("MisAxis");
    option->setWidgetType(FilterParameter::FloatVec3Widget);
    option->setValueType("FloatVec3Widget_t");
    option->setUnits("");
    parameters.push_back(option);
  }
  {
    FilterParameter::Pointer option = FilterParameter::New();
    option->setHumanLabel("Regular Grid Pole Figure");
    option->setPropertyName("OutputFile");
    option->setWidgetType(FilterParameter::OutputFileWidget);
    option->setFileExtension("*.vtk");
    option->setFileType("VTK File");
    option->setValueType("string");
    parameters.push_back(option);
  }
#if WRITE_XYZ_POINTS
  {
    FilterParameter::Pointer option = FilterParameter::New();
    option->setHumanLabel("Stereographic Projection");
    option->setPropertyName("StereoOutputFile");
    option->setWidgetType(FilterParameter::OutputFileWidget);
    option->setFileExtension("*.vtk");
    option->setFileType("VTK File");
    option->setValueType("string");
    parameters.push_back(option);
  }
  {
    FilterParameter::Pointer option = FilterParameter::New();
    option->setHumanLabel("Spherical Data");
    option->setPropertyName("SphericalOutputFile");
    option->setWidgetType(FilterParameter::OutputFileWidget);
    option->setFileExtension("*.vtk");
    option->setFileType("VTK File");
    option->setValueType("string");
    parameters.push_back(option);
  }
  {
    FilterParameter::Pointer option = FilterParameter::New();
    option->setHumanLabel("GMT Output File");
    option->setPropertyName("GMTOutputFile");
    option->setWidgetType(FilterParameter::OutputFileWidget);
    option->setFileExtension("*.dat");
    option->setFileType("GMT File");
    option->setValueType("string");
    parameters.push_back(option);
  }
#endif
  setFilterParameters(parameters);
}

// -----------------------------------------------------------------------------
//
// -----------------------------------------------------------------------------
void VisualizeGBCD::readFilterParameters(AbstractFilterParametersReader* reader)
{
}

// -----------------------------------------------------------------------------
//
// -----------------------------------------------------------------------------
void VisualizeGBCD::writeFilterParameters(AbstractFilterParametersWriter* writer)

{
  writer->writeValue("MisorientationAngle", getMisAngle() );
  writer->writeValue("MisorientationAxis", getMisAxis() );
  writer->writeValue("OutputFile", getOutputFile() );
  writer->writeValue("StereoOutputFile", getStereoOutputFile() );
  writer->writeValue("SphericalOutputFile", getSphericalOutputFile() );
}

// -----------------------------------------------------------------------------
//
// -----------------------------------------------------------------------------
void VisualizeGBCD::dataCheckSurfaceMesh(bool preflight, size_t voxels, size_t fields, size_t ensembles)
{
  setErrorCondition(0);
  std::stringstream ss;
  SurfaceMeshDataContainer* sm = getSurfaceMeshDataContainer();

  if(getOutputFile().empty() == true)
  {
    ss.str("");
    ss << ClassName() << " needs the Output File Set and it was not.";
    addErrorMessage(getHumanLabel(), ss.str(), -1);
    setErrorCondition(-387);
  }
#if WRITE_XYZ_POINTS
  if(getStereoOutputFile().empty() == true)
  {
    ss.str("");
    ss << ClassName() << " needs the Stereographic Projection Output File Set and it was not.";
    addErrorMessage(getHumanLabel(), ss.str(), -1);
    setErrorCondition(-387);
  }
  if(getSphericalOutputFile().empty() == true)
  {
    ss.str("");
    ss << ClassName() << " needs the Spherical Data Output File Set and it was not.";
    addErrorMessage(getHumanLabel(), ss.str(), -1);
    setErrorCondition(-387);
  }
#endif

  if(NULL == sm)
  {
    addErrorMessage(getHumanLabel(), "SurfaceMeshDataContainer is missing", -383);
    setErrorCondition(-383);
  }
  else
  {
    // We MUST have Nodes
    if(sm->getVertices().get() == NULL)
    {
      setErrorCondition(-384);
      addErrorMessage(getHumanLabel(), "SurfaceMesh DataContainer missing Nodes", getErrorCondition());

    }

    // We MUST have Triangles defined also.
    if(sm->getFaces().get() == NULL)
    {
      setErrorCondition(-385);
      addErrorMessage(getHumanLabel(), "SurfaceMesh DataContainer missing Triangles", getErrorCondition());

    }
    else
    {
      IDataArray::Pointer iDataArray = sm->getEnsembleData(DREAM3D::EnsembleData::GBCD);
      if (NULL == iDataArray.get())
      {
        setErrorCondition(-387);
        addErrorMessage(getHumanLabel(), "The GBCD Array was not found in the Surface Mesh Ensemble Data. ", getErrorCondition());
      }
      else
      {
        int numComp = iDataArray->GetNumberOfComponents();
        GET_PREREQ_DATA(sm, DREAM3D, EnsembleData, GBCD, ss, -301, double, DoubleArrayType, ensembles, numComp)
      }
    }
  }
}

// -----------------------------------------------------------------------------
//
// -----------------------------------------------------------------------------
void VisualizeGBCD::preflight()
{
  /* Place code here that sanity checks input arrays and input values. Look at some
  * of the other DREAM3DLib/Filters/.cpp files for sample codes */
  dataCheckSurfaceMesh(true, 1, 1, 1);
}

// -----------------------------------------------------------------------------
//
// -----------------------------------------------------------------------------
void VisualizeGBCD::execute()
{
  int err = 0;
  std::stringstream ss;
  setErrorCondition(err);
  SurfaceMeshDataContainer* sm = getSurfaceMeshDataContainer();
  if(NULL == sm)
  {
    setErrorCondition(-999);
    notifyErrorMessage("The SurfaceMeshing DataContainer Object was NULL", -999);
    return;
  }
  VoxelDataContainer* m = getVoxelDataContainer();
  if(NULL == m)
  {
    setErrorCondition(-999);
    notifyErrorMessage("The SurfaceMeshing DataContainer Object was NULL", -999);
    return;
  }
  setErrorCondition(0);
  notifyStatusMessage("Starting");

  DREAM3D::SurfaceMesh::VertListPointer_t nodesPtr = sm->getVertices();

  DREAM3D::SurfaceMesh::FaceListPointer_t trianglesPtr = sm->getFaces();
  size_t totalFaces = trianglesPtr->GetNumberOfTuples();

  // Run the data check to allocate the memory for the centroid array
  dataCheckSurfaceMesh(false, 0, totalFaces, sm->getNumEnsembleTuples());
  if (getErrorCondition() < 0)
  {
    return;
  }

  FloatArrayType::Pointer gbcdDeltasArray = FloatArrayType::CreateArray(5, "GBCDDeltas");
  gbcdDeltasArray->initializeWithZeros();

  FloatArrayType::Pointer gbcdLimitsArray = FloatArrayType::CreateArray(10, "GBCDLimits");
  gbcdLimitsArray->initializeWithZeros();

  Int32ArrayType::Pointer gbcdSizesArray = Int32ArrayType::CreateArray(5, "GBCDSizes");
  gbcdSizesArray->initializeWithZeros();

  float* gbcdDeltas = gbcdDeltasArray->GetPointer(0);
  int* gbcdSizes = gbcdSizesArray->GetPointer(0);
  float* gbcdLimits = gbcdLimitsArray->GetPointer(0);

  gbcdLimits[0] = 0.0;
  gbcdLimits[1] = cosf(1.0*m_pi);
  gbcdLimits[2] = 0.0;
  gbcdLimits[3] = 0.0;
  gbcdLimits[4] = cosf(1.0*m_pi);
  gbcdLimits[5] = 2.0*m_pi;
  gbcdLimits[6] = cosf(0.0);
  gbcdLimits[7] = 2.0*m_pi;
  gbcdLimits[8] = 2.0*m_pi;
  gbcdLimits[9] = cosf(0.0);

  //get num components of GBCD
  int numComp = sm->getEnsembleData(DREAM3D::EnsembleData::GBCD)->GetNumberOfComponents();
  //determine the size of the 1,3,4 dimensions of the GBCD - 2,4 are dim/1.5
  int dim = int(pow((numComp/(2.0*2.0*2.0)),(1.0/5.0))+0.5);

  gbcdSizes[0] = dim*2;
  gbcdSizes[1] = dim;
  gbcdSizes[2] = dim*2;
  gbcdSizes[3] = dim*2;
  gbcdSizes[4] = dim;

  float binsize = gbcdLimits[5]/float(gbcdSizes[0]);
  float binsize2 = binsize*(2.0/m_pi);
  gbcdDeltas[0] = binsize;
  gbcdDeltas[1] = binsize2;
  gbcdDeltas[2] = binsize;
  gbcdDeltas[3] = binsize;
  gbcdDeltas[4] = binsize2;

  float vec[3];
  float rotNormal[3];
  float rotNormal2[3];
  float dg[3][3];
  float dgOrig[3][3];
  float dgt[3][3];
  float dg1[3][3];
  float dg2[3][3];
  float sym1[3][3];
  float sym1t[3][3];
  float sym2[3][3];
  float sym2t[3][3];
  float mis_euler1[3];
<<<<<<< HEAD
  float qtest[5];
=======
  QuatF qtest;
>>>>>>> 78cecdd1
  float w, n1, n2, n3;
  //  float dist;
  float theta, cosPhi, phi;

  m_MisAngle = m_MisAngle * m_pi/180.0f;
  //convert axis angle to matrix representation of misorientation
<<<<<<< HEAD
  OrientationMath::axisAngletoMat(m_MisAngle, m_MisAxis.x, m_MisAxis.y, m_MisAxis.z, dg);
=======
  OrientationMath::AxisAngletoMat(m_MisAngle, m_MisAxis.x, m_MisAxis.y, m_MisAxis.z, dg);
>>>>>>> 78cecdd1

  //  int inversion = 1;
  //get number of symmetry operators
  int n_sym = m_OrientationOps[1]->getNumSymOps();

  int xpoints = 500;
  int ypoints = 500;
  int zpoints = 1;
  int xpointshalf = xpoints/2;
  int ypointshalf = ypoints/2;
  float xres = 2.0/float(xpoints);
  float yres = 2.0/float(ypoints);
  float zres = (xres+yres)/2.0;
  float x, y, z;
  int xbin, ybin;

  DoubleArrayType::Pointer poleFigureArray = DoubleArrayType::NullPointer();
  poleFigureArray = DoubleArrayType::CreateArray(xpoints*ypoints, 1, "PoleFigure");
  poleFigureArray->initializeWithValues(-1);
  double* poleFigure = poleFigureArray->GetPointer(0);

  FloatArrayType::Pointer xyzArray = FloatArrayType::NullPointer();
  xyzArray = FloatArrayType::CreateArray(gbcdSizes[3]*gbcdSizes[4], 3, "xyz");
  xyzArray->initializeWithValues(0.0);
  float* xyz = xyzArray->GetPointer(0);

#if WRITE_XYZ_POINTS
  size_t nPoints = 0;
#endif
  for (int64_t k = 0; k < (gbcdSizes[3]); k++)
  {
    for (int64_t l = 0; l < (gbcdSizes[4]); l++)
    {
      theta = float(k)*gbcdDeltas[3]+gbcdLimits[3]+(gbcdDeltas[3]/2.0);
      cosPhi = float(l)*gbcdDeltas[4]+gbcdLimits[4]+(gbcdDeltas[4]/2.0);
      phi = acosf(cosPhi);
      xyz[3*(l*gbcdSizes[3]+k)+0] = cosf(theta)*sinf(phi);
      xyz[3*(l*gbcdSizes[3]+k)+1] = sinf(theta)*sinf(phi);
      xyz[3*(l*gbcdSizes[3]+k)+2] = cosPhi;
    }
  }

  std::stringstream positions;
  std::stringstream scalars;
  std::stringstream sphericalPositions;

  std::vector<float> gmtValues;

  for(int q=0;q<2;q++)
  {
    if(q == 1)
    {
      //copy original misorientation for use later
<<<<<<< HEAD
      MatrixMath::copy3x3(dg, dgOrig);
      //take inverse of misorientation, then copy into misorientation variable to use for switching symmetry
      MatrixMath::transpose3x3(dg, dgt);
      MatrixMath::copy3x3(dgt, dg);
=======
      MatrixMath::Copy3x3(dg, dgOrig);
      //take inverse of misorientation, then copy into misorientation variable to use for switching symmetry
      MatrixMath::Transpose3x3(dg, dgt);
      MatrixMath::Copy3x3(dgt, dg);
>>>>>>> 78cecdd1

    }
    for(int i=0; i<n_sym; i++)
    {
      //get symmetry operator1
      m_OrientationOps[1]->getMatSymOp(i, sym1);
<<<<<<< HEAD
      MatrixMath::multiply3x3with3x3(sym1,dg,dg1);
      //get transpose for rotation of directions
      MatrixMath::transpose3x3(sym1, sym1t);
=======
      MatrixMath::Multiply3x3with3x3(sym1,dg,dg1);
      //get transpose for rotation of directions
      MatrixMath::Transpose3x3(sym1, sym1t);
>>>>>>> 78cecdd1
      for(int j=0; j<n_sym; j++)
      {
        //get symmetry operator2
        m_OrientationOps[1]->getMatSymOp(j, sym2);
<<<<<<< HEAD
        MatrixMath::transpose3x3(sym2,sym2t);
        //calculate symmetric misorientation
        MatrixMath::multiply3x3with3x3(dg1,sym2t,dg2);
        //convert to euler angle
        OrientationMath::mattoEuler(dg2, mis_euler1[0], mis_euler1[1], mis_euler1[2]);
        OrientationMath::eulertoQuat(qtest, mis_euler1[0], mis_euler1[1], mis_euler1[2]);
=======
        MatrixMath::Transpose3x3(sym2,sym2t);
        //calculate symmetric misorientation
        MatrixMath::Multiply3x3with3x3(dg1,sym2t,dg2);
        //convert to euler angle
        OrientationMath::MattoEuler(dg2, mis_euler1[0], mis_euler1[1], mis_euler1[2]);
        OrientationMath::EulertoQuat(qtest, mis_euler1[0], mis_euler1[1], mis_euler1[2]);
>>>>>>> 78cecdd1
        OrientationMath::QuattoAxisAngle(qtest, w, n1, n2, n3);

        mis_euler1[1] = cosf(mis_euler1[1]);

        //find bins in GBCD
        int location1 = int((mis_euler1[0]-gbcdLimits[0])/gbcdDeltas[0]);
        int location2 = int((mis_euler1[1]-gbcdLimits[1])/gbcdDeltas[1]);
        int location3 = int((mis_euler1[2]-gbcdLimits[2])/gbcdDeltas[2]);
        //make sure that euler angles are within the GBCD space
        if(location1 >= 0 && location2 >= 0 && location3 >= 0 && location1 < gbcdSizes[0] && location2 < gbcdSizes[1] && location3 < gbcdSizes[2])
        {
          //calculate slot in the flattened GBCD that corresponds to the misorientation and then the next m_GBCDsizes[3]*m_GBCDsizes[4] slots are the phi,theta bins
          int shift = (location1)+(location2*gbcdSizes[0])+(location3*gbcdSizes[0]*gbcdSizes[1]);

          for (int64_t k = 0; k < (gbcdSizes[3]); k++)
          {
            for (int64_t l = 0; l < (gbcdSizes[4]); l++)
            {
              vec[0] = xyz[3*(l*gbcdSizes[3]+k)+0];
              vec[1] = xyz[3*(l*gbcdSizes[3]+k)+1];
              vec[2] = xyz[3*(l*gbcdSizes[3]+k)+2];
              //find symmetric poles using the first symmetry operator
<<<<<<< HEAD
              MatrixMath::multiply3x3with3x1(sym1t, vec, rotNormal);
              if(q == 1)
              {
                //rotate symmetric pole by original misorientation
                MatrixMath::multiply3x3with3x1(dgOrig, rotNormal, rotNormal2);
=======
              MatrixMath::Multiply3x3with3x1(sym1t, vec, rotNormal);
              if(q == 1)
              {
                //rotate symmetric pole by original misorientation
                MatrixMath::Multiply3x3with3x1(dgOrig, rotNormal, rotNormal2);
>>>>>>> 78cecdd1
                //take negative of vector
                rotNormal[0] = -rotNormal2[0];
                rotNormal[1] = -rotNormal2[1];
                rotNormal[2] = -rotNormal2[2];
              }
#if WRITE_XYZ_POINTS
              sphericalPositions  << rotNormal[0] << " " << rotNormal[1] << " " << rotNormal[2] << "\n";
              if(rotNormal[2] < 0) {
                x = -rotNormal[0];
                y = -rotNormal[1];
                z = -rotNormal[2];
              }
              float lon = atan2(y, x) * 180.0/M_PI;
              if (lon < 0.0)
              {
                lon =lon + 360.0;
              }
              float lat = asin(z) * 180/M_PI;
              // IntReverse(rotNormal[0], rotNormal[1], rotNormal[2], lat, lon, h, NULL);
              gmtValues.push_back(lon);
              gmtValues.push_back(lat);
#endif
              if(rotNormal[2] < 0) {
                rotNormal[0] = -rotNormal[0];
                rotNormal[1] = -rotNormal[1];
                rotNormal[2] = -rotNormal[2];
              }
              //find x,y point in stereographic projection
              x = rotNormal[0]/(rotNormal[2]+1);
              y = rotNormal[1]/(rotNormal[2]+1);

#if WRITE_XYZ_POINTS
              positions << x << " " << y << " 0.0\n";
              nPoints++;
#endif
              //shift projection from -1 to 1 to 0 to 2
              x = x+1.0;
              y = y+1.0;
              //find bin in poleFigure array
              xbin = int(x/xres);
              ybin = int(y/yres);
              if(xbin < 0) xbin = 0;
              if(ybin < 0) ybin = 0;
              if(xbin >= xpoints) xbin = xpoints-1;
              if(ybin >= ypoints) ybin = ypoints-1;
              poleFigure[(ybin*xpoints)+xbin] = m_GBCD[shift+(k*gbcdSizes[0]*gbcdSizes[1]*gbcdSizes[2])+(l*gbcdSizes[0]*gbcdSizes[1]*gbcdSizes[2]*gbcdSizes[3])];
#if WRITE_XYZ_POINTS
              scalars << poleFigure[(ybin*xpoints)+xbin] << "\n";
              gmtValues.push_back(poleFigure[(ybin*xpoints)+xbin]);
#endif
            }
          }
        }
      }
    }
  }

#if WRITE_XYZ_POINTS
  {
    FILE* f = fopen(m_StereoOutputFile.c_str(), "wb");
    // Write the correct header
    fprintf(f, "# vtk DataFile Version 2.0\n");
    fprintf(f, "GBCD Stereograhic Projection irregular grid data\n");
    fprintf(f, "ASCII"); fprintf(f, "\n");
    fprintf(f, "DATASET POLYDATA\n");
    fprintf(f, "POINTS %lu float\n", nPoints);
    fprintf(f, "%s\n", positions.str().c_str());

    fprintf(f, "\n");
    fprintf(f, "POINT_DATA %lu\n", nPoints);
    fprintf(f, "SCALARS GBCD float 1\n");
    fprintf(f, "LOOKUP_TABLE default\n");
    fprintf(f, "%s\n", scalars.str().c_str());
    fclose(f);
  }

  {
    FILE* f = fopen(m_SphericalOutputFile.c_str(), "wb");
    // Write the correct header
    fprintf(f, "# vtk DataFile Version 2.0\n");
    fprintf(f, "GBCD Spherical Data irregular grid\n");
    fprintf(f, "ASCII"); fprintf(f, "\n");
    fprintf(f, "DATASET POLYDATA\n");
    fprintf(f, "POINTS %lu float\n", nPoints);
    fprintf(f, "%s\n", sphericalPositions.str().c_str());

    fprintf(f, "\n");
    fprintf(f, "POINT_DATA %lu\n", nPoints);
    fprintf(f, "SCALARS GBCD float 1\n");
    fprintf(f, "LOOKUP_TABLE default\n");
    fprintf(f, "%s\n", scalars.str().c_str());
    fclose(f);
  }

// Write the GMT file
  {
    std::string parentPath = MXAFileInfo::parentPath(m_GMTOutputFile);
    std::string basename = MXAFileInfo::fileNameWithOutExtension(m_GMTOutputFile);
    std::string extension = MXAFileInfo::extension(m_GMTOutputFile);
    std::string path = parentPath + MXAFileInfo::Separator + basename + std::string("_gmt_1.") + extension;

    FILE* f = fopen(path.c_str(), "wb");
    fprintf(f, "%.1f %.1f %.1f %.1f\n", m_MisAxis.x, m_MisAxis.y, m_MisAxis.z, m_MisAngle * 180/M_PI);
    size_t size = gmtValues.size()/3;

    for(size_t i = 0; i < size; i=i+3)
    {
      fprintf(f, "%f %f %f\n", gmtValues[i], gmtValues[i+1], gmtValues[i+2]);
    }
    fclose(f);
  }



#endif

  int neighbors[4];
  neighbors[0] = -1;
  neighbors[1] = 1;
  neighbors[2] = -xpoints;
  neighbors[3] = xpoints;
  int counter = 1;
  int point, neighbor;
  int good = 1;
  std::vector<int> neighs(xpoints*ypoints,-1);
  while(counter != 0)
  {
    counter = 0;
    for (int64_t k = 0; k < (xpoints); k++)
    {
      for (int64_t l = 0; l < (ypoints); l++)
      {
        x = (k-xpointshalf)*(xres)+(xres/2.0);
        y = (l-ypointshalf)*(yres)+(yres/2.0);
        if((x*x+y*y) <= 1)
        {
          point = l*xpoints+k;
          if(poleFigure[point] == -1)
          {
            counter++;
            for(int m = 0; m< 4; m++)
            {
              good = 1;
              if(k == 0 && m == 0) good = 0;
              if(k == xpoints-1 && m == 1) good = 0;
              if(l == 0 && m == 2) good = 0;
              if(l == ypoints-1 && m == 3) good = 0;
              if(good == 1)
              {
                neighbor = point + neighbors[m];
                if(poleFigure[neighbor] != -1) neighs[point] = neighbor;
              }
            }
          }
        }
      }
    }
    for(int n = 0; n < (neighs.size()); n++)
    {
      if(neighs[n] != -1 && poleFigure[n] == -1)
      {
        poleFigure[n] = poleFigure[neighs[n]];
      }
    }
  }


  // Make sure any directory path is also available as the user may have just typed
  // in a path without actually creating the full path
  std::string parentPath = MXAFileInfo::parentPath(getOutputFile());
  if(!MXADir::mkdir(parentPath, true))
  {
    ss.str("");
    ss << "Error creating parent path '" << parentPath << "'";
    setErrorCondition(-998);
    notifyErrorMessage(ss.str(), getErrorCondition());
    return;
  }

  {
    FILE* f = NULL;
    f = fopen(m_OutputFile.c_str(), "wb");
    if(NULL == f)
    {

      ss.str("");
      ss << "Could not open GBCD viz file " << m_OutputFile << " for writing. Please check access permissions and the path to the output location exists";
      notifyErrorMessage(ss.str(), getErrorCondition());
      return;
    }



    // Write the correct header
    fprintf(f, "# vtk DataFile Version 2.0\n");
    fprintf(f, "data set from DREAM3D\n");
    fprintf(f, "BINARY"); fprintf(f, "\n");
    fprintf(f, "DATASET RECTILINEAR_GRID\n");
    fprintf(f, "DIMENSIONS %d %d %d\n", xpoints+1, ypoints+1, zpoints+1);

    // Write the Coords
    writeCoords(f, "X_COORDINATES", "float", xpoints + 1, (-float(xpoints)*xres/2.0), xres);
    writeCoords(f, "Y_COORDINATES", "float", ypoints + 1, (-float(ypoints)*yres/2.0), yres);
    writeCoords(f, "Z_COORDINATES", "float", zpoints + 1, (-float(zpoints)*zres/2.0), zres);

    size_t total = xpoints * ypoints * zpoints;
    fprintf(f, "CELL_DATA %d\n", (int)total);

    fprintf(f, "SCALARS %s %s 1\n", "Intensity", "float");
    fprintf(f, "LOOKUP_TABLE default\n");
    {
      float* gn = new float[total];
      float t;
      int count = 0;
      for (int64_t i = 0; i < (xpoints); i++)
      {
        for (int64_t j = 0; j < (ypoints); j++)
        {
          t = float(poleFigure[(j*xpoints)+i]);
          MXA::Endian::FromSystemToBig::convert<float>(t);
          gn[count] = t;
          count++;
        }
      }
      int64_t totalWritten = fwrite(gn, sizeof(float), (total), f);
      delete[] gn;
      if (totalWritten != (total))  {
        std::cout << "Error Writing Binary VTK Data into file " << m_OutputFile << std::endl;
        fclose(f);
      }
    }

    fclose(f);
  }
  /* Let the GUI know we are done with this filter */
  notifyStatusMessage("Complete");
}<|MERGE_RESOLUTION|>--- conflicted
+++ resolved
@@ -43,11 +43,7 @@
 #include "MXA/Utilities/MXAFileInfo.h"
 #include "MXA/Utilities/MXADir.h"
 
-<<<<<<< HEAD
-#include "DREAM3DLib/Common/MatrixMath.h"
-=======
 #include "DREAM3DLib/Math/MatrixMath.h"
->>>>>>> 78cecdd1
 #include "DREAM3DLib/Common/DREAM3DMath.h"
 
 const static float m_pi = static_cast<float>(M_PI);
@@ -76,11 +72,7 @@
   m_MisAxis.y = 1;
   m_MisAxis.z = 1;
 
-<<<<<<< HEAD
-  m_OrientationOps = OrientationMath::getOrientationOpsVector();
-=======
   m_OrientationOps = OrientationOps::getOrientationOpsVector();
->>>>>>> 78cecdd1
   setupFilterParameters();
 }
 
@@ -357,22 +349,14 @@
   float sym2[3][3];
   float sym2t[3][3];
   float mis_euler1[3];
-<<<<<<< HEAD
-  float qtest[5];
-=======
   QuatF qtest;
->>>>>>> 78cecdd1
   float w, n1, n2, n3;
   //  float dist;
   float theta, cosPhi, phi;
 
   m_MisAngle = m_MisAngle * m_pi/180.0f;
   //convert axis angle to matrix representation of misorientation
-<<<<<<< HEAD
-  OrientationMath::axisAngletoMat(m_MisAngle, m_MisAxis.x, m_MisAxis.y, m_MisAxis.z, dg);
-=======
   OrientationMath::AxisAngletoMat(m_MisAngle, m_MisAxis.x, m_MisAxis.y, m_MisAxis.z, dg);
->>>>>>> 78cecdd1
 
   //  int inversion = 1;
   //get number of symmetry operators
@@ -426,51 +410,29 @@
     if(q == 1)
     {
       //copy original misorientation for use later
-<<<<<<< HEAD
-      MatrixMath::copy3x3(dg, dgOrig);
-      //take inverse of misorientation, then copy into misorientation variable to use for switching symmetry
-      MatrixMath::transpose3x3(dg, dgt);
-      MatrixMath::copy3x3(dgt, dg);
-=======
       MatrixMath::Copy3x3(dg, dgOrig);
       //take inverse of misorientation, then copy into misorientation variable to use for switching symmetry
       MatrixMath::Transpose3x3(dg, dgt);
       MatrixMath::Copy3x3(dgt, dg);
->>>>>>> 78cecdd1
 
     }
     for(int i=0; i<n_sym; i++)
     {
       //get symmetry operator1
       m_OrientationOps[1]->getMatSymOp(i, sym1);
-<<<<<<< HEAD
-      MatrixMath::multiply3x3with3x3(sym1,dg,dg1);
-      //get transpose for rotation of directions
-      MatrixMath::transpose3x3(sym1, sym1t);
-=======
       MatrixMath::Multiply3x3with3x3(sym1,dg,dg1);
       //get transpose for rotation of directions
       MatrixMath::Transpose3x3(sym1, sym1t);
->>>>>>> 78cecdd1
       for(int j=0; j<n_sym; j++)
       {
         //get symmetry operator2
         m_OrientationOps[1]->getMatSymOp(j, sym2);
-<<<<<<< HEAD
-        MatrixMath::transpose3x3(sym2,sym2t);
-        //calculate symmetric misorientation
-        MatrixMath::multiply3x3with3x3(dg1,sym2t,dg2);
-        //convert to euler angle
-        OrientationMath::mattoEuler(dg2, mis_euler1[0], mis_euler1[1], mis_euler1[2]);
-        OrientationMath::eulertoQuat(qtest, mis_euler1[0], mis_euler1[1], mis_euler1[2]);
-=======
         MatrixMath::Transpose3x3(sym2,sym2t);
         //calculate symmetric misorientation
         MatrixMath::Multiply3x3with3x3(dg1,sym2t,dg2);
         //convert to euler angle
         OrientationMath::MattoEuler(dg2, mis_euler1[0], mis_euler1[1], mis_euler1[2]);
         OrientationMath::EulertoQuat(qtest, mis_euler1[0], mis_euler1[1], mis_euler1[2]);
->>>>>>> 78cecdd1
         OrientationMath::QuattoAxisAngle(qtest, w, n1, n2, n3);
 
         mis_euler1[1] = cosf(mis_euler1[1]);
@@ -493,19 +455,11 @@
               vec[1] = xyz[3*(l*gbcdSizes[3]+k)+1];
               vec[2] = xyz[3*(l*gbcdSizes[3]+k)+2];
               //find symmetric poles using the first symmetry operator
-<<<<<<< HEAD
-              MatrixMath::multiply3x3with3x1(sym1t, vec, rotNormal);
-              if(q == 1)
-              {
-                //rotate symmetric pole by original misorientation
-                MatrixMath::multiply3x3with3x1(dgOrig, rotNormal, rotNormal2);
-=======
               MatrixMath::Multiply3x3with3x1(sym1t, vec, rotNormal);
               if(q == 1)
               {
                 //rotate symmetric pole by original misorientation
                 MatrixMath::Multiply3x3with3x1(dgOrig, rotNormal, rotNormal2);
->>>>>>> 78cecdd1
                 //take negative of vector
                 rotNormal[0] = -rotNormal2[0];
                 rotNormal[1] = -rotNormal2[1];
