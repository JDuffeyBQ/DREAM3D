--- conflicted
+++ resolved
@@ -68,43 +68,28 @@
     DREAM3D_INSTANCE_PROPERTY(bool, ReadEdgeData)
     DREAM3D_INSTANCE_PROPERTY(bool, ReadAllArrays)
 
-<<<<<<< HEAD
-    DREAM3D_INSTANCE_PROPERTY(QSet<QString>, SelectedVoxelCellArrays)
-    DREAM3D_INSTANCE_PROPERTY(QSet<QString>, SelectedVoxelFieldArrays)
-    DREAM3D_INSTANCE_PROPERTY(QSet<QString>, SelectedVoxelEnsembleArrays)
 
-    DREAM3D_INSTANCE_PROPERTY(QSet<QString>, SelectedSurfaceMeshVertexArrays)
-    DREAM3D_INSTANCE_PROPERTY(QSet<QString>, SelectedSurfaceMeshFaceArrays)
-    DREAM3D_INSTANCE_PROPERTY(QSet<QString>, SelectedSurfaceMeshEdgeArrays)
-    DREAM3D_INSTANCE_PROPERTY(QSet<QString>, SelectedSurfaceMeshFieldArrays)
-    DREAM3D_INSTANCE_PROPERTY(QSet<QString>, SelectedSurfaceMeshEnsembleArrays)
+    DREAM3D_INSTANCE_PROPERTY(QSet<QString>, SelectedVolumeVertexArrays)
+    DREAM3D_INSTANCE_PROPERTY(QSet<QString>, SelectedVolumeFaceArrays)
+    DREAM3D_INSTANCE_PROPERTY(QSet<QString>, SelectedVolumeEdgeArrays)
+    DREAM3D_INSTANCE_PROPERTY(QSet<QString>, SelectedVolumeCellArrays)
+    DREAM3D_INSTANCE_PROPERTY(QSet<QString>, SelectedVolumeFieldArrays)
+    DREAM3D_INSTANCE_PROPERTY(QSet<QString>, SelectedVolumeEnsembleArrays)
 
-    DREAM3D_INSTANCE_PROPERTY(QSet<QString>, SelectedSolidMeshVertexArrays)
-    DREAM3D_INSTANCE_PROPERTY(QSet<QString>, SelectedSolidMeshFaceArrays)
-    DREAM3D_INSTANCE_PROPERTY(QSet<QString>, SelectedSolidMeshEdgeArrays)
-=======
-    DREAM3D_INSTANCE_PROPERTY(std::set<std::string>, SelectedVolumeVertexArrays)
-    DREAM3D_INSTANCE_PROPERTY(std::set<std::string>, SelectedVolumeFaceArrays)
-    DREAM3D_INSTANCE_PROPERTY(std::set<std::string>, SelectedVolumeEdgeArrays)
-    DREAM3D_INSTANCE_PROPERTY(std::set<std::string>, SelectedVolumeCellArrays)
-    DREAM3D_INSTANCE_PROPERTY(std::set<std::string>, SelectedVolumeFieldArrays)
-    DREAM3D_INSTANCE_PROPERTY(std::set<std::string>, SelectedVolumeEnsembleArrays)
+    DREAM3D_INSTANCE_PROPERTY(QSet<QString>, SelectedSurfaceVertexArrays)
+    DREAM3D_INSTANCE_PROPERTY(QSet<QString>, SelectedSurfaceFaceArrays)
+    DREAM3D_INSTANCE_PROPERTY(QSet<QString>, SelectedSurfaceEdgeArrays)
+    DREAM3D_INSTANCE_PROPERTY(QSet<QString>, SelectedSurfaceFieldArrays)
+    DREAM3D_INSTANCE_PROPERTY(QSet<QString>, SelectedSurfaceEnsembleArrays)
 
-    DREAM3D_INSTANCE_PROPERTY(std::set<std::string>, SelectedSurfaceVertexArrays)
-    DREAM3D_INSTANCE_PROPERTY(std::set<std::string>, SelectedSurfaceFaceArrays)
-    DREAM3D_INSTANCE_PROPERTY(std::set<std::string>, SelectedSurfaceEdgeArrays)
-    DREAM3D_INSTANCE_PROPERTY(std::set<std::string>, SelectedSurfaceFieldArrays)
-    DREAM3D_INSTANCE_PROPERTY(std::set<std::string>, SelectedSurfaceEnsembleArrays)
+    DREAM3D_INSTANCE_PROPERTY(QSet<QString>, SelectedEdgeVertexArrays)
+    DREAM3D_INSTANCE_PROPERTY(QSet<QString>, SelectedEdgeEdgeArrays)
+    DREAM3D_INSTANCE_PROPERTY(QSet<QString>, SelectedEdgeFieldArrays)
+    DREAM3D_INSTANCE_PROPERTY(QSet<QString>, SelectedEdgeEnsembleArrays)
 
-    DREAM3D_INSTANCE_PROPERTY(std::set<std::string>, SelectedEdgeVertexArrays)
-    DREAM3D_INSTANCE_PROPERTY(std::set<std::string>, SelectedEdgeEdgeArrays)
-    DREAM3D_INSTANCE_PROPERTY(std::set<std::string>, SelectedEdgeFieldArrays)
-    DREAM3D_INSTANCE_PROPERTY(std::set<std::string>, SelectedEdgeEnsembleArrays)
-
-    DREAM3D_INSTANCE_PROPERTY(std::set<std::string>, SelectedVertexVertexArrays)
-    DREAM3D_INSTANCE_PROPERTY(std::set<std::string>, SelectedVertexFieldArrays)
-    DREAM3D_INSTANCE_PROPERTY(std::set<std::string>, SelectedVertexEnsembleArrays)
->>>>>>> c8a14ed2
+    DREAM3D_INSTANCE_PROPERTY(QSet<QString>, SelectedVertexVertexArrays)
+    DREAM3D_INSTANCE_PROPERTY(QSet<QString>, SelectedVertexFieldArrays)
+    DREAM3D_INSTANCE_PROPERTY(QSet<QString>, SelectedVertexEnsembleArrays)
 
 
 
@@ -133,38 +118,26 @@
     virtual void execute();
     virtual void preflight();
 
-<<<<<<< HEAD
-    virtual void setVoxelSelectedArrayNames(QSet<QString> selectedCellArrays,
-                                            QSet<QString> selectedFieldArrays,
-                                            QSet<QString> selectedEnsembleArrays);
-    virtual void setSurfaceMeshSelectedArrayNames(QSet<QString> selectedVertexArrays,
+
+    virtual void setVolumeSelectedArrayNames(QSet<QString> selectedVertexArrays,
                                                   QSet<QString> selectedFaceArrays,
+                                                  QSet<QString> selectedEdgeArrays,
+                                                  QSet<QString> selectedCellArrays,
+                                                  QSet<QString> selectedFieldArrays,
+                                                  QSet<QString> selectedEnsembleArrays);
+    virtual void setSurfaceSelectedArrayNames(QSet<QString> selectedVertexArrays,
+                                                  QSet<QString> selectedEdgeArrays,
+                                                  QSet<QString> selectedFaceArrays,
+                                                  QSet<QString> selectedFieldArrays,
+                                                  QSet<QString> selectedEnsembleArrays);
+    virtual void setEdgeSelectedArrayNames(QSet<QString> selectedVertexArrays,
                                                   QSet<QString> selectedEdgeArrays,
                                                   QSet<QString> selectedFieldArrays,
                                                   QSet<QString> selectedEnsembleArrays);
-    virtual void setSolidMeshSelectedArrayNames(QSet<QString> selectedVertexArrays,
-                                                QSet<QString> selectedFaceArrays,
-                                                QSet<QString> selectedEdgeArrays);
-=======
-    virtual void setVolumeSelectedArrayNames(std::set<std::string> selectedVertexArrays,
-                                                  std::set<std::string> selectedFaceArrays,
-                                                  std::set<std::string> selectedEdgeArrays,
-                                                  std::set<std::string> selectedCellArrays,
-                                                  std::set<std::string> selectedFieldArrays,
-                                                  std::set<std::string> selectedEnsembleArrays);
-    virtual void setSurfaceSelectedArrayNames(std::set<std::string> selectedVertexArrays,
-                                                  std::set<std::string> selectedEdgeArrays,
-                                                  std::set<std::string> selectedFaceArrays,
-                                                  std::set<std::string> selectedFieldArrays,
-                                                  std::set<std::string> selectedEnsembleArrays);
-    virtual void setEdgeSelectedArrayNames(std::set<std::string> selectedVertexArrays,
-                                                  std::set<std::string> selectedEdgeArrays,
-                                                  std::set<std::string> selectedFieldArrays,
-                                                  std::set<std::string> selectedEnsembleArrays);
-    virtual void setVertexSelectedArrayNames(std::set<std::string> selectedVertexArrays,
-                                                  std::set<std::string> selectedFieldArrays,
-                                                  std::set<std::string> selectedEnsembleArrays);
->>>>>>> c8a14ed2
+    virtual void setVertexSelectedArrayNames(QSet<QString> selectedVertexArrays,
+                                                  QSet<QString> selectedFieldArrays,
+                                                  QSet<QString> selectedEnsembleArrays);
+
     /**
      * @brief readExistingPipelineFromFile This will read the existing pipeline that is stored in the file and store it
      * in the class instance for later writing to another dream3d data file
