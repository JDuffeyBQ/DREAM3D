--- conflicted
+++ resolved
@@ -215,11 +215,7 @@
   AbstractFilter::Pointer preFilter = getPreviousFilter();
   while (preFilter.get() != NULL)
   {
-<<<<<<< HEAD
-    optionsWriter->openOptionsGroup(preFilter.get());
-=======
-	optionsWriter->openOptionsGroup(preFilter.get());
->>>>>>> acb62e72
+	  optionsWriter->openOptionsGroup(preFilter.get());
     preFilter->writeFilterOptions(optionsWriter.get());
     optionsWriter->closeOptionsGroup();
     preFilter = preFilter->getPreviousFilter();
