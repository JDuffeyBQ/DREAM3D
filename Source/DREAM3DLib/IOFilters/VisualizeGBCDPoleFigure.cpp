/* ============================================================================
 * Copyright (c) 2012 Michael A. Jackson (BlueQuartz Software)
 * Copyright (c) 2012 Dr. Michael A. Groeber (US Air Force Research Laboratories)
 * All rights reserved.
 *
 * Redistribution and use in source and binary forms, with or without modification,
 * are permitted provided that the following conditions are met:
 *
 * Redistributions of source code must retain the above copyright notice, this
 * list of conditions and the following disclaimer.
 *
 * Redistributions in binary form must reproduce the above copyright notice, this
 * list of conditions and the following disclaimer in the documentation and/or
 * other materials provided with the distribution.
 *
 * Neither the name of Michael A. Groeber, Michael A. Jackson, the US Air Force,
 * BlueQuartz Software nor the names of its contributors may be used to endorse
 * or promote products derived from this software without specific prior written
 * permission.
 *
 * THIS SOFTWARE IS PROVIDED BY THE COPYRIGHT HOLDERS AND CONTRIBUTORS "AS IS"
 * AND ANY EXPRESS OR IMPLIED WARRANTIES, INCLUDING, BUT NOT LIMITED TO, THE
 * IMPLIED WARRANTIES OF MERCHANTABILITY AND FITNESS FOR A PARTICULAR PURPOSE ARE
 * DISCLAIMED. IN NO EVENT SHALL THE COPYRIGHT HOLDER OR CONTRIBUTORS BE LIABLE
 * FOR ANY DIRECT, INDIRECT, INCIDENTAL, SPECIAL, EXEMPLARY, OR CONSEQUENTIAL
 * DAMAGES (INCLUDING, BUT NOT LIMITED TO, PROCUREMENT OF SUBSTITUTE GOODS OR
 * SERVICES; LOSS OF USE, DATA, OR PROFITS; OR BUSINESS INTERRUPTION) HOWEVER
 * CAUSED AND ON ANY THEORY OF LIABILITY, WHETHER IN CONTRACT, STRICT LIABILITY,
 * OR TORT (INCLUDING NEGLIGENCE OR OTHERWISE) ARISING IN ANY WAY OUT OF THE
 * USE OF THIS SOFTWARE, EVEN IF ADVISED OF THE POSSIBILITY OF SUCH DAMAGE.
 *
 *  This code was written under United States Air Force Contract number
 *                           FA8650-07-D-5800
 *
 * ~~~~~~~~~~~~~~~~~~~~~~~~~~~~~~~~~~~~~~~~~~~~~~~~~~~~~~~~~~~~~~~~~~~~~~~~~~ */
#include "VisualizeGBCDPoleFigure.h"

#include <cmath>
#include <algorithm>
#include <limits>

#include <QtCore/QFileInfo>
#include <QtCore/QDir>
#include <QtCore/QFile>

#include "DREAM3DLib/Math/MatrixMath.h"
#include "DREAM3DLib/Math/OrientationMath.h"

const static float m_piOver2 = static_cast<float>(M_PI/2.0);
const static float m_pi = static_cast<float>(M_PI);
const static float m_pi2 = static_cast<float>(2.0*M_PI);
const static float m_180Overpi = static_cast<float>(180.0/M_PI);

// -----------------------------------------------------------------------------
//
// -----------------------------------------------------------------------------
VisualizeGBCDPoleFigure::VisualizeGBCDPoleFigure() :
  AbstractFilter(),
  m_SurfaceDataContainerName(DREAM3D::Defaults::SurfaceDataContainerName),
  m_FaceEnsembleAttributeMatrixName(DREAM3D::Defaults::FaceEnsembleAttributeMatrixName),
  m_CrystalStructuresArrayName(DREAM3D::EnsembleData::CrystalStructures),
  m_MisAngle(60.0f),
  m_OutputFile(""),
  m_CrystalStructure(Ebsd::CrystalStructure::UnknownCrystalStructure),
  m_GBCDArrayName(DREAM3D::EnsembleData::GBCD),
  m_GBCD(NULL)
{
  m_MisAxis.x = 1;
  m_MisAxis.y = 1;
  m_MisAxis.z = 1;

  m_OrientationOps = OrientationOps::getOrientationOpsVector();
  setupFilterParameters();
}

// -----------------------------------------------------------------------------
//
// -----------------------------------------------------------------------------
VisualizeGBCDPoleFigure::~VisualizeGBCDPoleFigure()
{
}

// -----------------------------------------------------------------------------
//
// -----------------------------------------------------------------------------
void VisualizeGBCDPoleFigure::setupFilterParameters()
{
  FilterParameterVector parameters;
  {
    ChoiceFilterParameter::Pointer option = ChoiceFilterParameter::New();
    option->setHumanLabel("Crystal Structure");
    option->setPropertyName("CrystalStructure");
    option->setWidgetType(FilterParameterWidgetType::ChoiceWidget);
    option->setValueType("unsigned int");
    QVector<QString> choices;
    choices.push_back("Hexagonal-High 6/mmm");
    choices.push_back("Cubic-High m-3m");
    //choices.push_back("Hexagonal-Low 6/m");
    //choices.push_back("Cubic-Low m-3 (Tetrahedral)");
    //choices.push_back("TriClinic -1");
    //choices.push_back("Monoclinic 2/m");
    //choices.push_back("OrthoRhombic mmm");
    //choices.push_back("Tetragonal-Low 4/m");
    //choices.push_back("Tetragonal-High 4/mmm");
    //choices.push_back("Trigonal-Low -3");
    //choices.push_back("Trigonal-High -3m");
    option->setChoices(choices);
    parameters.push_back(option);
  }
  {
    FilterParameter::Pointer parameter = FilterParameter::New();
    parameter->setHumanLabel("Misorientation Axis Angles");
    parameter->setPropertyName("MisorientationRotations");
    parameter->setWidgetType(FilterParameterWidgetType::AxisAngleWidget);
    parameters.push_back(parameter);
  }
  {
    FilterParameter::Pointer parameter = FilterParameter::New();
    parameter->setPropertyName("MisAngle");
    parameter->setHumanLabel("Misorientation Angle");
    parameter->setWidgetType(FilterParameterWidgetType::DoubleWidget);
    parameter->setValueType("float");
    parameter->setCastableValueType("double");
    parameter->setUnits("Degrees");
    parameters.push_back(parameter);
  }
  {
    FilterParameter::Pointer parameter = FilterParameter::New();

    parameter->setHumanLabel("Misorientation Axis");
    parameter->setPropertyName("MisAxis");
    parameter->setWidgetType(FilterParameterWidgetType::FloatVec3Widget);
    parameter->setValueType("FloatVec3_t");
    parameter->setUnits("");
    parameters.push_back(parameter);
  }
  {
    FilterParameter::Pointer parameter = FilterParameter::New();
    parameter->setHumanLabel("Regular Grid Pole Figure");
    parameter->setPropertyName("OutputFile");
    parameter->setWidgetType(FilterParameterWidgetType::OutputFileWidget);
    parameter->setFileExtension("*.vtk");
    parameter->setFileType("VTK File");
    parameter->setValueType("QString");
    parameters.push_back(parameter);
  }
  setFilterParameters(parameters);
}

// -----------------------------------------------------------------------------
//
// -----------------------------------------------------------------------------
void VisualizeGBCDPoleFigure::readFilterParameters(AbstractFilterParametersReader* reader, int index)
{
  reader->openFilterGroup(this, index);
  /* Code to read the values goes between these statements */
  /* FILTER_WIDGETCODEGEN_AUTO_GENERATED_CODE BEGIN*/
  setMisAngle( reader->readValue("MisAngle", getMisAngle()) );
  setMisAxis( reader->readFloatVec3("MisAxis", getMisAxis() ) );
  setOutputFile( reader->readString( "OutputFile", getOutputFile() ) );
  setMisorientationRotations(reader->readAxisAngles("MisorientationRotations", getMisorientationRotations() ) );
  setCrystalStructure(reader->readValue("CrystalStructure", getCrystalStructure() ) );
  /* FILTER_WIDGETCODEGEN_AUTO_GENERATED_CODE END*/
  reader->closeFilterGroup();
}

// -----------------------------------------------------------------------------
//
// -----------------------------------------------------------------------------
int VisualizeGBCDPoleFigure::writeFilterParameters(AbstractFilterParametersWriter* writer, int index)
{
  writer->openFilterGroup(this, index);
  writer->writeValue("MisorientationAngle", getMisAngle() );
  writer->writeValue("MisorientationAxis", getMisAxis() );
  writer->writeValue("OutputFile", getOutputFile() );
  writer->writeValue("MisorientationRotations", getMisorientationRotations() );
  writer->writeValue("CrystalStructure", getCrystalStructure() );
  writer->closeFilterGroup();
  return ++index; // we want to return the next index that was just written to
}

// -----------------------------------------------------------------------------
//
// -----------------------------------------------------------------------------
void VisualizeGBCDPoleFigure::dataCheckSurfaceMesh()
{
  setErrorCondition(0);

  SurfaceDataContainer* sm = getDataContainerArray()->getPrereqDataContainer<SurfaceDataContainer, AbstractFilter>(this, getSurfaceDataContainerName(), false);
  if(getErrorCondition() < 0) { return; }
  AttributeMatrix::Pointer attrMat = sm->getPrereqAttributeMatrix<AbstractFilter>(this, getFaceEnsembleAttributeMatrixName(), -301);
  if(getErrorCondition() < 0) { return; }

  if(getCrystalStructure() == Ebsd::CrystalStructure::UnknownCrystalStructure)
  {
    QString ss = QObject::tr("%1 needs a valid crystal structure set.").arg(ClassName());
    notifyErrorMessage(getHumanLabel(), ss, -1);
    setErrorCondition(-381);
  }

  if (getOutputFile().isEmpty() == true)
  {
    QString ss = QObject::tr( ": The output file must be set before executing this filter.");
    notifyErrorMessage(getHumanLabel(), ss, -1000);
    setErrorCondition(-1);
  }
  QFileInfo fi(getOutputFile());
  QDir parentPath = fi.path();
  if (parentPath.exists() == false)
  {
    QString ss = QObject::tr( "The directory path for the output file does not exist.");
    notifyWarningMessage(getHumanLabel(), ss, -1);
  }

  if (fi.suffix().compare("") == 0)
  {
    setOutputFile(getOutputFile().append(".dx"));
  }

  // We MUST have Nodes
  if(sm->getVertices().get() == NULL)
  {
    setErrorCondition(-384);
    notifyErrorMessage(getHumanLabel(), "SurfaceMesh DataContainer missing Nodes", getErrorCondition());
  }

  // We MUST have Triangles defined also.
  if(sm->getFaces().get() == NULL)
  {
    setErrorCondition(-385);
    notifyErrorMessage(getHumanLabel(), "SurfaceMesh DataContainer missing Triangles", getErrorCondition());
  }
  else
  {
    //pull down GBCD as iData to get the component dimensions.
    IDataArray::Pointer iDataArray = sm->getAttributeMatrix(getFaceEnsembleAttributeMatrixName())->getAttributeArray(m_GBCDArrayName);
    if (NULL == iDataArray.get())
    {
      setErrorCondition(-387);
      notifyErrorMessage(getHumanLabel(), "The GBCD Array was not found in the Surface Mesh Ensemble Data. ", getErrorCondition());
    }
    else
    {
      //get the component dimensions to use to pull down the GBCD array normally (not sure if this is all really necessary)
      QVector<size_t> dims = iDataArray->getComponentDimensions();
      iDataArray->NullPointer();
      m_GBCDPtr = attrMat->getPrereqArray<DataArray<double>, AbstractFilter>(this, m_GBCDArrayName, -301, dims); /* Assigns the shared_ptr<> to an instance variable that is a weak_ptr<> */
      if( NULL != m_GBCDPtr.lock().get() ) /* Validate the Weak Pointer wraps a non-NULL pointer to a DataArray<T> object */
      { m_GBCD = m_GBCDPtr.lock()->getPointer(0); } /* Now assign the raw pointer to data from the DataArray<T> object */
    }
  }
}

// -----------------------------------------------------------------------------
//
// -----------------------------------------------------------------------------
void VisualizeGBCDPoleFigure::preflight()
{
  dataCheckSurfaceMesh();
}

// -----------------------------------------------------------------------------
//
// -----------------------------------------------------------------------------
void VisualizeGBCDPoleFigure::execute()
{
  int err = 0;
  setErrorCondition(err);

  dataCheckSurfaceMesh();
  if(getErrorCondition() < 0) { return; }

  SurfaceDataContainer* sm = getDataContainerArray()->getDataContainerAs<SurfaceDataContainer>(getSurfaceDataContainerName());

  notifyStatusMessage(getHumanLabel(), "Starting");

  // Make sure any directory path is also available as the user may have just typed
  // in a path without actually creating the full path
  QFileInfo fi(getOutputFile());

  QDir dir(fi.path());
  if(!dir.mkpath("."))
  {
    QString ss;
    ss = QObject::tr("Error creating parent path '%1'").arg(dir.path());
    notifyErrorMessage(getHumanLabel(), ss, -1);
    setErrorCondition(-1);
    return;
  }

  QFile file(getOutputFile());
  if (!file.open(QIODevice::WriteOnly | QIODevice::Text))
  {
    QString ss = QObject::tr("DxWriter Input file could not be opened: %1").arg(getOutputFile());
    setErrorCondition(-100);
    notifyErrorMessage(getHumanLabel(), ss, getErrorCondition());
    return;
  }

  VertexArray::Pointer nodesPtr = sm->getVertices();

  FaceArray::Pointer trianglesPtr = sm->getFaces();
  size_t totalFaces = trianglesPtr->getNumberOfTuples();

  FloatArrayType::Pointer gbcdDeltasArray = FloatArrayType::CreateArray(5, "GBCDDeltas");
  gbcdDeltasArray->initializeWithZeros();

  FloatArrayType::Pointer gbcdLimitsArray = FloatArrayType::CreateArray(10, "GBCDLimits");
  gbcdLimitsArray->initializeWithZeros();

  Int32ArrayType::Pointer gbcdSizesArray = Int32ArrayType::CreateArray(5, "GBCDSizes");
  gbcdSizesArray->initializeWithZeros();

  float* gbcdDeltas = gbcdDeltasArray->getPointer(0);
  int* gbcdSizes = gbcdSizesArray->getPointer(0);
  float* gbcdLimits = gbcdLimitsArray->getPointer(0);

  //Original Ranges from Dave R.
  //m_GBCDlimits[0] = 0.0;
  //m_GBCDlimits[1] = cosf(1.0*m_pi);
  //m_GBCDlimits[2] = 0.0;
  //m_GBCDlimits[3] = 0.0;
  //m_GBCDlimits[4] = cosf(1.0*m_pi);
  //m_GBCDlimits[5] = 2.0*m_pi;
  //m_GBCDlimits[6] = cosf(0.0);
  //m_GBCDlimits[7] = 2.0*m_pi;
  //m_GBCDlimits[8] = 2.0*m_pi;
  //m_GBCDlimits[9] = cosf(0.0);

  //Greg's Ranges
  gbcdLimits[0] = 0.0;
  gbcdLimits[1] = 0.0;
  gbcdLimits[2] = 0.0;
  gbcdLimits[3] = -sqrt(DREAM3D::Constants::k_Pi / 2.0);
  gbcdLimits[4] = -sqrt(DREAM3D::Constants::k_Pi / 2.0);
  gbcdLimits[5] = m_pi/2.0;
  gbcdLimits[6] = 1.0;
  gbcdLimits[7] = m_pi/2.0;
  gbcdLimits[8] = sqrt(DREAM3D::Constants::k_Pi / 2.0);
  gbcdLimits[9] = sqrt(DREAM3D::Constants::k_Pi / 2.0);

  //get num components of GBCD
  QVector<size_t> cDims = m_GBCDPtr.lock()->getComponentDimensions();

  gbcdSizes[0] = cDims[0];
  gbcdSizes[1] = cDims[1];
  gbcdSizes[2] = cDims[2];
  gbcdSizes[3] = cDims[3];
  gbcdSizes[4] = cDims[4];

  gbcdDeltas[0] = (gbcdLimits[5]-gbcdLimits[0])/float(gbcdSizes[0]);
  gbcdDeltas[1] = (gbcdLimits[6]-gbcdLimits[1])/float(gbcdSizes[1]);
  gbcdDeltas[2] = (gbcdLimits[7]-gbcdLimits[2])/float(gbcdSizes[2]);
  gbcdDeltas[3] = (gbcdLimits[8]-gbcdLimits[3])/float(gbcdSizes[3]);
  gbcdDeltas[4] = (gbcdLimits[9]-gbcdLimits[4])/float(gbcdSizes[4]);

  float vec[3];
  float vec2[3];
  float rotNormal[3];
  float rotNormal2[3];
  float sqCoord[2];
  float dg[3][3];
<<<<<<< HEAD
=======
//  float dgOrig[3][3];
>>>>>>> bb82e68c
  float dgt[3][3];
  float dg1[3][3];
  float dg2[3][3];
  float sym1[3][3];
<<<<<<< HEAD
  float sym2[3][3];
  float sym2t[3][3];
  float mis_euler1[3];
=======
//  float sym1t[3][3];
  float sym2[3][3];
  float sym2t[3][3];
  float mis_euler1[3];
//  QuatF qtest;
//  float w, n1, n2, n3;
//  //  float dist;
//  float theta, cosPhi, phi;
>>>>>>> bb82e68c

  m_MisAngle = m_MisAngle * m_pi/180.0f;
  //convert axis angle to matrix representation of misorientation
  OrientationMath::AxisAngletoMat(m_MisAngle, m_MisAxis.x, m_MisAxis.y, m_MisAxis.z, dg);
  //take inverse of misorientation variable to use for switching symmetry
  MatrixMath::Transpose3x3(dg, dgt);

  // Get our OrientationOps pointer for the selected crystal structure
  OrientationOps::Pointer orientOps = m_OrientationOps[m_CrystalStructure];

  //get number of symmetry operators
  int n_sym = orientOps->getNumSymOps();

  int xpoints = 100;
  int ypoints = 100;
  int zpoints = 1;
  int xpointshalf = xpoints/2;
  int ypointshalf = ypoints/2;
  float xres = 2.0/float(xpoints);
  float yres = 2.0/float(ypoints);
  float zres = (xres+yres)/2.0;
<<<<<<< HEAD
  float x, y;
=======
  float x, y;//, z;
//  int xbin, ybin;
>>>>>>> bb82e68c
  float sum = 0;
  int count = 0;
  bool nhCheck;
  int hemisphere;

  int shift1 = gbcdSizes[0];
  int shift2 = gbcdSizes[0]*gbcdSizes[1];
  int shift3 = gbcdSizes[0]*gbcdSizes[1]*gbcdSizes[2];
  int shift4 = gbcdSizes[0]*gbcdSizes[1]*gbcdSizes[2]*gbcdSizes[3];

  QVector<size_t> dims(1, 1);
  DoubleArrayType::Pointer poleFigureArray = DoubleArrayType::NullPointer();
  poleFigureArray = DoubleArrayType::CreateArray(xpoints*ypoints, dims, "PoleFigure");
  poleFigureArray->initializeWithZeros();
  double* poleFigure = poleFigureArray->getPointer(0);

  for (int64_t k = 0; k < ypoints; k++)
  {
    for (int64_t l = 0; l < xpoints; l++)
    {
      //get (x,y) for stereographic projection pixel
      x = float(l - xpointshalf) * xres + (xres / 2.0);
      y = float(k - ypointshalf) * yres + (yres / 2.0);
      if((x * x + y * y) <= 1.0)
      {
        sum = 0;
        count = 0;
        vec[2] = -((x * x + y * y) - 1) / ((x * x + y * y) + 1);
        vec[0] = x * (1 + vec[2]);
        vec[1] = y * (1 + vec[2]);
        MatrixMath::Multiply3x3with3x1(dgt, vec, vec2);

        // Loop over all the symetry operators in the given cystal symmetry
        for(int i=0; i<n_sym; i++)
        {
          //get symmetry operator1
          orientOps->getMatSymOp(i, sym1);
          for(int j=0; j<n_sym; j++)
          {
            //get symmetry operator2
            orientOps->getMatSymOp(j, sym2);
            MatrixMath::Transpose3x3(sym2,sym2t);
            //calculate symmetric misorientation
            MatrixMath::Multiply3x3with3x3(dg,sym2t,dg1);
            MatrixMath::Multiply3x3with3x3(sym1,dg1,dg2);
            //convert to euler angle
            OrientationMath::MattoEuler(dg2, mis_euler1[0], mis_euler1[1], mis_euler1[2]);
            if(mis_euler1[0] < m_piOver2 && mis_euler1[1] < m_piOver2 && mis_euler1[2] < m_piOver2)
            {
              mis_euler1[1] = cosf(mis_euler1[1]);
              //find bins in GBCD
              int location1 = int((mis_euler1[0]-gbcdLimits[0])/gbcdDeltas[0]);
              int location2 = int((mis_euler1[1]-gbcdLimits[1])/gbcdDeltas[1]);
              int location3 = int((mis_euler1[2]-gbcdLimits[2])/gbcdDeltas[2]);
              //find symmetric poles using the first symmetry operator
              MatrixMath::Multiply3x3with3x1(sym1, vec, rotNormal);
//              if(rotNormal[2] < 0.0) MatrixMath::Multiply3x1withConstant(rotNormal, -1);
              //get coordinates in square projection of crystal normal parallel to boundary normal
              nhCheck = getSquareCoord(rotNormal, sqCoord);
              //Note the switch to have theta in the 4 slot and cos(Phi) int he 3 slot
              int location4 = int((sqCoord[0]-gbcdLimits[3])/gbcdDeltas[3]);
              int location5 = int((sqCoord[1]-gbcdLimits[4])/gbcdDeltas[4]);
              if(location1 >= 0 && location2 >= 0 && location3 >= 0 && location4 >= 0 && location5 >= 0 &&
                location1 < gbcdSizes[0] && location2 < gbcdSizes[1] && location3 < gbcdSizes[2] && location4 < gbcdSizes[3] && location5 < gbcdSizes[4])
              {
                hemisphere = 0;
                if(nhCheck == false) hemisphere = 1;
                sum += m_GBCD[2*((location5*shift4)+(location4*shift3)+(location3*shift2)+(location2*shift1)+location1) + hemisphere];
                count++;
              }
            }

            //again in second crystal reference frame
            //calculate symmetric misorientation
            MatrixMath::Multiply3x3with3x3(dgt,sym2,dg1);
            MatrixMath::Multiply3x3with3x3(sym1,dg1,dg2);
            //convert to euler angle
            OrientationMath::MattoEuler(dg2, mis_euler1[0], mis_euler1[1], mis_euler1[2]);
            if(mis_euler1[0] < m_piOver2 && mis_euler1[1] < m_piOver2 && mis_euler1[2] < m_piOver2)
            {
              mis_euler1[1] = cosf(mis_euler1[1]);
              //find bins in GBCD
              int location1 = int((mis_euler1[0]-gbcdLimits[0])/gbcdDeltas[0]);
              int location2 = int((mis_euler1[1]-gbcdLimits[1])/gbcdDeltas[1]);
              int location3 = int((mis_euler1[2]-gbcdLimits[2])/gbcdDeltas[2]);
              //find symmetric poles using the first symmetry operator
              MatrixMath::Multiply3x3with3x1(sym1, vec2, rotNormal2);
//              if(rotNormal2[2] < 0.0) MatrixMath::Multiply3x1withConstant(rotNormal2, -1);
              //get coordinates in square projection of crystal normal parallel to boundary normal
              nhCheck = getSquareCoord(rotNormal2, sqCoord);
              //Note the switch to have theta in the 4 slot and cos(Phi) int he 3 slot
              int location4 = int((sqCoord[0]-gbcdLimits[3])/gbcdDeltas[3]);
              int location5 = int((sqCoord[1]-gbcdLimits[4])/gbcdDeltas[4]);
              if(location1 >= 0 && location2 >= 0 && location3 >= 0 && location4 >= 0 && location5 >= 0 &&
                location1 < gbcdSizes[0] && location2 < gbcdSizes[1] && location3 < gbcdSizes[2] && location4 < gbcdSizes[3] && location5 < gbcdSizes[4])
              {
                hemisphere = 0;
                if(nhCheck == false) hemisphere = 1;
                sum += m_GBCD[2*((location5*shift4)+(location4*shift3)+(location3*shift2)+(location2*shift1)+location1) + hemisphere];
                count++;
              }
            }
          }
        }
        poleFigure[(k*xpoints)+l] = sum/float(count);;
      }
    }
  }

  FILE* f = NULL;
  f = fopen(m_OutputFile.toLatin1().data(), "wb");
  if(NULL == f)
  {

    QString ss = QObject::tr("Could not open GBCD viz file %1 for writing. Please check access permissions and the path to the output location exists").arg(m_OutputFile);
    notifyErrorMessage(getHumanLabel(), ss, getErrorCondition());
    return;
  }

  // Write the correct header
  fprintf(f, "# vtk DataFile Version 2.0\n");
  fprintf(f, "data set from DREAM3D\n");
  fprintf(f, "BINARY");
  fprintf(f, "\n");
  fprintf(f, "DATASET RECTILINEAR_GRID\n");
  fprintf(f, "DIMENSIONS %d %d %d\n", xpoints + 1, ypoints + 1, zpoints + 1);

  // Write the Coords
  writeCoords(f, "X_COORDINATES", "float", xpoints + 1, (-float(xpoints)*xres / 2.0), xres);
  writeCoords(f, "Y_COORDINATES", "float", ypoints + 1, (-float(ypoints)*yres / 2.0), yres);
  writeCoords(f, "Z_COORDINATES", "float", zpoints + 1, (-float(zpoints)*zres / 2.0), zres);

  size_t total = xpoints * ypoints * zpoints;
  fprintf(f, "CELL_DATA %d\n", (int)total);

  fprintf(f, "SCALARS %s %s 1\n", "Intensity", "float");
  fprintf(f, "LOOKUP_TABLE default\n");
  {
    float* gn = new float[total];
    float t;
    count = 0;
    for (int64_t j = 0; j < (ypoints); j++)
    {
      for (int64_t i = 0; i < (xpoints); i++)
      {
        t = float(poleFigure[(j * xpoints) + i]);
        DREAM3D::Endian::FromSystemToBig::convert(t);
        gn[count] = t;
        count++;
      }
    }
    int64_t totalWritten = fwrite(gn, sizeof(float), (total), f);
    delete[] gn;
    if (totalWritten != (total))
    {
      qDebug() << "Error Writing Binary VTK Data into file " << m_OutputFile ;
      fclose(f);
    }
  }
  fclose(f);

  /* Let the GUI know we are done with this filter */
  notifyStatusMessage(getHumanLabel(), "Complete");
}

bool VisualizeGBCDPoleFigure::getSquareCoord(float* xstl1_norm1, float* sqCoord)
{
  bool nhCheck = false;
  float adjust = 1.0;
  if(xstl1_norm1[2] >= 0.0)
  {
    adjust = -1.0;
    nhCheck = true;
  }
  if(fabs(xstl1_norm1[0]) >= fabs(xstl1_norm1[1]))
  {
    sqCoord[0] = (xstl1_norm1[0] / fabs(xstl1_norm1[0])) * sqrt(2.0 * 1.0 * (1.0 + (xstl1_norm1[2] * adjust))) * (DREAM3D::Constants::k_SqrtPi / 2.0);
    sqCoord[1] = (xstl1_norm1[0] / fabs(xstl1_norm1[0])) * sqrt(2.0 * 1.0 * (1.0 + (xstl1_norm1[2] * adjust))) * ((2.0 / DREAM3D::Constants::k_SqrtPi) * atan(xstl1_norm1[1] / xstl1_norm1[0]));
  }
  else
  {
    sqCoord[0] = (xstl1_norm1[1] / fabs(xstl1_norm1[1])) * sqrt(2.0 * 1.0 * (1.0 + (xstl1_norm1[2] * adjust))) * ((2.0 / DREAM3D::Constants::k_SqrtPi) * atan(xstl1_norm1[0] / xstl1_norm1[1]));
    sqCoord[1] = (xstl1_norm1[1] / fabs(xstl1_norm1[1])) * sqrt(2.0 * 1.0 * (1.0 + (xstl1_norm1[2] * adjust))) * (DREAM3D::Constants::k_SqrtPi / 2.0);
  }
  return nhCheck;
}<|MERGE_RESOLUTION|>--- conflicted
+++ resolved
@@ -360,28 +360,16 @@
   float rotNormal2[3];
   float sqCoord[2];
   float dg[3][3];
-<<<<<<< HEAD
-=======
-//  float dgOrig[3][3];
->>>>>>> bb82e68c
   float dgt[3][3];
   float dg1[3][3];
   float dg2[3][3];
   float sym1[3][3];
-<<<<<<< HEAD
   float sym2[3][3];
   float sym2t[3][3];
   float mis_euler1[3];
-=======
-//  float sym1t[3][3];
   float sym2[3][3];
   float sym2t[3][3];
   float mis_euler1[3];
-//  QuatF qtest;
-//  float w, n1, n2, n3;
-//  //  float dist;
-//  float theta, cosPhi, phi;
->>>>>>> bb82e68c
 
   m_MisAngle = m_MisAngle * m_pi/180.0f;
   //convert axis angle to matrix representation of misorientation
@@ -403,12 +391,7 @@
   float xres = 2.0/float(xpoints);
   float yres = 2.0/float(ypoints);
   float zres = (xres+yres)/2.0;
-<<<<<<< HEAD
   float x, y;
-=======
-  float x, y;//, z;
-//  int xbin, ybin;
->>>>>>> bb82e68c
   float sum = 0;
   int count = 0;
   bool nhCheck;
