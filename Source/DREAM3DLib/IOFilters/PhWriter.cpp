/* ============================================================================
 * Copyright (c) 2011 Michael A. Jackson (BlueQuartz Software)
 * Copyright (c) 2011 Dr. Michael A. Groeber (US Air Force Research Laboratories)
 * All rights reserved.
 *
 * Redistribution and use in source and binary forms, with or without modification,
 * are permitted provided that the following conditions are met:
 *
 * Redistributions of source code must retain the above copyright notice, this
 * list of conditions and the following disclaimer.
 *
 * Redistributions in binary form must reproduce the above copyright notice, this
 * list of conditions and the following disclaimer in the documentation and/or
 * other materials provided with the distribution.
 *
 * Neither the name of Michael A. Groeber, Michael A. Jackson, the US Air Force,
 * BlueQuartz Software nor the names of its contributors may be used to endorse
 * or promote products derived from this software without specific prior written
 * permission.
 *
 * THIS SOFTWARE IS PROVIDED BY THE COPYRIGHT HOLDERS AND CONTRIBUTORS "AS IS"
 * AND ANY EXPRESS OR IMPLIED WARRANTIES, INCLUDING, BUT NOT LIMITED TO, THE
 * IMPLIED WARRANTIES OF MERCHANTABILITY AND FITNESS FOR A PARTICULAR PURPOSE ARE
 * DISCLAIMED. IN NO EVENT SHALL THE COPYRIGHT HOLDER OR CONTRIBUTORS BE LIABLE
 * FOR ANY DIRECT, INDIRECT, INCIDENTAL, SPECIAL, EXEMPLARY, OR CONSEQUENTIAL
 * DAMAGES (INCLUDING, BUT NOT LIMITED TO, PROCUREMENT OF SUBSTITUTE GOODS OR
 * SERVICES; LOSS OF USE, DATA, OR PROFITS; OR BUSINESS INTERRUPTION) HOWEVER
 * CAUSED AND ON ANY THEORY OF LIABILITY, WHETHER IN CONTRACT, STRICT LIABILITY,
 * OR TORT (INCLUDING NEGLIGENCE OR OTHERWISE) ARISING IN ANY WAY OUT OF THE
 * USE OF THIS SOFTWARE, EVEN IF ADVISED OF THE POSSIBILITY OF SUCH DAMAGE.
 *
 *  This code was written under United States Air Force Contract number
 *                           FA8650-07-D-5800
 *
 * ~~~~~~~~~~~~~~~~~~~~~~~~~~~~~~~~~~~~~~~~~~~~~~~~~~~~~~~~~~~~~~~~~~~~~~~~~~ */

#include "PhWriter.h"

#include <QtCore/QtDebug>
#include <fstream>
#include <QtCore/QString>
#include <iomanip>
#include <QMap>

#include <QtCore/QFileInfo>
#include <QtCore/QDir>
#include <QtCore/QFile>

// -----------------------------------------------------------------------------
//
// -----------------------------------------------------------------------------
PhWriter::PhWriter() :
FileWriter(),
m_GrainIdsArrayName(DREAM3D::CellData::GrainIds),
m_GrainIds(NULL)
{
  setupFilterParameters();
}

// -----------------------------------------------------------------------------
//
// -----------------------------------------------------------------------------
PhWriter::~PhWriter()
{

}

// -----------------------------------------------------------------------------
//
// -----------------------------------------------------------------------------
void PhWriter::setupFilterParameters()
{
  std::vector<FilterParameter::Pointer> parameters;
  {
    FilterParameter::Pointer option = FilterParameter::New();
    option->setHumanLabel("Output File");
    option->setPropertyName("OutputFile");
    option->setWidgetType(FilterParameter::OutputFileWidget);
    option->setFileExtension("*.ph");
    option->setFileType("CMU Grain Growth");
    option->setValueType("string");
    parameters.push_back(option);
  }
  setFilterParameters(parameters);
}
// -----------------------------------------------------------------------------
void PhWriter::readFilterParameters(AbstractFilterParametersReader* reader, int index)
{
  reader->openFilterGroup(this, index);
  /* Code to read the values goes between these statements */
/* FILTER_WIDGETCODEGEN_AUTO_GENERATED_CODE BEGIN*/
  setOutputFile( reader->readValue( "OutputFile", getOutputFile() ) );
/* FILTER_WIDGETCODEGEN_AUTO_GENERATED_CODE END*/
  reader->closeFilterGroup();
}

// -----------------------------------------------------------------------------
//
// -----------------------------------------------------------------------------
int PhWriter::writeFilterParameters(AbstractFilterParametersWriter* writer, int index)
{
  writer->openFilterGroup(this, index);
  writer->writeValue("OutputFile", getOutputFile() );
  writer->closeFilterGroup();
  return ++index; // we want to return the next index that was just written to
}

// -----------------------------------------------------------------------------
//
// -----------------------------------------------------------------------------
void PhWriter::dataCheck(bool preflight, size_t voxels, size_t fields, size_t ensembles)
{
  setErrorCondition(0);
<<<<<<< HEAD
  QString ss;
  VoxelDataContainer* m = getVoxelDataContainer();
=======
  std::stringstream ss;
  VolumeDataContainer* m = getVolumeDataContainer();
>>>>>>> c8a14ed2

  if(getOutputFile().isEmpty() == true)
  {
    ss.str("");
    ss << ClassName() << " needs the Output File Set and it was not.";
    addErrorMessage(getHumanLabel(), ss.str(), -1);
    setErrorCondition(-387);
  }


  GET_PREREQ_DATA(m, DREAM3D, CellData, GrainIds, ss, -300, int32_t, Int32ArrayType, voxels, 1)
}

// -----------------------------------------------------------------------------
//
// -----------------------------------------------------------------------------
void PhWriter::preflight()
{
  dataCheck(true, 1, 1, 1);
}

// -----------------------------------------------------------------------------
//
// -----------------------------------------------------------------------------
int PhWriter::writeHeader()
{
  return 0;
}

// -----------------------------------------------------------------------------
//
// -----------------------------------------------------------------------------
int PhWriter::writeFile()
{
<<<<<<< HEAD
//   QString OutputName;
  VoxelDataContainer* m = getVoxelDataContainer();
=======
//   std::string OutputName;
  VolumeDataContainer* m = getVolumeDataContainer();
>>>>>>> c8a14ed2
  if (NULL == m)
  {
    QString ss;
    ss << "DataContainer Pointer was NULL and Must be valid." << __FILE__ << "("<<__LINE__<<")";
    addErrorMessage(getHumanLabel(), ss.str(), -2);
    setErrorCondition(-1);
    return -1;
  }

//  int32_t* grain_indicies = 0;
//  {
//    IDataArray::Pointer iDataArray = m->getCellData(DREAM3D::CellData::GrainIds);
//    if (iDataArray.get() == 0) {
//      return -10;
//    }
//    if (static_cast<size_t>(m->getTotalPoints()) != iDataArray->GetNumberOfTuples()) {
//      return -20;
//    }
//    grain_indicies =
//    IDataArray::SafeReinterpretCast<IDataArray*, Int32ArrayType*, int32_t* >(m->getCellData(DREAM3D::CellData::GrainIds).get());
//    if (0 == grain_indicies) {
//      return -30;
//    }
//  }

  int64_t totalPoints = m->getTotalPoints();
  dataCheck(false, totalPoints, 1, 1);
  if (getErrorCondition() < 0)
  {
    return -40;
  }

  size_t udims[3] = {0,0,0};
  m->getDimensions(udims);
#if (CMP_SIZEOF_SIZE_T == 4)
  typedef int32_t DimType;
#else
  typedef int64_t DimType;
#endif
  DimType dims[3] = {
    static_cast<DimType>(udims[0]),
    static_cast<DimType>(udims[1]),
    static_cast<DimType>(udims[2]),
  };
  int64_t totalpoints = dims[0] * dims[1] * dims[2];

  // Make sure any directory path is also available as the user may have just typed
  // in a path without actually creating the full path
  QString parentPath = QFileInfo::parentPath(getOutputFile());
    QDir dir;
  if(!dir.mkpath(parentPath))
  {
      QString ss;
      ss << "Error creating parent path '" << parentPath << "'";
      notifyErrorMessage(ss, -1);
      setErrorCondition(-1);
      return -1;
  }

  std::ofstream outfile;
  outfile.open(getOutputFile().c_str(), std::ios_base::binary);
  if(!outfile)
  {
    qDebug() << "Failed to open: " << getOutputFile() ;
    return -1;
  }


  // Find the unique number of grains
  QMap<int, bool> used;
  for (int i = 0; i < totalpoints; ++i)
  {
    used[m_GrainIds[i]] = true;
  }

  int grains = 0;
  typedef QMap<int, bool>::iterator iterator;
  for (iterator i = used.begin(); i != used.end(); i++)
  {
    if((*i).second == true)
    {
      grains++;
    }
  }
  //qDebug()<<grains<< " " << used.size() ;
  // Buffer the output with 4096 Bytes which is typically the size of a "Block" on a
  // modern Hard Drive. This should speed up the writes considerably
  char buffer[4096];
  outfile.rdbuf()->pubsetbuf(buffer, 4096);

  outfile << "     " << dims[0] << "     " << dims[1] << "     " << dims[2] << "\n";
  outfile << "\'DREAM3\'              52.00  1.000  1.0       " << grains << "\n";
  outfile << " 0.000 0.000 0.000          0        \n"; // << grains << endl;

  for (int k = 0; k < totalpoints; k++)
  {
    outfile << m_GrainIds[k] ;
  }
  outfile.close();

  // If there is an error set this to something negative and also set a message
  notifyStatusMessage("Writing Ph File Complete");
  return 0;
}
<|MERGE_RESOLUTION|>--- conflicted
+++ resolved
@@ -40,7 +40,7 @@
 #include <fstream>
 #include <QtCore/QString>
 #include <iomanip>
-#include <QMap>
+#include <QtCore/QMap>
 
 #include <QtCore/QFileInfo>
 #include <QtCore/QDir>
@@ -70,7 +70,7 @@
 // -----------------------------------------------------------------------------
 void PhWriter::setupFilterParameters()
 {
-  std::vector<FilterParameter::Pointer> parameters;
+  QVector<FilterParameter::Pointer> parameters;
   {
     FilterParameter::Pointer option = FilterParameter::New();
     option->setHumanLabel("Output File");
@@ -111,24 +111,19 @@
 void PhWriter::dataCheck(bool preflight, size_t voxels, size_t fields, size_t ensembles)
 {
   setErrorCondition(0);
-<<<<<<< HEAD
-  QString ss;
-  VoxelDataContainer* m = getVoxelDataContainer();
-=======
-  std::stringstream ss;
   VolumeDataContainer* m = getVolumeDataContainer();
->>>>>>> c8a14ed2
+
 
   if(getOutputFile().isEmpty() == true)
   {
-    ss.str("");
-    ss << ClassName() << " needs the Output File Set and it was not.";
-    addErrorMessage(getHumanLabel(), ss.str(), -1);
+
+    QString ss = QObject::tr(" needs the Output File Set and it was not.").arg(ClassName());
+    addErrorMessage(getHumanLabel(), ss, -1);
     setErrorCondition(-387);
   }
 
 
-  GET_PREREQ_DATA(m, DREAM3D, CellData, GrainIds, ss, -300, int32_t, Int32ArrayType, voxels, 1)
+  GET_PREREQ_DATA(m, DREAM3D, CellData, GrainIds, -300, int32_t, Int32ArrayType, voxels, 1)
 }
 
 // -----------------------------------------------------------------------------
@@ -152,18 +147,13 @@
 // -----------------------------------------------------------------------------
 int PhWriter::writeFile()
 {
-<<<<<<< HEAD
-//   QString OutputName;
-  VoxelDataContainer* m = getVoxelDataContainer();
-=======
-//   std::string OutputName;
+
   VolumeDataContainer* m = getVolumeDataContainer();
->>>>>>> c8a14ed2
   if (NULL == m)
   {
-    QString ss;
-    ss << "DataContainer Pointer was NULL and Must be valid." << __FILE__ << "("<<__LINE__<<")";
-    addErrorMessage(getHumanLabel(), ss.str(), -2);
+
+    QString ss = QObject::tr("DataContainer Pointer was NULL and Must be valid.%1(%2)").arg(__LINE__).arg(__FILE__);
+    addErrorMessage(getHumanLabel(), ss, -2);
     setErrorCondition(-1);
     return -1;
   }
@@ -207,19 +197,19 @@
 
   // Make sure any directory path is also available as the user may have just typed
   // in a path without actually creating the full path
-  QString parentPath = QFileInfo::parentPath(getOutputFile());
-    QDir dir;
-  if(!dir.mkpath(parentPath))
-  {
-      QString ss;
-      ss << "Error creating parent path '" << parentPath << "'";
+  QFileInfo fi(getOutputFile());
+  QDir parentPath(fi.path());
+  if(!parentPath.mkpath("."))
+  {
+
+      QString ss = QObject::tr("Error creating parent path '%1'").arg(parentPath.absolutePath());
       notifyErrorMessage(ss, -1);
       setErrorCondition(-1);
       return -1;
   }
 
   std::ofstream outfile;
-  outfile.open(getOutputFile().c_str(), std::ios_base::binary);
+  outfile.open(getOutputFile().toLatin1().data(), std::ios_base::binary);
   if(!outfile)
   {
     qDebug() << "Failed to open: " << getOutputFile() ;
@@ -238,7 +228,7 @@
   typedef QMap<int, bool>::iterator iterator;
   for (iterator i = used.begin(); i != used.end(); i++)
   {
-    if((*i).second == true)
+    if(i.value() == true)
     {
       grains++;
     }
