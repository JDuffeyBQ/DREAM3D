--- conflicted
+++ resolved
@@ -1,307 +1,210 @@
-/* ============================================================================
- * Copyright (c) 2011 Michael A. Jackson (BlueQuartz Software)
- * Copyright (c) 2011 Dr. Michael A. Groeber (US Air Force Research Laboratories)
- * All rights reserved.
- *
- * Redistribution and use in source and binary forms, with or without modification,
- * are permitted provided that the following conditions are met:
- *
- * Redistributions of source code must retain the above copyright notice, this
- * list of conditions and the following disclaimer.
- *
- * Redistributions in binary form must reproduce the above copyright notice, this
- * list of conditions and the following disclaimer in the documentation and/or
- * other materials provided with the distribution.
- *
- * Neither the name of Michael A. Groeber, Michael A. Jackson, the US Air Force,
- * BlueQuartz Software nor the names of its contributors may be used to endorse
- * or promote products derived from this software without specific prior written
- * permission.
- *
- * THIS SOFTWARE IS PROVIDED BY THE COPYRIGHT HOLDERS AND CONTRIBUTORS "AS IS"
- * AND ANY EXPRESS OR IMPLIED WARRANTIES, INCLUDING, BUT NOT LIMITED TO, THE
- * IMPLIED WARRANTIES OF MERCHANTABILITY AND FITNESS FOR A PARTICULAR PURPOSE ARE
- * DISCLAIMED. IN NO EVENT SHALL THE COPYRIGHT HOLDER OR CONTRIBUTORS BE LIABLE
- * FOR ANY DIRECT, INDIRECT, INCIDENTAL, SPECIAL, EXEMPLARY, OR CONSEQUENTIAL
- * DAMAGES (INCLUDING, BUT NOT LIMITED TO, PROCUREMENT OF SUBSTITUTE GOODS OR
- * SERVICES; LOSS OF USE, DATA, OR PROFITS; OR BUSINESS INTERRUPTION) HOWEVER
- * CAUSED AND ON ANY THEORY OF LIABILITY, WHETHER IN CONTRACT, STRICT LIABILITY,
- * OR TORT (INCLUDING NEGLIGENCE OR OTHERWISE) ARISING IN ANY WAY OUT OF THE
- * USE OF THIS SOFTWARE, EVEN IF ADVISED OF THE POSSIBILITY OF SUCH DAMAGE.
- *
- *  This code was written under United States Air Force Contract number
- *                           FA8650-07-D-5800
- *
- * ~~~~~~~~~~~~~~~~~~~~~~~~~~~~~~~~~~~~~~~~~~~~~~~~~~~~~~~~~~~~~~~~~~~~~~~~~~ */
-
-#include "H5VoxelFileReader.h"
-
-// -----------------------------------------------------------------------------
-//
-// -----------------------------------------------------------------------------
-H5VoxelFileReader::H5VoxelFileReader() :
-FileReader(),
-m_InputFile(""),
-m_GrainIdsArrayName(DREAM3D::CellData::GrainIds),
-m_CellPhasesArrayName(DREAM3D::CellData::Phases),
-m_CellEulerAnglesArrayName(DREAM3D::CellData::EulerAngles),
-m_CrystalStructuresArrayName(DREAM3D::EnsembleData::CrystalStructures),
-m_GrainIds(NULL),
-m_CellPhases(NULL),
-m_CellEulerAngles(NULL)
-{
-	setupFilterOptions();
-}
-
-// -----------------------------------------------------------------------------
-//
-// -----------------------------------------------------------------------------
-H5VoxelFileReader::~H5VoxelFileReader()
-{
-}
-// -----------------------------------------------------------------------------
-//
-// -----------------------------------------------------------------------------
-void H5VoxelFileReader::setupFilterOptions()
-{
-  std::vector<FilterOption::Pointer> options;
-  {
-    FilterOption::Pointer option = FilterOption::New();
-    option->setHumanLabel("Input File");
-    option->setPropertyName("InputFile");
-    option->setWidgetType(FilterOption::InputFileWidget);
-    option->setValueType("string");
-    options.push_back(option);
-  }
-  setFilterOptions(options);
-}
-// -----------------------------------------------------------------------------
-//
-// -----------------------------------------------------------------------------
-void H5VoxelFileReader::writeFilterOptions(AbstractFilterOptionsWriter* writer)
-{
-  writer->writeValue("InputFile", getInputFile() );
-}
-// -----------------------------------------------------------------------------
-//
-// -----------------------------------------------------------------------------
-void H5VoxelFileReader::dataCheck(bool preflight, size_t voxels, size_t fields, size_t ensembles)
-{
-  setErrorCondition(0);
-  std::stringstream ss;
-  DataContainer* m = getDataContainer();
-
-  if (getInputFile().empty() == true)
-  {
-    std::stringstream ss;
-    ss << ClassName() << " needs the Input File Set and it was not.";
-    setErrorMessage(ss.str());
-    setErrorCondition(-387);
-  }
-
-  CREATE_NON_PREREQ_DATA(m, DREAM3D, CellData, CellEulerAngles, ss, float, FloatArrayType, 0, voxels, 3);
-  CREATE_NON_PREREQ_DATA(m, DREAM3D, CellData, CellPhases, ss, int32_t, Int32ArrayType, 1, voxels, 1);
-  CREATE_NON_PREREQ_DATA(m, DREAM3D, CellData, GrainIds, ss, int32_t, Int32ArrayType, 0, voxels, 1);
-
-  typedef DataArray<unsigned int> XTalStructArrayType;
-  CREATE_NON_PREREQ_DATA(m, DREAM3D, EnsembleData, CrystalStructures, ss, unsigned int, XTalStructArrayType, Ebsd::CrystalStructure::Cubic, ensembles, 1);
-<<<<<<< HEAD
-}
-
-void H5VoxelFileReader::preflight()
-{
-  dataCheck(true, 1, 1, 1);
-}
-void H5VoxelFileReader::execute()
-{
-  if(NULL == getDataContainer())
-  {
-    std::stringstream ss;
-    ss << "DataContainer Pointer was NULL and Must be valid." << __FILE__ << "(" << __LINE__<<")";
-    setErrorMessage(ss.str());
-    setErrorCondition(-1);
-  }
-
-  int err = 0;
-  H5VoxelReader::Pointer reader = H5VoxelReader::New();
-  reader->setFileName(getInputFile());
-  int64_t volDims[3];
-  float spacing[3];
-  float origin[3];
-  err = reader->getSizeResolutionOrigin(volDims, spacing, origin);
-  if(err < 0)
-  {
-    setErrorMessage("Error Reading the Dimensions, Origin and Scaling values from the HDF5 Voxel File");
-  }
-  size_t dcDims[3] = {volDims[0], volDims[1], volDims[2]};
-  getDataContainer()->setDimensions(dcDims);
-  getDataContainer()->setResolution(spacing);
-  getDataContainer()->setOrigin(origin);
-
-  size_t totalpoints = volDims[0] * volDims[1] * volDims[2];
-  // Create an DataArray to hold the data
-  DataArray<int>::Pointer grainIds = DataArray<int>::CreateArray(totalpoints, DREAM3D::CellData::GrainIds);
-  DataArray<int>::Pointer phases = DataArray<int>::CreateArray(totalpoints, DREAM3D::CellData::Phases);
-  DataArray<float>::Pointer eulers = DataArray<float>::CreateArray(totalpoints*3, DREAM3D::CellData::EulerAngles);
-  
-  std::string arrayname = "GrainID";
-  err = reader->readScalarData<int>(arrayname, grainIds->GetPointer(0));
-  if(err < 0)
-  {
-    setErrorCondition(err);
-    setErrorMessage("Error Reading the GrainIDs from the .h5voxel file.");
-    grainIds = DataArray<int>::NullPointer();
-  }
-  arrayname = "PhaseID";
-  err = reader->readScalarData<int>(arrayname, phases->GetPointer(0));
-  if(err < 0)
-  {
-    setErrorCondition(err);
-    setErrorMessage("Error Reading the Phases from the .h5voxel file.");
-    grainIds = DataArray<int>::NullPointer();
-  }
-  arrayname = "Euler Angles";
-  err = reader->readScalarData<float>(arrayname, eulers->GetPointer(0));
-  if(err < 0)
-  {
-    setErrorCondition(err);
-    setErrorMessage("Error Reading the Euler Angles from the .h5voxel file.");
-    grainIds = DataArray<int>::NullPointer();
-  }
-
-  getDataContainer()->addCellData(DREAM3D::CellData::GrainIds, grainIds);
-  getDataContainer()->addCellData(DREAM3D::CellData::Phases, phases);
-  getDataContainer()->addCellData(DREAM3D::CellData::EulerAngles, eulers);
-
-  size_t gnum = 0;
-  size_t maxId = 0;
-  for(size_t i= 0; i < totalpoints; i++)
-  {
-	  gnum = size_t(grainIds->GetValue(i));
-	  if(gnum > maxId) maxId = gnum;
-  }
-  getDataContainer()->resizeFieldDataArrays(maxId+1);
-
-  std::vector<unsigned int> crystruct;
-  std::vector<unsigned int> phaseType;
-
-  arrayname = "CrystalStructure";
-  err = reader->readFieldData<unsigned int, uint32_t>(arrayname, crystruct);
-  if(err < 0)
-  {
-      setErrorMessage("H5VoxelReader Error Reading the Crystal Structure Field Data");
-  }
-  arrayname = "PhaseType";
-  err = reader->readFieldData<unsigned int, uint32_t>(arrayname, phaseType);
-  if(err < 0)
-  {
-      setErrorMessage("H5VoxelReader Error Reading the Phase Type Data");
-  }
-
-  DataArray<unsigned int>::Pointer crystructs = DataArray<unsigned int>::CreateArray(crystruct.size(), DREAM3D::EnsembleData::CrystalStructures);
-  DataArray<unsigned int>::Pointer phaseTypes = DataArray<unsigned int>::CreateArray(phaseType.size(), DREAM3D::EnsembleData::PhaseTypes);
-
-  for (size_t i = 0; i < crystruct.size(); i++)
-  {
-	  crystructs->SetValue(i,crystruct[i]);
-	  phaseTypes->SetValue(i,phaseType[i]);
-  }
-  getDataContainer()->addEnsembleData(DREAM3D::EnsembleData::CrystalStructures, crystructs);
-  getDataContainer()->addEnsembleData(DREAM3D::EnsembleData::PhaseTypes, phaseTypes);
-}
-=======
-}
-
-void H5VoxelFileReader::preflight()
-{
-  dataCheck(true, 1, 1, 1);
-}
-void H5VoxelFileReader::execute()
-{
-  if(NULL == getDataContainer())
-  {
-    std::stringstream ss;
-    ss << "DataContainer Pointer was NULL and Must be valid." << __FILE__ << "(" << __LINE__<<")";
-    setErrorMessage(ss.str());
-    setErrorCondition(-1);
-  }
-
-  int err = 0;
-  H5VoxelReader::Pointer reader = H5VoxelReader::New();
-  reader->setFileName(getInputFile());
-  int64_t volDims[3];
-  float spacing[3];
-  float origin[3];
-  err = reader->getSizeResolutionOrigin(volDims, spacing, origin);
-  if(err < 0)
-  {
-    setErrorMessage("Error Reading the Dimensions, Origin and Scaling values from the HDF5 Voxel File");
-  }
-  size_t dcDims[3] = {volDims[0], volDims[1], volDims[2]};
-  getDataContainer()->setDimensions(dcDims);
-  getDataContainer()->setResolution(spacing);
-  getDataContainer()->setOrigin(origin);
-
-  size_t totalpoints = volDims[0] * volDims[1] * volDims[2];
-  // Create an DataArray to hold the data
-  DataArray<int>::Pointer grainIds = DataArray<int>::CreateArray(totalpoints, DREAM3D::CellData::GrainIds);
-  DataArray<int>::Pointer phases = DataArray<int>::CreateArray(totalpoints, DREAM3D::CellData::Phases);
-  DataArray<float>::Pointer eulers = DataArray<float>::CreateArray(totalpoints*3, DREAM3D::CellData::EulerAngles);
-
-  std::string arrayname = "GrainID";
-  err = reader->readScalarData<int>(arrayname, grainIds->GetPointer(0));
-  if(err < 0)
-  {
-    setErrorCondition(err);
-    setErrorMessage("Error Reading the GrainIDs from the .h5voxel file.");
-    grainIds = DataArray<int>::NullPointer();
-  }
-  arrayname = "PhaseID";
-  err = reader->readScalarData<int>(arrayname, phases->GetPointer(0));
-  if(err < 0)
-  {
-    setErrorCondition(err);
-    setErrorMessage("Error Reading the Phases from the .h5voxel file.");
-    grainIds = DataArray<int>::NullPointer();
-  }
-  arrayname = "Euler Angles";
-  err = reader->readScalarData<float>(arrayname, eulers->GetPointer(0));
-  if(err < 0)
-  {
-    setErrorCondition(err);
-    setErrorMessage("Error Reading the Euler Angles from the .h5voxel file.");
-    grainIds = DataArray<int>::NullPointer();
-  }
-
-  getDataContainer()->addCellData(DREAM3D::CellData::GrainIds, grainIds);
-  getDataContainer()->addCellData(DREAM3D::CellData::Phases, phases);
-  getDataContainer()->addCellData(DREAM3D::CellData::EulerAngles, eulers);
-
-  std::vector<unsigned int> crystruct;
-  std::vector<unsigned int> phaseType;
-
-  arrayname = "CrystalStructure";
-  err = reader->readFieldData<unsigned int, uint32_t>(arrayname, crystruct);
-  if(err < 0)
-  {
-      setErrorMessage("H5VoxelReader Error Reading the Crystal Structure Field Data");
-  }
-  arrayname = "PhaseType";
-  err = reader->readFieldData<unsigned int, uint32_t>(arrayname, phaseType);
-  if(err < 0)
-  {
-      setErrorMessage("H5VoxelReader Error Reading the Phase Type Data");
-  }
-
-  DataArray<unsigned int>::Pointer crystructs = DataArray<unsigned int>::CreateArray(crystruct.size(), DREAM3D::EnsembleData::CrystalStructures);
-  DataArray<unsigned int>::Pointer phaseTypes = DataArray<unsigned int>::CreateArray(phaseType.size(), DREAM3D::EnsembleData::PhaseTypes);
-
-  for (size_t i = 0; i < crystruct.size(); i++)
-  {
-	  crystructs->SetValue(i,crystruct[i]);
-	  phaseTypes->SetValue(i,phaseType[i]);
-  }
-  getDataContainer()->addEnsembleData(DREAM3D::EnsembleData::CrystalStructures, crystructs);
-  getDataContainer()->addEnsembleData(DREAM3D::EnsembleData::PhaseTypes, phaseTypes);
-}
->>>>>>> bdda4c68
+/* ============================================================================
+ * Copyright (c) 2011 Michael A. Jackson (BlueQuartz Software)
+ * Copyright (c) 2011 Dr. Michael A. Groeber (US Air Force Research Laboratories)
+ * All rights reserved.
+ *
+ * Redistribution and use in source and binary forms, with or without modification,
+ * are permitted provided that the following conditions are met:
+ *
+ * Redistributions of source code must retain the above copyright notice, this
+ * list of conditions and the following disclaimer.
+ *
+ * Redistributions in binary form must reproduce the above copyright notice, this
+ * list of conditions and the following disclaimer in the documentation and/or
+ * other materials provided with the distribution.
+ *
+ * Neither the name of Michael A. Groeber, Michael A. Jackson, the US Air Force,
+ * BlueQuartz Software nor the names of its contributors may be used to endorse
+ * or promote products derived from this software without specific prior written
+ * permission.
+ *
+ * THIS SOFTWARE IS PROVIDED BY THE COPYRIGHT HOLDERS AND CONTRIBUTORS "AS IS"
+ * AND ANY EXPRESS OR IMPLIED WARRANTIES, INCLUDING, BUT NOT LIMITED TO, THE
+ * IMPLIED WARRANTIES OF MERCHANTABILITY AND FITNESS FOR A PARTICULAR PURPOSE ARE
+ * DISCLAIMED. IN NO EVENT SHALL THE COPYRIGHT HOLDER OR CONTRIBUTORS BE LIABLE
+ * FOR ANY DIRECT, INDIRECT, INCIDENTAL, SPECIAL, EXEMPLARY, OR CONSEQUENTIAL
+ * DAMAGES (INCLUDING, BUT NOT LIMITED TO, PROCUREMENT OF SUBSTITUTE GOODS OR
+ * SERVICES; LOSS OF USE, DATA, OR PROFITS; OR BUSINESS INTERRUPTION) HOWEVER
+ * CAUSED AND ON ANY THEORY OF LIABILITY, WHETHER IN CONTRACT, STRICT LIABILITY,
+ * OR TORT (INCLUDING NEGLIGENCE OR OTHERWISE) ARISING IN ANY WAY OUT OF THE
+ * USE OF THIS SOFTWARE, EVEN IF ADVISED OF THE POSSIBILITY OF SUCH DAMAGE.
+ *
+ *  This code was written under United States Air Force Contract number
+ *                           FA8650-07-D-5800
+ *
+ * ~~~~~~~~~~~~~~~~~~~~~~~~~~~~~~~~~~~~~~~~~~~~~~~~~~~~~~~~~~~~~~~~~~~~~~~~~~ */
+
+#include "H5VoxelFileReader.h"
+
+// -----------------------------------------------------------------------------
+//
+// -----------------------------------------------------------------------------
+H5VoxelFileReader::H5VoxelFileReader() :
+FileReader(),
+m_InputFile(""),
+m_GrainIdsArrayName(DREAM3D::CellData::GrainIds),
+m_CellPhasesArrayName(DREAM3D::CellData::Phases),
+m_CellEulerAnglesArrayName(DREAM3D::CellData::EulerAngles),
+m_CrystalStructuresArrayName(DREAM3D::EnsembleData::CrystalStructures),
+m_GrainIds(NULL),
+m_CellPhases(NULL),
+m_CellEulerAngles(NULL)
+{
+	setupFilterOptions();
+}
+
+// -----------------------------------------------------------------------------
+//
+// -----------------------------------------------------------------------------
+H5VoxelFileReader::~H5VoxelFileReader()
+{
+}
+// -----------------------------------------------------------------------------
+//
+// -----------------------------------------------------------------------------
+void H5VoxelFileReader::setupFilterOptions()
+{
+  std::vector<FilterOption::Pointer> options;
+  {
+    FilterOption::Pointer option = FilterOption::New();
+    option->setHumanLabel("Input File");
+    option->setPropertyName("InputFile");
+    option->setWidgetType(FilterOption::InputFileWidget);
+    option->setValueType("string");
+    options.push_back(option);
+  }
+  setFilterOptions(options);
+}
+// -----------------------------------------------------------------------------
+//
+// -----------------------------------------------------------------------------
+void H5VoxelFileReader::writeFilterOptions(AbstractFilterOptionsWriter* writer)
+{
+  writer->writeValue("InputFile", getInputFile() );
+}
+// -----------------------------------------------------------------------------
+//
+// -----------------------------------------------------------------------------
+void H5VoxelFileReader::dataCheck(bool preflight, size_t voxels, size_t fields, size_t ensembles)
+{
+  setErrorCondition(0);
+  std::stringstream ss;
+  DataContainer* m = getDataContainer();
+
+  if (getInputFile().empty() == true)
+  {
+    std::stringstream ss;
+    ss << ClassName() << " needs the Input File Set and it was not.";
+    setErrorMessage(ss.str());
+    setErrorCondition(-387);
+  }
+
+  CREATE_NON_PREREQ_DATA(m, DREAM3D, CellData, CellEulerAngles, ss, float, FloatArrayType, 0, voxels, 3);
+  CREATE_NON_PREREQ_DATA(m, DREAM3D, CellData, CellPhases, ss, int32_t, Int32ArrayType, 1, voxels, 1);
+  CREATE_NON_PREREQ_DATA(m, DREAM3D, CellData, GrainIds, ss, int32_t, Int32ArrayType, 0, voxels, 1);
+
+  typedef DataArray<unsigned int> XTalStructArrayType;
+  CREATE_NON_PREREQ_DATA(m, DREAM3D, EnsembleData, CrystalStructures, ss, unsigned int, XTalStructArrayType, Ebsd::CrystalStructure::Cubic, ensembles, 1);
+}
+
+void H5VoxelFileReader::preflight()
+{
+  dataCheck(true, 1, 1, 1);
+}
+void H5VoxelFileReader::execute()
+{
+  if(NULL == getDataContainer())
+  {
+    std::stringstream ss;
+    ss << "DataContainer Pointer was NULL and Must be valid." << __FILE__ << "(" << __LINE__<<")";
+    setErrorMessage(ss.str());
+    setErrorCondition(-1);
+  }
+
+  int err = 0;
+  H5VoxelReader::Pointer reader = H5VoxelReader::New();
+  reader->setFileName(getInputFile());
+  int64_t volDims[3];
+  float spacing[3];
+  float origin[3];
+  err = reader->getSizeResolutionOrigin(volDims, spacing, origin);
+  if(err < 0)
+  {
+    setErrorMessage("Error Reading the Dimensions, Origin and Scaling values from the HDF5 Voxel File");
+  }
+  size_t dcDims[3] = {volDims[0], volDims[1], volDims[2]};
+  getDataContainer()->setDimensions(dcDims);
+  getDataContainer()->setResolution(spacing);
+  getDataContainer()->setOrigin(origin);
+
+  size_t totalpoints = volDims[0] * volDims[1] * volDims[2];
+  // Create an DataArray to hold the data
+  DataArray<int>::Pointer grainIds = DataArray<int>::CreateArray(totalpoints, DREAM3D::CellData::GrainIds);
+  DataArray<int>::Pointer phases = DataArray<int>::CreateArray(totalpoints, DREAM3D::CellData::Phases);
+  DataArray<float>::Pointer eulers = DataArray<float>::CreateArray(totalpoints*3, DREAM3D::CellData::EulerAngles);
+  
+  std::string arrayname = "GrainID";
+  err = reader->readScalarData<int>(arrayname, grainIds->GetPointer(0));
+  if(err < 0)
+  {
+    setErrorCondition(err);
+    setErrorMessage("Error Reading the GrainIDs from the .h5voxel file.");
+    grainIds = DataArray<int>::NullPointer();
+  }
+  arrayname = "PhaseID";
+  err = reader->readScalarData<int>(arrayname, phases->GetPointer(0));
+  if(err < 0)
+  {
+    setErrorCondition(err);
+    setErrorMessage("Error Reading the Phases from the .h5voxel file.");
+    grainIds = DataArray<int>::NullPointer();
+  }
+  arrayname = "Euler Angles";
+  err = reader->readScalarData<float>(arrayname, eulers->GetPointer(0));
+  if(err < 0)
+  {
+    setErrorCondition(err);
+    setErrorMessage("Error Reading the Euler Angles from the .h5voxel file.");
+    grainIds = DataArray<int>::NullPointer();
+  }
+
+  getDataContainer()->addCellData(DREAM3D::CellData::GrainIds, grainIds);
+  getDataContainer()->addCellData(DREAM3D::CellData::Phases, phases);
+  getDataContainer()->addCellData(DREAM3D::CellData::EulerAngles, eulers);
+
+  size_t gnum = 0;
+  size_t maxId = 0;
+  for(size_t i= 0; i < totalpoints; i++)
+  {
+	  gnum = size_t(grainIds->GetValue(i));
+	  if(gnum > maxId) maxId = gnum;
+  }
+  getDataContainer()->resizeFieldDataArrays(maxId+1);
+
+  std::vector<unsigned int> crystruct;
+  std::vector<unsigned int> phaseType;
+
+  arrayname = "CrystalStructure";
+  err = reader->readFieldData<unsigned int, uint32_t>(arrayname, crystruct);
+  if(err < 0)
+  {
+      setErrorMessage("H5VoxelReader Error Reading the Crystal Structure Field Data");
+  }
+  arrayname = "PhaseType";
+  err = reader->readFieldData<unsigned int, uint32_t>(arrayname, phaseType);
+  if(err < 0)
+  {
+      setErrorMessage("H5VoxelReader Error Reading the Phase Type Data");
+  }
+
+  DataArray<unsigned int>::Pointer crystructs = DataArray<unsigned int>::CreateArray(crystruct.size(), DREAM3D::EnsembleData::CrystalStructures);
+  DataArray<unsigned int>::Pointer phaseTypes = DataArray<unsigned int>::CreateArray(phaseType.size(), DREAM3D::EnsembleData::PhaseTypes);
+
+  for (size_t i = 0; i < crystruct.size(); i++)
+  {
+	  crystructs->SetValue(i,crystruct[i]);
+	  phaseTypes->SetValue(i,phaseType[i]);
+  }
+  getDataContainer()->addEnsembleData(DREAM3D::EnsembleData::CrystalStructures, crystructs);
+  getDataContainer()->addEnsembleData(DREAM3D::EnsembleData::PhaseTypes, phaseTypes);
+}