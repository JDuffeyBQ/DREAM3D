/* ============================================================================
 * Copyright (c) 2012 Michael A. Jackson (BlueQuartz Software)
 * Copyright (c) 2012 Dr. Michael A. Groeber (US Air Force Research Laboratories)
 * All rights reserved.
 *
 * Redistribution and use in source and binary forms, with or without modification,
 * are permitted provided that the following conditions are met:
 *
 * Redistributions of source code must retain the above copyright notice, this
 * list of conditions and the following disclaimer.
 *
 * Redistributions in binary form must reproduce the above copyright notice, this
 * list of conditions and the following disclaimer in the documentation and/or
 * other materials provided with the distribution.
 *
 * Neither the name of Michael A. Groeber, Michael A. Jackson, the US Air Force,
 * BlueQuartz Software nor the names of its contributors may be used to endorse
 * or promote products derived from this software without specific prior written
 * permission.
 *
 * THIS SOFTWARE IS PROVIDED BY THE COPYRIGHT HOLDERS AND CONTRIBUTORS "AS IS"
 * AND ANY EXPRESS OR IMPLIED WARRANTIES, INCLUDING, BUT NOT LIMITED TO, THE
 * IMPLIED WARRANTIES OF MERCHANTABILITY AND FITNESS FOR A PARTICULAR PURPOSE ARE
 * DISCLAIMED. IN NO EVENT SHALL THE COPYRIGHT HOLDER OR CONTRIBUTORS BE LIABLE
 * FOR ANY DIRECT, INDIRECT, INCIDENTAL, SPECIAL, EXEMPLARY, OR CONSEQUENTIAL
 * DAMAGES (INCLUDING, BUT NOT LIMITED TO, PROCUREMENT OF SUBSTITUTE GOODS OR
 * SERVICES; LOSS OF USE, DATA, OR PROFITS; OR BUSINESS INTERRUPTION) HOWEVER
 * CAUSED AND ON ANY THEORY OF LIABILITY, WHETHER IN CONTRACT, STRICT LIABILITY,
 * OR TORT (INCLUDING NEGLIGENCE OR OTHERWISE) ARISING IN ANY WAY OUT OF THE
 * USE OF THIS SOFTWARE, EVEN IF ADVISED OF THE POSSIBILITY OF SUCH DAMAGE.
 *
 *  This code was written under United States Air Force Contract number
 *                           FA8650-07-D-5800
 *
 * ~~~~~~~~~~~~~~~~~~~~~~~~~~~~~~~~~~~~~~~~~~~~~~~~~~~~~~~~~~~~~~~~~~~~~~~~~~ */


#include "VtkRectilinearGridWriter.h"


#include <QtCore/QFileInfo>
#include <QtCore/QDir>
#include <QtCore/QFile>

#include "EbsdLib/TSL/AngFields.h"
#include "EbsdLib/HKL/CtfFields.h"


// -----------------------------------------------------------------------------
//
// -----------------------------------------------------------------------------
VtkRectilinearGridWriter::VtkRectilinearGridWriter() :
AbstractFilter(),
m_GrainIdsArrayName(DREAM3D::CellData::GrainIds),
m_ParentIdsArrayName(DREAM3D::CellData::ParentIds),
m_CellPhasesArrayName(DREAM3D::CellData::Phases),
m_GoodVoxelsArrayName(DREAM3D::CellData::GoodVoxels),
m_GlobAlphaArrayName(DREAM3D::CellData::GlobAlpha),
m_BCArrayName(Ebsd::Ctf::BC),
m_ConfidenceIndexArrayName(Ebsd::Ang::ConfidenceIndex),
m_ImageQualityArrayName(Ebsd::Ang::ImageQuality),
m_GrainReferenceMisorientationsArrayName(DREAM3D::CellData::GrainReferenceMisorientations),
m_GrainReferenceCAxisMisorientationsArrayName(DREAM3D::CellData::GrainReferenceCAxisMisorientations),
m_KernelAverageMisorientationsArrayName(DREAM3D::CellData::KernelAverageMisorientations),
m_GBEuclideanDistancesArrayName(DREAM3D::CellData::GBEuclideanDistances),
m_TJEuclideanDistancesArrayName(DREAM3D::CellData::TJEuclideanDistances),
m_QPEuclideanDistancesArrayName(DREAM3D::CellData::QPEuclideanDistances),
m_CellEulerAnglesArrayName(DREAM3D::CellData::EulerAngles),
m_EquivalentDiametersArrayName(DREAM3D::FieldData::EquivalentDiameters),
m_SchmidsArrayName(DREAM3D::FieldData::Schmids),
m_WriteGrainIds(false),
m_WriteParentIds(false),
m_WritePhaseIds(false),
m_WriteBandContrasts(false),
m_WriteConfidenceIndicies(false),
m_WriteImageQualities(false),
m_WriteGoodVoxels(false),
m_WriteGlobAlpha(false),
m_WriteGrainReferenceMisorientations(false),
m_WriteGrainReferenceCAxisMisorientations(false),
m_WriteKernelAverageMisorientations(false),
//m_WriteIPFColors(false),
m_WriteGBEuclideanDistanceMap(false),
m_WriteTJEuclideanDistanceMap(false),
m_WriteQPEuclideanDistanceMap(false),
m_WriteSchmidFactors(false),
m_WriteGrainSizes(false),
m_WriteEulerAngles(false),
m_WriteBinaryFile(false)
{
  setupFilterParameters();
}

// -----------------------------------------------------------------------------
//
// -----------------------------------------------------------------------------
VtkRectilinearGridWriter::~VtkRectilinearGridWriter()
{
}


// -----------------------------------------------------------------------------
//
// -----------------------------------------------------------------------------
void VtkRectilinearGridWriter::setupFilterParameters()
{
  std::vector<FilterParameter::Pointer> parameters;
  {
    FilterParameter::Pointer option = FilterParameter::New();
    option->setHumanLabel("Output File");
    option->setPropertyName("OutputFile");
    option->setWidgetType(FilterParameter::OutputFileWidget);
    option->setFileExtension("*.vtk");
    option->setFileType("VTK Rectilinear Grid");
    option->setValueType("string");
    parameters.push_back(option);
  }
  {
    FilterParameter::Pointer option = FilterParameter::New();
    option->setHumanLabel("Write Grain Ids");
    option->setPropertyName("WriteGrainIds");
    option->setWidgetType(FilterParameter::BooleanWidget);
    option->setValueType("bool");
    parameters.push_back(option);
  }
  {
    FilterParameter::Pointer option = FilterParameter::New();
    option->setHumanLabel("Write Parent Ids");
    option->setPropertyName("WriteParentIds");
    option->setWidgetType(FilterParameter::BooleanWidget);
    option->setValueType("bool");
    parameters.push_back(option);
  }  {
    FilterParameter::Pointer option = FilterParameter::New();
    option->setHumanLabel("Write Phase Ids");
    option->setPropertyName("WritePhaseIds");
    option->setWidgetType(FilterParameter::BooleanWidget);
    option->setValueType("bool");
    parameters.push_back(option);
  }
  {
    FilterParameter::Pointer option = FilterParameter::New();
    option->setHumanLabel("Write Band Contrasts");
    option->setPropertyName("WriteBandContrasts");
    option->setWidgetType(FilterParameter::BooleanWidget);
    option->setValueType("bool");
    parameters.push_back(option);
  }
  {
    FilterParameter::Pointer option = FilterParameter::New();
    option->setHumanLabel("Write ImageQualities");
    option->setPropertyName("WriteImageQualities");
    option->setWidgetType(FilterParameter::BooleanWidget);
    option->setValueType("bool");
    parameters.push_back(option);
  }
  {
    FilterParameter::Pointer option = FilterParameter::New();
    option->setHumanLabel("Write ConfidenceIndicies");
    option->setPropertyName("WriteConfidenceIndicies");
    option->setWidgetType(FilterParameter::BooleanWidget);
    option->setValueType("bool");
    parameters.push_back(option);
  }
  {
    FilterParameter::Pointer option = FilterParameter::New();
    option->setHumanLabel("Write Kernel Average Misorientation Value");
    option->setPropertyName("WriteKernelAverageMisorientations");
    option->setWidgetType(FilterParameter::BooleanWidget);
    option->setValueType("bool");
    parameters.push_back(option);
  }
  {
    FilterParameter::Pointer option = FilterParameter::New();
    option->setHumanLabel("Write Grain Reference Misorientation Values");
    option->setPropertyName("WriteGrainReferenceMisorientations");
    option->setWidgetType(FilterParameter::BooleanWidget);
    option->setValueType("bool");
    parameters.push_back(option);
  }
  {
    FilterParameter::Pointer option = FilterParameter::New();
    option->setHumanLabel("Write Grain Reference CAxis Misorientation Values");
    option->setPropertyName("WriteGrainReferenceCAxisMisorientations");
    option->setWidgetType(FilterParameter::BooleanWidget);
    option->setValueType("bool");
    parameters.push_back(option);
  }
  {
    FilterParameter::Pointer option = FilterParameter::New();
    option->setHumanLabel("Write Good Voxels");
    option->setPropertyName("WriteGoodVoxels");
    option->setWidgetType(FilterParameter::BooleanWidget);
    option->setValueType("bool");
    parameters.push_back(option);
  }
  {
    FilterParameter::Pointer option = FilterParameter::New();
    option->setHumanLabel("Write Glob Alpha");
    option->setPropertyName("WriteGlobAlpha");
    option->setWidgetType(FilterParameter::BooleanWidget);
    option->setValueType("bool");
    parameters.push_back(option);
  }
//  {
//    FilterParameter::Pointer option = FilterParameter::New();
//    option->setHumanLabel("Write IPF Colors");
//    option->setPropertyName("WriteIPFColors");
//    option->setWidgetType(FilterParameter::BooleanWidget);
//    option->setValueType("bool");
//    parameters.push_back(option);
//  }
  {
    FilterParameter::Pointer option = FilterParameter::New();
    option->setHumanLabel("Write Schmid Factors");
    option->setPropertyName("WriteSchmidFactors");
    option->setWidgetType(FilterParameter::BooleanWidget);
    option->setValueType("bool");
    parameters.push_back(option);
  }
  {
    FilterParameter::Pointer option = FilterParameter::New();
    option->setHumanLabel("Write GB Euclidean Distance Map");
    option->setPropertyName("WriteGBEuclideanDistanceMap");
    option->setWidgetType(FilterParameter::BooleanWidget);
    option->setValueType("bool");
    parameters.push_back(option);
  }
  {
    FilterParameter::Pointer option = FilterParameter::New();
    option->setHumanLabel("Write TJ Euclidean Distance Map");
    option->setPropertyName("WriteTJEuclideanDistanceMap");
    option->setWidgetType(FilterParameter::BooleanWidget);
    option->setValueType("bool");
    parameters.push_back(option);
  }
  {
    FilterParameter::Pointer option = FilterParameter::New();
    option->setHumanLabel("Write QP Euclidean Distance Map");
    option->setPropertyName("WriteQPEuclideanDistanceMap");
    option->setWidgetType(FilterParameter::BooleanWidget);
    option->setValueType("bool");
    parameters.push_back(option);
  }
  {
    FilterParameter::Pointer option = FilterParameter::New();
    option->setHumanLabel("Write Grain Sizes");
    option->setPropertyName("WriteGrainSizes");
    option->setWidgetType(FilterParameter::BooleanWidget);
    option->setValueType("bool");
    parameters.push_back(option);
  }
  {
    FilterParameter::Pointer option = FilterParameter::New();
    option->setHumanLabel("Write Euler Angles");
    option->setPropertyName("WriteEulerAngles");
    option->setWidgetType(FilterParameter::BooleanWidget);
    option->setValueType("bool");
    parameters.push_back(option);
  }
  {
    FilterParameter::Pointer option = FilterParameter::New();
    option->setHumanLabel("Write Binary File");
    option->setPropertyName("WriteBinaryFile");
    option->setWidgetType(FilterParameter::BooleanWidget);
    option->setValueType("bool");
    parameters.push_back(option);
  }
  setFilterParameters(parameters);
}

// -----------------------------------------------------------------------------
void VtkRectilinearGridWriter::readFilterParameters(AbstractFilterParametersReader* reader, int index)
{
  reader->openFilterGroup(this, index);
  /* Code to read the values goes between these statements */
/* FILTER_WIDGETCODEGEN_AUTO_GENERATED_CODE BEGIN*/
  setOutputFile( reader->readValue( "OutputFile", getOutputFile() ) );
  setWriteGrainIds( reader->readValue("WriteGrainIds", false) );
  setWriteParentIds( reader->readValue("WriteParentIds", false) );
  setWritePhaseIds( reader->readValue("WritePhaseIds", false) );
  setWriteBandContrasts( reader->readValue("WriteBandContrasts", false) );
  setWriteImageQualities( reader->readValue("WriteImageQualities", false) );
  setWriteConfidenceIndicies( reader->readValue("WriteConfidenceIndicies", false) );
  setWriteKernelAverageMisorientations( reader->readValue("WriteKernelAverageMisorientations", false) );
  setWriteGrainReferenceMisorientations( reader->readValue("WriteGrainReferenceMisorientations", false) );
  setWriteGrainReferenceCAxisMisorientations( reader->readValue("WriteGrainReferenceCAxisMisorientations", false) );
  setWriteGoodVoxels( reader->readValue("WriteGoodVoxels", false) );
  setWriteGlobAlpha( reader->readValue("WriteGlobAlpha", false) );
//  setWriteIPFColors( reader->readValue("WriteIPFColors", false) );
  setWriteSchmidFactors( reader->readValue("WriteSchmidFactors", false) );
  setWriteGBEuclideanDistanceMap( reader->readValue("WriteGBEuclideanDistanceMap", false) );
  setWriteTJEuclideanDistanceMap( reader->readValue("WriteTJEuclideanDistanceMap", false) );
  setWriteQPEuclideanDistanceMap( reader->readValue("WriteQPEuclideanDistanceMap", false) );
  setWriteGrainSizes( reader->readValue("WriteGrainSizes", false) );
  setWriteEulerAngles( reader->readValue("WriteEulerAngles", false) );
  setWriteBinaryFile( reader->readValue("WriteBinaryFile", false) );
/* FILTER_WIDGETCODEGEN_AUTO_GENERATED_CODE END*/
  reader->closeFilterGroup();
}

// -----------------------------------------------------------------------------
//
// -----------------------------------------------------------------------------
int VtkRectilinearGridWriter::writeFilterParameters(AbstractFilterParametersWriter* writer, int index)
{
  writer->openFilterGroup(this, index);
  writer->writeValue("OutputFile", getOutputFile() );
  writer->writeValue("WriteGrainIds", getWriteGrainIds() );
  writer->writeValue("WriteParentIds", getWriteParentIds() );
  writer->writeValue("WritePhaseIds", getWritePhaseIds() );
  writer->writeValue("WriteBandContrasts", getWriteBandContrasts() );
  writer->writeValue("WriteImageQualities", getWriteImageQualities() );
  writer->writeValue("WriteConfidenceIndicies", getWriteConfidenceIndicies() );
  writer->writeValue("WriteGoodVoxels", getWriteGoodVoxels() );
  writer->writeValue("WriteGlobAlpha", getWriteGlobAlpha() );
  writer->writeValue("WriteGBEuclideanDistanceMap", getWriteGBEuclideanDistanceMap() );
  writer->writeValue("WriteTJEuclideanDistanceMap", getWriteTJEuclideanDistanceMap() );
  writer->writeValue("WriteQPEuclideanDistanceMap", getWriteQPEuclideanDistanceMap() );
  writer->writeValue("WriteGrainReferenceMisorientations", getWriteGrainReferenceMisorientations() );
  writer->writeValue("WriteGrainReferenceCAxisMisorientations", getWriteGrainReferenceCAxisMisorientations() );
  writer->writeValue("WriteKernelAverageMisorientations", getWriteKernelAverageMisorientations() );
//  writer->writeValue("WriteIPFColors", getWriteIPFColors() );
  writer->writeValue("WriteSchmidFactors", getWriteSchmidFactors() );
  writer->writeValue("WriteGrainSizes", getWriteGrainSizes() );
  writer->writeValue("WriteBinaryFile", getWriteBinaryFile() );
  writer->closeFilterGroup();
  return ++index; // we want to return the next index that was just written to
}

// -----------------------------------------------------------------------------
//
// -----------------------------------------------------------------------------
void VtkRectilinearGridWriter::dataCheck(bool preflight, size_t voxels, size_t fields, size_t ensembles)
{
  setErrorCondition(0);
<<<<<<< HEAD
  QString ss;
  VoxelDataContainer* m = getVoxelDataContainer();
=======
  std::stringstream ss;
  VolumeDataContainer* m = getVolumeDataContainer();
>>>>>>> c8a14ed2

  if(m_OutputFile.isEmpty() == true)
  {
    ss << "The output file must be set before executing this filter.";
    addErrorMessage(getHumanLabel(), ss.str(), -1);
    setErrorCondition(-1);
  }

  // Make sure what we are checking is an actual file name and not a directory
  if (MXAFileInfo::isDirectory(m_OutputFile) == false)
  {
    QFileInfo fi(m_OutputFile);
QString parentPath = fi.path();
    if (QDir::exists(parentPath) == false)
    {
      ss.str("");
      ss <<  "The directory path for the output file does not exist.";
      addWarningMessage(getHumanLabel(), ss.str(), -1);
    }
  }
  else
  {
      ss.str("");
      ss <<  "The output file path is a path to an existing directory. Please change the path to point to a file";
      addErrorMessage(getHumanLabel(), ss.str(), -1);
      setErrorCondition(-1);
  }

  if(m_WriteGrainIds == true)
  {
    GET_PREREQ_DATA(m, DREAM3D, CellData, GrainIds, ss, -301, int32_t, Int32ArrayType, voxels, 1)
  }
  if(m_WriteParentIds == true)
  {
    GET_PREREQ_DATA(m, DREAM3D, CellData, ParentIds, ss, -301, int32_t, Int32ArrayType, voxels, 1)
  }
  if(m_WritePhaseIds == true)
  {
    GET_PREREQ_DATA(m, DREAM3D, CellData, CellPhases, ss, -302, int32_t, Int32ArrayType, voxels, 1)
  }
  if(m_WriteGoodVoxels == true)
  {
    GET_PREREQ_DATA(m, DREAM3D, CellData, GoodVoxels, ss, -303, bool, BoolArrayType, voxels, 1)
  }
  if(m_WriteGlobAlpha == true)
  {
    GET_PREREQ_DATA(m, DREAM3D, CellData, GlobAlpha, ss, -303, int32_t, Int32ArrayType, voxels, 1)
  }
  if(m_WriteKernelAverageMisorientations == true)
  {
    GET_PREREQ_DATA(m, DREAM3D, CellData, KernelAverageMisorientations, ss, -303, float, FloatArrayType, voxels, 1)
  }
  if(m_WriteGrainReferenceMisorientations == true)
  {
    GET_PREREQ_DATA(m, DREAM3D, CellData, GrainReferenceMisorientations, ss, -303, float, FloatArrayType, voxels, 1)
  }
  if(m_WriteGrainReferenceCAxisMisorientations == true)
  {
    GET_PREREQ_DATA(m, DREAM3D, CellData, GrainReferenceCAxisMisorientations, ss, -303, float, FloatArrayType, voxels, 1)
  }
  if(m_WriteBandContrasts == true)
  {
    GET_PREREQ_DATA(m, DREAM3D, CellData, BC, ss, -304, int32_t, Int32ArrayType, voxels, 1)
  }
  if(m_WriteConfidenceIndicies == true)
  {
    GET_PREREQ_DATA(m, DREAM3D, CellData, ConfidenceIndex, ss, -304, float, FloatArrayType, voxels, 1)
  }
  if(m_WriteImageQualities == true)
  {
    GET_PREREQ_DATA(m, DREAM3D, CellData, ImageQuality, ss, -304, float, FloatArrayType, voxels, 1)
  }
//  if(m_WriteIPFColors == true)
//  {
//    GET_PREREQ_DATA(m, DREAM3D, CellData, CellEulerAngles, ss, -305, float, FloatArrayType, voxels, 3)
//  }
  if(m_WriteGBEuclideanDistanceMap == true)
  {
    GET_PREREQ_DATA(m, DREAM3D, CellData, GBEuclideanDistances, ss, -305, float, FloatArrayType, voxels, 1)
  }
  if(m_WriteTJEuclideanDistanceMap == true)
  {
    GET_PREREQ_DATA(m, DREAM3D, CellData, TJEuclideanDistances, ss, -305, float, FloatArrayType, voxels, 1)
  }
  if(m_WriteQPEuclideanDistanceMap == true)
  {
    GET_PREREQ_DATA(m, DREAM3D, CellData, QPEuclideanDistances, ss, -305, float, FloatArrayType, voxels, 1)
  }
  if(m_WriteSchmidFactors == true)
  {
    GET_PREREQ_DATA(m, DREAM3D, FieldData, Schmids, ss, -305, float, FloatArrayType, fields, 1)
  }
  if(m_WriteEulerAngles == true)
  {
    GET_PREREQ_DATA(m, DREAM3D, CellData, CellEulerAngles, ss, -305, float, FloatArrayType, voxels, 3)
  }

  if(m_WriteGrainSizes == true)
  {
    GET_PREREQ_DATA(m, DREAM3D, FieldData, EquivalentDiameters, ss, -305, float, FloatArrayType, fields, 1)
  }
}

// -----------------------------------------------------------------------------
//
// -----------------------------------------------------------------------------
void VtkRectilinearGridWriter::preflight()
{
  dataCheck(true, 1, 1, 1);
}

// -----------------------------------------------------------------------------
//
// -----------------------------------------------------------------------------
void VtkRectilinearGridWriter::execute()
{
  VolumeDataContainer* m = getVolumeDataContainer();
  if(NULL == m)
  {
    setErrorCondition(-999);
    notifyErrorMessage("The DataContainer Object was NULL", -999);
    return;
  }
  setErrorCondition(0);

  // Make sure any directory path is also available as the user may have just typed
  // in a path without actually creating the full path
  QFileInfo fi(m_OutputFile);
QString parentPath = fi.path();
    QDir dir;
  if(!dir.mkpath(parentPath))
  {
      QString ss;
      ss << "Error creating parent path '" << parentPath << "'";
      notifyErrorMessage(ss, -1);
      setErrorCondition(-1);
      return;
  }

  int64_t totalPoints = m->getTotalPoints();
  size_t totalFields = m->getNumFieldTuples();
  size_t totalEnsembleTuples = m->getNumEnsembleTuples();


  dataCheck(false, totalPoints, totalFields, totalEnsembleTuples);



  // Setup all the classes that will help us write the Scalars to the VTK File
  std::vector<VtkScalarWriter*> scalarsToWrite;

  if (m_WriteGrainIds == true)
  {
    VtkScalarWriter* w0 = static_cast<VtkScalarWriter*>(new VoxelGrainIdScalarWriter<VolumeDataContainer>(m));
    w0->m_WriteBinaryFiles = m_WriteBinaryFile;
    scalarsToWrite.push_back(w0);
  }

  if (m_WriteGBEuclideanDistanceMap == true)
  {
    VtkScalarWriter* w0 = static_cast<VtkScalarWriter*>(new VoxelGBEDMScalarWriter<VolumeDataContainer>(m));
    w0->m_WriteBinaryFiles = m_WriteBinaryFile;
    scalarsToWrite.push_back(w0);
  }

  if (m_WriteTJEuclideanDistanceMap == true)
  {
    VtkScalarWriter* w0 = static_cast<VtkScalarWriter*>(new VoxelTJEDMScalarWriter<VolumeDataContainer>(m));
    w0->m_WriteBinaryFiles = m_WriteBinaryFile;
    scalarsToWrite.push_back(w0);
  }

  if (m_WriteQPEuclideanDistanceMap == true)
  {
    VtkScalarWriter* w0 = static_cast<VtkScalarWriter*>(new VoxelQPEDMScalarWriter<VolumeDataContainer>(m));
    w0->m_WriteBinaryFiles = m_WriteBinaryFile;
    scalarsToWrite.push_back(w0);
  }

  if (m_WriteParentIds == true)
  {
    VtkScalarWriter* w0 = static_cast<VtkScalarWriter*>(new VoxelParentIdScalarWriter<VolumeDataContainer>(m));
    w0->m_WriteBinaryFiles = m_WriteBinaryFile;
    scalarsToWrite.push_back(w0);
  }

  if(m_WritePhaseIds == true)
  {
    VtkScalarWriter* w0 = static_cast<VtkScalarWriter*>(new VoxelPhaseIdScalarWriter<VolumeDataContainer>(m));
    w0->m_WriteBinaryFiles = m_WriteBinaryFile;
    scalarsToWrite.push_back(w0);
  }

  if(m_WriteBandContrasts == true)
  {
    VtkScalarWriter* w0 = static_cast<VtkScalarWriter*>(new VoxelBCScalarWriter<VolumeDataContainer>(m));
    w0->m_WriteBinaryFiles = m_WriteBinaryFile;
    scalarsToWrite.push_back(w0);
  }

  if(m_WriteImageQualities == true)
  {
    VtkScalarWriter* w0 = static_cast<VtkScalarWriter*>(new VoxelIQScalarWriter<VolumeDataContainer>(m));
    w0->m_WriteBinaryFiles = m_WriteBinaryFile;
    scalarsToWrite.push_back(w0);
  }

  if(m_WriteConfidenceIndicies == true)
  {
    VtkScalarWriter* w0 = static_cast<VtkScalarWriter*>(new VoxelCIScalarWriter<VolumeDataContainer>(m));
    w0->m_WriteBinaryFiles = m_WriteBinaryFile;
    scalarsToWrite.push_back(w0);
  }

  if (m_WriteGoodVoxels == true)
  {
    VtkScalarWriter* w0 = static_cast<VtkScalarWriter*>(new VoxelGoodVoxelScalarWriter<VolumeDataContainer>(m));
    w0->m_WriteBinaryFiles = m_WriteBinaryFile;
    scalarsToWrite.push_back(w0);
  }

  if (m_WriteGlobAlpha == true)
  {
    VtkScalarWriter* w0 = static_cast<VtkScalarWriter*>(new VoxelGlobAlphaScalarWriter<VolumeDataContainer>(m));
    w0->m_WriteBinaryFiles = m_WriteBinaryFile;
    scalarsToWrite.push_back(w0);
  }

  if (m_WriteKernelAverageMisorientations == true)
  {
    VtkScalarWriter* w0 = static_cast<VtkScalarWriter*>(new VoxelKernelAverageMisorientationScalarWriter<VolumeDataContainer>(m));
    w0->m_WriteBinaryFiles = m_WriteBinaryFile;
    scalarsToWrite.push_back(w0);
  }

  if (m_WriteGrainReferenceMisorientations == true)
  {
    VtkScalarWriter* w0 = static_cast<VtkScalarWriter*>(new VoxelGrainReferenceMisorientationScalarWriter<VolumeDataContainer>(m));
    w0->m_WriteBinaryFiles = m_WriteBinaryFile;
    scalarsToWrite.push_back(w0);
  }

  if (m_WriteGrainReferenceCAxisMisorientations == true)
  {
    VtkScalarWriter* w0 = static_cast<VtkScalarWriter*>(new VoxelGrainReferenceCAxisMisorientationScalarWriter<VolumeDataContainer>(m));
    w0->m_WriteBinaryFiles = m_WriteBinaryFile;
    scalarsToWrite.push_back(w0);
  }

//  if(m_WriteIPFColors == true)
//  {
//    VtkScalarWriter* w0 = static_cast<VtkScalarWriter*>(new VoxelIPFColorScalarWriter<VolumeDataContainer>(m));
//    w0->m_WriteBinaryFiles = m_WriteBinaryFile;
//    scalarsToWrite.push_back(w0);
//  }

  if (m_WriteEulerAngles == true)
  {

    VtkScalarWriter* w0 = static_cast<VtkScalarWriter*>(new VoxelEulerAngleScalarWriter<VolumeDataContainer>(m));
    w0->m_WriteBinaryFiles = m_WriteBinaryFile;
    scalarsToWrite.push_back(w0);
  }

  if(m_WriteGrainSizes == true)
  {
    VtkScalarWriter* w0 = static_cast<VtkScalarWriter*>(new FieldSizeScalarWriter<VolumeDataContainer>(m));
    w0->m_WriteBinaryFiles = m_WriteBinaryFile;
    scalarsToWrite.push_back(w0);
  }

  if(m_WriteSchmidFactors == true)
  {
    VtkScalarWriter* w0 = static_cast<VtkScalarWriter*>(new SchmidFactorScalarWriter<VolumeDataContainer>(m));
    w0->m_WriteBinaryFiles = m_WriteBinaryFile;
    scalarsToWrite.push_back(w0);
  }

  int err = write(m_OutputFile, m, scalarsToWrite);
  // Now Delete all the Scalar Helpers that we just created and used.
  for (std::vector<VtkScalarWriter*>::iterator iter = scalarsToWrite.begin(); iter != scalarsToWrite.end(); ++iter)
  {
    delete (*iter);
  }

  if (err < 0)
  {
    QString ss;
    ss << "Error writing output vtk file '" << m_OutputFile << "'\n ";
    addErrorMessage(getHumanLabel(), ss.str(), err);
    setErrorCondition(-1);
  }

  notifyStatusMessage("Complete");
}


// -----------------------------------------------------------------------------
//
// -----------------------------------------------------------------------------
<<<<<<< HEAD
int VtkRectilinearGridWriter::write(const QString &file, VoxelDataContainer* r, std::vector<VtkScalarWriter*> &scalars)
=======
int VtkRectilinearGridWriter::write(const std::string &file, VolumeDataContainer* r, std::vector<VtkScalarWriter*> &scalars)
>>>>>>> c8a14ed2
{
  int err = 0;
  FILE* f = NULL;
  f = fopen(file.c_str(), "wb");
  if(NULL == f)
  {
    return -1;
  }
  // Write the correct header
  if(m_WriteBinaryFile == true)
  {
    WRITE_RECTILINEAR_GRID_HEADER("BINARY", r, r->getXPoints() + 1, r->getYPoints()+1, r->getZPoints()+1)
  }
  else
  {
    WRITE_RECTILINEAR_GRID_HEADER("ASCII", r, r->getXPoints() + 1, r->getYPoints()+1, r->getZPoints()+1)
  }

  // Write the XCoords
  VtkRectilinearGridWriter::WriteCoords(f, "X_COORDINATES", "float", r->getXPoints() + 1, 0.0f - r->getXRes() * 0.5f, (float)(r->getXPoints() + 1 * r->getXRes()), r->getXRes(), m_WriteBinaryFile);
  VtkRectilinearGridWriter::WriteCoords(f, "Y_COORDINATES", "float", r->getYPoints() + 1, 0.0f - r->getYRes() * 0.5f, (float)(r->getYPoints() + 1 * r->getYRes()), r->getYRes(), m_WriteBinaryFile);
  VtkRectilinearGridWriter::WriteCoords(f, "Z_COORDINATES", "float", r->getZPoints() + 1, 0.0f - r->getZRes() * 0.5f, (float)(r->getZPoints() + 1 * r->getZRes()), r->getZRes(), m_WriteBinaryFile);

  size_t total = r->getXPoints() * r->getYPoints() * r->getZPoints();
  fprintf(f, "CELL_DATA %d\n", (int)total);

  QString ss;
  int index = 0;
  // Now loop on all of our Scalars and write those arrays as CELL_DATA
  for (std::vector<VtkScalarWriter*>::iterator iter = scalars.begin(); iter != scalars.end(); ++iter)
  {
    ss.str("");
    ss << "Writing Scalar " << index++ << " of " << scalars.size();
    notifyStatusMessage(ss.str());
    err = (*iter)->writeScalars(f);
    if(err < 0)
    {
      setErrorCondition((*iter)->getErrorCondition());
      setPipelineMessages((*iter)->getPipelineMessages());
      break;
    }
  }
  // Close the file
  fclose(f);
  return err;
}

<|MERGE_RESOLUTION|>--- conflicted
+++ resolved
@@ -50,43 +50,43 @@
 //
 // -----------------------------------------------------------------------------
 VtkRectilinearGridWriter::VtkRectilinearGridWriter() :
-AbstractFilter(),
-m_GrainIdsArrayName(DREAM3D::CellData::GrainIds),
-m_ParentIdsArrayName(DREAM3D::CellData::ParentIds),
-m_CellPhasesArrayName(DREAM3D::CellData::Phases),
-m_GoodVoxelsArrayName(DREAM3D::CellData::GoodVoxels),
-m_GlobAlphaArrayName(DREAM3D::CellData::GlobAlpha),
-m_BCArrayName(Ebsd::Ctf::BC),
-m_ConfidenceIndexArrayName(Ebsd::Ang::ConfidenceIndex),
-m_ImageQualityArrayName(Ebsd::Ang::ImageQuality),
-m_GrainReferenceMisorientationsArrayName(DREAM3D::CellData::GrainReferenceMisorientations),
-m_GrainReferenceCAxisMisorientationsArrayName(DREAM3D::CellData::GrainReferenceCAxisMisorientations),
-m_KernelAverageMisorientationsArrayName(DREAM3D::CellData::KernelAverageMisorientations),
-m_GBEuclideanDistancesArrayName(DREAM3D::CellData::GBEuclideanDistances),
-m_TJEuclideanDistancesArrayName(DREAM3D::CellData::TJEuclideanDistances),
-m_QPEuclideanDistancesArrayName(DREAM3D::CellData::QPEuclideanDistances),
-m_CellEulerAnglesArrayName(DREAM3D::CellData::EulerAngles),
-m_EquivalentDiametersArrayName(DREAM3D::FieldData::EquivalentDiameters),
-m_SchmidsArrayName(DREAM3D::FieldData::Schmids),
-m_WriteGrainIds(false),
-m_WriteParentIds(false),
-m_WritePhaseIds(false),
-m_WriteBandContrasts(false),
-m_WriteConfidenceIndicies(false),
-m_WriteImageQualities(false),
-m_WriteGoodVoxels(false),
-m_WriteGlobAlpha(false),
-m_WriteGrainReferenceMisorientations(false),
-m_WriteGrainReferenceCAxisMisorientations(false),
-m_WriteKernelAverageMisorientations(false),
-//m_WriteIPFColors(false),
-m_WriteGBEuclideanDistanceMap(false),
-m_WriteTJEuclideanDistanceMap(false),
-m_WriteQPEuclideanDistanceMap(false),
-m_WriteSchmidFactors(false),
-m_WriteGrainSizes(false),
-m_WriteEulerAngles(false),
-m_WriteBinaryFile(false)
+  AbstractFilter(),
+  m_GrainIdsArrayName(DREAM3D::CellData::GrainIds),
+  m_ParentIdsArrayName(DREAM3D::CellData::ParentIds),
+  m_CellPhasesArrayName(DREAM3D::CellData::Phases),
+  m_GoodVoxelsArrayName(DREAM3D::CellData::GoodVoxels),
+  m_GlobAlphaArrayName(DREAM3D::CellData::GlobAlpha),
+  m_BCArrayName(Ebsd::Ctf::BC),
+  m_ConfidenceIndexArrayName(Ebsd::Ang::ConfidenceIndex),
+  m_ImageQualityArrayName(Ebsd::Ang::ImageQuality),
+  m_GrainReferenceMisorientationsArrayName(DREAM3D::CellData::GrainReferenceMisorientations),
+  m_GrainReferenceCAxisMisorientationsArrayName(DREAM3D::CellData::GrainReferenceCAxisMisorientations),
+  m_KernelAverageMisorientationsArrayName(DREAM3D::CellData::KernelAverageMisorientations),
+  m_GBEuclideanDistancesArrayName(DREAM3D::CellData::GBEuclideanDistances),
+  m_TJEuclideanDistancesArrayName(DREAM3D::CellData::TJEuclideanDistances),
+  m_QPEuclideanDistancesArrayName(DREAM3D::CellData::QPEuclideanDistances),
+  m_CellEulerAnglesArrayName(DREAM3D::CellData::EulerAngles),
+  m_EquivalentDiametersArrayName(DREAM3D::FieldData::EquivalentDiameters),
+  m_SchmidsArrayName(DREAM3D::FieldData::Schmids),
+  m_WriteGrainIds(false),
+  m_WriteParentIds(false),
+  m_WritePhaseIds(false),
+  m_WriteBandContrasts(false),
+  m_WriteConfidenceIndicies(false),
+  m_WriteImageQualities(false),
+  m_WriteGoodVoxels(false),
+  m_WriteGlobAlpha(false),
+  m_WriteGrainReferenceMisorientations(false),
+  m_WriteGrainReferenceCAxisMisorientations(false),
+  m_WriteKernelAverageMisorientations(false),
+  //m_WriteIPFColors(false),
+  m_WriteGBEuclideanDistanceMap(false),
+  m_WriteTJEuclideanDistanceMap(false),
+  m_WriteQPEuclideanDistanceMap(false),
+  m_WriteSchmidFactors(false),
+  m_WriteGrainSizes(false),
+  m_WriteEulerAngles(false),
+  m_WriteBinaryFile(false)
 {
   setupFilterParameters();
 }
@@ -104,7 +104,7 @@
 // -----------------------------------------------------------------------------
 void VtkRectilinearGridWriter::setupFilterParameters()
 {
-  std::vector<FilterParameter::Pointer> parameters;
+  QVector<FilterParameter::Pointer> parameters;
   {
     FilterParameter::Pointer option = FilterParameter::New();
     option->setHumanLabel("Output File");
@@ -202,14 +202,14 @@
     option->setValueType("bool");
     parameters.push_back(option);
   }
-//  {
-//    FilterParameter::Pointer option = FilterParameter::New();
-//    option->setHumanLabel("Write IPF Colors");
-//    option->setPropertyName("WriteIPFColors");
-//    option->setWidgetType(FilterParameter::BooleanWidget);
-//    option->setValueType("bool");
-//    parameters.push_back(option);
-//  }
+  //  {
+  //    FilterParameter::Pointer option = FilterParameter::New();
+  //    option->setHumanLabel("Write IPF Colors");
+  //    option->setPropertyName("WriteIPFColors");
+  //    option->setWidgetType(FilterParameter::BooleanWidget);
+  //    option->setValueType("bool");
+  //    parameters.push_back(option);
+  //  }
   {
     FilterParameter::Pointer option = FilterParameter::New();
     option->setHumanLabel("Write Schmid Factors");
@@ -274,7 +274,7 @@
 {
   reader->openFilterGroup(this, index);
   /* Code to read the values goes between these statements */
-/* FILTER_WIDGETCODEGEN_AUTO_GENERATED_CODE BEGIN*/
+  /* FILTER_WIDGETCODEGEN_AUTO_GENERATED_CODE BEGIN*/
   setOutputFile( reader->readValue( "OutputFile", getOutputFile() ) );
   setWriteGrainIds( reader->readValue("WriteGrainIds", false) );
   setWriteParentIds( reader->readValue("WriteParentIds", false) );
@@ -287,7 +287,7 @@
   setWriteGrainReferenceCAxisMisorientations( reader->readValue("WriteGrainReferenceCAxisMisorientations", false) );
   setWriteGoodVoxels( reader->readValue("WriteGoodVoxels", false) );
   setWriteGlobAlpha( reader->readValue("WriteGlobAlpha", false) );
-//  setWriteIPFColors( reader->readValue("WriteIPFColors", false) );
+  //  setWriteIPFColors( reader->readValue("WriteIPFColors", false) );
   setWriteSchmidFactors( reader->readValue("WriteSchmidFactors", false) );
   setWriteGBEuclideanDistanceMap( reader->readValue("WriteGBEuclideanDistanceMap", false) );
   setWriteTJEuclideanDistanceMap( reader->readValue("WriteTJEuclideanDistanceMap", false) );
@@ -295,7 +295,7 @@
   setWriteGrainSizes( reader->readValue("WriteGrainSizes", false) );
   setWriteEulerAngles( reader->readValue("WriteEulerAngles", false) );
   setWriteBinaryFile( reader->readValue("WriteBinaryFile", false) );
-/* FILTER_WIDGETCODEGEN_AUTO_GENERATED_CODE END*/
+  /* FILTER_WIDGETCODEGEN_AUTO_GENERATED_CODE END*/
   reader->closeFilterGroup();
 }
 
@@ -320,7 +320,7 @@
   writer->writeValue("WriteGrainReferenceMisorientations", getWriteGrainReferenceMisorientations() );
   writer->writeValue("WriteGrainReferenceCAxisMisorientations", getWriteGrainReferenceCAxisMisorientations() );
   writer->writeValue("WriteKernelAverageMisorientations", getWriteKernelAverageMisorientations() );
-//  writer->writeValue("WriteIPFColors", getWriteIPFColors() );
+  //  writer->writeValue("WriteIPFColors", getWriteIPFColors() );
   writer->writeValue("WriteSchmidFactors", getWriteSchmidFactors() );
   writer->writeValue("WriteGrainSizes", getWriteGrainSizes() );
   writer->writeValue("WriteBinaryFile", getWriteBinaryFile() );
@@ -334,113 +334,106 @@
 void VtkRectilinearGridWriter::dataCheck(bool preflight, size_t voxels, size_t fields, size_t ensembles)
 {
   setErrorCondition(0);
-<<<<<<< HEAD
-  QString ss;
-  VoxelDataContainer* m = getVoxelDataContainer();
-=======
-  std::stringstream ss;
   VolumeDataContainer* m = getVolumeDataContainer();
->>>>>>> c8a14ed2
+
 
   if(m_OutputFile.isEmpty() == true)
   {
-    ss << "The output file must be set before executing this filter.";
-    addErrorMessage(getHumanLabel(), ss.str(), -1);
+    QString ss = QObject::tr("The output file must be set before executing this filter.");
+    addErrorMessage(getHumanLabel(), ss, -1);
     setErrorCondition(-1);
   }
 
   // Make sure what we are checking is an actual file name and not a directory
-  if (MXAFileInfo::isDirectory(m_OutputFile) == false)
-  {
-    QFileInfo fi(m_OutputFile);
-QString parentPath = fi.path();
-    if (QDir::exists(parentPath) == false)
+  QFileInfo fi(m_OutputFile);
+  if (fi.isDir() == false)
+  {
+    QDir parentPath = fi.path();
+    if (parentPath.exists() == false)
     {
-      ss.str("");
-      ss <<  "The directory path for the output file does not exist.";
-      addWarningMessage(getHumanLabel(), ss.str(), -1);
+      QString ss = QObject::tr("The directory path for the output file does not exist.");
+      addWarningMessage(getHumanLabel(), ss, -1);
     }
   }
   else
   {
-      ss.str("");
-      ss <<  "The output file path is a path to an existing directory. Please change the path to point to a file";
-      addErrorMessage(getHumanLabel(), ss.str(), -1);
-      setErrorCondition(-1);
+    QString ss = QObject::tr("The output file path is a path to an existing directory. Please change the path to point to a file");
+    addErrorMessage(getHumanLabel(), ss, -1);
+    setErrorCondition(-1);
   }
 
   if(m_WriteGrainIds == true)
   {
-    GET_PREREQ_DATA(m, DREAM3D, CellData, GrainIds, ss, -301, int32_t, Int32ArrayType, voxels, 1)
+    GET_PREREQ_DATA(m, DREAM3D, CellData, GrainIds, -301, int32_t, Int32ArrayType, voxels, 1)
   }
   if(m_WriteParentIds == true)
   {
-    GET_PREREQ_DATA(m, DREAM3D, CellData, ParentIds, ss, -301, int32_t, Int32ArrayType, voxels, 1)
+    GET_PREREQ_DATA(m, DREAM3D, CellData, ParentIds, -301, int32_t, Int32ArrayType, voxels, 1)
   }
   if(m_WritePhaseIds == true)
   {
-    GET_PREREQ_DATA(m, DREAM3D, CellData, CellPhases, ss, -302, int32_t, Int32ArrayType, voxels, 1)
+    GET_PREREQ_DATA(m, DREAM3D, CellData, CellPhases, -302, int32_t, Int32ArrayType, voxels, 1)
   }
   if(m_WriteGoodVoxels == true)
   {
-    GET_PREREQ_DATA(m, DREAM3D, CellData, GoodVoxels, ss, -303, bool, BoolArrayType, voxels, 1)
+    GET_PREREQ_DATA(m, DREAM3D, CellData, GoodVoxels, -303, bool, BoolArrayType, voxels, 1)
   }
   if(m_WriteGlobAlpha == true)
   {
-    GET_PREREQ_DATA(m, DREAM3D, CellData, GlobAlpha, ss, -303, int32_t, Int32ArrayType, voxels, 1)
+    GET_PREREQ_DATA(m, DREAM3D, CellData, GlobAlpha, -303, int32_t, Int32ArrayType, voxels, 1)
   }
   if(m_WriteKernelAverageMisorientations == true)
   {
-    GET_PREREQ_DATA(m, DREAM3D, CellData, KernelAverageMisorientations, ss, -303, float, FloatArrayType, voxels, 1)
+    GET_PREREQ_DATA(m, DREAM3D, CellData, KernelAverageMisorientations, -303, float, FloatArrayType, voxels, 1)
   }
   if(m_WriteGrainReferenceMisorientations == true)
   {
-    GET_PREREQ_DATA(m, DREAM3D, CellData, GrainReferenceMisorientations, ss, -303, float, FloatArrayType, voxels, 1)
+    GET_PREREQ_DATA(m, DREAM3D, CellData, GrainReferenceMisorientations, -303, float, FloatArrayType, voxels, 1)
   }
   if(m_WriteGrainReferenceCAxisMisorientations == true)
   {
-    GET_PREREQ_DATA(m, DREAM3D, CellData, GrainReferenceCAxisMisorientations, ss, -303, float, FloatArrayType, voxels, 1)
+    GET_PREREQ_DATA(m, DREAM3D, CellData, GrainReferenceCAxisMisorientations, -303, float, FloatArrayType, voxels, 1)
   }
   if(m_WriteBandContrasts == true)
   {
-    GET_PREREQ_DATA(m, DREAM3D, CellData, BC, ss, -304, int32_t, Int32ArrayType, voxels, 1)
+    GET_PREREQ_DATA(m, DREAM3D, CellData, BC, -304, int32_t, Int32ArrayType, voxels, 1)
   }
   if(m_WriteConfidenceIndicies == true)
   {
-    GET_PREREQ_DATA(m, DREAM3D, CellData, ConfidenceIndex, ss, -304, float, FloatArrayType, voxels, 1)
+    GET_PREREQ_DATA(m, DREAM3D, CellData, ConfidenceIndex, -304, float, FloatArrayType, voxels, 1)
   }
   if(m_WriteImageQualities == true)
   {
-    GET_PREREQ_DATA(m, DREAM3D, CellData, ImageQuality, ss, -304, float, FloatArrayType, voxels, 1)
-  }
-//  if(m_WriteIPFColors == true)
-//  {
-//    GET_PREREQ_DATA(m, DREAM3D, CellData, CellEulerAngles, ss, -305, float, FloatArrayType, voxels, 3)
-//  }
+    GET_PREREQ_DATA(m, DREAM3D, CellData, ImageQuality, -304, float, FloatArrayType, voxels, 1)
+  }
+  //  if(m_WriteIPFColors == true)
+  //  {
+  //    GET_PREREQ_DATA(m, DREAM3D, CellData, CellEulerAngles, -305, float, FloatArrayType, voxels, 3)
+  //  }
   if(m_WriteGBEuclideanDistanceMap == true)
   {
-    GET_PREREQ_DATA(m, DREAM3D, CellData, GBEuclideanDistances, ss, -305, float, FloatArrayType, voxels, 1)
+    GET_PREREQ_DATA(m, DREAM3D, CellData, GBEuclideanDistances, -305, float, FloatArrayType, voxels, 1)
   }
   if(m_WriteTJEuclideanDistanceMap == true)
   {
-    GET_PREREQ_DATA(m, DREAM3D, CellData, TJEuclideanDistances, ss, -305, float, FloatArrayType, voxels, 1)
+    GET_PREREQ_DATA(m, DREAM3D, CellData, TJEuclideanDistances, -305, float, FloatArrayType, voxels, 1)
   }
   if(m_WriteQPEuclideanDistanceMap == true)
   {
-    GET_PREREQ_DATA(m, DREAM3D, CellData, QPEuclideanDistances, ss, -305, float, FloatArrayType, voxels, 1)
+    GET_PREREQ_DATA(m, DREAM3D, CellData, QPEuclideanDistances, -305, float, FloatArrayType, voxels, 1)
   }
   if(m_WriteSchmidFactors == true)
   {
-    GET_PREREQ_DATA(m, DREAM3D, FieldData, Schmids, ss, -305, float, FloatArrayType, fields, 1)
+    GET_PREREQ_DATA(m, DREAM3D, FieldData, Schmids, -305, float, FloatArrayType, fields, 1)
   }
   if(m_WriteEulerAngles == true)
   {
-    GET_PREREQ_DATA(m, DREAM3D, CellData, CellEulerAngles, ss, -305, float, FloatArrayType, voxels, 3)
+    GET_PREREQ_DATA(m, DREAM3D, CellData, CellEulerAngles, -305, float, FloatArrayType, voxels, 3)
   }
 
   if(m_WriteGrainSizes == true)
   {
-    GET_PREREQ_DATA(m, DREAM3D, FieldData, EquivalentDiameters, ss, -305, float, FloatArrayType, fields, 1)
+    GET_PREREQ_DATA(m, DREAM3D, FieldData, EquivalentDiameters, -305, float, FloatArrayType, fields, 1)
   }
 }
 
@@ -469,15 +462,15 @@
   // Make sure any directory path is also available as the user may have just typed
   // in a path without actually creating the full path
   QFileInfo fi(m_OutputFile);
-QString parentPath = fi.path();
-    QDir dir;
+  QString parentPath = fi.path();
+  QDir dir;
   if(!dir.mkpath(parentPath))
   {
-      QString ss;
-      ss << "Error creating parent path '" << parentPath << "'";
-      notifyErrorMessage(ss, -1);
-      setErrorCondition(-1);
-      return;
+
+    QString ss = QObject::tr("Error creating parent path '%1'").arg(parentPath);
+    notifyErrorMessage(ss, -1);
+    setErrorCondition(-1);
+    return;
   }
 
   int64_t totalPoints = m->getTotalPoints();
@@ -590,12 +583,12 @@
     scalarsToWrite.push_back(w0);
   }
 
-//  if(m_WriteIPFColors == true)
-//  {
-//    VtkScalarWriter* w0 = static_cast<VtkScalarWriter*>(new VoxelIPFColorScalarWriter<VolumeDataContainer>(m));
-//    w0->m_WriteBinaryFiles = m_WriteBinaryFile;
-//    scalarsToWrite.push_back(w0);
-//  }
+  //  if(m_WriteIPFColors == true)
+  //  {
+  //    VtkScalarWriter* w0 = static_cast<VtkScalarWriter*>(new VoxelIPFColorScalarWriter<VolumeDataContainer>(m));
+  //    w0->m_WriteBinaryFiles = m_WriteBinaryFile;
+  //    scalarsToWrite.push_back(w0);
+  //  }
 
   if (m_WriteEulerAngles == true)
   {
@@ -628,9 +621,9 @@
 
   if (err < 0)
   {
-    QString ss;
-    ss << "Error writing output vtk file '" << m_OutputFile << "'\n ";
-    addErrorMessage(getHumanLabel(), ss.str(), err);
+
+    QString ss = QObject::tr("Error writing output vtk file '%1'\n ").arg(m_OutputFile);
+    addErrorMessage(getHumanLabel(), ss, err);
     setErrorCondition(-1);
   }
 
@@ -641,15 +634,11 @@
 // -----------------------------------------------------------------------------
 //
 // -----------------------------------------------------------------------------
-<<<<<<< HEAD
-int VtkRectilinearGridWriter::write(const QString &file, VoxelDataContainer* r, std::vector<VtkScalarWriter*> &scalars)
-=======
-int VtkRectilinearGridWriter::write(const std::string &file, VolumeDataContainer* r, std::vector<VtkScalarWriter*> &scalars)
->>>>>>> c8a14ed2
+int VtkRectilinearGridWriter::write(const QString &file, VolumeDataContainer* r, std::vector<VtkScalarWriter*> &scalars)
 {
   int err = 0;
   FILE* f = NULL;
-  f = fopen(file.c_str(), "wb");
+  f = fopen(file.toLatin1().data(), "wb");
   if(NULL == f)
   {
     return -1;
@@ -672,14 +661,14 @@
   size_t total = r->getXPoints() * r->getYPoints() * r->getZPoints();
   fprintf(f, "CELL_DATA %d\n", (int)total);
 
-  QString ss;
+
   int index = 0;
   // Now loop on all of our Scalars and write those arrays as CELL_DATA
   for (std::vector<VtkScalarWriter*>::iterator iter = scalars.begin(); iter != scalars.end(); ++iter)
   {
-    ss.str("");
-    ss << "Writing Scalar " << index++ << " of " << scalars.size();
-    notifyStatusMessage(ss.str());
+
+    QString ss = QObject::tr("Writing Scalar %1 of %2").arg(index++).arg(scalars.size());
+    notifyStatusMessage(ss);
     err = (*iter)->writeScalars(f);
     if(err < 0)
     {
