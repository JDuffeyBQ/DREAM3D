--- conflicted
+++ resolved
@@ -30,7 +30,7 @@
 
 #include "VtkGrainIdReader.h"
 
-#include <QMap>
+#include <QtCore/QMap>
 
 
 #include <QtCore/QFileInfo>
@@ -69,7 +69,7 @@
 // -----------------------------------------------------------------------------
 void VtkGrainIdReader::setupFilterParameters()
 {
-  std::vector<FilterParameter::Pointer> parameters;
+  QVector<FilterParameter::Pointer> parameters;
   {
     FilterParameter::Pointer option = FilterParameter::New();
     option->setHumanLabel("Input Vtk File");
@@ -121,28 +121,23 @@
 {
 
   setErrorCondition(0);
-<<<<<<< HEAD
-  QString ss;
-  VoxelDataContainer* m = getVoxelDataContainer();
-=======
-  std::stringstream ss;
   VolumeDataContainer* m = getVolumeDataContainer();
->>>>>>> c8a14ed2
-
+
+  QFileInfo fi(getInputFile());
   if (getInputFile().isEmpty() == true)
   {
-    ss << ClassName() << " needs the Input File Set and it was not.";
+    QString ss = QObject::tr("%1 needs the Input File Set and it was not.").arg(ClassName());
     setErrorCondition(-387);
-    addErrorMessage(getHumanLabel(), ss.str(), getErrorCondition());
-  }
-  else if (MXAFileInfo::exists(getInputFile()) == false)
-  {
-    ss << "The input file does not exist.";
+    addErrorMessage(getHumanLabel(), ss, getErrorCondition());
+  }
+  else if (fi.exists() == false)
+  {
+    QString ss = QObject::tr("The input file does not exist");
     setErrorCondition(-388);
-    addErrorMessage(getHumanLabel(), ss.str(), getErrorCondition());
-  }
-
-  CREATE_NON_PREREQ_DATA(m, DREAM3D, CellData, GrainIds, ss, int32_t, Int32ArrayType, 0, voxels, 1)
+    addErrorMessage(getHumanLabel(), ss, getErrorCondition());
+  }
+
+  CREATE_NON_PREREQ_DATA(m, DREAM3D, CellData, GrainIds, int32_t, Int32ArrayType, 0, voxels, 1)
 
   // Errors will get propagated to the user through the normal mechanism
   // Reading the header will set the Dimensions, Resolution and Origin
@@ -232,95 +227,93 @@
   VolumeDataContainer* m = getVolumeDataContainer();
   if(NULL == m)
   {
-    QString ss;
-    ss << "DataContainer Pointer was NULL and Must be valid." << __FILE__ << "("<<__LINE__<<")";
+
+    QString ss = QObject::tr("DataContainer Pointer was NULL and Must be valid.%1(%2)").arg(__FILE__).arg(__LINE__);
     setErrorCondition(-51000);
-    addErrorMessage(getHumanLabel(), ss.str(), getErrorCondition());
+    addErrorMessage(getHumanLabel(), ss, getErrorCondition());
     return getErrorCondition();
   }
 
 
   if (getInputFile().isEmpty() == true)
   {
-    QString ss;
-    ss << "Input filename was empty" << __FILE__ << "("<<__LINE__<<")";
+
+    QString ss = QObject::tr("Input filename was empty%1(%2)").arg(__FILE__).arg(__LINE__);
     setErrorCondition(-51010);
-    addErrorMessage(getHumanLabel(), ss.str(), getErrorCondition());
+    addErrorMessage(getHumanLabel(), ss, getErrorCondition());
     return getErrorCondition();
   }
 
 
-  std::ifstream instream;
-  instream.open(getInputFile().c_str(), std::ios_base::binary);
-  if (!instream.is_open())
-  {
-    QString ss;
-    ss << "Vtk file could not be opened: " << getInputFile();
-    setErrorCondition(-51020);
-    addErrorMessage(getHumanLabel(), ss.str(), getErrorCondition());
+  QFile instream(getInputFile());
+
+  if (!instream.open(QIODevice::ReadOnly | QIODevice::Text))
+  {
+    QString msg = QObject::tr("Vtk file could not be opened: %1").arg(getInputFile());
+    setErrorCondition(-100);
+    notifyErrorMessage(msg, getErrorCondition());
+    return -100;
+  }
+  QByteArray buf = instream.readLine(); // Read Line 1 - VTK Version Info
+  buf = instream.readLine(); // Read Line 2 - User Comment
+  setComment(QString(buf));
+  buf = instream.readLine(); // Read Line 3 - BINARY or ASCII
+  QString fileType(buf);
+  if (fileType.startsWith("BINARY") == 0)
+  {
+    setFileIsBinary(true);
+  }
+  else if (fileType.startsWith("ASCII") == 0)
+  {
+    setFileIsBinary(false);
+  }
+  else
+  {
+
+    QString ss = QObject::tr("The file type of the VTK legacy file could not be determined. It should be ASCII' or 'BINARY' and should appear on line 3 of the file.");
+    setErrorCondition(-51030);
+    addErrorMessage(getHumanLabel(), ss, getErrorCondition());
     return getErrorCondition();
   }
-  char buf[kBufferSize];
-  instream.getline(buf, kBufferSize); // Read Line 1 - VTK Version Info
-  ::memset(buf, 0, kBufferSize);
-  instream.getline(buf, kBufferSize); // Read Line 2 - User Comment
-  setComment(QString(buf));
-  ::memset(buf, 0, kBufferSize);
-  instream.getline(buf, kBufferSize); // Read Line 3 - BINARY or ASCII
-  QString fileType(buf);
-  if (fileType.find("BINARY", 0) == 0)
-  {
-    setFileIsBinary(true);
-  }
-  else if (fileType.find("ASCII", 0) == 0)
-  {
-    setFileIsBinary(false);
-  }
-  else
-  {
-    QString ss;
-    ss << "The file type of the VTK legacy file could not be determined. It should be ASCII' or 'BINARY' and should appear on line 3 of the file.";
-    setErrorCondition(-51030);
-    addErrorMessage(getHumanLabel(), ss.str(), getErrorCondition());
-    return getErrorCondition();
-  }
-  ::memset(buf, 0, kBufferSize);
-  instream.getline(buf, kBufferSize); // Read Line 4 - Type of Dataset
+  buf = instream.readLine(); // Read Line 4 - Type of Dataset
   {
     char text[256];
     int n = sscanf(buf, "%s %s", text, &(text[16]) );
     if (n < 2)
     {
-      QString ss;
-      ss << "Error Reading the type of data set. Was expecting 2 fields but got " << n;
+
+    QString ss = QObject::tr("Error Reading the type of data set. Was expecting 2 fields but got %1").arg(n);
     setErrorCondition(-51040);
-    addErrorMessage(getHumanLabel(), ss.str(), getErrorCondition());
+    addErrorMessage(getHumanLabel(), ss, getErrorCondition());
     return getErrorCondition();
     }
     QString dataset(&(text[16]));
     setDatasetType(dataset);
   }
-
-  ::memset(buf, 0, kBufferSize);
-  instream.getline(buf, kBufferSize); // Read Line 5 which is the Dimension values
+  bool ok = false;
+  buf = instream.readLine(); // Read Line 5 which is the Dimension values
   size_t dims[3];
-  err = parseSizeT_3V(buf, dims, 0);
+  QList<QByteArray> tokens = buf.split(' ');
+  dims[0] = tokens[1].toInt(&ok, 10);
+  dims[1] = tokens[2].toInt(&ok, 10);
+  dims[2] = tokens[3].toInt(&ok, 10);
   getVolumeDataContainer()->setDimensions(dims);
 
 #if 1
-  ::memset(buf, 0, kBufferSize);
-  instream.getline(buf, kBufferSize); // Read Line 6 which is the Origin values
+  buf = instream.readLine(); // Read Line 6 which is the Origin values
   float origin[3];
-  err = parseFloat3V(buf, origin, 0.0f);
+  origin[0] = tokens[1].toFloat(&ok);
+  origin[1] = tokens[2].toFloat(&ok);
+  origin[2] = tokens[3].toFloat(&ok);
   getVolumeDataContainer()->setOrigin(origin);
 
-  ::memset(buf, 0, kBufferSize);
-  instream.getline(buf, kBufferSize);// Read Line 7 which is the Scaling values
+  buf = instream.readLine();// Read Line 7 which is the Scaling values
   float resolution[3];
-  err = parseFloat3V(buf, resolution, 1.0f);
+  resolution[0] = tokens[1].toFloat(&ok);
+  resolution[1] = tokens[2].toFloat(&ok);
+  resolution[2] = tokens[3].toFloat(&ok);
   getVolumeDataContainer()->setResolution(resolution);
 
-  ::memset(buf, 0, kBufferSize);
 #endif
 
   instream.close();
@@ -354,21 +347,19 @@
 {
   int err = 0;
 
-  QString filename = getInputFile();
-  std::ifstream instream;
-  instream.open(filename.c_str(), std::ios_base::binary);
-  if (!instream.is_open())
-  {
-    QString ss;
-    ss << logTime() << " vtk file could not be opened: " << filename ;
-    addErrorMessage(getHumanLabel(), ss.str(), -1);
-    return -1;
-  }
-
-  char buf[kBufferSize];
+  QFile instream(getInputFile());
+
+  if (!instream.open(QIODevice::ReadOnly | QIODevice::Text))
+  {
+    QString msg = QObject::tr("Vtk file could not be opened: %1").arg(getInputFile());
+    setErrorCondition(-100);
+    notifyErrorMessage(msg, getErrorCondition());
+    return -100;
+  }
+  QByteArray buf;
   for (int i = 0; i < 8; ++i)
   {
-    instream.getline(buf, kBufferSize);
+    buf = instream.readLine();
   }
 
   // These should have been set from reading the header
@@ -383,9 +374,9 @@
   err = parseCoordinateLine(buf, dim);
   if (err < 0 || dim != dims[0])
   {
-    QString ss;
+
     ss << "x dimension does not match expected dimension: " << dim << " <--> " << dims[0];
-    addErrorMessage(getHumanLabel(), ss.str(), -1);
+    addErrorMessage(getHumanLabel(), ss, -1);
     return -1;
   }
   float xscale = 1.0f;
@@ -397,9 +388,9 @@
   err = parseCoordinateLine(buf, dim);
   if (err < 0 || dim != dims[1])
   {
-    QString ss;
+
     ss << "y dimension does not match expected dimension: " << dim << " <--> " << dims[1];
-    addErrorMessage(getHumanLabel(), ss.str(), -1);
+    addErrorMessage(getHumanLabel(), ss, -1);
     return -1;
   }
   float yscale = 1.0f;
@@ -411,16 +402,16 @@
   err = parseCoordinateLine(buf, dim);
   if (err < 0 || dim != dims[2])
   {
-    QString ss;
+
     ss << "z dimension does not match expected dimension: " << dim << " <--> " << dims[2];
-    addErrorMessage(getHumanLabel(), ss.str(), -1);
+    addErrorMessage(getHumanLabel(), ss, -1);
     return -1;
   }
   float zscale = 1.0f;
   err = skipVolume<float>(instream, 4, 1, 1, dim, zscale);
   if (err < 0)
   {
-    QString ss;
+
     ss << "Error skipping Volume section of VTK file.";
     return err;
   }
@@ -429,16 +420,16 @@
   // to the DREAM.3D package this is a safe assumption.
   getVolumeDataContainer()->setResolution(xscale, yscale, zscale);
 #endif
-
+  bool ok = false;
   // Now we need to search for the 'GrainID' and
-  char text1[kBufferSize];
-  ::memset(text1, 0, kBufferSize);
-  char text2[kBufferSize];
-  ::memset(text2, 0, kBufferSize);
-  char text3[kBufferSize];
-  ::memset(text3, 0, kBufferSize);
-  char text4[kBufferSize];
-  ::memset(text4, 0, kBufferSize);
+//  char text1[kBufferSize];
+//  ::memset(text1, 0, kBufferSize);
+//  char text2[kBufferSize];
+//  ::memset(text2, 0, kBufferSize);
+//  char text3[kBufferSize];
+//  ::memset(text3, 0, kBufferSize);
+//  char text4[kBufferSize];
+//  ::memset(text4, 0, kBufferSize);
   //int fieldNum = 0;
   bool needGrainIds = true;
 
@@ -452,25 +443,27 @@
   size_t totalVoxels = dims[0] * dims[1] * dims[2];
   DataArray<int>::Pointer grainIds = DataArray<int>::CreateArray(totalVoxels, DREAM3D::CellData::GrainIds);
 
-  readLine(instream, buf, kBufferSize);
-
+  buf = instream.readLine();
+  QList<QByteArray> tokens;
  // int i = 0;
   while (needGrainIds == true)
   {
-    readLine(instream, buf, kBufferSize);
-    ::memset(text1, 0, kBufferSize);
-    ::memset(text2, 0, kBufferSize);
-    ::memset(text3, 0, kBufferSize);
-    int n = sscanf(buf, "%s %s %s %s", text1, text2, text3, text4);
-    if (n != 4)
+     buf = instream.readLine();
+     tokens = buf.split(' ');
+//    ::memset(text1, 0, kBufferSize);
+//    ::memset(text2, 0, kBufferSize);
+//    ::memset(text3, 0, kBufferSize);
+
+    //int n = sscanf(buf, "%s %s %s %s", text1, text2, text3, text4);
+    if (tokens.size() != 4)
     {
-      QString ss;
-      ss << "Error reading SCALARS header section of VTK file.";
-      addErrorMessage(getHumanLabel(), ss.str(), -1);
+
+      QString ss = QObject::tr("Error reading SCALARS header section of VTK file.");
+      addErrorMessage(getHumanLabel(), ss, -1);
       return -1;
     }
-    scalarName = QString(text1);
-    typeByteSize = parseByteSize(text4);
+    scalarName = QString(tokens[0]);
+    typeByteSize = tokens[3].toInt(&ok, 10);
     if (typeByteSize == 0)
     {
       return -1;
@@ -496,7 +489,7 @@
         for (size_t i = 0; i < totalVoxels; ++i)
         {
           t = grainIds->GetValue(i);
-          MXA::Endian::FromBigToSystem::convert<int>(t);
+          t = qToBigEndian<int>(t);
           grainIds->SetValue(i, t);
         }
       }
