/* ============================================================================
 * Copyright (c) 2012 Michael A. Jackson (BlueQuartz Software)
 * Copyright (c) 2012 Dr. Michael A. Groeber (US Air Force Research Laboratories)
 * All rights reserved.
 *
 * Redistribution and use in source and binary forms, with or without modification,
 * are permitted provided that the following conditions are met:
 *
 * Redistributions of source code must retain the above copyright notice, this
 * list of conditions and the following disclaimer.
 *
 * Redistributions in binary form must reproduce the above copyright notice, this
 * list of conditions and the following disclaimer in the documentation and/or
 * other materials provided with the distribution.
 *
 * Neither the name of Michael A. Groeber, Michael A. Jackson, the US Air Force,
 * BlueQuartz Software nor the names of its contributors may be used to endorse
 * or promote products derived from this software without specific prior written
 * permission.
 *
 * THIS SOFTWARE IS PROVIDED BY THE COPYRIGHT HOLDERS AND CONTRIBUTORS "AS IS"
 * AND ANY EXPRESS OR IMPLIED WARRANTIES, INCLUDING, BUT NOT LIMITED TO, THE
 * IMPLIED WARRANTIES OF MERCHANTABILITY AND FITNESS FOR A PARTICULAR PURPOSE ARE
 * DISCLAIMED. IN NO EVENT SHALL THE COPYRIGHT HOLDER OR CONTRIBUTORS BE LIABLE
 * FOR ANY DIRECT, INDIRECT, INCIDENTAL, SPECIAL, EXEMPLARY, OR CONSEQUENTIAL
 * DAMAGES (INCLUDING, BUT NOT LIMITED TO, PROCUREMENT OF SUBSTITUTE GOODS OR
 * SERVICES; LOSS OF USE, DATA, OR PROFITS; OR BUSINESS INTERRUPTION) HOWEVER
 * CAUSED AND ON ANY THEORY OF LIABILITY, WHETHER IN CONTRACT, STRICT LIABILITY,
 * OR TORT (INCLUDING NEGLIGENCE OR OTHERWISE) ARISING IN ANY WAY OUT OF THE
 * USE OF THIS SOFTWARE, EVEN IF ADVISED OF THE POSSIBILITY OF SUCH DAMAGE.
 *
 *  This code was written under United States Air Force Contract number
 *                           FA8650-07-D-5800
 *
 * ~~~~~~~~~~~~~~~~~~~~~~~~~~~~~~~~~~~~~~~~~~~~~~~~~~~~~~~~~~~~~~~~~~~~~~~~~~ */

#ifndef VTKRECTILINEARGRIDWRITER_H_
#define VTKRECTILINEARGRIDWRITER_H_

#include <QtCore/QString>

#include "EbsdLib/EbsdConstants.h"
#include "EbsdLib/TSL/AngConstants.h"
#include "EbsdLib/HKL/CtfConstants.h"

#include "DREAM3DLib/DREAM3DLib.h"
#include "DREAM3DLib/Common/DREAM3DSetGetMacros.h"
#include "DREAM3DLib/Common/AbstractFilter.h"
#include "DREAM3DLib/Common/VolumeDataContainer.h"
#include "DREAM3DLib/VTKUtils/VTKFileWriters.hpp"


/**
 * @class VTKRectilinearGridFileWriter VTKRectilinearGridFileWriter.h DREAM3D/Common/VTKUtils/VTKRectilinearGridFileWriter.h
 * @brief This is the main class to call when you want to write voxel based data
 * to a Rectilinear Grid based VTK data set. In order to write Scalar attributes
 * one needs to also include a vector of VtkScalarWriter objects. Each VtkScalarWriter
 * subclass knows how to write a specific scalar array to the file. When implementing
 * those subclasses keep in mind that you should be able to write both the ASCII
 * and Binary versions of your data to the VTK File.
 * @author Michael A. Jackson for BlueQuartz Software
 * @date Jun 13, 2011
 * @version 1.0
 */
class DREAM3DLib_EXPORT VtkRectilinearGridWriter : public AbstractFilter
{
  public:
    DREAM3D_SHARED_POINTERS(VtkRectilinearGridWriter)
    DREAM3D_STATIC_NEW_MACRO(VtkRectilinearGridWriter)
    DREAM3D_TYPE_MACRO_SUPER(VtkRectilinearGridWriter, AbstractFilter)

    virtual ~VtkRectilinearGridWriter();

    //------ Required Cell Data
    DREAM3D_INSTANCE_STRING_PROPERTY(GrainIdsArrayName)
    DREAM3D_INSTANCE_STRING_PROPERTY(ParentIdsArrayName)
    DREAM3D_INSTANCE_STRING_PROPERTY(CellPhasesArrayName)
    DREAM3D_INSTANCE_STRING_PROPERTY(GoodVoxelsArrayName)
    DREAM3D_INSTANCE_STRING_PROPERTY(GlobAlphaArrayName)
    DREAM3D_INSTANCE_STRING_PROPERTY(BCArrayName)
    DREAM3D_INSTANCE_STRING_PROPERTY(ConfidenceIndexArrayName)
    DREAM3D_INSTANCE_STRING_PROPERTY(ImageQualityArrayName)
    DREAM3D_INSTANCE_STRING_PROPERTY(GrainReferenceRotationsArrayName)
    DREAM3D_INSTANCE_STRING_PROPERTY(GrainReferenceMisorientationsArrayName)
    DREAM3D_INSTANCE_STRING_PROPERTY(GrainReferenceCAxisMisorientationsArrayName)
    DREAM3D_INSTANCE_STRING_PROPERTY(KernelAverageMisorientationsArrayName)
    DREAM3D_INSTANCE_STRING_PROPERTY(GBEuclideanDistancesArrayName)
    DREAM3D_INSTANCE_STRING_PROPERTY(TJEuclideanDistancesArrayName)
    DREAM3D_INSTANCE_STRING_PROPERTY(QPEuclideanDistancesArrayName)
    DREAM3D_INSTANCE_STRING_PROPERTY(CellEulerAnglesArrayName)
    DREAM3D_INSTANCE_STRING_PROPERTY(EquivalentDiametersArrayName)
    DREAM3D_INSTANCE_STRING_PROPERTY(SchmidsArrayName)

    DREAM3D_INSTANCE_STRING_PROPERTY(OutputFile)
    DREAM3D_INSTANCE_PROPERTY(bool, WriteGrainIds)
    DREAM3D_INSTANCE_PROPERTY(bool, WriteParentIds)
    DREAM3D_INSTANCE_PROPERTY(bool, WritePhaseIds)
    DREAM3D_INSTANCE_PROPERTY(bool, WriteBandContrasts)
    DREAM3D_INSTANCE_PROPERTY(bool, WriteConfidenceIndicies)
    DREAM3D_INSTANCE_PROPERTY(bool, WriteImageQualities)
    DREAM3D_INSTANCE_PROPERTY(bool, WriteGoodVoxels)
    DREAM3D_INSTANCE_PROPERTY(bool, WriteGlobAlpha)
    //DREAM3D_INSTANCE_PROPERTY(bool, WriteRodriguesGAMColors)
    DREAM3D_INSTANCE_PROPERTY(bool, WriteGrainReferenceMisorientations)
    DREAM3D_INSTANCE_PROPERTY(bool, WriteGrainReferenceCAxisMisorientations)
    DREAM3D_INSTANCE_PROPERTY(bool, WriteKernelAverageMisorientations)
    //DREAM3D_INSTANCE_PROPERTY(bool, WriteIPFColors)
    DREAM3D_INSTANCE_PROPERTY(bool, WriteGBEuclideanDistanceMap)
    DREAM3D_INSTANCE_PROPERTY(bool, WriteTJEuclideanDistanceMap)
    DREAM3D_INSTANCE_PROPERTY(bool, WriteQPEuclideanDistanceMap)
    DREAM3D_INSTANCE_PROPERTY(bool, WriteSchmidFactors)
    DREAM3D_INSTANCE_PROPERTY(bool, WriteGrainSizes)
    DREAM3D_INSTANCE_PROPERTY(bool, WriteEulerAngles)
    DREAM3D_INSTANCE_PROPERTY(bool, WriteBinaryFile)


    virtual void preflight();

    virtual const QString getGroupName() { return DREAM3D::FilterGroups::IOFilters; }
    virtual const QString getSubGroupName() { return DREAM3D::FilterSubGroups::OutputFilters; }
    virtual const QString getHumanLabel() { return "Write Vtk File (Rectilinear Grid)"; }

    virtual void setupFilterParameters();
    /**
    * @brief This method will write the options to a file
    * @param writer The writer that is used to write the options to a file
    */
    virtual int writeFilterParameters(AbstractFilterParametersWriter* writer, int index);

    /**
    * @brief This method will read the options from a file
    * @param reader The reader that is used to read the options from a file
    */
    virtual void readFilterParameters(AbstractFilterParametersReader* reader, int index);

    /**
    * @brief Reimplemented from @see AbstractFilter class
    */
    virtual void execute();

 /**
     * @brief This function writes a set of Axis coordinates to that are needed
     * for a Rectilinear Grid based data set.
     * @param f The "C" FILE* pointer to the file being written to.
     * @param axis The name of the Axis that is being written
     * @param type The type of primitive being written (float, int, ...)
     * @param npoints The total number of points in the array
     * @param min The minimum value of the axis
     * @param max The maximum value of the axis
     * @param step The step value between each point on the axis.
     */
    template<typename T>
    static int WriteCoords(FILE* f, const char* axis, const char* type, int64_t npoints, T min, T max, T step, bool binary)
    {
      int err = 0;
      fprintf(f, "%s %lld %s\n", axis, npoints, type);
      if (binary == true)
      {
        T* data = new T[npoints];
        T d;
        for (int idx = 0; idx < npoints; ++idx)
        {
          d = idx * step + min;
          MXA::Endian::FromSystemToBig::convert<T>(d);
          data[idx] = d;
        }
        size_t totalWritten = fwrite(static_cast<void*>(data), sizeof(T), static_cast<size_t>(npoints), f);
        delete[] data;
        if (totalWritten != static_cast<size_t>(npoints) )
        {
          qDebug() << "Error Writing Binary VTK Data into file " ;
          fclose(f);
          return -1;
        }

      }
      else
      {
        T d;
        for (int idx = 0; idx < npoints; ++idx)
        {
          d = idx * step + min;
          fprintf(f, "%f ", d);
          if (idx % 20 == 0 && idx != 0) { fprintf(f, "\n"); }
        }
        fprintf(f, "\n");
      }
      return err;
    }


    /**
     * @brief WriteDataArrayToFile
     * @param filename
     * @param data
     * @param dims
     * @param res
     * @param dataType
     * @param writeBinary
     * @return
     */
    template<typename T>
    static int WriteDataArrayToFile(const QString &filename, DataArray<T>* data, size_t* dims, float* res,
                                    const QString &dataType, bool writeBinary )
    {
      int err = 0;
      FILE* f = NULL;
      f = fopen(filename.c_str(), "wb");
      if(NULL == f)
      {
        qDebug() << "Could not open file for writing" ;
        qDebug() << "  FileName: " << filename ;
        qDebug() << "  Dataset Name: " << data->GetName() ;
        return -1;
      }
      // Write the correct header
      if(writeBinary == true)
      {
        WRITE_RECTILINEAR_GRID_HEADER("BINARY", NULL, (dims[0] + 1), (dims[1] + 1), (dims[2] + 1) )
      }
      else
      {
        WRITE_RECTILINEAR_GRID_HEADER("ASCII", NULL, (dims[0] + 1), (dims[1] + 1), (dims[2] + 1) )
      }

      // Write the XCoords
      VtkRectilinearGridWriter::WriteCoords(f, "X_COORDINATES", "float", dims[0] + 1, 0.0f - res[0] * 0.5f, (float)(dims[0] + 1 * res[0]), res[0], writeBinary);
      VtkRectilinearGridWriter::WriteCoords(f, "Y_COORDINATES", "float", dims[1] + 1, 0.0f - res[1] * 0.5f, (float)(dims[1] + 1 * res[1] ), res[1], writeBinary);
      VtkRectilinearGridWriter::WriteCoords(f, "Z_COORDINATES", "float", dims[2] + 1, 0.0f - res[2] * 0.5f, (float)(dims[2] + 1 * res[2]), res[2], writeBinary);

      size_t total = dims[0] * dims[1] * dims[2];
      int numComp = data->GetNumberOfComponents();
      fprintf(f, "CELL_DATA %d\n", (int)total);

      fprintf(f, "SCALARS %s %s %d\n", data->GetName().c_str(), dataType.c_str(),numComp);
      fprintf(f, "LOOKUP_TABLE default\n");
#ifdef MXA_LITTLE_ENDIAN
      data->byteSwapElements();
#endif
      int64_t totalWritten = fwrite(data->GetPointer(0), sizeof(T), (total * numComp), f);
      if (totalWritten != (total))
      {
        qDebug() << "Error Writing Binary VTK Data:" ;
        qDebug() << "  FileName: " << filename ;
        qDebug() << "  Dataset Name: " << data->GetName() ;
      }
#ifdef MXA_LITTLE_ENDIAN
      data->byteSwapElements();
#endif
      // Close the file
      fclose(f);
      return err;
    }


  protected:
    VtkRectilinearGridWriter();

    void dataCheck(bool preflight, size_t voxels, size_t fields, size_t ensembles);


  private:
    int32_t* m_GrainIds;
    int32_t* m_ParentIds;
    int32_t* m_CellPhases;
    int32_t* m_BC;
    int32_t* m_GlobAlpha;
    float* m_ImageQuality;
    float* m_ConfidenceIndex;
    bool*    m_GoodVoxels;
    float*   m_CellEulerAngles;
    float*   m_GBEuclideanDistances;
    float*   m_TJEuclideanDistances;
    float*   m_QPEuclideanDistances;
    float*   m_GrainReferenceRotations;
    float*   m_GrainReferenceMisorientations;
    float*   m_GrainReferenceCAxisMisorientations;
    float*   m_KernelAverageMisorientations;
    float*   m_EquivalentDiameters;
    float*   m_Schmids;


    VtkRectilinearGridWriter(const VtkRectilinearGridWriter&); // Copy Constructor Not Implemented
    void operator=(const VtkRectilinearGridWriter&); // Operator '=' Not Implemented

<<<<<<< HEAD
    int write(const QString &file, VoxelDataContainer* r, std::vector<VtkScalarWriter*> &scalars);
=======
    int write(const std::string &file, VolumeDataContainer* r, std::vector<VtkScalarWriter*> &scalars);
>>>>>>> c8a14ed2



};

#endif /* VTKRECTILINEARGRIDWRITER_H_ */<|MERGE_RESOLUTION|>--- conflicted
+++ resolved
@@ -161,7 +161,7 @@
         for (int idx = 0; idx < npoints; ++idx)
         {
           d = idx * step + min;
-          MXA::Endian::FromSystemToBig::convert<T>(d);
+          d = qToBigEndian(d);
           data[idx] = d;
         }
         size_t totalWritten = fwrite(static_cast<void*>(data), sizeof(T), static_cast<size_t>(npoints), f);
@@ -205,7 +205,7 @@
     {
       int err = 0;
       FILE* f = NULL;
-      f = fopen(filename.c_str(), "wb");
+      f = fopen(filename.toLatin1().data(), "wb");
       if(NULL == f)
       {
         qDebug() << "Could not open file for writing" ;
@@ -232,7 +232,7 @@
       int numComp = data->GetNumberOfComponents();
       fprintf(f, "CELL_DATA %d\n", (int)total);
 
-      fprintf(f, "SCALARS %s %s %d\n", data->GetName().c_str(), dataType.c_str(),numComp);
+      fprintf(f, "SCALARS %s %s %d\n", data->GetName().toLatin1().data(), dataType.toLatin1().data(),numComp);
       fprintf(f, "LOOKUP_TABLE default\n");
 #ifdef MXA_LITTLE_ENDIAN
       data->byteSwapElements();
@@ -283,13 +283,8 @@
     VtkRectilinearGridWriter(const VtkRectilinearGridWriter&); // Copy Constructor Not Implemented
     void operator=(const VtkRectilinearGridWriter&); // Operator '=' Not Implemented
 
-<<<<<<< HEAD
-    int write(const QString &file, VoxelDataContainer* r, std::vector<VtkScalarWriter*> &scalars);
-=======
-    int write(const std::string &file, VolumeDataContainer* r, std::vector<VtkScalarWriter*> &scalars);
->>>>>>> c8a14ed2
-
-
+
+    int write(const QString &file, VolumeDataContainer* r, std::vector<VtkScalarWriter*> &scalars);
 
 };
 
