/* ============================================================================
 * Copyright (c) 2012 Michael A. Jackson (BlueQuartz Software)
 * Copyright (c) 2012 Dr. Michael A. Groeber (US Air Force Research Laboratories)
 * All rights reserved.
 *
 * Redistribution and use in source and binary forms, with or without modification,
 * are permitted provided that the following conditions are met:
 *
 * Redistributions of source code must retain the above copyright notice, this
 * list of conditions and the following disclaimer.
 *
 * Redistributions in binary form must reproduce the above copyright notice, this
 * list of conditions and the following disclaimer in the documentation and/or
 * other materials provided with the distribution.
 *
 * Neither the name of Michael A. Groeber, Michael A. Jackson, the US Air Force,
 * BlueQuartz Software nor the names of its contributors may be used to endorse
 * or promote products derived from this software without specific prior written
 * permission.
 *
 * THIS SOFTWARE IS PROVIDED BY THE COPYRIGHT HOLDERS AND CONTRIBUTORS "AS IS"
 * AND ANY EXPRESS OR IMPLIED WARRANTIES, INCLUDING, BUT NOT LIMITED TO, THE
 * IMPLIED WARRANTIES OF MERCHANTABILITY AND FITNESS FOR A PARTICULAR PURPOSE ARE
 * DISCLAIMED. IN NO EVENT SHALL THE COPYRIGHT HOLDER OR CONTRIBUTORS BE LIABLE
 * FOR ANY DIRECT, INDIRECT, INCIDENTAL, SPECIAL, EXEMPLARY, OR CONSEQUENTIAL
 * DAMAGES (INCLUDING, BUT NOT LIMITED TO, PROCUREMENT OF SUBSTITUTE GOODS OR
 * SERVICES; LOSS OF USE, DATA, OR PROFITS; OR BUSINESS INTERRUPTION) HOWEVER
 * CAUSED AND ON ANY THEORY OF LIABILITY, WHETHER IN CONTRACT, STRICT LIABILITY,
 * OR TORT (INCLUDING NEGLIGENCE OR OTHERWISE) ARISING IN ANY WAY OUT OF THE
 * USE OF THIS SOFTWARE, EVEN IF ADVISED OF THE POSSIBILITY OF SUCH DAMAGE.
 *
 *  This code was written under United States Air Force Contract number
 *                           FA8650-07-D-5800
 *
 * ~~~~~~~~~~~~~~~~~~~~~~~~~~~~~~~~~~~~~~~~~~~~~~~~~~~~~~~~~~~~~~~~~~~~~~~~~~ */
#include "GBCDTriangleDumper.h"

#include "DREAM3DLib/Math/MatrixMath.h"



// -----------------------------------------------------------------------------
//
// -----------------------------------------------------------------------------
GBCDTriangleDumper::GBCDTriangleDumper() :
  SurfaceMeshFilter(),
  m_SurfaceMeshFaceLabelsArrayName(DREAM3D::FaceData::SurfaceMeshFaceLabels),
  m_SurfaceMeshFaceAreasArrayName(DREAM3D::FaceData::SurfaceMeshFaceAreas),
  m_SurfaceMeshFaceNormalsArrayName(DREAM3D::FaceData::SurfaceMeshFaceNormals),
  m_FieldEulerAnglesArrayName(DREAM3D::FieldData::EulerAngles),
  m_SurfaceMeshFaceAreas(NULL),
  m_SurfaceMeshFaceLabels(NULL),
  m_SurfaceMeshFaceNormals(NULL),
  m_FieldEulerAngles(NULL)
{
  setupFilterParameters();
}

// -----------------------------------------------------------------------------
//
// -----------------------------------------------------------------------------
GBCDTriangleDumper::~GBCDTriangleDumper()
{
}

// -----------------------------------------------------------------------------
//
// -----------------------------------------------------------------------------
void GBCDTriangleDumper::setupFilterParameters()
{
  std::vector<FilterParameter::Pointer> parameters;

  {
    FilterParameter::Pointer option = FilterParameter::New();
    option->setHumanLabel("Output File");
    option->setPropertyName("OutputFile");
    option->setWidgetType(FilterParameter::OutputFileWidget);
    option->setFileExtension("*.ph");
    option->setFileType("CMU Grain Growth");
    option->setValueType("string");
    parameters.push_back(option);
  }

  setFilterParameters(parameters);
}

// -----------------------------------------------------------------------------
//
// -----------------------------------------------------------------------------
void GBCDTriangleDumper::readFilterParameters(AbstractFilterParametersReader* reader, int index)
{
  reader->openFilterGroup(this, index);
  /* Code to read the values goes between these statements */
////!!##
  reader->closeFilterGroup();
}

// -----------------------------------------------------------------------------
//
// -----------------------------------------------------------------------------
int GBCDTriangleDumper::writeFilterParameters(AbstractFilterParametersWriter* writer, int index)
{
  writer->openFilterGroup(this, index);
  /* Place code that will write the inputs values into a file. reference the
   AbstractFilterParametersWriter class for the proper API to use. */
  writer->writeValue("OutputFile", getOutputFile() );
    writer->closeFilterGroup();
  return index;
}

// -----------------------------------------------------------------------------
//
// -----------------------------------------------------------------------------
void GBCDTriangleDumper::dataCheckSurfaceMesh(bool preflight, size_t voxels, size_t fields, size_t ensembles)
{
  setErrorCondition(0);
  QString ss;

  if(getOutputFile().isEmpty() == true)
  {
    ss.str("");
    ss << ClassName() << " needs the Output File Set and it was not.";
    addErrorMessage(getHumanLabel(), ss.str(), -1);
    setErrorCondition(-387);
  }


  SurfaceDataContainer* sm = getSurfaceDataContainer();
  if(NULL == sm)
  {
    addErrorMessage(getHumanLabel(), "SurfaceDataContainer is missing", -383);
    setErrorCondition(-383);
  }
  else
  {
    // We MUST have Nodes
    if(sm->getVertices().get() == NULL)
    {
      addErrorMessage(getHumanLabel(), "SurfaceMesh DataContainer missing Nodes", -384);
      setErrorCondition(-384);
    }

    // We MUST have Triangles defined also.
    if(sm->getFaces().get() == NULL)
    {
      addErrorMessage(getHumanLabel(), "SurfaceMesh DataContainer missing Triangles", -383);
      setErrorCondition(-384);
    }
    else
    {
      GET_PREREQ_DATA(sm, DREAM3D, FaceData, SurfaceMeshFaceLabels, ss, -386, int32_t, Int32ArrayType, fields, 2)
      GET_PREREQ_DATA(sm, DREAM3D, FaceData, SurfaceMeshFaceNormals, ss, -387, double, DoubleArrayType, fields, 3)
      GET_PREREQ_DATA(sm, DREAM3D, FaceData, SurfaceMeshFaceAreas, ss, -388, double, DoubleArrayType, fields, 1)
    }

  }
}

// -----------------------------------------------------------------------------
//
// -----------------------------------------------------------------------------
void GBCDTriangleDumper::dataCheckVoxel(bool preflight, size_t voxels, size_t fields, size_t ensembles)
{
  setErrorCondition(0);
<<<<<<< HEAD
  QString ss;
  VoxelDataContainer* m = getVoxelDataContainer();
=======
  std::stringstream ss;
  VolumeDataContainer* m = getVolumeDataContainer();
>>>>>>> c8a14ed2
  if(NULL == m)
  {
    addErrorMessage(getHumanLabel(), "VolumeDataContainer is missing", -383);
    setErrorCondition(-383);
  }
  else
  {
    GET_PREREQ_DATA(m, DREAM3D, FieldData, FieldEulerAngles, ss, -301, float, FloatArrayType, fields, 3)
  //      GET_PREREQ_DATA(m, DREAM3D, FieldData, FieldPhases, ss, -302, int32_t, Int32ArrayType,  fields, 1)
 //       typedef DataArray<unsigned int> XTalStructArrayType;
 //   GET_PREREQ_DATA(m, DREAM3D, EnsembleData, CrystalStructures, ss, -304, unsigned int, XTalStructArrayType, ensembles, 1)
  }
}

// -----------------------------------------------------------------------------
//
// -----------------------------------------------------------------------------
void GBCDTriangleDumper::preflight()
{
  /* Place code here that sanity checks input arrays and input values. Look at some
  * of the other DREAM3DLib/Filters/.cpp files for sample codes */
  dataCheckSurfaceMesh(true, 1, 1, 1);
  dataCheckVoxel(true, 1, 1, 1);
}

// -----------------------------------------------------------------------------
//
// -----------------------------------------------------------------------------
void GBCDTriangleDumper::execute()
{
  int err = 0;
  QString ss;
  setErrorCondition(err);
  SurfaceDataContainer* sm = getSurfaceDataContainer();
  if(NULL == sm)
  {
    setErrorCondition(-999);
    notifyErrorMessage("The SurfaceMeshing DataContainer Object was NULL", -999);
    return;
  }
  VolumeDataContainer* m = getVolumeDataContainer();
  if(NULL == m)
  {
    setErrorCondition(-999);
    notifyErrorMessage("The SurfaceMeshing DataContainer Object was NULL", -999);
    return;
  }
  setErrorCondition(0);
  notifyStatusMessage("Starting");


  DREAM3D::Mesh::FaceListPointer_t trianglesPtr = sm->getFaces();
  size_t totalFaces = trianglesPtr->GetNumberOfTuples();

  // Run the data check to allocate the memory for the centroid array
  // Note the use of the voxel datacontainer num ensembles to set the gbcd size
  dataCheckSurfaceMesh(false, 0, totalFaces, m->getNumEnsembleTuples());

  size_t totalFields = m->getNumFieldTuples();
  size_t totalEnsembles = m->getNumEnsembleTuples();

  FILE* f = fopen(getOutputFile().c_str(), "wb");
  if (NULL == f)
  {
    setErrorCondition(-87000);
    notifyErrorMessage("Could not open Output file for writing.", getErrorCondition());
    return;
  }

  dataCheckVoxel(false, 0, totalFields, totalEnsembles);


  float radToDeg = 180.0/M_PI;

  int gid0 = 0; // Grain id 0
  int gid1 = 0; // Grain id 1
  float* euAng0 = NULL;
  float* euAng1 = NULL;
  double* tNorm = NULL;
  for(size_t t = 0; t < totalFaces; ++t)
  {
    // Get the Grain Ids for the triangle
    gid0 = m_SurfaceMeshFaceLabels[t*2];
    gid1 = m_SurfaceMeshFaceLabels[t*2 + 1];

    if(gid0 < 0)
    {
      continue;
    }
    if(gid1 < 0)
    {
      continue;
    }

    // Now get the Euler Angles for that grain id, WATCH OUT: This is pointer arithmetic
    euAng0 = m_FieldEulerAngles + (gid0 * 3);
    euAng1 = m_FieldEulerAngles + (gid1 * 3);

    // Get the Triangle Normal
    tNorm = m_SurfaceMeshFaceNormals + (t * 3);

    fprintf(f, "%0.4f %0.4f %0.4f %0.4f %0.4f %0.4f %0.4f %0.4f %0.4f %0.4f\n", euAng0[0]*radToDeg, euAng0[1]*radToDeg, euAng0[2]*radToDeg,
    euAng1[0]*radToDeg, euAng1[1]*radToDeg, euAng1[2]*radToDeg,
    tNorm[0], tNorm[1], tNorm[2], m_SurfaceMeshFaceAreas[t]);


  }


  fclose(f);

  /* Let the GUI know we are done with this filter */
  notifyStatusMessage("Complete");
}
<|MERGE_RESOLUTION|>--- conflicted
+++ resolved
@@ -68,7 +68,7 @@
 // -----------------------------------------------------------------------------
 void GBCDTriangleDumper::setupFilterParameters()
 {
-  std::vector<FilterParameter::Pointer> parameters;
+  QVector<FilterParameter::Pointer> parameters;
 
   {
     FilterParameter::Pointer option = FilterParameter::New();
@@ -118,9 +118,9 @@
 
   if(getOutputFile().isEmpty() == true)
   {
-    ss.str("");
-    ss << ClassName() << " needs the Output File Set and it was not.";
-    addErrorMessage(getHumanLabel(), ss.str(), -1);
+
+    QString ss = QObject::tr("%1 needs the Output File Set and it was not.").arg(ClassName());
+    addErrorMessage(getHumanLabel(), ss, -1);
     setErrorCondition(-387);
   }
 
@@ -148,9 +148,9 @@
     }
     else
     {
-      GET_PREREQ_DATA(sm, DREAM3D, FaceData, SurfaceMeshFaceLabels, ss, -386, int32_t, Int32ArrayType, fields, 2)
-      GET_PREREQ_DATA(sm, DREAM3D, FaceData, SurfaceMeshFaceNormals, ss, -387, double, DoubleArrayType, fields, 3)
-      GET_PREREQ_DATA(sm, DREAM3D, FaceData, SurfaceMeshFaceAreas, ss, -388, double, DoubleArrayType, fields, 1)
+      GET_PREREQ_DATA(sm, DREAM3D, FaceData, SurfaceMeshFaceLabels, -386, int32_t, Int32ArrayType, fields, 2)
+      GET_PREREQ_DATA(sm, DREAM3D, FaceData, SurfaceMeshFaceNormals, -387, double, DoubleArrayType, fields, 3)
+      GET_PREREQ_DATA(sm, DREAM3D, FaceData, SurfaceMeshFaceAreas, -388, double, DoubleArrayType, fields, 1)
     }
 
   }
@@ -162,13 +162,8 @@
 void GBCDTriangleDumper::dataCheckVoxel(bool preflight, size_t voxels, size_t fields, size_t ensembles)
 {
   setErrorCondition(0);
-<<<<<<< HEAD
-  QString ss;
-  VoxelDataContainer* m = getVoxelDataContainer();
-=======
-  std::stringstream ss;
   VolumeDataContainer* m = getVolumeDataContainer();
->>>>>>> c8a14ed2
+
   if(NULL == m)
   {
     addErrorMessage(getHumanLabel(), "VolumeDataContainer is missing", -383);
@@ -176,10 +171,10 @@
   }
   else
   {
-    GET_PREREQ_DATA(m, DREAM3D, FieldData, FieldEulerAngles, ss, -301, float, FloatArrayType, fields, 3)
-  //      GET_PREREQ_DATA(m, DREAM3D, FieldData, FieldPhases, ss, -302, int32_t, Int32ArrayType,  fields, 1)
+    GET_PREREQ_DATA(m, DREAM3D, FieldData, FieldEulerAngles, -301, float, FloatArrayType, fields, 3)
+  //      GET_PREREQ_DATA(m, DREAM3D, FieldData, FieldPhases, -302, int32_t, Int32ArrayType,  fields, 1)
  //       typedef DataArray<unsigned int> XTalStructArrayType;
- //   GET_PREREQ_DATA(m, DREAM3D, EnsembleData, CrystalStructures, ss, -304, unsigned int, XTalStructArrayType, ensembles, 1)
+ //   GET_PREREQ_DATA(m, DREAM3D, EnsembleData, CrystalStructures, -304, unsigned int, XTalStructArrayType, ensembles, 1)
   }
 }
 
@@ -230,7 +225,7 @@
   size_t totalFields = m->getNumFieldTuples();
   size_t totalEnsembles = m->getNumEnsembleTuples();
 
-  FILE* f = fopen(getOutputFile().c_str(), "wb");
+  FILE* f = fopen(getOutputFile().toLatin1().data(), "wb");
   if (NULL == f)
   {
     setErrorCondition(-87000);
