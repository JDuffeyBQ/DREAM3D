--- conflicted
+++ resolved
@@ -268,57 +268,6 @@
         notifyErrorMessage(getHumanLabel(), "Error Reading Data", -100);
         return;
       }
-<<<<<<< HEAD
-      if(dcType == DREAM3D::DataContainerType::VolumeDataContainer)
-      {
-        VolumeDataContainer::Pointer dc = VolumeDataContainer::New();
-        dc->setName(dcNames[iter]);
-        getDataContainerArray()->pushBack(dc);
-      }
-      if(dcType == DREAM3D::DataContainerType::SurfaceDataContainer)
-      {
-        SurfaceDataContainer::Pointer dc = SurfaceDataContainer::New();
-        dc->setName(dcNames[iter]);
-        getDataContainerArray()->pushBack(dc);
-      }
-      if(dcType == DREAM3D::DataContainerType::EdgeDataContainer)
-      {
-        EdgeDataContainer::Pointer dc = EdgeDataContainer::New();
-        dc->setName(dcNames[iter]);
-        getDataContainerArray()->pushBack(dc);
-      }
-      if(dcType == DREAM3D::DataContainerType::VertexDataContainer)
-      {
-        VertexDataContainer::Pointer dc = VertexDataContainer::New();
-        dc->setName(dcNames[iter]);
-        getDataContainerArray()->pushBack(dc);
-      }
-      hid_t dcGid = H5Gopen(dcaGid, dcNames[iter].toLatin1().data(), H5P_DEFAULT );
-      if (dcGid < 0)
-      {
-        QString ss = QObject::tr("Error opening Group %1").arg(dcNames[iter]);
-        setErrorCondition(-61);
-        notifyErrorMessage(getHumanLabel(), ss, getErrorCondition());
-        return;
-      }
-//      MapOfAttributeMatrices_t::Iterator it = m_DataToRead.find(dcNames[iter]);
-//      MapOfAttributeArrays_t arraysToRead = it.value();
-//      getDataContainerArray()->getDataContainer(dcNames[iter])->readMeshDataFromHDF5(dcGid, preflight);
-//      err = getDataContainerArray()->getDataContainer(dcNames[iter])->readAttributeMatricesFromHDF5(preflight, dcGid, arraysToRead);
-//      if(err < 0)
-//      {
-//        if(preflight == true)
-//        {
-//          notifyErrorMessage(getHumanLabel(), "The data was not available in the data file.", getErrorCondition());
-//        }
-//        else
-//        {
-//          notifyErrorMessage(getHumanLabel(), "Error Reading Data", -100);
-//          return;
-//        }
-//      }
-=======
->>>>>>> 56ff2b9c
     }
 
     err = H5Gclose(dcaGid);
