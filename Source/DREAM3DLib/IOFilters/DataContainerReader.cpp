/* ============================================================================
 * Copyright (c) 2012 Michael A. Jackson (BlueQuartz Software)
 * Copyright (c) 2012 Dr. Michael A. Groeber (US Air Force Research Laboratories)
 * All rights reserved.
 *
 * Redistribution and use in source and binary forms, with or without modification,
 * are permitted provided that the following conditions are met:
 *
 * Redistributions of source code must retain the above copyright notice, this
 * list of conditions and the following disclaimer.
 *
 * Redistributions in binary form must reproduce the above copyright notice, this
 * list of conditions and the following disclaimer in the documentation and/or
 * other materials provided with the distribution.
 *
 * Neither the name of Michael A. Groeber, Michael A. Jackson, the US Air Force,
 * BlueQuartz Software nor the names of its contributors may be used to endorse
 * or promote products derived from this software without specific prior written
 * permission.
 *
 * THIS SOFTWARE IS PROVIDED BY THE COPYRIGHT HOLDERS AND CONTRIBUTORS "AS IS"
 * AND ANY EXPRESS OR IMPLIED WARRANTIES, INCLUDING, BUT NOT LIMITED TO, THE
 * IMPLIED WARRANTIES OF MERCHANTABILITY AND FITNESS FOR A PARTICULAR PURPOSE ARE
 * DISCLAIMED. IN NO EVENT SHALL THE COPYRIGHT HOLDER OR CONTRIBUTORS BE LIABLE
 * FOR ANY DIRECT, INDIRECT, INCIDENTAL, SPECIAL, EXEMPLARY, OR CONSEQUENTIAL
 * DAMAGES (INCLUDING, BUT NOT LIMITED TO, PROCUREMENT OF SUBSTITUTE GOODS OR
 * SERVICES; LOSS OF USE, DATA, OR PROFITS; OR BUSINESS INTERRUPTION) HOWEVER
 * CAUSED AND ON ANY THEORY OF LIABILITY, WHETHER IN CONTRACT, STRICT LIABILITY,
 * OR TORT (INCLUDING NEGLIGENCE OR OTHERWISE) ARISING IN ANY WAY OUT OF THE
 * USE OF THIS SOFTWARE, EVEN IF ADVISED OF THE POSSIBILITY OF SUCH DAMAGE.
 *
 *  This code was written under United States Air Force Contract number
 *                           FA8650-07-D-5800
 *
 * ~~~~~~~~~~~~~~~~~~~~~~~~~~~~~~~~~~~~~~~~~~~~~~~~~~~~~~~~~~~~~~~~~~~~~~~~~~ */

#include "DataContainerReader.h"

#include "H5Support/QH5Utilities.h"
#include "H5Support/QH5Lite.h"

#include <QtCore/QFileInfo>

#include "DREAM3DLib/IOFilters/VolumeDataContainerReader.h"
#include "DREAM3DLib/IOFilters/SurfaceDataContainerReader.h"
#include "DREAM3DLib/IOFilters/VertexDataContainerReader.h"
#include "DREAM3DLib/IOFilters/EdgeDataContainerReader.h"
#include "DREAM3DLib/HDF5/H5FilterParametersReader.h"
#include "DREAM3DLib/Common/FilterManager.h"

#include "H5Support/HDF5ScopedFileSentinel.h"

// -----------------------------------------------------------------------------
//
// -----------------------------------------------------------------------------
DataContainerReader::DataContainerReader() :
  AbstractFilter(),
  m_InputFile(""),
  m_ReadVolumeData(true),
  m_ReadSurfaceData(false),
  m_ReadVertexData(false),
  m_ReadEdgeData(false),
  m_ReadAllArrays(true)
{
  m_PipelineFromFile = FilterPipeline::New();
  setupFilterParameters();
}

// -----------------------------------------------------------------------------
//
// -----------------------------------------------------------------------------
DataContainerReader::~DataContainerReader()
{
}

// -----------------------------------------------------------------------------
//
// -----------------------------------------------------------------------------
void DataContainerReader::setupFilterParameters()
{
  std::vector<FilterParameter::Pointer> parameters;

  setFilterParameters(parameters);
}

// -----------------------------------------------------------------------------
//
// -----------------------------------------------------------------------------
void DataContainerReader::readFilterParameters(AbstractFilterParametersReader* reader, int index)
{
  reader->openFilterGroup(this, index);
  setInputFile( reader->readValue("InputFile", getInputFile() ) );
  setReadVolumeData( reader->readValue("ReadVolumeData", getReadVolumeData() ) );
  setReadSurfaceData( reader->readValue("ReadSurfaceData", getReadSurfaceData() ) );
  setReadEdgeData( reader->readValue("ReadEdgeData", getReadEdgeData() ) );
  setReadVertexData( reader->readValue("ReadVertexData", getReadVertexData() ) );

  setSelectedVolumeVertexArrays( reader->readValue("SelectedVolumeVertexArrays", getSelectedVolumeVertexArrays() ) );
  setSelectedVolumeFaceArrays( reader->readValue("SelectedVolumeFaceArrays", getSelectedVolumeFaceArrays() ) );
  setSelectedVolumeEdgeArrays( reader->readValue("SelectedVolumeEdgeArrays", getSelectedVolumeEdgeArrays() ) );
  setSelectedVolumeCellArrays( reader->readValue("SelectedVolumeCellArrays", getSelectedVolumeCellArrays() ) );
  setSelectedVolumeFieldArrays( reader->readValue("SelectedVolumeFieldArrays", getSelectedVolumeFieldArrays() ) );
  setSelectedVolumeEnsembleArrays( reader->readValue("SelectedVolumeEnsembleArrays", getSelectedVolumeEnsembleArrays() ) );
  setSelectedSurfaceVertexArrays( reader->readValue("SelectedSurfaceVertexArrays", getSelectedSurfaceVertexArrays() ) );
  setSelectedSurfaceFaceArrays( reader->readValue("SelectedSurfaceFaceArrays", getSelectedSurfaceFaceArrays() ) );
  setSelectedSurfaceEdgeArrays( reader->readValue("SelectedSurfaceEdgeArrays", getSelectedSurfaceEdgeArrays() ) );
  setSelectedSurfaceFieldArrays( reader->readValue("SelectedSurfaceFieldArrays", getSelectedSurfaceFieldArrays() ) );
  setSelectedSurfaceEnsembleArrays( reader->readValue("SelectedSurfaceEnsembleArrays", getSelectedSurfaceEnsembleArrays() ) );
  setSelectedEdgeVertexArrays( reader->readValue("SelectedEdgeVertexArrays", getSelectedEdgeVertexArrays() ) );
  setSelectedEdgeEdgeArrays( reader->readValue("SelectedEdgeEdgeArrays", getSelectedEdgeEdgeArrays() ) );
  setSelectedEdgeFieldArrays( reader->readValue("SelectedEdgeFieldArrays", getSelectedEdgeFieldArrays() ) );
  setSelectedEdgeEnsembleArrays( reader->readValue("SelectedEdgeEnsembleArrays", getSelectedEdgeEnsembleArrays() ) );
  setSelectedVertexVertexArrays( reader->readValue("SelectedVertexVertexArrays", getSelectedVertexVertexArrays() ) );
  setSelectedVertexFieldArrays( reader->readValue("SelectedVertexFieldArrays", getSelectedVertexFieldArrays() ) );
  setSelectedVertexEnsembleArrays( reader->readValue("SelectedVertexEnsembleArrays", getSelectedVertexEnsembleArrays() ) );
  reader->closeFilterGroup();
}

// -----------------------------------------------------------------------------
//
// -----------------------------------------------------------------------------
int DataContainerReader::writeFilterParameters(AbstractFilterParametersWriter* writer, int index)
{
  index = writeExistingPipelineToFile(writer, index);

  writer->openFilterGroup(this, index);
  writer->writeValue("InputFile", getInputFile() );
  writer->writeValue("ReadVolumeData", getReadVolumeData() );
  writer->writeValue("ReadSurfaceData", getReadSurfaceData() );
  writer->writeValue("ReadEdgeData", getReadEdgeData() );
  writer->writeValue("ReadVertexData", getReadVertexData() );

  writer->writeValue("SelectedVolumeVertexArrays", getSelectedVolumeVertexArrays() );
  writer->writeValue("SelectedVolumeFaceArrays", getSelectedVolumeFaceArrays() );
  writer->writeValue("SelectedVolumeEdgeArrays", getSelectedVolumeEdgeArrays() );
  writer->writeValue("SelectedVolumeCellArrays", getSelectedVolumeCellArrays() );
  writer->writeValue("SelectedVolumeFieldArrays", getSelectedVolumeFieldArrays() );
  writer->writeValue("SelectedVolumeEnsembleArrays", getSelectedVolumeEnsembleArrays() );
  writer->writeValue("SelectedSurfaceVertexArrays", getSelectedSurfaceVertexArrays() );
  writer->writeValue("SelectedSurfaceFaceArrays", getSelectedSurfaceFaceArrays() );
  writer->writeValue("SelectedSurfaceEdgeArrays", getSelectedSurfaceEdgeArrays() );
  writer->writeValue("SelectedSurfaceFieldArrays", getSelectedSurfaceFieldArrays() );
  writer->writeValue("SelectedSurfaceEnsembleArrays", getSelectedSurfaceEnsembleArrays() );
  writer->writeValue("SelectedEdgeVertexArrays", getSelectedEdgeVertexArrays() );
  writer->writeValue("SelectedEdgeEdgeArrays", getSelectedEdgeEdgeArrays() );
  writer->writeValue("SelectedEdgeFieldArrays", getSelectedEdgeFieldArrays() );
  writer->writeValue("SelectedEdgeEnsembleArrays", getSelectedEdgeEnsembleArrays() );
  writer->writeValue("SelectedVertexVertexArrays", getSelectedVertexVertexArrays() );
  writer->writeValue("SelectedVertexFieldArrays", getSelectedVertexFieldArrays() );
  writer->writeValue("SelectedVertexEnsembleArrays", getSelectedVertexEnsembleArrays() );
  writer->closeFilterGroup();
  return ++index; // we want to return the index after the one we just wrote to
}

// -----------------------------------------------------------------------------
//
// -----------------------------------------------------------------------------
void DataContainerReader::dataCheck(bool preflight, size_t volumes, size_t fields, size_t ensembles)
{
  setErrorCondition(0);
  QString ss;
  int32_t err = 0;

  if (getInputFile().isEmpty() == true)
  {
    ss << ClassName() << " needs the Input File Set and it was not.";
    setErrorCondition(-387);
    addErrorMessage(getHumanLabel(), ss.str(), getErrorCondition());
  }
  else if (MXAFileInfo::exists(getInputFile()) == false)
  {
    ss << "The input file does not exist.";
    setErrorCondition(-388);
    addErrorMessage(getHumanLabel(), ss.str(), getErrorCondition());
  }
  else
  {
    // Read the Meta Data and Array names from the file
    hid_t fileId = QH5Utilities::openFile(m_InputFile, true); // Open the file Read Only
    if(fileId < 0)
    {
      ss.str("");
      ss << ": Error opening input file '" << m_InputFile << "'";
      setErrorCondition(-150);
      addErrorMessage(getHumanLabel(), ss.str(), err);
      return;
    }

    // This will make sure if we return early from this method that the HDF5 File is properly closed.
    HDF5ScopedFileSentinel scopedFileSentinel(&fileId, true);

    /* READ THE VOXEL DATA TO THE HDF5 FILE */
    if (getVolumeDataContainer() != NULL && m_ReadVolumeData == true)
    {
      VolumeDataContainerReader::Pointer volumeReader = VolumeDataContainerReader::New();
      volumeReader->setHdfFileId(fileId);
      volumeReader->setVolumeDataContainer(getVolumeDataContainer());
      volumeReader->setObservers(getObservers());
      ss.str("");
      ss << getMessagePrefix() << " |--> Reading Volume Data ";
      volumeReader->setMessagePrefix(ss.str());
      volumeReader->preflight();
      if (volumeReader->getErrorCondition() < 0)
      {
        setReadVolumeData(false);
        setErrorCondition(volumeReader->getErrorCondition());
        addErrorMessage(getHumanLabel(), "The volume data was not available in the data file.", getErrorCondition());
      }
    }

    /* READ THE Surface DATA TO THE HDF5 FILE */
    if (NULL != getSurfaceDataContainer() && m_ReadSurfaceData == true)
    {
      SurfaceDataContainerReader::Pointer smReader = SurfaceDataContainerReader::New();
      smReader->setHdfFileId(fileId);
      smReader->setSurfaceDataContainer(getSurfaceDataContainer());
      smReader->setObservers(getObservers());
      ss.str("");
      ss << getMessagePrefix() << " |--> Reading Surface Data ";
      smReader->setMessagePrefix(ss.str());
      smReader->preflight();
      if (smReader->getErrorCondition() < 0)
      {
        setReadSurfaceData(false);
        setErrorCondition(smReader->getErrorCondition());
        addErrorMessage(getHumanLabel(), "The surface mesh data was not available in the data file.", getErrorCondition());
      }
    }

    /* READ THE Edge DATA TO THE HDF5 FILE */
    if (NULL != getEdgeDataContainer() && m_ReadEdgeData == true)
    {
      EdgeDataContainerReader::Pointer eReader = EdgeDataContainerReader::New();
      eReader->setHdfFileId(fileId);
      eReader->setEdgeDataContainer(getEdgeDataContainer());
      eReader->setObservers(getObservers());
      ss.str("");
      ss << getMessagePrefix() << " |--> Reading Surface Data ";
      eReader->setMessagePrefix(ss.str());
      eReader->preflight();
      if (eReader->getErrorCondition() < 0)
      {
        setReadEdgeData(false);
        setErrorCondition(eReader->getErrorCondition());
        addErrorMessage(getHumanLabel(), "The surface mesh data was not available in the data file.", getErrorCondition());
      }
    }

    /* READ THE Vertex DATA TO THE HDF5 FILE */
    if (NULL != getVertexDataContainer() && m_ReadVertexData == true)
    {
      VertexDataContainerReader::Pointer smReader = VertexDataContainerReader::New();
      smReader->setHdfFileId(fileId);
      smReader->setVertexDataContainer(getVertexDataContainer());
      smReader->setObservers(getObservers());
      ss.str("");
      ss << getMessagePrefix() << " |--> Reading Solid Mesh Data ";
      smReader->setMessagePrefix(ss.str());
      smReader->preflight();
      if (smReader->getErrorCondition() < 0)
      {
        setReadVertexData(false);
        setErrorCondition(smReader->getErrorCondition());
        addErrorMessage(getHumanLabel(), "The solid mesh data was not available in the data file.", getErrorCondition());
      }
    }
  }
}

// -----------------------------------------------------------------------------
//
// -----------------------------------------------------------------------------
void DataContainerReader::preflight()
{
  dataCheck(true, 1, 1, 1);
}

// -----------------------------------------------------------------------------
//
// -----------------------------------------------------------------------------
void DataContainerReader::execute()
{
  int32_t err = 0;
  QString ss;
  // dataCheck(false, 1, 1, 1);

  hid_t fileId = QH5Utilities::openFile(m_InputFile, true); // Open the file Read Only
  if(fileId < 0)
  {
    ss.str("");
    ss << ": Error opening input file '" << m_InputFile << "'";
    setErrorCondition(-150);
    addErrorMessage(getHumanLabel(), ss.str(), err);
    return;
  }

  // This will make sure if we return early from this method that the HDF5 File is properly closed.
  HDF5ScopedFileSentinel scopedFileSentinel(&fileId, true);

  // Read our File Version string to the Root "/" group
  QString fileVersion;

  err = QH5Lite::readStringAttribute(fileId, "/", DREAM3D::HDF5::FileVersionName, fileVersion);

  err = readExistingPipelineFromFile(fileId);

  /* READ THE VOXEL DATA TO THE HDF5 FILE */
  if (getVolumeDataContainer() != NULL && m_ReadVolumeData == true)
  {
    VolumeDataContainerReader::Pointer volumeReader = VolumeDataContainerReader::New();
    volumeReader->setHdfFileId(fileId);
    volumeReader->setVertexArraysToRead(m_SelectedVolumeVertexArrays);
    volumeReader->setFaceArraysToRead(m_SelectedVolumeFaceArrays);
    volumeReader->setEdgeArraysToRead(m_SelectedVolumeEdgeArrays);
    volumeReader->setCellArraysToRead(m_SelectedVolumeCellArrays);
    volumeReader->setFieldArraysToRead(m_SelectedVolumeFieldArrays);
    volumeReader->setEnsembleArraysToRead(m_SelectedVolumeEnsembleArrays);
    volumeReader->setReadAllArrays(m_ReadAllArrays);
    volumeReader->setVolumeDataContainer(getVolumeDataContainer());
    volumeReader->setObservers(getObservers());
    ss.str("");
    ss << getMessagePrefix() << " |--> Reading Volume Data ";
    volumeReader->setMessagePrefix(ss.str());
    volumeReader->execute();
    if (volumeReader->getErrorCondition() < 0)
    {
      notifyErrorMessage("Error Reading the Volume Data", -803);
      return;
    }
  }

  /* READ THE Surface DATA TO THE HDF5 FILE */
  if (NULL != getSurfaceDataContainer() && m_ReadSurfaceData == true)
  {
    SurfaceDataContainerReader::Pointer smReader = SurfaceDataContainerReader::New();
    smReader->setHdfFileId(fileId);
    smReader->setVertexArraysToRead(m_SelectedSurfaceVertexArrays);
    smReader->setFaceArraysToRead(m_SelectedSurfaceFaceArrays);
    smReader->setEdgeArraysToRead(m_SelectedSurfaceEdgeArrays);
    smReader->setFieldArraysToRead(m_SelectedSurfaceFieldArrays);
    smReader->setEnsembleArraysToRead(m_SelectedSurfaceEnsembleArrays);
    smReader->setReadAllArrays(m_ReadAllArrays);
    smReader->setSurfaceDataContainer(getSurfaceDataContainer());
    smReader->setObservers(getObservers());
    ss.str("");
    ss << getMessagePrefix() << " |--> Reading Surface Data ";
    smReader->setMessagePrefix(ss.str());
    smReader->execute();
    if (smReader->getErrorCondition() < 0)
    {
      notifyErrorMessage("Error Reading the Surface Data", smReader->getErrorCondition());
      return;
    }
  }


  /* READ THE Surface DATA TO THE HDF5 FILE */
  if (NULL != getEdgeDataContainer() && m_ReadEdgeData == true)
  {
    EdgeDataContainerReader::Pointer eReader = EdgeDataContainerReader::New();
    eReader->setHdfFileId(fileId);
    eReader->setVertexArraysToRead(m_SelectedEdgeVertexArrays);
    eReader->setEdgeArraysToRead(m_SelectedEdgeEdgeArrays);
    eReader->setFieldArraysToRead(m_SelectedEdgeFieldArrays);
    eReader->setEnsembleArraysToRead(m_SelectedEdgeEnsembleArrays);
    eReader->setReadAllArrays(m_ReadAllArrays);
    eReader->setEdgeDataContainer(getEdgeDataContainer());
    eReader->setObservers(getObservers());
    ss.str("");
    ss << getMessagePrefix() << " |--> Reading Surface Data ";
    eReader->setMessagePrefix(ss.str());
    eReader->preflight();
    if (eReader->getErrorCondition() < 0)
    {
      notifyErrorMessage("Error Reading the Edge Data", eReader->getErrorCondition());
      return;
    }
  }

  /* READ THE Vertex DATA TO THE HDF5 FILE */
  if (NULL != getVertexDataContainer() && m_ReadVertexData == true)
  {
    VertexDataContainerReader::Pointer smReader = VertexDataContainerReader::New();
    smReader->setHdfFileId(fileId);
    smReader->setVertexArraysToRead(m_SelectedVertexVertexArrays);
    smReader->setFieldArraysToRead(m_SelectedVertexFieldArrays);
    smReader->setEnsembleArraysToRead(m_SelectedVertexEnsembleArrays);
    smReader->setReadAllArrays(m_ReadAllArrays);
    smReader->setVertexDataContainer(getVertexDataContainer());
    smReader->setObservers(getObservers());
    ss.str("");
    ss << getMessagePrefix() << " |--> Reading Solid Mesh Data ";
    smReader->setMessagePrefix(ss.str());
    smReader->execute();
    if (smReader->getErrorCondition() < 0)
    {
      notifyErrorMessage("Error Reading the Solid Mesh Data", smReader->getErrorCondition());
      return;
    }
  }

  notifyStatusMessage("Complete");
}

// -----------------------------------------------------------------------------
//
// -----------------------------------------------------------------------------
int DataContainerReader::readExistingPipelineFromFile(hid_t fileId)
{
  int err = 0;
  m_PipelineFromFile->clear();

  H5FilterParametersReader::Pointer reader = H5FilterParametersReader::New();

  // HDF5: Open the "Pipeline" Group
  hid_t pipelineGroupId = H5Gopen(fileId, DREAM3D::HDF5::PipelineGroupName.c_str(), H5P_DEFAULT);
  reader->setGroupId(pipelineGroupId);

  // Use QH5Lite to ask how many "groups" are in the "Pipeline Group"
  QList<QString> groupList;
  err = QH5Utilities::getGroupObjects(pipelineGroupId, QH5Utilities::H5Support_GROUP, groupList);

  // Loop over the items getting the "ClassName" attribute from each group
  QString classNameStr = "";
  for (int i=0; i<groupList.size(); i++)
  {
    QString ss;
    ss << i;
    err = QH5Lite::readStringAttribute(pipelineGroupId, ss.str(), "ClassName", classNameStr);
#if (__APPLE__)
#warning DOES THIS FILTER MANAGER GET THE CORRECT SINGLETON?
#endif
    // Instantiate a new filter using the FilterFactory based on the value of the className attribute
    FilterManager::Pointer fm = FilterManager::Instance();
    IFilterFactory::Pointer ff = fm->getFactoryForFilter(classNameStr);
    if (NULL != ff.get())
    {
      AbstractFilter::Pointer filter = ff->create();
      if(NULL != filter.get())
      {
        // Read the parameters
        filter->readFilterParameters( reader.get(), i);

        // Add filter to m_PipelineFromFile
        m_PipelineFromFile->pushBack(filter);
      }
    }
  }
  err = H5Gclose(pipelineGroupId);
  return err;
}

// -----------------------------------------------------------------------------
//
// -----------------------------------------------------------------------------
int DataContainerReader::writeExistingPipelineToFile(AbstractFilterParametersWriter* writer, int index)
{
  FilterPipeline::FilterContainerType container = m_PipelineFromFile->getFilterContainer();

  for(FilterPipeline::FilterContainerType::iterator iter = container.begin(); iter != container.end(); ++iter)
  {
    index = (*iter)->writeFilterParameters(writer, index);
  }
  return index;
}

// -----------------------------------------------------------------------------
//
// -----------------------------------------------------------------------------
<<<<<<< HEAD
void DataContainerReader::setVoxelSelectedArrayNames(QSet<QString> selectedCellArrays,
                                                     QSet<QString> selectedFieldArrays,
                                                     QSet<QString> selectedEnsembleArrays)
=======
void DataContainerReader::setVolumeSelectedArrayNames(std::set<std::string> selectedVertexArrays,
                                                           std::set<std::string> selectedFaceArrays,
                                                           std::set<std::string> selectedEdgeArrays,
                                                           std::set<std::string> selectedCellArrays,
                                                           std::set<std::string> selectedFieldArrays,
                                                           std::set<std::string> selectedEnsembleArrays)
>>>>>>> c8a14ed2
{
  m_SelectedVolumeVertexArrays = selectedVertexArrays;
  m_SelectedVolumeFaceArrays = selectedFaceArrays;
  m_SelectedVolumeEdgeArrays = selectedEdgeArrays;
  m_SelectedVolumeCellArrays = selectedCellArrays;
  m_SelectedVolumeFieldArrays = selectedFieldArrays;
  m_SelectedVolumeEnsembleArrays = selectedEnsembleArrays;
  m_ReadAllArrays = false;
}

// -----------------------------------------------------------------------------
//
// -----------------------------------------------------------------------------
<<<<<<< HEAD
void DataContainerReader::setSurfaceMeshSelectedArrayNames(QSet<QString> selectedVertexArrays,
                                                           QSet<QString> selectedFaceArrays,
                                                           QSet<QString> selectedEdgeArrays,
                                                           QSet<QString> selectedFieldArrays,
                                                           QSet<QString> selectedEnsembleArrays)
=======
void DataContainerReader::setSurfaceSelectedArrayNames(std::set<std::string> selectedVertexArrays,
                                                           std::set<std::string> selectedEdgeArrays,
                                                           std::set<std::string> selectedFaceArrays,
                                                           std::set<std::string> selectedFieldArrays,
                                                           std::set<std::string> selectedEnsembleArrays)
{
  m_SelectedSurfaceVertexArrays = selectedVertexArrays;
  m_SelectedSurfaceEdgeArrays = selectedEdgeArrays;
  m_SelectedSurfaceFaceArrays = selectedFaceArrays;
  m_SelectedSurfaceFieldArrays = selectedFieldArrays;
  m_SelectedSurfaceEnsembleArrays = selectedEnsembleArrays;
  m_ReadAllArrays = false;
}

// -----------------------------------------------------------------------------
//
// -----------------------------------------------------------------------------
void DataContainerReader::setEdgeSelectedArrayNames(std::set<std::string> selectedVertexArrays,
                                                           std::set<std::string> selectedEdgeArrays,
                                                           std::set<std::string> selectedFieldArrays,
                                                           std::set<std::string> selectedEnsembleArrays)
>>>>>>> c8a14ed2
{
  m_SelectedEdgeVertexArrays = selectedVertexArrays;
  m_SelectedEdgeEdgeArrays = selectedEdgeArrays;
  m_SelectedEdgeFieldArrays = selectedFieldArrays;
  m_SelectedEdgeEnsembleArrays = selectedEnsembleArrays;
  m_ReadAllArrays = false;
}

// -----------------------------------------------------------------------------
//
// -----------------------------------------------------------------------------
<<<<<<< HEAD
void DataContainerReader::setSolidMeshSelectedArrayNames(QSet<QString> selectedVertexArrays,
                                                         QSet<QString> selectedFaceArrays,
                                                         QSet<QString> selectedEdgeArrays)
=======
void DataContainerReader::setVertexSelectedArrayNames(std::set<std::string> selectedVertexArrays,
                                                         std::set<std::string> selectedFieldArrays,
                                                         std::set<std::string> selectedEnsembleArrays)
>>>>>>> c8a14ed2
{
  m_SelectedVertexVertexArrays = selectedVertexArrays;
  m_SelectedVertexFieldArrays = selectedFieldArrays;
  m_SelectedVertexEnsembleArrays = selectedEnsembleArrays;
  m_ReadAllArrays = false;
}



<|MERGE_RESOLUTION|>--- conflicted
+++ resolved
@@ -78,7 +78,7 @@
 // -----------------------------------------------------------------------------
 void DataContainerReader::setupFilterParameters()
 {
-  std::vector<FilterParameter::Pointer> parameters;
+  QVector<FilterParameter::Pointer> parameters;
 
   setFilterParameters(parameters);
 }
@@ -160,18 +160,18 @@
   setErrorCondition(0);
   QString ss;
   int32_t err = 0;
-
+  QFileInfo fi(getInputFile());
   if (getInputFile().isEmpty() == true)
   {
-    ss << ClassName() << " needs the Input File Set and it was not.";
+    ss = QObject::tr("%1 needs the Input File Set and it was not.").arg(ClassName());
     setErrorCondition(-387);
-    addErrorMessage(getHumanLabel(), ss.str(), getErrorCondition());
-  }
-  else if (MXAFileInfo::exists(getInputFile()) == false)
-  {
-    ss << "The input file does not exist.";
+    addErrorMessage(getHumanLabel(), ss, getErrorCondition());
+  }
+  else if (fi.exists() == false)
+  {
+    ss = QObject::tr("The input file does not exist.");
     setErrorCondition(-388);
-    addErrorMessage(getHumanLabel(), ss.str(), getErrorCondition());
+    addErrorMessage(getHumanLabel(), ss, getErrorCondition());
   }
   else
   {
@@ -179,10 +179,9 @@
     hid_t fileId = QH5Utilities::openFile(m_InputFile, true); // Open the file Read Only
     if(fileId < 0)
     {
-      ss.str("");
-      ss << ": Error opening input file '" << m_InputFile << "'";
+      ss = QObject::tr(": Error opening input file '%1'").arg(ClassName());
       setErrorCondition(-150);
-      addErrorMessage(getHumanLabel(), ss.str(), err);
+      addErrorMessage(getHumanLabel(), ss, err);
       return;
     }
 
@@ -196,9 +195,8 @@
       volumeReader->setHdfFileId(fileId);
       volumeReader->setVolumeDataContainer(getVolumeDataContainer());
       volumeReader->setObservers(getObservers());
-      ss.str("");
-      ss << getMessagePrefix() << " |--> Reading Volume Data ";
-      volumeReader->setMessagePrefix(ss.str());
+      ss = getMessagePrefix() + " |--> Reading Volume Data ";
+      volumeReader->setMessagePrefix(ss);
       volumeReader->preflight();
       if (volumeReader->getErrorCondition() < 0)
       {
@@ -215,9 +213,8 @@
       smReader->setHdfFileId(fileId);
       smReader->setSurfaceDataContainer(getSurfaceDataContainer());
       smReader->setObservers(getObservers());
-      ss.str("");
-      ss << getMessagePrefix() << " |--> Reading Surface Data ";
-      smReader->setMessagePrefix(ss.str());
+      ss = getMessagePrefix() + " |--> Reading Surface Data ";
+      smReader->setMessagePrefix(ss);
       smReader->preflight();
       if (smReader->getErrorCondition() < 0)
       {
@@ -234,9 +231,8 @@
       eReader->setHdfFileId(fileId);
       eReader->setEdgeDataContainer(getEdgeDataContainer());
       eReader->setObservers(getObservers());
-      ss.str("");
-      ss << getMessagePrefix() << " |--> Reading Surface Data ";
-      eReader->setMessagePrefix(ss.str());
+      ss = getMessagePrefix() + " |--> Reading Surface Data ";
+      eReader->setMessagePrefix(ss);
       eReader->preflight();
       if (eReader->getErrorCondition() < 0)
       {
@@ -253,9 +249,8 @@
       smReader->setHdfFileId(fileId);
       smReader->setVertexDataContainer(getVertexDataContainer());
       smReader->setObservers(getObservers());
-      ss.str("");
-      ss << getMessagePrefix() << " |--> Reading Solid Mesh Data ";
-      smReader->setMessagePrefix(ss.str());
+      ss = getMessagePrefix() + " |--> Reading Solid Mesh Data ";
+      smReader->setMessagePrefix(ss);
       smReader->preflight();
       if (smReader->getErrorCondition() < 0)
       {
@@ -287,10 +282,9 @@
   hid_t fileId = QH5Utilities::openFile(m_InputFile, true); // Open the file Read Only
   if(fileId < 0)
   {
-    ss.str("");
-    ss << ": Error opening input file '" << m_InputFile << "'";
+    ss =QObject::tr(": Error opening input file '%1'").arg(m_InputFile);
     setErrorCondition(-150);
-    addErrorMessage(getHumanLabel(), ss.str(), err);
+    addErrorMessage(getHumanLabel(), ss, err);
     return;
   }
 
@@ -318,9 +312,8 @@
     volumeReader->setReadAllArrays(m_ReadAllArrays);
     volumeReader->setVolumeDataContainer(getVolumeDataContainer());
     volumeReader->setObservers(getObservers());
-    ss.str("");
-    ss << getMessagePrefix() << " |--> Reading Volume Data ";
-    volumeReader->setMessagePrefix(ss.str());
+    ss = getMessagePrefix() + " |--> Reading Volume Data ";
+    volumeReader->setMessagePrefix(ss);
     volumeReader->execute();
     if (volumeReader->getErrorCondition() < 0)
     {
@@ -342,9 +335,8 @@
     smReader->setReadAllArrays(m_ReadAllArrays);
     smReader->setSurfaceDataContainer(getSurfaceDataContainer());
     smReader->setObservers(getObservers());
-    ss.str("");
-    ss << getMessagePrefix() << " |--> Reading Surface Data ";
-    smReader->setMessagePrefix(ss.str());
+    ss = getMessagePrefix() + " |--> Reading Surface Data ";
+    smReader->setMessagePrefix(ss);
     smReader->execute();
     if (smReader->getErrorCondition() < 0)
     {
@@ -366,9 +358,8 @@
     eReader->setReadAllArrays(m_ReadAllArrays);
     eReader->setEdgeDataContainer(getEdgeDataContainer());
     eReader->setObservers(getObservers());
-    ss.str("");
-    ss << getMessagePrefix() << " |--> Reading Surface Data ";
-    eReader->setMessagePrefix(ss.str());
+    ss = getMessagePrefix() + " |--> Reading Surface Data ";
+    eReader->setMessagePrefix(ss);
     eReader->preflight();
     if (eReader->getErrorCondition() < 0)
     {
@@ -388,9 +379,8 @@
     smReader->setReadAllArrays(m_ReadAllArrays);
     smReader->setVertexDataContainer(getVertexDataContainer());
     smReader->setObservers(getObservers());
-    ss.str("");
-    ss << getMessagePrefix() << " |--> Reading Solid Mesh Data ";
-    smReader->setMessagePrefix(ss.str());
+    ss = getMessagePrefix() + " |--> Reading Solid Mesh Data ";
+    smReader->setMessagePrefix(ss);
     smReader->execute();
     if (smReader->getErrorCondition() < 0)
     {
@@ -413,20 +403,20 @@
   H5FilterParametersReader::Pointer reader = H5FilterParametersReader::New();
 
   // HDF5: Open the "Pipeline" Group
-  hid_t pipelineGroupId = H5Gopen(fileId, DREAM3D::HDF5::PipelineGroupName.c_str(), H5P_DEFAULT);
+  hid_t pipelineGroupId = H5Gopen(fileId, DREAM3D::HDF5::PipelineGroupName.toLatin1().data(), H5P_DEFAULT);
   reader->setGroupId(pipelineGroupId);
 
   // Use QH5Lite to ask how many "groups" are in the "Pipeline Group"
   QList<QString> groupList;
-  err = QH5Utilities::getGroupObjects(pipelineGroupId, QH5Utilities::H5Support_GROUP, groupList);
+  err = QH5Utilities::getGroupObjects(pipelineGroupId, H5Utilities::H5Support_GROUP, groupList);
 
   // Loop over the items getting the "ClassName" attribute from each group
   QString classNameStr = "";
   for (int i=0; i<groupList.size(); i++)
   {
-    QString ss;
-    ss << i;
-    err = QH5Lite::readStringAttribute(pipelineGroupId, ss.str(), "ClassName", classNameStr);
+    QString ss = QString::number(i, 10);
+
+    err = QH5Lite::readStringAttribute(pipelineGroupId, ss, "ClassName", classNameStr);
 #if (__APPLE__)
 #warning DOES THIS FILTER MANAGER GET THE CORRECT SINGLETON?
 #endif
@@ -467,18 +457,12 @@
 // -----------------------------------------------------------------------------
 //
 // -----------------------------------------------------------------------------
-<<<<<<< HEAD
-void DataContainerReader::setVoxelSelectedArrayNames(QSet<QString> selectedCellArrays,
-                                                     QSet<QString> selectedFieldArrays,
-                                                     QSet<QString> selectedEnsembleArrays)
-=======
-void DataContainerReader::setVolumeSelectedArrayNames(std::set<std::string> selectedVertexArrays,
-                                                           std::set<std::string> selectedFaceArrays,
-                                                           std::set<std::string> selectedEdgeArrays,
-                                                           std::set<std::string> selectedCellArrays,
-                                                           std::set<std::string> selectedFieldArrays,
-                                                           std::set<std::string> selectedEnsembleArrays)
->>>>>>> c8a14ed2
+void DataContainerReader::setVolumeSelectedArrayNames(QSet<QString> selectedVertexArrays,
+                                                           QSet<QString> selectedFaceArrays,
+                                                           QSet<QString> selectedEdgeArrays,
+                                                           QSet<QString> selectedCellArrays,
+                                                           QSet<QString> selectedFieldArrays,
+                                                           QSet<QString> selectedEnsembleArrays)
 {
   m_SelectedVolumeVertexArrays = selectedVertexArrays;
   m_SelectedVolumeFaceArrays = selectedFaceArrays;
@@ -492,18 +476,11 @@
 // -----------------------------------------------------------------------------
 //
 // -----------------------------------------------------------------------------
-<<<<<<< HEAD
-void DataContainerReader::setSurfaceMeshSelectedArrayNames(QSet<QString> selectedVertexArrays,
+void DataContainerReader::setSurfaceSelectedArrayNames(QSet<QString> selectedVertexArrays,
+                                                           QSet<QString> selectedEdgeArrays,
                                                            QSet<QString> selectedFaceArrays,
-                                                           QSet<QString> selectedEdgeArrays,
                                                            QSet<QString> selectedFieldArrays,
                                                            QSet<QString> selectedEnsembleArrays)
-=======
-void DataContainerReader::setSurfaceSelectedArrayNames(std::set<std::string> selectedVertexArrays,
-                                                           std::set<std::string> selectedEdgeArrays,
-                                                           std::set<std::string> selectedFaceArrays,
-                                                           std::set<std::string> selectedFieldArrays,
-                                                           std::set<std::string> selectedEnsembleArrays)
 {
   m_SelectedSurfaceVertexArrays = selectedVertexArrays;
   m_SelectedSurfaceEdgeArrays = selectedEdgeArrays;
@@ -516,11 +493,10 @@
 // -----------------------------------------------------------------------------
 //
 // -----------------------------------------------------------------------------
-void DataContainerReader::setEdgeSelectedArrayNames(std::set<std::string> selectedVertexArrays,
-                                                           std::set<std::string> selectedEdgeArrays,
-                                                           std::set<std::string> selectedFieldArrays,
-                                                           std::set<std::string> selectedEnsembleArrays)
->>>>>>> c8a14ed2
+void DataContainerReader::setEdgeSelectedArrayNames(QSet<QString> selectedVertexArrays,
+                                                           QSet<QString> selectedEdgeArrays,
+                                                           QSet<QString> selectedFieldArrays,
+                                                           QSet<QString> selectedEnsembleArrays)
 {
   m_SelectedEdgeVertexArrays = selectedVertexArrays;
   m_SelectedEdgeEdgeArrays = selectedEdgeArrays;
@@ -532,15 +508,9 @@
 // -----------------------------------------------------------------------------
 //
 // -----------------------------------------------------------------------------
-<<<<<<< HEAD
-void DataContainerReader::setSolidMeshSelectedArrayNames(QSet<QString> selectedVertexArrays,
-                                                         QSet<QString> selectedFaceArrays,
-                                                         QSet<QString> selectedEdgeArrays)
-=======
-void DataContainerReader::setVertexSelectedArrayNames(std::set<std::string> selectedVertexArrays,
-                                                         std::set<std::string> selectedFieldArrays,
-                                                         std::set<std::string> selectedEnsembleArrays)
->>>>>>> c8a14ed2
+void DataContainerReader::setVertexSelectedArrayNames(QSet<QString> selectedVertexArrays,
+                                                         QSet<QString> selectedFieldArrays,
+                                                         QSet<QString> selectedEnsembleArrays)
 {
   m_SelectedVertexVertexArrays = selectedVertexArrays;
   m_SelectedVertexFieldArrays = selectedFieldArrays;
