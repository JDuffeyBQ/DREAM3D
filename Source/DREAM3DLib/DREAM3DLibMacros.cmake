--- conflicted
+++ resolved
@@ -56,12 +56,7 @@
     file(APPEND ${AllFiltersHeaderFile} "#include \"${FilterLib}/${filterGroup}/${filterName}.h\"\n")
 
     if( ${publicFilter} STREQUAL TRUE)
-<<<<<<< HEAD
-        #message(STATUS "    ${filterName}")
-=======
-    #    message(STATUS "    ${filterName}")
->>>>>>> 18bc3f02
-
+        message(STATUS "    ${filterName}")
         file(APPEND ${CodeGeneratorFile} "  ${filterName}::Pointer _${filterName} = ${filterName}::New();\n")
 
         if(NOT EXISTS ${${WidgetLib}_SOURCE_DIR}/${FilterLib}/${filterGroup}Widgets/Q${filterName}Widget.h )
