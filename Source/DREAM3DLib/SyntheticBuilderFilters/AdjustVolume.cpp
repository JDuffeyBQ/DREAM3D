--- conflicted
+++ resolved
@@ -114,13 +114,8 @@
   int64_t totalPoints = m->totalPoints();
   int totalFields = m->getTotalFields();
 
-<<<<<<< HEAD
   // Check to make sure we have all of our data arrays available or make them available.
   dataCheck(false, totalPoints, totalFields, 1);
-=======
-  m_GrainIds = m->getVoxelDataSizeCheck<int32_t, Int32ArrayType, AbstractFilter>(DREAM3D::VoxelData::GrainIds, totalPoints, this);
-  if (NULL == m_GrainIds) { return; }
->>>>>>> 05bbe9d4
 
   size_t udims[3] = {0,0,0};
   m->getDimensions(udims);
