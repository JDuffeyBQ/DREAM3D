/* ============================================================================
 * Copyright (c) 2011 Michael A. Jackson (BlueQuartz Software)
 * Copyright (c) 2011 Dr. Michael A. Groeber (US Air Force Research Laboratories)
 * All rights reserved.
 *
 * Redistribution and use in source and binary forms, with or without modification,
 * are permitted provided that the following conditions are met:
 *
 * Redistributions of source code must retain the above copyright notice, this
 * list of conditions and the following disclaimer.
 *
 * Redistributions in binary form must reproduce the above copyright notice, this
 * list of conditions and the following disclaimer in the documentation and/or
 * other materials provided with the distribution.
 *
 * Neither the name of Michael A. Groeber, Michael A. Jackson, the US Air Force,
 * BlueQuartz Software nor the names of its contributors may be used to endorse
 * or promote products derived from this software without specific prior written
 * permission.
 *
 * THIS SOFTWARE IS PROVIDED BY THE COPYRIGHT HOLDERS AND CONTRIBUTORS "AS IS"
 * AND ANY EXPRESS OR IMPLIED WARRANTIES, INCLUDING, BUT NOT LIMITED TO, THE
 * IMPLIED WARRANTIES OF MERCHANTABILITY AND FITNESS FOR A PARTICULAR PURPOSE ARE
 * DISCLAIMED. IN NO EVENT SHALL THE COPYRIGHT HOLDER OR CONTRIBUTORS BE LIABLE
 * FOR ANY DIRECT, INDIRECT, INCIDENTAL, SPECIAL, EXEMPLARY, OR CONSEQUENTIAL
 * DAMAGES (INCLUDING, BUT NOT LIMITED TO, PROCUREMENT OF SUBSTITUTE GOODS OR
 * SERVICES; LOSS OF USE, DATA, OR PROFITS; OR BUSINESS INTERRUPTION) HOWEVER
 * CAUSED AND ON ANY THEORY OF LIABILITY, WHETHER IN CONTRACT, STRICT LIABILITY,
 * OR TORT (INCLUDING NEGLIGENCE OR OTHERWISE) ARISING IN ANY WAY OUT OF THE
 * USE OF THIS SOFTWARE, EVEN IF ADVISED OF THE POSSIBILITY OF SUCH DAMAGE.
 *
 *  This code was written under United States Air Force Contract number
 *                           FA8650-07-D-5800
 *
 * ~~~~~~~~~~~~~~~~~~~~~~~~~~~~~~~~~~~~~~~~~~~~~~~~~~~~~~~~~~~~~~~~~~~~~~~~~~ */

#include "AdjustVolume.h"


#include "DREAM3DLib/Common/DREAM3DMath.h"
#include "DREAM3DLib/Common/Constants.h"
#include "DREAM3DLib/Common/DataContainerMacros.h"
#include "DREAM3DLib/SyntheticBuilderFilters/PackGrainsGen2.h"


#define NEW_SHARED_ARRAY(var, type, size)\
  boost::shared_array<type> var##Array(new type[size]);\
  type* var = var##Array.get();

const static float m_pi = static_cast<float>(M_PI);

// -----------------------------------------------------------------------------
//
// -----------------------------------------------------------------------------
AdjustVolume::AdjustVolume() :
<<<<<<< HEAD
            AbstractFilter(),
            m_MaxIterations(1)
=======
m_GrainIds(NULL),
m_EquivalentDiameters(NULL)
>>>>>>> 9b7bc55a
{
  setupFilterOptions();
}

// -----------------------------------------------------------------------------
//
// -----------------------------------------------------------------------------
AdjustVolume::~AdjustVolume()
{
}

// -----------------------------------------------------------------------------
//
// -----------------------------------------------------------------------------
<<<<<<< HEAD
void AdjustVolume::setupFilterOptions()
{
  std::vector<FilterOption::Pointer> options;
  {
    FilterOption::Pointer option = FilterOption::New();
    option->setHumanLabel("Max Iterations");
    option->setPropertyName("MaxIterations");
    option->setWidgetType(FilterOption::IntWidget);
    option->setValueType("int");
    options.push_back(option);
  }
  setFilterOptions(options);
}

// -----------------------------------------------------------------------------
//
// -----------------------------------------------------------------------------
void AdjustVolume::preflight()
=======
void AdjustVolume::dataCheck(bool preflight, size_t voxels, size_t fields, size_t ensembles)
>>>>>>> 9b7bc55a
{

  int err = 0;
  std::stringstream ss;
  DataContainer* m = getDataContainer();

  PF_CHECK_ARRAY_EXISTS(m, DREAM3D, VoxelData, GrainIds, ss, -300, int32_t, Int32ArrayType, voxels);

  PF_MAKE_SURE_ARRAY_EXISTS(m, DREAM3D, FieldData, EquivalentDiameters, ss, FloatArrayType, fields);


  setErrorCondition(err);
  setErrorMessage(ss.str());

}


// -----------------------------------------------------------------------------
//
// -----------------------------------------------------------------------------
void AdjustVolume::preflight()
{
 dataCheck(true, 1, 1, 1);
}

// -----------------------------------------------------------------------------
//
// -----------------------------------------------------------------------------
void AdjustVolume::execute()
{
  setErrorCondition(0);

  DREAM3D_RANDOMNG_NEW()
  DataContainer* m = getDataContainer();
  if (NULL == m)
  {
    setErrorCondition(-1);
    std::stringstream ss;
    ss << getNameOfClass() << " DataContainer was NULL";
    setErrorMessage(ss.str());
    return;
  }
  int64_t totalPoints = m->totalPoints();
  int totalFields = m->getTotalFields();

  // Check to make sure we have all of our data arrays available or make them available.
  dataCheck(false, totalPoints, totalFields, 1);

  size_t udims[3] = {0,0,0};
  m->getDimensions(udims);
#if (CMP_SIZEOF_SIZE_T == 4)
  typedef int32_t DimType;
#else
  typedef int64_t DimType;
#endif
  DimType dims[3] = {
    static_cast<DimType>(udims[0]),
    static_cast<DimType>(udims[1]),
    static_cast<DimType>(udims[2]),
  };

  DimType neighpoints[6];
  neighpoints[0] = -dims[0]*dims[1];
  neighpoints[1] = -dims[0];
  neighpoints[2] = -1;
  neighpoints[3] = 1;
  neighpoints[4] = dims[0];
  neighpoints[5] = dims[0]*dims[1];
  int iterations = 0;
  size_t selectedgrain = 0;
  int good = 0;
  int growth = 1;
  int nucleus;
  int bad = 0;
  float random, oldsizedisterror, currentsizedisterror, diam;
  size_t x, y, z;
  int neighpoint, index;
  size_t count, affectedcount;
  int vListSize = 1000;

  float voxtovol = m->getXRes()*m->getYRes()*m->getZRes()*(3.0/4.0)*(1.0/m_pi);

  gsizes.resize(m->m_Grains.size());

  std::vector<int> voxellist(vListSize,-1);
  std::vector<int> affectedvoxellist(vListSize,-1);
  for(size_t i=1;i<m->m_Grains.size();i++)
  {
    gsizes[i] = 0;
  }
  NEW_SHARED_ARRAY(reassigned, int, totalPoints)

  for(int i=0;i<totalPoints;i++)
  {
    reassigned[i] = 0;
    gsizes[m_GrainIds[i]]++;
  }
  PackGrainsGen2::Pointer packGrains = PackGrainsGen2::New();
  packGrains->setDataContainer(getDataContainer());
  packGrains->setObservers(this->getObservers());
  oldsizedisterror = packGrains->check_sizedisterror(-1000,-1000);
  while(iterations < m_MaxIterations)
  {
    iterations++;
    good = 0;
    while (good == 0)
    {
      good = 1;
      selectedgrain = int(rg.genrand_res53() * m->m_Grains.size());
      if (selectedgrain >= m->m_Grains.size()) selectedgrain = m->m_Grains.size()-1;
      if (selectedgrain == 0) selectedgrain = 1;
    }
    growth = 1;
    random = rg.genrand_res53();
    if(random < 0.5) growth = -1;
    nucleus = 0;
    count = 0;
    affectedcount = 0;
    while(m_GrainIds[nucleus] != selectedgrain)
    {
      nucleus++;
      if(nucleus >= totalPoints) selectedgrain++, nucleus = 0;
    }
    voxellist[count] = nucleus;
    count++;
    for(size_t i=0;i<count;++i)
    {
      index = voxellist[i];
      x = index%dims[0];
      y = (index/dims[0])%dims[1];
      z = index/(dims[0]*dims[1]);
      for(size_t j=0;j<6;j++)
      {
        good = 1;
        neighpoint = index+neighpoints[j];
        if(j == 0 && z == 0) good = 0;
        if(j == 5 && z == (dims[2]-1)) good = 0;
        if(j == 1 && y == 0) good = 0;
        if(j == 4 && y == (dims[1]-1)) good = 0;
        if(j == 2 && x == 0) good = 0;
        if(j == 3 && x == (dims[0]-1)) good = 0;
        if(good == 1 && m_GrainIds[neighpoint] == selectedgrain && reassigned[neighpoint] == 0)
        {
	        voxellist[count] = neighpoint;
	        reassigned[neighpoint] = -1;
	        count++;
	        if(count >= voxellist.size()) voxellist.resize(voxellist.size()+vListSize,-1);
        }
        if(good == 1 && m_GrainIds[neighpoint] != selectedgrain && m_GrainIds[index] == selectedgrain)
        {
	        if(growth == 1 && reassigned[neighpoint] <= 0)
	        {
	          reassigned[neighpoint] = m_GrainIds[neighpoint];
	          m_GrainIds[neighpoint] = m_GrainIds[index];
	          affectedvoxellist[affectedcount] = neighpoint;
	          affectedcount++;
	          if(affectedcount >= affectedvoxellist.size()) affectedvoxellist.resize(affectedvoxellist.size()+vListSize,-1);
	        }
	        if(growth == -1 && reassigned[neighpoint] <= 0)
	        {
	          reassigned[index] = m_GrainIds[index];
	          m_GrainIds[index] = m_GrainIds[neighpoint];
	          affectedvoxellist[affectedcount] = index;
	          affectedcount++;
	          if(affectedcount >= affectedvoxellist.size()) affectedvoxellist.resize(affectedvoxellist.size()+vListSize,-1);
	        }
        }
      }
    }
    for(size_t i=0;i<affectedcount;i++)
    {
      index = affectedvoxellist[i];
      if(reassigned[index] > 0)
      {
        gsizes[m_GrainIds[index]]++;
        gsizes[reassigned[index]] = gsizes[reassigned[index]]-1;
      }
    }
    for(size_t i=1;i<m->m_Grains.size();i++)
    {
      index = i;
      diam = 2.0f*powf((gsizes[index]*voxtovol),(1.0f/3.0f));
      m_EquivalentDiameters[index] = diam;
    }
    PackGrainsGen2::Pointer packGrains = PackGrainsGen2::New();
    packGrains->setDataContainer(getDataContainer());
    currentsizedisterror = packGrains->check_sizedisterror(-1000,-1000);

    if(currentsizedisterror <= oldsizedisterror)
    {
      oldsizedisterror = currentsizedisterror;
      for(size_t i=1;i<m->m_Grains.size();i++)
      {
        if(gsizes[i] == 0) m->m_Grains.erase(m->m_Grains.begin() + i);
      }
    }
    if(currentsizedisterror > oldsizedisterror)
    {
      bad++;
      for(size_t i=0;i<affectedcount;i++)
      {
        index = affectedvoxellist[i];
        if(reassigned[index] > 0)
        {
          gsizes[m_GrainIds[index]] = gsizes[m_GrainIds[index]]-1;
          m_GrainIds[index] = reassigned[index];
          gsizes[m_GrainIds[index]]++;
        }
      }
      for(size_t i=1;i<m->m_Grains.size();i++)
      {
        index = i;
        diam = 2.0f*powf((gsizes[index]*voxtovol),(1.0f/3.0f));
        m_EquivalentDiameters[index] = diam;
      }
    }
    for(int i=0;i<totalPoints;i++)
    {
      reassigned[i] = 0;
    }
  }
  NEW_SHARED_ARRAY(newnames, int, m->m_Grains.size())

  for (size_t i=1;i<m->m_Grains.size();i++)
  {
    newnames[i] = i;
  }
  for(int i=0;i<totalPoints;i++)
  {
    m_GrainIds[i] = newnames[m_GrainIds[i]];
  }

  // If there is an error set this to something negative and also set a message
  notify("AdjustVolume Completed", 0, Observable::UpdateProgressMessage);
}<|MERGE_RESOLUTION|>--- conflicted
+++ resolved
@@ -53,13 +53,10 @@
 //
 // -----------------------------------------------------------------------------
 AdjustVolume::AdjustVolume() :
-<<<<<<< HEAD
-            AbstractFilter(),
-            m_MaxIterations(1)
-=======
+AbstractFilter(),
+m_MaxIterations(1),
 m_GrainIds(NULL),
 m_EquivalentDiameters(NULL)
->>>>>>> 9b7bc55a
 {
   setupFilterOptions();
 }
@@ -74,7 +71,7 @@
 // -----------------------------------------------------------------------------
 //
 // -----------------------------------------------------------------------------
-<<<<<<< HEAD
+
 void AdjustVolume::setupFilterOptions()
 {
   std::vector<FilterOption::Pointer> options;
@@ -92,10 +89,7 @@
 // -----------------------------------------------------------------------------
 //
 // -----------------------------------------------------------------------------
-void AdjustVolume::preflight()
-=======
 void AdjustVolume::dataCheck(bool preflight, size_t voxels, size_t fields, size_t ensembles)
->>>>>>> 9b7bc55a
 {
 
   int err = 0;
@@ -178,11 +172,11 @@
 
   float voxtovol = m->getXRes()*m->getYRes()*m->getZRes()*(3.0/4.0)*(1.0/m_pi);
 
-  gsizes.resize(m->m_Grains.size());
+  gsizes.resize(m->getTotalFields());
 
   std::vector<int> voxellist(vListSize,-1);
   std::vector<int> affectedvoxellist(vListSize,-1);
-  for(size_t i=1;i<m->m_Grains.size();i++)
+  for(size_t i=1;i<m->getTotalFields();i++)
   {
     gsizes[i] = 0;
   }
@@ -204,8 +198,8 @@
     while (good == 0)
     {
       good = 1;
-      selectedgrain = int(rg.genrand_res53() * m->m_Grains.size());
-      if (selectedgrain >= m->m_Grains.size()) selectedgrain = m->m_Grains.size()-1;
+      selectedgrain = int(rg.genrand_res53() * m->getTotalFields());
+      if (selectedgrain >= m->getTotalFields()) selectedgrain = m->getTotalFields()-1;
       if (selectedgrain == 0) selectedgrain = 1;
     }
     growth = 1;
@@ -274,7 +268,7 @@
         gsizes[reassigned[index]] = gsizes[reassigned[index]]-1;
       }
     }
-    for(size_t i=1;i<m->m_Grains.size();i++)
+    for(size_t i=1;i<m->getTotalFields();i++)
     {
       index = i;
       diam = 2.0f*powf((gsizes[index]*voxtovol),(1.0f/3.0f));
@@ -287,7 +281,7 @@
     if(currentsizedisterror <= oldsizedisterror)
     {
       oldsizedisterror = currentsizedisterror;
-      for(size_t i=1;i<m->m_Grains.size();i++)
+      for(size_t i=1;i<m->getTotalFields();i++)
       {
         if(gsizes[i] == 0) m->m_Grains.erase(m->m_Grains.begin() + i);
       }
@@ -305,7 +299,7 @@
           gsizes[m_GrainIds[index]]++;
         }
       }
-      for(size_t i=1;i<m->m_Grains.size();i++)
+      for(size_t i=1;i<m->getTotalFields();i++)
       {
         index = i;
         diam = 2.0f*powf((gsizes[index]*voxtovol),(1.0f/3.0f));
@@ -317,9 +311,9 @@
       reassigned[i] = 0;
     }
   }
-  NEW_SHARED_ARRAY(newnames, int, m->m_Grains.size())
-
-  for (size_t i=1;i<m->m_Grains.size();i++)
+  NEW_SHARED_ARRAY(newnames, int, m->getTotalFields())
+
+  for (size_t i=1;i<m->getTotalFields();i++)
   {
     newnames[i] = i;
   }
