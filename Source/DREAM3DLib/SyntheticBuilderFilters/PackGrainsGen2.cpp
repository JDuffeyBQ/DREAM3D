/* ============================================================================
 * Copyright (c) 2011 Michael A. Jackson (BlueQuartz Software)
 * Copyright (c) 2011 Dr. Michael A. Groeber (US Air Force Research Laboratories)
 * All rights reserved.
 *
 * Redistribution and use in source and binary forms, with or without modification,
 * are permitted provided that the following conditions are met:
 *
 * Redistributions of source code must retain the above copyright notice, this
 * list of conditions and the following disclaimer.
 *
 * Redistributions in binary form must reproduce the above copyright notice, this
 * list of conditions and the following disclaimer in the documentation and/or
 * other materials provided with the distribution.
 *
 * Neither the name of Michael A. Groeber, Michael A. Jackson, the US Air Force,
 * BlueQuartz Software nor the names of its contributors may be used to endorse
 * or promote products derived from this software without specific prior written
 * permission.
 *
 * THIS SOFTWARE IS PROVIDED BY THE COPYRIGHT HOLDERS AND CONTRIBUTORS "AS IS"
 * AND ANY EXPRESS OR IMPLIED WARRANTIES, INCLUDING, BUT NOT LIMITED TO, THE
 * IMPLIED WARRANTIES OF MERCHANTABILITY AND FITNESS FOR A PARTICULAR PURPOSE ARE
 * DISCLAIMED. IN NO EVENT SHALL THE COPYRIGHT HOLDER OR CONTRIBUTORS BE LIABLE
 * FOR ANY DIRECT, INDIRECT, INCIDENTAL, SPECIAL, EXEMPLARY, OR CONSEQUENTIAL
 * DAMAGES (INCLUDING, BUT NOT LIMITED TO, PROCUREMENT OF SUBSTITUTE GOODS OR
 * SERVICES; LOSS OF USE, DATA, OR PROFITS; OR BUSINESS INTERRUPTION) HOWEVER
 * CAUSED AND ON ANY THEORY OF LIABILITY, WHETHER IN CONTRACT, STRICT LIABILITY,
 * OR TORT (INCLUDING NEGLIGENCE OR OTHERWISE) ARISING IN ANY WAY OUT OF THE
 * USE OF THIS SOFTWARE, EVEN IF ADVISED OF THE POSSIBILITY OF SUCH DAMAGE.
 *
 *  This code was written under United States Air Force Contract number
 *                           FA8650-07-D-5800
 *
 * ~~~~~~~~~~~~~~~~~~~~~~~~~~~~~~~~~~~~~~~~~~~~~~~~~~~~~~~~~~~~~~~~~~~~~~~~~~ */

#include "PackGrainsGen2.h"


#include "DREAM3DLib/Common/Constants.h"
#include "DREAM3DLib/Common/DataContainerMacros.h"
#include "DREAM3DLib/Common/DREAM3DMath.h"
#include "DREAM3DLib/Common/OrientationMath.h"
#include "DREAM3DLib/Common/DREAM3DRandom.h"

#include "DREAM3DLib/OrientationOps/CubicOps.h"
#include "DREAM3DLib/OrientationOps/HexagonalOps.h"
#include "DREAM3DLib/OrientationOps/OrthoRhombicOps.h"

#include "DREAM3DLib/ShapeOps/CubeOctohedronOps.h"
#include "DREAM3DLib/ShapeOps/CylinderOps.h"
#include "DREAM3DLib/ShapeOps/EllipsoidOps.h"
#include "DREAM3DLib/ShapeOps/SuperEllipsoidOps.h"



const static float m_pi = static_cast<float>(M_PI);


#define NEW_SHARED_ARRAY(var, type, size)\
  boost::shared_array<type> var##Array(new type[size]);\
  type* var = var##Array.get();
#define GG_INIT_DOUBLE_ARRAY(array, value, size)\
    for(size_t n = 0; n < size; ++n) { array[n] = (value); }
#define CHECK_STATS_READ_ERROR(err, group, dataset)\
if (err < 0) {\
  std::cout << "GrainGeneratorFunc::readReconStatsData Error: Could not read '" << group << "' data set '" << dataset << "'" << std::endl;\
  std::cout << "  File: " << __FILE__ << std::endl;\
  std::cout << "  Line: " << __LINE__ << std::endl;\
return err; }

#define READ_2_COLUMN_STATS_DATA(err, index, phase, group, var, distribution, Col0Hdr, Col1Hdr, ColCount)\
{\
  disType = h5io->getDistributionType(phase, group, dt);\
  var[index].resize(numdiameterbins[index]);\
  std::vector<float> col0;\
  std::vector<float> col1;\
  switch(dt)\
  {\
    case distribution:\
      path = group + ("/") + Col0Hdr;\
      err = h5io->readStatsDataset(phase, path, col0);\
      CHECK_STATS_READ_ERROR(err, group, Col0Hdr)\
      path = group + ("/") + Col1Hdr;\
      err = h5io->readStatsDataset(phase, path, col1);\
      CHECK_STATS_READ_ERROR(err, group, Col1Hdr)\
      for (size_t temp7 = 0; temp7 < nBins; temp7++)\
      {\
        var[index][temp7].resize(ColCount);\
        var[index][temp7][0] = col0[temp7];\
        var[index][temp7][1] = col1[temp7];\
      }\
      break;\
    default:\
      std::cout << "Error Reading " << group <<\
                " the distribution must be of type '" << distribution << "' but is of type '"\
                << disType << "'" << std::endl;\
      return -1;\
      break;\
  }\
}

#define READ_3_COLUMN_STATS_DATA(err, index, phase, group, var, distribution, Col0Hdr, Col1Hdr, Col2Hdr, ColCount)\
{\
  disType = h5io->getDistributionType(phase, group, dt);\
  var[index].resize(numdiameterbins[index]);\
  std::vector<float> col0;\
  std::vector<float> col1;\
  std::vector<float> col2;\
  switch(dt)\
  {\
    case distribution:\
      path = group + ("/") + Col0Hdr;\
      err = h5io->readStatsDataset(phase, path, col0);\
      CHECK_STATS_READ_ERROR(err, group, Col0Hdr)\
      path = group + ("/") + Col1Hdr;\
      err = h5io->readStatsDataset(phase, path, col1);\
      CHECK_STATS_READ_ERROR(err, group, Col1Hdr)\
      path = group + ("/") + Col2Hdr;\
      err = h5io->readStatsDataset(phase, path, col2);\
      CHECK_STATS_READ_ERROR(err, group, Col2Hdr)\
      for (size_t temp7 = 0; temp7 < nBins; temp7++)\
      {\
        var[index][temp7].resize(ColCount);\
        var[index][temp7][0] = col0[temp7];\
        var[index][temp7][1] = col1[temp7];\
        var[index][temp7][2] = col2[temp7];\
      }\
      break;\
  default:\
    std::cout << "Error Reading " << group <<\
              " the distribution must be of type '" << distribution << "' but is of type '"\
              << disType << "'" << std::endl;\
    return -1;\
    break;\
  }\
}
#define GGF_CHECK_READ_ERROR(func, name)\
    std::cout << "GrainGeneratorFunc::" << #func << " Error: There was an error trying to read the data set '"\
      << name << "' from the HDF5 file." << std::endl;\
      std::cout << "  File: " << __FILE__ << std::endl;\
      std::cout << "  Line: " << __LINE__ << std::endl;\

// -----------------------------------------------------------------------------
//
// -----------------------------------------------------------------------------
PackGrainsGen2::PackGrainsGen2() :
m_GrainIds(NULL),
<<<<<<< HEAD
m_PhasesC(NULL),
m_EulerAngles(NULL),
m_SurfaceVoxels(NULL),
m_Active(NULL),
m_PhasesF(NULL),
m_Neighborhoods(NULL),
m_Centroids(NULL),
m_Volumes(NULL),
m_AxisLengths(NULL),
m_AxisEulerAngles(NULL),
m_Omega3s(NULL),
m_EquivalentDiameters(NULL)

=======
m_AxisEulerAngles(NULL),
m_Centroids(NULL),
m_AxisLengths(NULL),
m_Volumes(NULL),
m_Omega3s(NULL),
m_EquivalentDiameters(NULL),
m_Active(NULL),
m_PhasesC(NULL),
m_PhasesF(NULL),
m_Neighborhoods(NULL)
>>>>>>> 13dac003
{
  m_EllipsoidOps = DREAM3D::EllipsoidOps::New();
  m_ShapeOps[DREAM3D::SyntheticBuilder::EllipsoidShape] = m_EllipsoidOps.get();
  m_SuprtEllipsoidOps = DREAM3D::SuperEllipsoidOps::New();
  m_ShapeOps[DREAM3D::SyntheticBuilder::SuperEllipsoidShape] = m_SuprtEllipsoidOps.get();
  m_CubicOctohedronOps = DREAM3D::CubeOctohedronOps::New();
  m_ShapeOps[DREAM3D::SyntheticBuilder::CubeOctahedronShape] = m_CubicOctohedronOps.get();
  m_CylinderOps = DREAM3D::CylinderOps::New();
  m_ShapeOps[DREAM3D::SyntheticBuilder::CylinderShape] = m_CylinderOps.get();
  m_UnknownShapeOps = DREAM3D::ShapeOps::New();
  m_ShapeOps[DREAM3D::SyntheticBuilder::UnknownShapeType] = m_UnknownShapeOps.get();

  m_HexOps = HexagonalOps::New();
  m_OrientationOps.push_back(m_HexOps.get());
  m_CubicOps = CubicOps::New();
  m_OrientationOps.push_back(m_CubicOps.get());
  m_OrthoOps = OrthoRhombicOps::New();
  m_OrientationOps.push_back(m_OrthoOps.get());

  Seed = MXA::getMilliSeconds();
}

// -----------------------------------------------------------------------------
//
// -----------------------------------------------------------------------------
PackGrainsGen2::~PackGrainsGen2()
{
}

// -----------------------------------------------------------------------------
//
// -----------------------------------------------------------------------------
void PackGrainsGen2::dataCheck(bool preflight, size_t voxels, size_t fields, size_t ensembles)
{
  int err = 0;
  std::stringstream ss;
  DataContainer* m = getDataContainer();

  PF_MAKE_SURE_ARRAY_EXISTS(m, DREAM3D, VoxelData, GrainIds, ss, Int32ArrayType, voxels);
  PF_MAKE_SURE_ARRAY_EXISTS_SUFFIX(m, DREAM3D, VoxelData, Phases, C, ss, Int32ArrayType, voxels);
  PF_MAKE_SURE_ARRAY_EXISTS(m, DREAM3D, VoxelData, EulerAngles, ss, FloatArrayType, voxels * 3);
  PF_MAKE_SURE_ARRAY_EXISTS(m, DREAM3D, VoxelData, SurfaceVoxels, ss, Int8ArrayType, voxels);

  PF_MAKE_SURE_ARRAY_EXISTS(m, DREAM3D, FieldData, Active, ss, BoolArrayType, fields);
  PF_MAKE_SURE_ARRAY_EXISTS_SUFFIX(m, DREAM3D, FieldData, Phases, F, ss, Int32ArrayType, fields);
  PF_MAKE_SURE_ARRAY_EXISTS(m, DREAM3D, FieldData, Neighborhoods, ss, Int32ArrayType, fields);
  PF_MAKE_SURE_ARRAY_EXISTS(m, DREAM3D, FieldData, Centroids, ss, FloatArrayType, fields * 3);
  PF_MAKE_SURE_ARRAY_EXISTS(m, DREAM3D, FieldData, Volumes, ss, FloatArrayType, fields);
  PF_MAKE_SURE_ARRAY_EXISTS(m, DREAM3D, FieldData, AxisLengths, ss, FloatArrayType, fields * 3); 
  PF_MAKE_SURE_ARRAY_EXISTS(m, DREAM3D, FieldData, AxisEulerAngles, ss, FloatArrayType, fields * 3);  
  PF_MAKE_SURE_ARRAY_EXISTS(m, DREAM3D, FieldData, Omega3s, ss, FloatArrayType, fields);  
  PF_MAKE_SURE_ARRAY_EXISTS(m, DREAM3D, FieldData, EquivalentDiameters, ss, FloatArrayType, fields);  


  setErrorCondition(err);
  setErrorMessage(ss.str());
}
// -----------------------------------------------------------------------------
//
// -----------------------------------------------------------------------------
void PackGrainsGen2::preflight()
{
  dataCheck(true, 1, 1, 1);
}

// -----------------------------------------------------------------------------
//
// -----------------------------------------------------------------------------
void PackGrainsGen2::execute()
{
  DataContainer* m = getDataContainer();
  bool writeErrorFile = false;
  std::ofstream outFile;
  if(m_ErrorFile.empty() == false)
  {
    outFile.open(m_ErrorFile.c_str(), std::ios_base::binary);
    writeErrorFile = true;
  }

  int err = 0;
  setErrorCondition(err);
  unsigned long long int Seed = MXA::getMilliSeconds();
  DREAM3D_RANDOMNG_NEW_SEEDED(Seed)

  H5StatsReader::Pointer h5reader = H5StatsReader::New(m_H5StatsFile);
  // Open the HDF5 Stats file
  if (h5reader.get() == NULL)
  {
    setErrorCondition(-1);
    setErrorMessage("Error Loading H5 Stats File");
    return;
  }

  err = readReconStatsData(h5reader);
  if (err < 0)
  {
    setErrorCondition(-1);
    setErrorMessage("Error Reading the Stats Data from the HDF5 File");
    notify( getErrorMessage().c_str(), 0, Observable::UpdateErrorMessage);
    return;
  }

  err = readAxisOrientationData(h5reader);
  if (err < 0)
  {
    setErrorCondition(-1);
    setErrorMessage("Error Reading the Axis Orientation Data from the HDF5 File");
    notify( getErrorMessage().c_str(), 0, Observable::UpdateErrorMessage);
    return;
  }

  int64_t totalPoints = m->totalPoints();
  int totalFields = m->getTotalFields();
  dataCheck(false, totalPoints, totalFields, m->crystruct.size());
  initializeAttributes();

  size_t udims[3] = {0,0,0};
  m->getDimensions(udims);
#if (CMP_SIZEOF_SIZE_T == 4)
  typedef int32_t DimType;
#else
  typedef int64_t DimType;
#endif
  DimType dims[3] = {
    static_cast<DimType>(udims[0]),
    static_cast<DimType>(udims[1]),
    static_cast<DimType>(udims[2]),
  };

 // float change1, change2;
  float change;
  int phase;
  size_t randomgrain;
  float random;
//  int newgrain;
 // float check;
  float xc, yc, zc;
  float oldxc, oldyc, oldzc;
  oldfillingerror = 0;
  currentneighborhooderror = 0, oldneighborhooderror = 0;
  currentsizedisterror = 0, oldsizedisterror = 0;
  int acceptedmoves = 0;
  double totalprimaryfractions = 0.0;
  // find which phases are primary phases
  for (size_t i = 1; i < m->phaseType.size(); ++i)
  {
    if(m->phaseType[i] == DREAM3D::Reconstruction::PrimaryPhase)
    {
      primaryphases.push_back(i);
      primaryphasefractions.push_back(m->phasefraction[i]);
      totalprimaryfractions = totalprimaryfractions + m->phasefraction[i];
    }
  }
  // scale the primary phase fractions to total to 1
  for (size_t i = 0; i < primaryphasefractions.size(); i++)
  {
    primaryphasefractions[i] = primaryphasefractions[i] / totalprimaryfractions;
    if(i > 0) primaryphasefractions[i] = primaryphasefractions[i] + primaryphasefractions[i - 1];
  }
  // this initializes the arrays to hold the details of the locations of all of the grains during packing
  initialize_packinggrid();
  // initialize the sim and goal size distributions for the primary phases
  grainsizedist.resize(primaryphases.size());
  simgrainsizedist.resize(primaryphases.size());
  grainsizediststep.resize(primaryphases.size());
  for (size_t i = 0; i < primaryphases.size(); i++)
  {
    phase = primaryphases[i];
    grainsizedist[i].resize(40);
    simgrainsizedist[i].resize(40);
    grainsizediststep[i] = ((2 * maxdiameter[phase]) - (mindiameter[phase] / 2.0)) / grainsizedist[i].size();
    float input = 0;
    float previoustotal = 0;
    for (size_t j = 0; j < grainsizedist[i].size(); j++)
    {
      input = (float(j + 1) * grainsizediststep[i]) + (mindiameter[phase] / 2.0);
      if(logf(input) <= avgdiam[phase]) grainsizedist[i][j] = 0.5
          - 0.5 * (DREAM3DMath::erf((avgdiam[phase] - logf(float(input))) / (sqrtf(2 * sddiam[phase] * sddiam[phase])))) - previoustotal;
      if(logf(input) > avgdiam[phase]) grainsizedist[i][j] = 0.5
          + 0.5 * (DREAM3DMath::erf((logf(float(input)) - avgdiam[phase]) / (sqrtf(2 * sddiam[phase] * sddiam[phase])))) - previoustotal;
      previoustotal = previoustotal + grainsizedist[i][j];
    }
  }
  // generate the grains and monitor the size distribution error while doing so. After grains are generated, no new grains can enter or leave the structure.
  int gid = 1;
  float currentvol = 0.0;
  m->m_Grains.resize(2);
  m->m_Grains[1] = Field::New();
  float factor = 1.0;
  float iter = 0;
  while (currentvol < (factor * totalvol))
  {
    iter++;
    Seed++;
    random = rg.genrand_res53();
    for (size_t j = 0; j < primaryphases.size(); ++j)
    {
      if(random < primaryphasefractions[j])
      {
        phase = primaryphases[j];
        break;
      }
    }
    generate_grain(gid, phase, Seed);
    currentsizedisterror = check_sizedisterror(gid, -1000);
    change = (currentsizedisterror) - (oldsizedisterror);
    if(change > 0 || currentsizedisterror > (1.0-(iter*0.001)))
    {
       m_Active[gid] = 1;
       oldsizedisterror = currentsizedisterror;
       currentvol = currentvol + m_Volumes[gid];
       gid++;
       m->m_Grains.resize(gid + 1);
       m->m_Grains[gid] = Field::New();
       iter = 0;
    }
  }
  if(m_periodic_boundaries == false)
  {
    iter = 0;
    int xgrains, ygrains, zgrains;
    xgrains = int(powf((m->m_Grains.size()*(sizex/sizey)*(sizex/sizez)),(1.0f/3.0f))+1);
    ygrains = int(xgrains*(sizey/sizex)+1);
    zgrains = int(xgrains*(sizez/sizex)+1);
    factor = 0.25f * (1.0f - (float((xgrains-2)*(ygrains-2)*(zgrains-2))/float(xgrains*ygrains*zgrains)));
    while (currentvol < ((1+factor) * totalvol))
    {
      iter++;
	  Seed++;
      random = rg.genrand_res53();
      for (size_t j = 0; j < primaryphases.size(); ++j)
      {
		if(random < primaryphasefractions[j])
		{
			phase = primaryphases[j];
			break;
		}
      }
      generate_grain(gid, phase, Seed);
      currentsizedisterror = check_sizedisterror(gid, -1000);
      change = (currentsizedisterror) - (oldsizedisterror);
      if(change > 0 || currentsizedisterror > (1.0-(iter*0.001f)))
      {
		m_Active[gid] = 1;
		oldsizedisterror = currentsizedisterror;
		currentvol = currentvol + m_Volumes[gid];
		gid++;
		m->m_Grains.resize(gid + 1);
		m->m_Grains[gid] = Field::New();
		iter = 0;
	  }
    }
  }
  // initialize the sim and goal neighbor distribution for the primary phases
  neighbordist.resize(primaryphases.size());
  simneighbordist.resize(primaryphases.size());
  for (size_t i = 0; i < primaryphases.size(); i++)
  {
    phase = primaryphases[i];
    neighbordist[i].resize(numdiameterbins[phase]);
    simneighbordist[i].resize(numdiameterbins[phase]);
    for (size_t j = 0; j < neighbordist[i].size(); j++)
    {
      neighbordist[i][j].resize(3);
      simneighbordist[i][j].resize(3);
      neighbordist[i][j][0] = neighborparams[phase][j][0] * powf(0.5f, neighborparams[phase][j][2]) + neighborparams[phase][j][1];
      neighbordist[i][j][1] = neighborparams[phase][j][0] * powf(1.5f, neighborparams[phase][j][2]) + neighborparams[phase][j][1];
      neighbordist[i][j][2] = neighborparams[phase][j][0] * powf(2.5f, neighborparams[phase][j][2]) + neighborparams[phase][j][1];
    }
  }
  //  for each grain : select centroid, determine voxels in grain, monitor filling error and decide of the 10 placements which
  // is the most beneficial, then the grain is added and its neighbors are determined
  int numgrains = m->m_Grains.size();
  columnlist.resize(numgrains);
  rowlist.resize(numgrains);
  planelist.resize(numgrains);
  packqualities.resize(numgrains);
  fillingerror = 1;
  for (size_t i = 1; i < numgrains; i++)
  {
    xc = sizex / 2.0f;
    yc = sizey / 2.0f;
    zc = sizez / 2.0f;
    m_Centroids[3*i] = xc;
    m_Centroids[3*i+1] = yc;
    m_Centroids[3*i+2] = zc;
    insert_grain(i);
    fillingerror = check_fillingerror(i,-1000);
    for (int iter = 0; iter < 10; iter++)
    {
      xc = rg.genrand_res53() * (dims[0] * m->getXRes());
      yc = rg.genrand_res53() * (dims[1] * m->getYRes());
      zc = rg.genrand_res53() * (dims[2] * m->getZRes());
      oldxc = m_Centroids[3*i];
      oldyc = m_Centroids[3*i+1];
      oldzc = m_Centroids[3*i+2];
      oldfillingerror = fillingerror;
      fillingerror = check_fillingerror(-1000,i);
      move_grain(i, xc, yc, zc);
      fillingerror = check_fillingerror(i, -1000);
      if(fillingerror > oldfillingerror)
      {
		fillingerror = check_fillingerror(-1000,i);
		move_grain(i, oldxc, oldyc, oldzc);
		fillingerror = check_fillingerror(i,-1000);
      }
    }
  }

  // determine initial filling and neighbor distribution errors
  oldneighborhooderror = check_neighborhooderror(-1000, -1000);
  // begin swaping/moving/adding/removing grains to try to improve packing
  for (int iteration = 0; iteration < (100*numgrains); iteration++)
  {
//    change1 = 0;
//    change2 = 0;
    int option = iteration % 2;

    if(writeErrorFile == true && iteration%25 == 0)
    {
      outFile << iteration << " " << fillingerror << "  " << oldsizedisterror << "  " << oldneighborhooderror << "  " << numgrains << " " << acceptedmoves << std::endl;
    }

    // JUMP - this option moves one grain to a random spot in the volume
    if(option == 0)
    {
      randomgrain = int(rg.genrand_res53() * numgrains);
      if(randomgrain == 0) randomgrain = 1;
      if(randomgrain == numgrains) randomgrain = numgrains - 1;
      Seed++;
      xc = rg.genrand_res53() * (dims[0] * m->getXRes());
      yc = rg.genrand_res53() * (dims[1] * m->getYRes());
      zc = rg.genrand_res53() * (dims[2] * m->getZRes());
      oldxc = m_Centroids[3*randomgrain];
      oldyc = m_Centroids[3*randomgrain+1];
      oldzc = m_Centroids[3*randomgrain+2];
      oldfillingerror = fillingerror;
      fillingerror = check_fillingerror(-1000,randomgrain);
      move_grain(randomgrain, xc, yc, zc);
      fillingerror = check_fillingerror(randomgrain,-1000);
//      currentneighborhooderror = check_neighborhooderror(-1000, random);
//      change2 = (currentneighborhooderror * currentneighborhooderror) - (oldneighborhooderror * oldneighborhooderror);
      if(fillingerror <= oldfillingerror)
      {
//        oldneighborhooderror = currentneighborhooderror;
        acceptedmoves++;
      }
      else if(fillingerror > oldfillingerror)
      {
		fillingerror = check_fillingerror(-1000,randomgrain);
		move_grain(randomgrain, oldxc, oldyc, oldzc);
		fillingerror = check_fillingerror(randomgrain,-1000);
      }
    }
    // NUDGE - this option moves one grain to a spot close to its current centroid
    if(option == 1)
    {
      randomgrain = int(rg.genrand_res53() * numgrains);
      if(randomgrain == 0) randomgrain = 1;
      if(randomgrain == numgrains) randomgrain = numgrains - 1;
      Seed++;
      oldxc = m_Centroids[3*randomgrain];
      oldyc = m_Centroids[3*randomgrain+1];
      oldzc = m_Centroids[3*randomgrain+2];
      xc = oldxc + ((2.0 * (rg.genrand_res53() - 0.5)) * (2.0 * packingresx));
      yc = oldyc + ((2.0 * (rg.genrand_res53() - 0.5)) * (2.0 * packingresy));
      zc = oldzc + ((2.0 * (rg.genrand_res53() - 0.5)) * (2.0 * packingresz));
      oldfillingerror = fillingerror;
      fillingerror = check_fillingerror(-1000,randomgrain);
      move_grain(randomgrain, xc, yc, zc);
      fillingerror = check_fillingerror(randomgrain,-1000);
//      currentneighborhooderror = check_neighborhooderror(-1000, random);
//      change2 = (currentneighborhooderror * currentneighborhooderror) - (oldneighborhooderror * oldneighborhooderror);
      if(fillingerror <= oldfillingerror)
      {
//        oldneighborhooderror = currentneighborhooderror;
        acceptedmoves++;
      }
      else if(fillingerror > oldfillingerror)
      {
        fillingerror = check_fillingerror(-1000,randomgrain);
        move_grain(randomgrain, oldxc, oldyc, oldzc);
        fillingerror = check_fillingerror(randomgrain,-1000);
      }
    }
  }


  if (m_VtkFile.empty() == false)
  {
    err = writeVtkFile();
    if ( err < 0 )
    {
      return;
    }
  }

  assign_voxels();
  assign_gaps();
  cleanup_grains();

  // If there is an error set this to something negative and also set a message
  notify("PackGrainsGen2 Completed", 0, Observable::UpdateProgressMessage);
}

// -----------------------------------------------------------------------------
//
// -----------------------------------------------------------------------------
int PackGrainsGen2::writeVtkFile()
{
  //  ofstream outFile;
  std::ofstream outFile;
  outFile.open(m_VtkFile.c_str(), std::ios_base::binary);
  if(outFile.is_open() == false)
  {
    setErrorMessage("Could not open Vtk File for writing from PackGrains");
    setErrorCondition(-55);
    return -1;
  }
  outFile << "# vtk DataFile Version 2.0" << std::endl;
  outFile << "data set from FFT2dx_GB" << std::endl;
  outFile << "ASCII" << std::endl;
  outFile << "DATASET STRUCTURED_POINTS" << std::endl;
  outFile << "DIMENSIONS " << packingxpoints << " " << packingypoints << " " << packingzpoints << std::endl;
  outFile << "ORIGIN 0.0 0.0 0.0" << std::endl;
  outFile << "SPACING " << packingresx << " " << packingresy << " " << packingresz << std::endl;
  outFile << "POINT_DATA " << packingxpoints * packingypoints * packingzpoints << std::endl;
  outFile << std::endl;
  outFile << std::endl;
  outFile << "SCALARS GrainID int  1" << std::endl;
  outFile << "LOOKUP_TABLE default" << std::endl;
  for (int i = 0; i < (packingzpoints); i++)
  {
    for (int j = 0; j < (packingypoints); j++)
    {
      for (int k = 0; k < (packingxpoints); k++)
      {
        int name = grainowners[k][j][i];
        if(i % 20 == 0 && i > 0) outFile << std::endl;
        outFile << "     ";
        if(name < 100) outFile << " ";
        if(name < 10) outFile << " ";
        outFile << name;
      }
    }
  }
  outFile.close();
  return 0;
}

// -----------------------------------------------------------------------------
//
// -----------------------------------------------------------------------------
void PackGrainsGen2::initialize_packinggrid()
{
  DataContainer* m = getDataContainer();
  packingresx = m->getXRes() * 2.0;
  packingresy = m->getYRes() * 2.0;
  packingresz = m->getZRes() * 2.0;
  packingxpoints = int(sizex / packingresx);
  packingypoints = int(sizey / packingresy);
  packingzpoints = int(sizez / packingresz);
  packingtotalpoints = packingxpoints * packingypoints * packingzpoints;
  grainowners.resize(packingxpoints);
  for (int i = 0; i < packingxpoints; i++)
  {
    grainowners[i].resize(packingypoints);
    for (int j = 0; j < packingypoints; j++)
    {
      grainowners[i][j].resize(packingzpoints, 0);
    }
  }
}

void PackGrainsGen2::generate_grain(int gnum, int phase, int Seed)
{
  DREAM3D_RANDOMNG_NEW_SEEDED(Seed)
    DataContainer* m = getDataContainer();
//  int good = 0;
  float r1 = 1;
  float a1 = 0,  a3 = 0;
  float b1 = 0,  b3 = 0;
  float r2 = 0, r3 = 0;
  float diam = 0;
  float vol = 0;
  int volgood = 0;
  float phi1, PHI, phi2;
  while (volgood == 0)
  {
    volgood = 1;
    diam = rg.genrand_norm(avgdiam[phase], sddiam[phase]);
    diam = exp(diam);
    if(diam >= maxdiameter[phase]) volgood = 0;
    if(diam < mindiameter[phase]) volgood = 0;
    vol = (4.0 / 3.0) * (m_pi) * ((diam / 2.0) * (diam / 2.0) * (diam / 2.0));
  }
  int diameter = int((diam - mindiameter[phase]) / binstepsize[phase]);
  a1 = bovera[phase][diameter][0];
  b1 = bovera[phase][diameter][1];
  if(a1 == 0)
  {
      a1 = bovera[phase][diameter - 1][0];
      b1 = bovera[phase][diameter - 1][1];
  }
  r2 = rg.genrand_beta(a1, b1);
/*  a2 = m->covera[phase][diameter][0];
  b2 = m->covera[phase][diameter][1];
  if(a2 == 0)
  {
      a2 = m->covera[phase][diameter - 1][0];
      b2 = m->covera[phase][diameter - 1][1];
  }
  r3 = rg.genrand_beta(a2, b2);
  float cob = r3 / r2;
*/  a3 = coverb[phase][diameter][0];
  b3 = coverb[phase][diameter][1];
  if(a3 == 0)
  {
      a3 = coverb[phase][diameter - 1][0];
      b3 = coverb[phase][diameter - 1][1];
  }
  r3 = rg.genrand_beta(a3, b3) * r2;
  float random = rg.genrand_res53();
  int bin = 0;
  while (random > axisodf[phase][bin])
  {
	bin++;
  }
  m_OrientationOps[Ebsd::OrthoRhombic]->determineEulerAngles(bin, phi1, PHI, phi2);
  float mf = omega3[phase][diameter][0];
  float s = omega3[phase][diameter][1];
  float omega3f = rg.genrand_beta(mf, s);
  DREAM3D::SyntheticBuilder::ShapeType shapeclass = m->shapeTypes[phase];
  if(shapeclass == DREAM3D::SyntheticBuilder::EllipsoidShape) omega3f = 1;
  m_Volumes[gnum] = vol;
  m_EquivalentDiameters[gnum] = diam;
  m_AxisLengths[3*gnum] = r1;
  m_AxisLengths[3*gnum+1] = r2;
  m_AxisLengths[3*gnum+2] = r3;
  m_AxisEulerAngles[3*gnum] = phi1;
  m_AxisEulerAngles[3*gnum+1] = PHI;
  m_AxisEulerAngles[3*gnum+2] = phi2;
  m_Omega3s[gnum] = omega3f;
  m_PhasesF[gnum] = phase;
  m_Neighborhoods[3*gnum] = 0;
  m_Neighborhoods[3*gnum+1] = 0;
  m_Neighborhoods[3*gnum+2] = 0;
}

void PackGrainsGen2::initializeAttributes()
{
  DataContainer* m = getDataContainer();
  int64_t totalPoints = m->totalPoints();

  size_t udims[3] = {0,0,0};
  m->getDimensions(udims);
#if (CMP_SIZEOF_SIZE_T == 4)
  typedef int32_t DimType;
#else
  typedef int64_t DimType;
#endif
  DimType dims[3] = {
    static_cast<DimType>(udims[0]),
    static_cast<DimType>(udims[0]),
    static_cast<DimType>(udims[0])
  };

  sizex = dims[0] * m->getXRes();
  sizey = dims[1] * m->getYRes();
  sizez = dims[2] * m->getZRes();
  totalvol = sizex*sizey*sizez;


<<<<<<< HEAD
=======
  m_GrainIds = m->createVoxelData<int32_t, Int32ArrayType, AbstractFilter>(DREAM3D::VoxelData::GrainIds, totalPoints, 1, this);
  if (m_GrainIds == NULL) { return; }
  m_PhasesC = m->createVoxelData<int32_t, Int32ArrayType, AbstractFilter>(DREAM3D::VoxelData::Phases, totalPoints, 1, this);
  if (m_PhasesC == NULL) { return; }
>>>>>>> 13dac003

	for(int i=0;i<totalPoints;i++)
	{
		m_GrainIds[i] = 0;
		m_PhasesC[i] = 0;
<<<<<<< HEAD
		m_EulerAngles[3*i] = -1.0f;
		m_EulerAngles[3*i + 1] = -1.0f;
		m_EulerAngles[3*i + 2] = -1.0f;
		m_SurfaceVoxels[i] = 0;
=======
>>>>>>> 13dac003
	}
}


void PackGrainsGen2::initializeArrays(std::vector<Ebsd::CrystalStructure> structures)
{
  DataContainer* m = getDataContainer();
  //------------------
  size_t nElements = 0;
  size_t size = structures.size();

  m->crystruct.resize(size+1);
  m->pptFractions.resize(size + 1);
  m->phaseType.resize(size+1);
  m->phasefraction.resize(size+1);

  // Initialize the first slot in these arrays since they should never be used
  m->crystruct[0] = Ebsd::UnknownCrystalStructure;
  m->phasefraction[0] = 0.0;
  m->phaseType[0] = DREAM3D::Reconstruction::UnknownPhaseType;
  m->pptFractions[0] = -1.0;

  mindiameter.resize(size+1);
  maxdiameter.resize(size+1);
  binstepsize.resize(size+1);
  numdiameterbins.resize(size+1);
  avgdiam.resize(size+1);
  sddiam.resize(size+1);
  bovera.resize(size+1);
  covera.resize(size+1);
  coverb.resize(size+1);
  omega3.resize(size+1);
  neighborparams.resize(size+1);
  axisodf.resize(size+1);

  for(size_t i= 1; i < size+1; ++i)
  {
    nElements = 36*36*36;
    float initValue = (1.0/float(nElements));
    axisodf[i] = SharedFloatArray(new float [nElements]);
    GG_INIT_DOUBLE_ARRAY(axisodf[i], initValue, nElements);
  }
}





int PackGrainsGen2::readReconStatsData(H5StatsReader::Pointer h5io)
{
  DataContainer* m = getDataContainer();
  int err = -1;
  std::vector<float> grainDiamInfo;
  std::vector<float> double_data;
  std::string path;

  // Read the Phase and Crystal Structure information from the Stats File
  std::vector<int> phases;
  std::vector<Ebsd::CrystalStructure> structures;
  err = h5io->getPhaseAndCrystalStructures(phases, structures);
  if (err < 0)
  {
    return err;
  }

  // Now that we have that information - initialize the arrays
  initializeArrays(structures);
  int size = (int)(phases.size());

  int phase = -1;

  for (int i = 0; i < size; i++)
  {
      phase = m_PhasesC[i];
    m->crystruct[phase] = structures[i];

    /* Read the PhaseFraction Value*/
      std::vector<float> pFraction;
    err = h5io->readStatsDataset(phase, DREAM3D::HDF5::PhaseFraction, pFraction);
    m->phasefraction[phase] = pFraction.front();

    std::vector<unsigned int> phasetypes;
    err = h5io->readStatsDataset(phase, DREAM3D::HDF5::PhaseType, phasetypes);
    m->phaseType[phase] = static_cast<DREAM3D::Reconstruction::PhaseType>(phasetypes[0]);

    // If the Phase Type is Precipitate then we need the pptFraction on Boundary
    if (m->phaseType[phase] == DREAM3D::Reconstruction::PrecipitatePhase)
    {
      float f = -1.0f;
      err = h5io->readScalarAttribute(phase, DREAM3D::HDF5::PhaseType, DREAM3D::HDF5::PrecipitateBoundaryFraction, f);
      if (err < 0) {
        f = -1.0f;
      }
      m->pptFractions[phase] = f;
    }
    if (m->phaseType[phase] != DREAM3D::Reconstruction::PrecipitatePhase) m->pptFractions[phase] = -1.0;

    /* Read the BinNumbers data set */
    std::vector<float> bins;
    err = h5io->readStatsDataset(phase, DREAM3D::HDF5::BinNumber, bins);
    CHECK_STATS_READ_ERROR(err, DREAM3D::HDF5::Statistics, DREAM3D::HDF5::BinNumber)
    numdiameterbins[phase] = bins.size();
    size_t nBins = bins.size();

    /* Read the Grain_Diameter_Info Data */
    err = h5io->readStatsDataset(phase, DREAM3D::HDF5::Grain_Diameter_Info, grainDiamInfo);
    CHECK_STATS_READ_ERROR(err,  DREAM3D::HDF5::Statistics, DREAM3D::HDF5::Grain_Diameter_Info)

    binstepsize[phase] = grainDiamInfo[0];
    maxdiameter[phase]  = grainDiamInfo[1];
    mindiameter[phase] = grainDiamInfo[2];

    /* Read the Grain_Size_Distribution Data */
    err = h5io->readStatsDataset(phase, DREAM3D::HDF5::Grain_Size_Distribution, double_data);
    CHECK_STATS_READ_ERROR(err,  DREAM3D::HDF5::Statistics, DREAM3D::HDF5::Grain_Size_Distribution)
    avgdiam[phase] = double_data[0];
    sddiam[phase] = double_data[1];

    DREAM3D::Reconstruction::DistributionType dt;
    std::string disType;

    /* Read the Shape Data */
    READ_2_COLUMN_STATS_DATA(err, phase, phase, DREAM3D::HDF5::Grain_SizeVBoverA_Distributions, bovera, DREAM3D::Reconstruction::Beta, DREAM3D::HDF5::Alpha, DREAM3D::HDF5::Beta, DREAM3D::HDF5::BetaColumnCount);
    READ_2_COLUMN_STATS_DATA(err, phase, phase, DREAM3D::HDF5::Grain_SizeVCoverA_Distributions, covera, DREAM3D::Reconstruction::Beta, DREAM3D::HDF5::Alpha, DREAM3D::HDF5::Beta, DREAM3D::HDF5::BetaColumnCount);
    READ_2_COLUMN_STATS_DATA(err, phase, phase, DREAM3D::HDF5::Grain_SizeVCoverB_Distributions, coverb, DREAM3D::Reconstruction::Beta, DREAM3D::HDF5::Alpha, DREAM3D::HDF5::Beta, DREAM3D::HDF5::BetaColumnCount);

    /* Read the Omega3 Data */
    READ_2_COLUMN_STATS_DATA(err, phase, phase, DREAM3D::HDF5::Grain_SizeVOmega3_Distributions, omega3, DREAM3D::Reconstruction::Beta, DREAM3D::HDF5::Alpha, DREAM3D::HDF5::Beta, DREAM3D::HDF5::BetaColumnCount);

    /* Read the Neighbor Data - This MUST be the last one because of how variables are assigned bvalues and used in the next section */
    READ_3_COLUMN_STATS_DATA(err, phase, phase, DREAM3D::HDF5::Grain_SizeVNeighbors_Distributions, neighborparams, DREAM3D::Reconstruction::Power, DREAM3D::HDF5::Alpha, DREAM3D::HDF5::Beta, DREAM3D::HDF5::Exp_k, DREAM3D::HDF5::PowerLawColumnCount);
  }
  return err;
}

int PackGrainsGen2::readAxisOrientationData(H5StatsReader::Pointer h5io)
{
  std::vector<float> density;
  int err = 0;
  float totaldensity = 0.0;
  size_t size = 0;
  // Read the Phase and Crystal Structure information from the Stats File
  std::vector<int> phases;
  std::vector<Ebsd::CrystalStructure> structures;
  err = h5io->getPhaseAndCrystalStructures(phases, structures);
  if (err < 0)
  {
    return err;
  }
  int phase = -1;
  size_t count = phases.size();
  for(size_t i = 0; i< count ;i++)
  {
    totaldensity = 0.0;
      phase = m_PhasesC[i];
    err = h5io->readStatsDataset(phase, DREAM3D::HDF5::AxisOrientation, density);
    if (err < 0)
    {
    GGF_CHECK_READ_ERROR(readAxisOrientationData, DREAM3D::HDF5::AxisOrientation)
    //FIXME: This should probably return an ERROR because nothing was read
    return 10;
    }
    size = 36 * 36 * 36;
    if (size != density.size() )
    {
    std::cout << "GrainGeneratorFunc::readAxisOrientationData Error: Mismatch in number of elements in the 'AxisOrientation' "
       << " Arrays. The Array stored in the Reconstruction HDF5 file has " << density.size()
       << " elements and we need " << size << " Elements. "<< std::endl;
    return -1;
    }
    for (size_t k = 0; k < size; k++)
    {
		totaldensity = totaldensity + density[k];
		axisodf[phase][k] = totaldensity;
    }
  }
  return err;
}

void PackGrainsGen2::move_grain(size_t gnum, float xc, float yc, float zc)
{
  DataContainer* m = getDataContainer();
 // int column, row, plane;
  int occolumn, ocrow, ocplane;
  int nccolumn, ncrow, ncplane;
  int shiftcolumn, shiftrow, shiftplane;
  float oxc = m_Centroids[3*gnum];
  float oyc = m_Centroids[3*gnum+1];
  float ozc = m_Centroids[3*gnum+2];
  occolumn = (oxc - (packingresx / 2)) / packingresx;
  ocrow = (oyc - (packingresy / 2)) / packingresy;
  ocplane = (ozc - (packingresz / 2)) / packingresz;
  nccolumn = (xc - (packingresx / 2)) / packingresx;
  ncrow = (yc - (packingresy / 2)) / packingresy;
  ncplane = (zc - (packingresz / 2)) / packingresz;
  shiftcolumn = nccolumn - occolumn;
  shiftrow = ncrow - ocrow;
  shiftplane = ncplane - ocplane;
  m_Centroids[3*gnum] = xc;
  m_Centroids[3*gnum+1] = yc;
  m_Centroids[3*gnum+2] = zc;
  size_t size = columnlist[gnum].size();

  for (size_t i = 0; i < size; i++)
  {
    columnlist[gnum][i] = columnlist[gnum][i] + shiftcolumn;
    rowlist[gnum][i] = rowlist[gnum][i] + shiftrow;
    planelist[gnum][i] = planelist[gnum][i] + shiftplane;
  }
}
void PackGrainsGen2::determine_neighbors(size_t gnum, int add)
{
  DataContainer* m = getDataContainer();
  float x, y, z;
  float xn, yn, zn;
  float dia, dia2;
  int DoverR;
  float xdist, ydist, zdist, totdist;
//  int nnum = 0;
//  nnum = 0;
  x = m_Centroids[3*gnum];
  y = m_Centroids[3*gnum+1];
  z = m_Centroids[3*gnum+2];
  dia = m_EquivalentDiameters[gnum];
  for (size_t n = 1; n < m->m_Grains.size(); n++)
  {
    xn = m_Centroids[3*n];
    yn = m_Centroids[3*n+1];
    zn = m_Centroids[3*n+2];
    dia2 = m_EquivalentDiameters[n];
    xdist = fabs(x - xn);
    ydist = fabs(y - yn);
    zdist = fabs(z - zn);
    totdist = (xdist * xdist) + (ydist * ydist) + (zdist * zdist);
    totdist = sqrt(totdist);
    if(totdist < (3 * (dia / 2.0)))
    {
      DoverR = int(totdist / (dia / 2.0));
      for (int iter = DoverR; iter < 3; iter++)
      {
        if(add > 0) m_Neighborhoods[3*n + iter]++;
        if(add < 0) m_Neighborhoods[3*n + iter] = m_Neighborhoods[3*n + iter] - 1;
      }
    }
    if(totdist < (3 * (dia2 / 2.0)))
    {
      DoverR = int(totdist / (dia2 / 2.0));
      for (int iter = DoverR; iter < 3; iter++)
      {
        if(add > 0) m_Neighborhoods[3*gnum + iter]++;
        if(add < 0) m_Neighborhoods[3*gnum + iter] = m_Neighborhoods[3*gnum + iter] - 1;
      }
    }
  }
}

float PackGrainsGen2::check_neighborhooderror(int gadd, int gremove)
{
  DataContainer* m = getDataContainer();
  float neighborerror;
  float bhattdist;
  float dia;
  int nnum;
  int index;
  std::vector<int> count;
  int phase;
  for (size_t iter = 0; iter < neighbordist.size(); ++iter)
  {
    phase = primaryphases[iter];
    count.resize(simneighbordist[iter].size(), 0);
    for (size_t i = 0; i < simneighbordist[iter].size(); i++)
    {
      simneighbordist[iter][i][0] = 0;
      simneighbordist[iter][i][1] = 0;
      simneighbordist[iter][i][2] = 0;
    }
    if(gadd > 0 && m_PhasesF[gadd] == phase)
    {
      determine_neighbors(gadd, 1);
    }
    if(gremove > 0 && m_PhasesF[gremove] == phase)
    {
      determine_neighbors(gremove, -1);
    }
    for (size_t i = 1; i < m->m_Grains.size(); i++)
    {
      nnum = 0;
      index = i;
      if(index != gremove && m_PhasesF[index] == phase)
      {
        dia = m_EquivalentDiameters[index];
        if(dia > maxdiameter[phase]) dia = maxdiameter[phase];
        if(dia < mindiameter[phase]) dia = mindiameter[phase];
        dia = int((dia - mindiameter[phase]) / binstepsize[phase]);
        for (int j = 0; j < 3; j++)
        {
          nnum = m_Neighborhoods[3*index + j];
          if(nnum > 0)
          {
            simneighbordist[iter][dia][j] = simneighbordist[iter][dia][j] + nnum;
          }
        }
        count[dia]++;
      }
    }
    if(gadd > 0 && m_PhasesF[gadd] == phase)
    {
      dia = m_EquivalentDiameters[index];
      if(dia > maxdiameter[phase]) dia = maxdiameter[phase];
      if(dia < mindiameter[phase]) dia = mindiameter[phase];
      dia = int((dia - mindiameter[phase]) / binstepsize[phase]);
      for (int j = 0; j < 3; j++)
      {
        nnum = m_Neighborhoods[3*index + j];
        if(nnum > 0)
        {
          simneighbordist[iter][dia][j] = simneighbordist[iter][dia][j] + nnum;
        }
      }
      count[dia]++;
    }
    for (size_t i = 0; i < simneighbordist[iter].size(); i++)
    {
      for (size_t j = 0; j < 3; j++)
      {
        simneighbordist[iter][i][j] = simneighbordist[iter][i][j] / double(count[i]);
        if(count[i] == 0) simneighbordist[iter][i][j] = 0.0;
      }
    }
    if(gadd > 0 && m_PhasesF[gadd] == phase)
    {
      determine_neighbors(gadd, -1);
    }
    if(gremove > 0 && m_PhasesF[gremove] == phase)
    {
      determine_neighbors(gremove, 1);
    }
  }
  compare_3Ddistributions(simneighbordist, neighbordist, bhattdist);
  neighborerror = bhattdist;
  return neighborerror;
}

void PackGrainsGen2::compare_1Ddistributions(std::vector<float> array1, std::vector<float> array2, float &bhattdist)
{
  bhattdist = 0;
  for (size_t i = 0; i < array1.size(); i++)
  {
    bhattdist = bhattdist + sqrt((array1[i]*array2[i]));
  }
}
void PackGrainsGen2::compare_2Ddistributions(std::vector<std::vector<float> > array1, std::vector<std::vector<float> > array2, float &bhattdist)
{
  bhattdist = 0;
  for (size_t i = 0; i < array1.size(); i++)
  {
    for (size_t j = 0; j < array1[i].size(); j++)
    {
      bhattdist = bhattdist + sqrt((array1[i][j] * array2[i][j]));
    }
  }
}

void PackGrainsGen2::compare_3Ddistributions(std::vector<std::vector<std::vector<float> > > array1, std::vector<std::vector<std::vector<float> > > array2, float &bhattdist)
{
  bhattdist = 0;
  for (size_t i = 0; i < array1.size(); i++)
  {
    for (size_t j = 0; j < array1[i].size(); j++)
    {
      for (size_t k = 0; k < array1[i][j].size(); k++)
      {
        bhattdist = bhattdist + sqrt((array1[i][j][k]*array2[i][j][k]));
      }
    }
  }
}

float PackGrainsGen2::check_sizedisterror(int gadd, int gremove)
{
  DataContainer* m = getDataContainer();
  float dia;
  float sizedisterror = 0;
  float bhattdist;
  int index;
  int count = 0;
  int phase;
  for (size_t iter = 0; iter < grainsizedist.size(); ++iter)
  {
    phase = primaryphases[iter];
    count = 0;
    for (size_t i = 0; i < grainsizedist[iter].size(); i++)
    {
      simgrainsizedist[iter][i] = 0.0;
    }
    for (size_t b = 1; b < m->m_Grains.size(); b++)
    {
      index = b;
      if(index != gremove && m_PhasesF[index] == phase)
      {
        dia = m_EquivalentDiameters[index];
        dia = (dia - (mindiameter[phase] / 2.0)) / grainsizediststep[iter];
        if(dia < 0) dia = 0;
        if(dia > grainsizedist[iter].size() - 1) dia = grainsizedist[iter].size() - 1;
        simgrainsizedist[iter][int(dia)]++;
        count++;
      }
    }
    if(gadd > 0 && m_PhasesF[gadd] == phase)
    {
      dia = m_EquivalentDiameters[gadd];
      dia = (dia - (mindiameter[phase] / 2.0)) / grainsizediststep[iter];
      if(dia < 0) dia = 0;
      if(dia > grainsizedist[iter].size() - 1) dia = grainsizedist[iter].size() - 1;
      simgrainsizedist[iter][int(dia)]++;
      count++;
    }
    for (size_t i = 0; i < grainsizedist[iter].size(); i++)
    {
      simgrainsizedist[iter][i] = simgrainsizedist[iter][i] / float(count);
      if(count == 0) simgrainsizedist[iter][i] = 0.0;
    }
  }
  compare_2Ddistributions(simgrainsizedist, grainsizedist, bhattdist);
  sizedisterror = bhattdist;
  return sizedisterror;
}

float PackGrainsGen2::check_fillingerror(int gadd, int gremove)
{
  DataContainer* m = getDataContainer();
  fillingerror = fillingerror * float(packingtotalpoints);
  int col, row, plane;
  if(gadd > 0)
  {
    size_t size = columnlist[gadd].size();

	float packquality = 0;
    for (size_t i = 0; i < size; i++)
    {
      col = columnlist[gadd][i];
      row = rowlist[gadd][i];
      plane = planelist[gadd][i];
      if(m_periodic_boundaries == true)
      {
        if(col < 0) col = col + packingxpoints;
        if(col > packingxpoints - 1) col = col - packingxpoints;
        if(row < 0) row = row + packingypoints;
        if(row > packingypoints - 1) row = row - packingypoints;
        if(plane < 0) plane = plane + packingzpoints;
        if(plane > packingzpoints - 1) plane = plane - packingzpoints;
        fillingerror = fillingerror + (2 * grainowners[col][row][plane] - 1);
		grainowners[col][row][plane]++;
		packquality = packquality + ((grainowners[col][row][plane]-1)*(grainowners[col][row][plane]-1));
      }
      if(m_periodic_boundaries == false)
      {
        if(col >= 0 && col <= packingxpoints - 1 && row >= 0 && row <= packingypoints - 1 && plane >= 0 && plane <= packingzpoints - 1)
        {
          fillingerror = fillingerror + (2 * grainowners[col][row][plane] - 1);
		  grainowners[col][row][plane]++;
		  packquality = packquality + ((grainowners[col][row][plane]-1)*(grainowners[col][row][plane]-1));
        }
      }
    }
	packqualities[gadd] = packquality/float(size);
  }
  if(gremove > 0)
  {
    size_t size = columnlist[gremove].size();
    for (size_t i = 0; i < size; i++)
    {
      col = columnlist[gremove][i];
      row = rowlist[gremove][i];
      plane = planelist[gremove][i];
      if(m_periodic_boundaries == true)
      {
        if(col < 0) col = col + packingxpoints;
        if(col > packingxpoints - 1) col = col - packingxpoints;
        if(row < 0) row = row + packingypoints;
        if(row > packingypoints - 1) row = row - packingypoints;
        if(plane < 0) plane = plane + packingzpoints;
        if(plane > packingzpoints - 1) plane = plane - packingzpoints;
        fillingerror = fillingerror + (-2 * grainowners[col][row][plane] + 3);
		grainowners[col][row][plane] = grainowners[col][row][plane] - 1;
      }
      if(m_periodic_boundaries == false)
      {
        if(col >= 0 && col <= packingxpoints - 1 && row >= 0 && row <= packingypoints - 1 && plane >= 0 && plane <= packingzpoints - 1)
        {
          fillingerror = fillingerror + (-2 * grainowners[col][row][plane] + 3);
		  grainowners[col][row][plane] = grainowners[col][row][plane] - 1;
        }
      }
    }
  }
  fillingerror = fillingerror / float(packingtotalpoints);
  return fillingerror;
}

void PackGrainsGen2::insert_grain(size_t gnum)
{
  DREAM3D_RANDOMNG_NEW()
    DataContainer* m = getDataContainer();
//  float dist;
  float inside = -1;
  int column, row, plane;
  int centercolumn, centerrow, centerplane;
  int xmin, xmax, ymin, ymax, zmin, zmax;
  float xc, yc, zc;
  float xp, yp, zp;
  float x, y, z;
  float volcur = m_Volumes[gnum];
  float bovera = m_AxisLengths[3*gnum+1];
  float covera = m_AxisLengths[3*gnum+2];
  float omega3 = m_Omega3s[gnum];
  float radcur1 = 1;
  DREAM3D::SyntheticBuilder::ShapeType shapeclass = m->shapeTypes[m_PhasesF[gnum]];

  // init any values for each of the Shape Ops
  for (std::map<DREAM3D::SyntheticBuilder::ShapeType, DREAM3D::ShapeOps*>::iterator ops = m_ShapeOps.begin(); ops != m_ShapeOps.end(); ++ops)
  {
    (*ops).second->init();
  }
  // Create our Argument Map
  std::map<DREAM3D::ShapeOps::ArgName, float> shapeArgMap;
  shapeArgMap[DREAM3D::ShapeOps::Omega3] = omega3;
  shapeArgMap[DREAM3D::ShapeOps::VolCur] = volcur;
  shapeArgMap[DREAM3D::ShapeOps::B_OverA] = bovera;
  shapeArgMap[DREAM3D::ShapeOps::C_OverA] = covera;

  radcur1 = m_ShapeOps[shapeclass]->radcur1(shapeArgMap);

  float radcur2 = (radcur1 * bovera);
  float radcur3 = (radcur1 * covera);
  float phi1 = m_AxisEulerAngles[3*gnum];
  float PHI = m_AxisEulerAngles[3*gnum+1];
  float phi2 = m_AxisEulerAngles[3*gnum+2];
  float ga[3][3];
  ga[0][0] = cosf(phi1) * cosf(phi2) - sinf(phi1) * sinf(phi2) * cosf(PHI);
  ga[0][1] = sinf(phi1) * cosf(phi2) + cosf(phi1) * sinf(phi2) * cosf(PHI);
  ga[0][2] = sinf(phi2) * sinf(PHI);
  ga[1][0] = -cosf(phi1) * sinf(phi2) - sinf(phi1) * cosf(phi2) * cosf(PHI);
  ga[1][1] = -sinf(phi1) * sinf(phi2) + cosf(phi1) * cosf(phi2) * cosf(PHI);
  ga[1][2] = cosf(phi2) * sinf(PHI);
  ga[2][0] = sinf(phi1) * sinf(PHI);
  ga[2][1] = -cosf(phi1) * sinf(PHI);
  ga[2][2] = cosf(PHI);
  xc = m_Centroids[3*gnum];
  yc = m_Centroids[3*gnum+1];
  zc = m_Centroids[3*gnum+2];
  centercolumn = (xc - (packingresx / 2)) / packingresx;
  centerrow = (yc - (packingresy / 2)) / packingresy;
  centerplane = (zc - (packingresz / 2)) / packingresz;
  xmin = int(centercolumn - ((radcur1 / packingresx) + 1));
  xmax = int(centercolumn + ((radcur1 / packingresx) + 1));
  ymin = int(centerrow - ((radcur1 / packingresy) + 1));
  ymax = int(centerrow + ((radcur1 / packingresy) + 1));
  zmin = int(centerplane - ((radcur1 / packingresz) + 1));
  zmax = int(centerplane + ((radcur1 / packingresz) + 1));
  if(xmin < -packingxpoints) xmin = -packingxpoints;
  if(xmax > 2 * packingxpoints - 1) xmax = (2 * packingxpoints - 1);
  if(ymin < -packingypoints) ymin = -packingypoints;
  if(ymax > 2 * packingypoints - 1) ymax = (2 * packingypoints - 1);
  if(zmin < -packingzpoints) zmin = -packingzpoints;
  if(zmax > 2 * packingzpoints - 1) zmax = (2 * packingzpoints - 1);
  for (int iter1 = xmin; iter1 < xmax + 1; iter1++)
  {
    for (int iter2 = ymin; iter2 < ymax + 1; iter2++)
    {
      for (int iter3 = zmin; iter3 < zmax + 1; iter3++)
      {
        column = iter1;
        row = iter2;
        plane = iter3;
        x = float(column) * packingresx;
        y = float(row) * packingresy;
        z = float(plane) * packingresz;
        inside = -1;
		x = x - xc;
		y = y - yc;
		z = z - zc;
		xp = (x*ga[0][0])+(y*ga[0][1])+(z*ga[0][2]);
		yp = (x*ga[1][0])+(y*ga[1][1])+(z*ga[1][2]);
		zp = (x*ga[2][0])+(y*ga[2][1])+(z*ga[2][2]);
		float axis1comp = xp / radcur1;
		float axis2comp = yp / radcur2;
		float axis3comp = zp / radcur3;
		inside = m_ShapeOps[shapeclass]->inside(axis1comp, axis2comp, axis3comp);
		if(inside >= 0)
		{
			columnlist[gnum].push_back(column);
			rowlist[gnum].push_back(row);
			planelist[gnum].push_back(plane);
		}
      }
    }
  }
}

void PackGrainsGen2::assign_voxels()
{
  DataContainer* m = getDataContainer();
  int index;
  size_t udims[3] = {0,0,0};
  m->getDimensions(udims);
#if (CMP_SIZEOF_SIZE_T == 4)
  typedef int32_t DimType;
#else
  typedef int64_t DimType;
#endif
  DimType dims[3] = {
    static_cast<DimType>(udims[0]),
    static_cast<DimType>(udims[1]),
    static_cast<DimType>(udims[2]),
  };

  DimType neighpoints[6];
  neighpoints[0] = -dims[0]*dims[1];
  neighpoints[1] = -dims[0];
  neighpoints[2] = -1;
  neighpoints[3] = 1;
  neighpoints[4] = dims[0];
  neighpoints[5] = dims[0]*dims[1];

  int oldname;
  size_t column, row, plane;
  float inside;
  float xc, yc, zc;
  float xp, yp, zp;
  float dist;
  float x, y, z;
  size_t xmin, xmax, ymin, ymax, zmin, zmax;
  int64_t totpoints = m->totalPoints();
  gsizes.resize(m->m_Grains.size());

  for (size_t i = 1; i < m->m_Grains.size(); i++)
  {
    gsizes[i] = 0;
  }
  for (size_t i = 1; i < m->m_Grains.size(); i++)
  {
    float volcur = m_Volumes[i];
    float bovera = m_AxisLengths[3*i+1];
    float covera = m_AxisLengths[3*i+2];
    float omega3 = m_Omega3s[i];
	xc = m_Centroids[3*i];
	yc = m_Centroids[3*i+1];
	zc = m_Centroids[3*i+2];
    float radcur1 = 0.0f;
    //Unbounded Check for the size of shapeTypes. We assume a 1:1 with phase
    DREAM3D::SyntheticBuilder::ShapeType shapeclass = m->shapeTypes[m_PhasesF[i]];

    // init any values for each of the Shape Ops
    for (std::map<DREAM3D::SyntheticBuilder::ShapeType, DREAM3D::ShapeOps*>::iterator ops = m_ShapeOps.begin(); ops != m_ShapeOps.end(); ++ops )
    {
      (*ops).second->init();
    }
    // Create our Argument Map
    std::map<DREAM3D::ShapeOps::ArgName, float> shapeArgMap;
    shapeArgMap[DREAM3D::ShapeOps::Omega3] = omega3;
    shapeArgMap[DREAM3D::ShapeOps::VolCur] = volcur;
    shapeArgMap[DREAM3D::ShapeOps::B_OverA] = bovera;
    shapeArgMap[DREAM3D::ShapeOps::C_OverA] = covera;

    radcur1 = m_ShapeOps[shapeclass]->radcur1(shapeArgMap);

    float radcur2 = (radcur1 * bovera);
    float radcur3 = (radcur1 * covera);
	float phi1 = m_AxisEulerAngles[3*i];
	float PHI = m_AxisEulerAngles[3*i+1];
	float phi2 = m_AxisEulerAngles[3*i+2];
    float ga[3][3];
    ga[0][0] = cosf(phi1) * cosf(phi2) - sinf(phi1) * sinf(phi2) * cosf(PHI);
    ga[0][1] = sinf(phi1) * cosf(phi2) + cosf(phi1) * sinf(phi2) * cosf(PHI);
    ga[0][2] = sinf(phi2) * sinf(PHI);
    ga[1][0] = -cosf(phi1) * sinf(phi2) - sinf(phi1) * cosf(phi2) * cosf(PHI);
    ga[1][1] = -sinf(phi1) * sinf(phi2) + cosf(phi1) * cosf(phi2) * cosf(PHI);
    ga[1][2] = cosf(phi2) * sinf(PHI);
    ga[2][0] = sinf(phi1) * sinf(PHI);
    ga[2][1] = -cosf(phi1) * sinf(PHI);
    ga[2][2] = cosf(PHI);
    column = (xc - (m->getXRes() / 2)) / m->getXRes();
    row = (yc - (m->getYRes() / 2)) / m->getYRes();
    plane = (zc - (m->getZRes() / 2)) / m->getZRes();
    xmin = int(column - ((radcur1 / m->getXRes()) + 1));
    xmax = int(column + ((radcur1 / m->getXRes()) + 1));
    ymin = int(row - ((radcur1 / m->getYRes()) + 1));
    ymax = int(row + ((radcur1 / m->getYRes()) + 1));
    zmin = int(plane - ((radcur1 / m->getZRes()) + 1));
    zmax = int(plane + ((radcur1 / m->getZRes()) + 1));
    if (m_periodic_boundaries == true)
    {
      if (xmin < -dims[0]) xmin = -dims[0];
      if (xmax > 2 * dims[0] - 1) xmax = (2 * dims[0] - 1);
      if (ymin < -dims[1]) ymin = -dims[1];
      if (ymax > 2 * dims[1] - 1) ymax = (2 * dims[1] - 1);
      if (zmin < -dims[2]) zmin = -dims[2];
      if (zmax > 2 * dims[2] - 1) zmax = (2 * dims[2] - 1);
    }
    if (m_periodic_boundaries == false)
    {
      if (xmin < 0) xmin = 0;
      if (xmax > dims[0] - 1) xmax = dims[0] - 1;
      if (ymin < 0) ymin = 0;
      if (ymax > dims[1] - 1) ymax = dims[1] - 1;
      if (zmin < 0) zmin = 0;
      if (zmax > dims[2] - 1) zmax = dims[2] - 1;
    }
    for (size_t iter1 = xmin; iter1 < xmax + 1; iter1++)
    {
      for (size_t iter2 = ymin; iter2 < ymax + 1; iter2++)
      {
        for (size_t iter3 = zmin; iter3 < zmax + 1; iter3++)
        {
          column = iter1;
          row = iter2;
          plane = iter3;
          if (iter1 < 0) column = iter1 + dims[0];
          if (iter1 > dims[0] - 1) column = iter1 - dims[0];
          if (iter2 < 0) row = iter2 + dims[1];
          if (iter2 > dims[1] - 1) row = iter2 - dims[1];
          if (iter3 < 0) plane = iter3 + dims[2];
          if (iter3 > dims[2] - 1) plane = iter3 - dims[2];
          index = (plane * dims[0] * dims[1]) + (row * dims[0]) + column;
          inside = -1;
          x = float(column) * m->getXRes();
          y = float(row) * m->getYRes();
          z = float(plane) * m->getZRes();
          if (iter1 < 0) x = x - sizex;
          if (iter1 > dims[0] - 1) x = x + sizex;
          if (iter2 < 0) y = y - sizey;
          if (iter2 > dims[1] - 1) y = y + sizey;
          if (iter3 < 0) z = z - sizez;
          if (iter3 > dims[2] - 1) z = z + sizez;
          dist = ((x - xc) * (x - xc)) + ((y - yc) * (y - yc)) + ((z - zc) * (z - zc));
          dist = sqrtf(dist);
          if (dist < radcur1)
          {
            x = x - xc;
            y = y - yc;
            z = z - zc;
            xp = (x * ga[0][0]) + (y * ga[0][1]) + (z * ga[0][2]);
            yp = (x * ga[1][0]) + (y * ga[1][1]) + (z * ga[1][2]);
            zp = (x * ga[2][0]) + (y * ga[2][1]) + (z * ga[2][2]);
            float axis1comp = xp / radcur1;
            float axis2comp = yp / radcur2;
            float axis3comp = zp / radcur3;
            inside = m_ShapeOps[shapeclass]->inside(axis1comp, axis2comp, axis3comp);
            if (inside >= 0)
            {
              int currentpoint = index;

              if (m_GrainIds[currentpoint] > 0)
              {
                oldname = m_GrainIds[currentpoint];
                gsizes[oldname] = gsizes[oldname] - 1;
                m_GrainIds[currentpoint] = -1;
              }
              if (m_GrainIds[currentpoint] == 0)
              {
                m_GrainIds[currentpoint] = i;
                gsizes[i]++;
              }
            }
          }
        }
      }
    }
  }
  newnames.resize(m->m_Grains.size());
  int goodcount = 1;
  for (size_t i = 1; i < m->m_Grains.size(); i++)
  {
    newnames[i] = 0;
    if (gsizes[i] > 0)
    {
      m->m_Grains[goodcount] = m->m_Grains[i];
      newnames[i] = goodcount;
      goodcount++;
    }
  }
  for (int i = 0; i < totpoints; i++)
  {
    if (m_GrainIds[i] > 0)
    {
	  m_GrainIds[i] = newnames[m_GrainIds[i]];
    }
  }
  m->m_Grains.resize(goodcount);
}

void PackGrainsGen2::assign_gaps()
{
  DataContainer* m = getDataContainer();
  int64_t totpoints = m->totalPoints();
  int index;
  int timestep = 100;
  int unassignedcount = 1;
  int column, row, plane;
  float inside;
  float xc, yc, zc;
  float xp, yp, zp;
  float dist;
  float x, y, z;
  size_t xmin, xmax, ymin, ymax, zmin, zmax;
  size_t udims[3] = {0,0,0};
  m->getDimensions(udims);
#if (CMP_SIZEOF_SIZE_T == 4)
  typedef int32_t DimType;
#else
  typedef int64_t DimType;
#endif
  DimType dims[3] = {
    static_cast<DimType>(udims[0]),
    static_cast<DimType>(udims[1]),
    static_cast<DimType>(udims[2]),
  };

  int *newowners;
  newowners = new int [totpoints];
  float *ellipfuncs;
  ellipfuncs = new float [totpoints];
  for(int i = 0; i < totpoints; i++)
  {
	  newowners[i] = -1;
	  ellipfuncs[i] = -1.0;
  }

  while (unassignedcount != 0)
  {
	  unassignedcount = 0;
	  timestep = timestep + 50;
	  for (size_t i = 1; i < m->m_Grains.size(); i++)
	  {
		float volcur = m_Volumes[i];
		float bovera = m_AxisLengths[3*i+1];
		float covera = m_AxisLengths[3*i+2];
		float omega3 = m_Omega3s[i];
		xc = m_Centroids[3*i];
		yc = m_Centroids[3*i+1];
		zc = m_Centroids[3*i+2];
		float radcur1 = 0.0f;
		//Unbounded Check for the size of shapeTypes. We assume a 1:1 with phase
		DREAM3D::SyntheticBuilder::ShapeType shapeclass = m->shapeTypes[m_PhasesF[i]];

		// init any values for each of the Shape Ops
		for (std::map<DREAM3D::SyntheticBuilder::ShapeType, DREAM3D::ShapeOps*>::iterator ops = m_ShapeOps.begin(); ops != m_ShapeOps.end(); ++ops )
		{
		  (*ops).second->init();
		}
		// Create our Argument Map
		std::map<DREAM3D::ShapeOps::ArgName, float> shapeArgMap;
		shapeArgMap[DREAM3D::ShapeOps::Omega3] = omega3;
		shapeArgMap[DREAM3D::ShapeOps::VolCur] = volcur;
		shapeArgMap[DREAM3D::ShapeOps::B_OverA] = bovera;
		shapeArgMap[DREAM3D::ShapeOps::C_OverA] = covera;

		radcur1 = m_ShapeOps[shapeclass]->radcur1(shapeArgMap);

		float radcur2 = (radcur1 * bovera);
		float radcur3 = (radcur1 * covera);
		radcur1 = (float(timestep)/100.0)*radcur1;
		radcur2 = (float(timestep)/100.0)*radcur2;
		radcur3 = (float(timestep)/100.0)*radcur3;
		float phi1 = m_AxisEulerAngles[3*i];
		float PHI = m_AxisEulerAngles[3*i+1];
		float phi2 = m_AxisEulerAngles[3*i+2];
		float ga[3][3];
		ga[0][0] = cosf(phi1) * cosf(phi2) - sinf(phi1) * sinf(phi2) * cosf(PHI);
		ga[0][1] = sinf(phi1) * cosf(phi2) + cosf(phi1) * sinf(phi2) * cosf(PHI);
		ga[0][2] = sinf(phi2) * sinf(PHI);
		ga[1][0] = -cosf(phi1) * sinf(phi2) - sinf(phi1) * cosf(phi2) * cosf(PHI);
		ga[1][1] = -sinf(phi1) * sinf(phi2) + cosf(phi1) * cosf(phi2) * cosf(PHI);
		ga[1][2] = cosf(phi2) * sinf(PHI);
		ga[2][0] = sinf(phi1) * sinf(PHI);
		ga[2][1] = -cosf(phi1) * sinf(PHI);
		ga[2][2] = cosf(PHI);
		column = (xc - (m->getXRes() / 2)) / m->getXRes();
		row = (yc - (m->getYRes() / 2)) / m->getYRes();
		plane = (zc - (m->getZRes() / 2)) / m->getZRes();
		xmin = int(column - ((radcur1 / m->getXRes()) + 1));
		xmax = int(column + ((radcur1 / m->getXRes()) + 1));
		ymin = int(row - ((radcur1 / m->getYRes()) + 1));
		ymax = int(row + ((radcur1 / m->getYRes()) + 1));
		zmin = int(plane - ((radcur1 / m->getZRes()) + 1));
		zmax = int(plane + ((radcur1 / m->getZRes()) + 1));
		if (m_periodic_boundaries == true)
		{
		  if (xmin < -dims[0]) xmin = -dims[0];
		  if (xmax > 2 * dims[0] - 1) xmax = (2 *dims[0] - 1);
		  if (ymin < -dims[1]) ymin = -dims[1];
		  if (ymax > 2 * dims[1] - 1) ymax = (2 * dims[1] - 1);
		  if (zmin < -dims[2]) zmin = -dims[2];
		  if (zmax > 2 * dims[2] - 1) zmax = (2 * dims[2] - 1);
		}
		if (m_periodic_boundaries == false)
		{
		  if (xmin < 0) xmin = 0;
		  if (xmax > dims[0] - 1) xmax = dims[0] - 1;
		  if (ymin < 0) ymin = 0;
		  if (ymax > dims[1] - 1) ymax = dims[1] - 1;
		  if (zmin < 0) zmin = 0;
		  if (zmax > dims[2] - 1) zmax = dims[2] - 1;
		}
		for (size_t iter1 = xmin; iter1 < xmax + 1; iter1++)
		{
		  for (size_t iter2 = ymin; iter2 < ymax + 1; iter2++)
		  {
			for (size_t iter3 = zmin; iter3 < zmax + 1; iter3++)
			{
			  column = iter1;
			  row = iter2;
			  plane = iter3;
			  if (iter1 < 0) column = iter1 + dims[0];
			  if (iter1 > dims[0] - 1) column = iter1 - dims[0];
			  if (iter2 < 0) row = iter2 + dims[1];
			  if (iter2 > dims[1] - 1) row = iter2 - dims[1];
			  if (iter3 < 0) plane = iter3 + dims[2];
			  if (iter3 > dims[2] - 1) plane = iter3 - dims[2];
			  index = (plane * dims[0] * dims[1]) + (row * dims[0]) + column;
			  if(m_GrainIds[index] <= 0)
			  {
				  inside = -1;
				  x = float(column) * m->getXRes();
				  y = float(row) * m->getYRes();
				  z = float(plane) * m->getZRes();
				  if (iter1 < 0) x = x - sizex;
				  if (iter1 > dims[0] - 1) x = x + sizex;
				  if (iter2 < 0) y = y - sizey;
				  if (iter2 > dims[1] - 1) y = y + sizey;
				  if (iter3 < 0) z = z - sizez;
				  if (iter3 > dims[2] - 1) z = z + sizez;
				  dist = ((x - xc) * (x - xc)) + ((y - yc) * (y - yc)) + ((z - zc) * (z - zc));
				  dist = sqrtf(dist);
				  if (dist < radcur1)
				  {
					x = x - xc;
					y = y - yc;
					z = z - zc;
					xp = (x * ga[0][0]) + (y * ga[0][1]) + (z * ga[0][2]);
				    yp = (x * ga[1][0]) + (y * ga[1][1]) + (z * ga[1][2]);
			        zp = (x * ga[2][0]) + (y * ga[2][1]) + (z * ga[2][2]);
					float axis1comp = xp / radcur1;
					float axis2comp = yp / radcur2;
					float axis3comp = zp / radcur3;
					inside = m_ShapeOps[shapeclass]->inside(axis1comp, axis2comp, axis3comp);
					if (inside >= 0 && inside > ellipfuncs[index])
					{
						newowners[index] = i;
						ellipfuncs[index] = inside;
					}
				  }
			  }
			}
		  }
		}
	  }
	  for (int i = 0; i < totpoints; i++)
	  {
	    if (ellipfuncs[i] >= 0) m_GrainIds[i] = newowners[i];
		if (m_GrainIds[i] <= 0) unassignedcount++;
		newowners[i] = -1;
		ellipfuncs[i] = -1.0;
	  }
  }
  for (int i = 0; i < totpoints; i++)
  {
<<<<<<< HEAD
	  if(m_GrainIds[i] > 0) m_PhasesC[i] = m->m_Grains[m_GrainIds[i]]->phase;
=======
	  if(m_GrainIds[i] > 0) m_PhasesC[i] = m_PhasesF[m_GrainIds[i]];
>>>>>>> 13dac003
  }
  delete [] ellipfuncs;
  delete [] newowners;
}
void PackGrainsGen2::cleanup_grains()
{
  DataContainer* m = getDataContainer();
  int64_t totpoints = m->totalPoints();
  size_t udims[3] = {0,0,0};
  m->getDimensions(udims);
#if (CMP_SIZEOF_SIZE_T == 4)
  typedef int32_t DimType;
#else
  typedef int64_t DimType;
#endif
  DimType dims[3] = {
    static_cast<DimType>(udims[0]),
    static_cast<DimType>(udims[1]),
    static_cast<DimType>(udims[2]),
  };

  DimType neighpoints[6];
  DimType xp = dims[0];
  DimType yp = dims[1];
  DimType zp = dims[2];
  neighpoints[0] = -(xp * yp);
  neighpoints[1] = -xp;
  neighpoints[2] = -1;
  neighpoints[3] = 1;
  neighpoints[4] = xp;
  neighpoints[5] = (xp * yp);
  std::vector<std::vector<int> > vlists;
  vlists.resize(m->m_Grains.size());
  std::vector<int> currentvlist;
  std::vector<bool> checked;
  checked.resize(totpoints,false);
  size_t count;
  int touchessurface = 0;
  int good;
  DimType neighbor;
  DimType column, row, plane;
  int index;
  float minsize = 0;
  gsizes.resize(m->m_Grains.size());
  for (size_t i = 1; i < m->m_Grains.size(); i++)
  {
	gsizes[i] = 0;
  }


  for (int i = 0; i < totpoints; i++)
  {
    touchessurface = 0;
	if(checked[i] == false && m_GrainIds[i] > 0)
	{
		minsize = mindiameter[m_PhasesC[i]]*mindiameter[m_PhasesC[i]]*mindiameter[m_PhasesC[i]]*M_PI/6.0;
		minsize = int(minsize/(m->getXRes()*m->getYRes()*m->getZRes()));
		currentvlist.push_back(i);
		count = 0;
		while(count < currentvlist.size())
		{
			index = currentvlist[count];
			column = index % xp;
			row = (index / xp) % yp;
			plane = index / (xp * yp);
			if(column == 0 || column == xp || row == 0 || row == yp || plane == 0 || plane == zp) touchessurface = 1;
			for (int j = 0; j < 6; j++)
			{
				good = 1;
				neighbor = index + neighpoints[j];
				if (m_periodic_boundaries == false)
				{
					if (j == 0 && plane == 0) good = 0;
					if (j == 5 && plane == (zp - 1)) good = 0;
					if (j == 1 && row == 0) good = 0;
					if (j == 4 && row == (yp - 1)) good = 0;
					if (j == 2 && column == 0) good = 0;
					if (j == 3 && column == (xp - 1)) good = 0;
					if (good == 1 && m_GrainIds[neighbor] == m_GrainIds[index] && checked[neighbor] == false)
					{
						currentvlist.push_back(neighbor);
						checked[neighbor] = true;
					}
				}
				else if (m_periodic_boundaries == true)
				{
					if (j == 0 && plane == 0) neighbor = neighbor + (xp*yp*zp);
					if (j == 5 && plane == (zp - 1)) neighbor = neighbor - (xp*yp*zp);
					if (j == 1 && row == 0) neighbor = neighbor + (xp*yp);
					if (j == 4 && row == (yp - 1)) neighbor = neighbor - (xp*yp);
					if (j == 2 && column == 0) neighbor = neighbor + (xp);
					if (j == 3 && column == (xp - 1)) neighbor = neighbor - (xp);
					if (m_GrainIds[neighbor] == m_GrainIds[index] && checked[neighbor] == false)
					{
						currentvlist.push_back(neighbor);
						checked[neighbor] = true;
					}
				}
			}
			count++;
		}
		size_t size = vlists[m_GrainIds[i]].size();
		if(size > 0)
		{
			if(size < currentvlist.size())
			{
				for (size_t k = 0; k < vlists[m_GrainIds[i]].size(); k++)
				{
					m_GrainIds[vlists[m_GrainIds[i]][k]] = -1;
				}
				vlists[m_GrainIds[i]].resize(currentvlist.size());
				vlists[m_GrainIds[i]].swap(currentvlist);
			}
			else if(size >= currentvlist.size())
			{
				for (size_t k = 0; k < currentvlist.size(); k++)
				{
					m_GrainIds[currentvlist[k]] = -1;
				}
			}
		}
		else if(size == 0)
		{
			if(currentvlist.size() >= minsize || touchessurface == 1)
			{
				vlists[m_GrainIds[i]].resize(currentvlist.size());
				vlists[m_GrainIds[i]].swap(currentvlist);
			}
			if(currentvlist.size() < minsize && touchessurface == 0)
			{
				for (size_t k = 0; k < currentvlist.size(); k++)
				{
					m_GrainIds[currentvlist[k]] = -1;
				}
			}
		}
		currentvlist.clear();
	}
  }
  for (int i = 0; i < totpoints; i++)
  {
	if(m_GrainIds[i] > 0) gsizes[m_GrainIds[i]]++;
  }
  newnames.resize(m->m_Grains.size());
  int goodcount = 1;
  for (size_t i = 1; i < m->m_Grains.size(); i++)
  {
     newnames[i] = 0;
     if(gsizes[i] > 0)
     {
        m->m_Grains[goodcount] = m->m_Grains[i];
        newnames[i] = goodcount;
        goodcount++;
     }
  }
  for (int i = 0; i < totpoints; i++)
  {
	if (m_GrainIds[i] > 0)
	{
	  m_GrainIds[i] = newnames[m_GrainIds[i]];
	}
  }
  for (int i = 0; i < totpoints; i++)
  {

<<<<<<< HEAD
	  if(m_GrainIds[i] > 0) { m_PhasesC[i] = m->m_Grains[m_GrainIds[i]]->phase; }
=======
	  if(m_GrainIds[i] > 0) { m_PhasesC[i] = m_PhasesF[m_GrainIds[i]]; }
>>>>>>> 13dac003
  }
  m->m_Grains.resize(goodcount);
  assign_gaps();
}<|MERGE_RESOLUTION|>--- conflicted
+++ resolved
@@ -146,21 +146,6 @@
 // -----------------------------------------------------------------------------
 PackGrainsGen2::PackGrainsGen2() :
 m_GrainIds(NULL),
-<<<<<<< HEAD
-m_PhasesC(NULL),
-m_EulerAngles(NULL),
-m_SurfaceVoxels(NULL),
-m_Active(NULL),
-m_PhasesF(NULL),
-m_Neighborhoods(NULL),
-m_Centroids(NULL),
-m_Volumes(NULL),
-m_AxisLengths(NULL),
-m_AxisEulerAngles(NULL),
-m_Omega3s(NULL),
-m_EquivalentDiameters(NULL)
-
-=======
 m_AxisEulerAngles(NULL),
 m_Centroids(NULL),
 m_AxisLengths(NULL),
@@ -171,7 +156,6 @@
 m_PhasesC(NULL),
 m_PhasesF(NULL),
 m_Neighborhoods(NULL)
->>>>>>> 13dac003
 {
   m_EllipsoidOps = DREAM3D::EllipsoidOps::New();
   m_ShapeOps[DREAM3D::SyntheticBuilder::EllipsoidShape] = m_EllipsoidOps.get();
@@ -744,26 +728,14 @@
   sizez = dims[2] * m->getZRes();
   totalvol = sizex*sizey*sizez;
 
-
-<<<<<<< HEAD
-=======
-  m_GrainIds = m->createVoxelData<int32_t, Int32ArrayType, AbstractFilter>(DREAM3D::VoxelData::GrainIds, totalPoints, 1, this);
-  if (m_GrainIds == NULL) { return; }
-  m_PhasesC = m->createVoxelData<int32_t, Int32ArrayType, AbstractFilter>(DREAM3D::VoxelData::Phases, totalPoints, 1, this);
-  if (m_PhasesC == NULL) { return; }
->>>>>>> 13dac003
-
 	for(int i=0;i<totalPoints;i++)
 	{
 		m_GrainIds[i] = 0;
 		m_PhasesC[i] = 0;
-<<<<<<< HEAD
 		m_EulerAngles[3*i] = -1.0f;
 		m_EulerAngles[3*i + 1] = -1.0f;
 		m_EulerAngles[3*i + 2] = -1.0f;
 		m_SurfaceVoxels[i] = 0;
-=======
->>>>>>> 13dac003
 	}
 }
 
@@ -1732,11 +1704,7 @@
   }
   for (int i = 0; i < totpoints; i++)
   {
-<<<<<<< HEAD
-	  if(m_GrainIds[i] > 0) m_PhasesC[i] = m->m_Grains[m_GrainIds[i]]->phase;
-=======
 	  if(m_GrainIds[i] > 0) m_PhasesC[i] = m_PhasesF[m_GrainIds[i]];
->>>>>>> 13dac003
   }
   delete [] ellipfuncs;
   delete [] newowners;
@@ -1901,12 +1869,7 @@
   }
   for (int i = 0; i < totpoints; i++)
   {
-
-<<<<<<< HEAD
-	  if(m_GrainIds[i] > 0) { m_PhasesC[i] = m->m_Grains[m_GrainIds[i]]->phase; }
-=======
 	  if(m_GrainIds[i] > 0) { m_PhasesC[i] = m_PhasesF[m_GrainIds[i]]; }
->>>>>>> 13dac003
   }
   m->m_Grains.resize(goodcount);
   assign_gaps();
