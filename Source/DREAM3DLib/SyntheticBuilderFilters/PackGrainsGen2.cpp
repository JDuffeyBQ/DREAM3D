/* ============================================================================
 * Copyright (c) 2011 Michael A. Jackson (BlueQuartz Software)
 * Copyright (c) 2011 Dr. Michael A. Groeber (US Air Force Research Laboratories)
 * All rights reserved.
 *
 * Redistribution and use in source and binary forms, with or without modification,
 * are permitted provided that the following conditions are met:
 *
 * Redistributions of source code must retain the above copyright notice, this
 * list of conditions and the following disclaimer.
 *
 * Redistributions in binary form must reproduce the above copyright notice, this
 * list of conditions and the following disclaimer in the documentation and/or
 * other materials provided with the distribution.
 *
 * Neither the name of Michael A. Groeber, Michael A. Jackson, the US Air Force,
 * BlueQuartz Software nor the names of its contributors may be used to endorse
 * or promote products derived from this software without specific prior written
 * permission.
 *
 * THIS SOFTWARE IS PROVIDED BY THE COPYRIGHT HOLDERS AND CONTRIBUTORS "AS IS"
 * AND ANY EXPRESS OR IMPLIED WARRANTIES, INCLUDING, BUT NOT LIMITED TO, THE
 * IMPLIED WARRANTIES OF MERCHANTABILITY AND FITNESS FOR A PARTICULAR PURPOSE ARE
 * DISCLAIMED. IN NO EVENT SHALL THE COPYRIGHT HOLDER OR CONTRIBUTORS BE LIABLE
 * FOR ANY DIRECT, INDIRECT, INCIDENTAL, SPECIAL, EXEMPLARY, OR CONSEQUENTIAL
 * DAMAGES (INCLUDING, BUT NOT LIMITED TO, PROCUREMENT OF SUBSTITUTE GOODS OR
 * SERVICES; LOSS OF USE, DATA, OR PROFITS; OR BUSINESS INTERRUPTION) HOWEVER
 * CAUSED AND ON ANY THEORY OF LIABILITY, WHETHER IN CONTRACT, STRICT LIABILITY,
 * OR TORT (INCLUDING NEGLIGENCE OR OTHERWISE) ARISING IN ANY WAY OUT OF THE
 * USE OF THIS SOFTWARE, EVEN IF ADVISED OF THE POSSIBILITY OF SUCH DAMAGE.
 *
 *  This code was written under United States Air Force Contract number
 *                           FA8650-07-D-5800
 *
 * ~~~~~~~~~~~~~~~~~~~~~~~~~~~~~~~~~~~~~~~~~~~~~~~~~~~~~~~~~~~~~~~~~~~~~~~~~~ */

#include "PackGrainsGen2.h"


#include "DREAM3DLib/Common/Constants.h"
#include "DREAM3DLib/Common/DREAM3DMath.h"
#include "DREAM3DLib/Common/OrientationMath.h"
#include "DREAM3DLib/Common/DREAM3DRandom.h"

#include "DREAM3DLib/OrientationOps/CubicOps.h"
#include "DREAM3DLib/OrientationOps/HexagonalOps.h"
#include "DREAM3DLib/OrientationOps/OrthoRhombicOps.h"

#include "DREAM3DLib/ShapeOps/CubeOctohedronOps.h"
#include "DREAM3DLib/ShapeOps/CylinderOps.h"
#include "DREAM3DLib/ShapeOps/EllipsoidOps.h"
#include "DREAM3DLib/ShapeOps/SuperEllipsoidOps.h"

#define ERROR_TXT_OUT 1
#define ERROR_TXT_OUT1 1

const static float m_pi = M_PI;


#define NEW_SHARED_ARRAY(var, type, size)\
  boost::shared_array<type> var##Array(new type[size]);\
  type* var = var##Array.get();

// -----------------------------------------------------------------------------
//
// -----------------------------------------------------------------------------
PackGrainsGen2::PackGrainsGen2()
{
  m_EllipsoidOps = DREAM3D::EllipsoidOps::New();
  m_ShapeOps[DREAM3D::SyntheticBuilder::EllipsoidShape] = m_EllipsoidOps.get();
  m_SuprtEllipsoidOps = DREAM3D::SuperEllipsoidOps::New();
  m_ShapeOps[DREAM3D::SyntheticBuilder::SuperEllipsoidShape] = m_SuprtEllipsoidOps.get();
  m_CubicOctohedronOps = DREAM3D::CubeOctohedronOps::New();
  m_ShapeOps[DREAM3D::SyntheticBuilder::CubeOctahedronShape] = m_CubicOctohedronOps.get();
  m_CylinderOps = DREAM3D::CylinderOps::New();
  m_ShapeOps[DREAM3D::SyntheticBuilder::CylinderShape] = m_CylinderOps.get();
  m_UnknownShapeOps = DREAM3D::ShapeOps::New();
  m_ShapeOps[DREAM3D::SyntheticBuilder::UnknownShapeType] = m_UnknownShapeOps.get();

  m_HexOps = HexagonalOps::New();
  m_OrientationOps.push_back(m_HexOps.get());
  m_CubicOps = CubicOps::New();
  m_OrientationOps.push_back(m_CubicOps.get());
  m_OrthoOps = OrthoRhombicOps::New();
  m_OrientationOps.push_back(m_OrthoOps.get());

  Seed = MXA::getMilliSeconds();
}

// -----------------------------------------------------------------------------
//
// -----------------------------------------------------------------------------
PackGrainsGen2::~PackGrainsGen2()
{
}

// -----------------------------------------------------------------------------
//
// -----------------------------------------------------------------------------
void PackGrainsGen2::execute()
{
  DataContainer* m = getDataContainer();
#if ERROR_TXT_OUT
  std::ofstream outFile;
  std::string filename = "error.txt";
  outFile.open(filename.c_str(), std::ios_base::binary);
#endif
  int err = 0;
  setErrorCondition(err);
  unsigned long long int Seed = MXA::getMilliSeconds();
  DREAM3D_RANDOMNG_NEW_SEEDED(Seed)

  H5StatsReader::Pointer h5reader = H5StatsReader::New(m_H5StatsFile);
  // Open the HDF5 Stats file
  if (h5reader.get() == NULL)
  {
    setErrorCondition(-1);
    setErrorMessage("Error Loading H5 Stats File");
    return;
  }

  err = readReconStatsData(h5reader);
  if (err < 0)
  {
    setErrorCondition(-1);
    setErrorMessage("Error Reading the Stats Data from the HDF5 File");
    notify( getErrorMessage().c_str(), 0, Observable::UpdateErrorMessage);
    return;
  }

  err = readAxisOrientationData(h5reader);
  if (err < 0)
  {
    setErrorCondition(-1);
    setErrorMessage("Error Reading the Axis Orientation Data from the HDF5 File");
    notify( getErrorMessage().c_str(), 0, Observable::UpdateErrorMessage);
    return;
  }

  initializeAttributes();

  float change1, change2, change;
  int phase;
  size_t randomgrain;
  float random;
//  int newgrain;
 // float check;
  float xc, yc, zc;
  float oldxc, oldyc, oldzc;
  oldfillingerror = 0;
  currentneighborhooderror = 0, oldneighborhooderror = 0;
  currentsizedisterror = 0, oldsizedisterror = 0;
  int acceptedmoves = 0;
  double totalprimaryfractions = 0.0;
  // find which phases are primary phases
  for (size_t i = 1; i < m->phaseType.size(); ++i)
  {
    if(m->phaseType[i] == DREAM3D::Reconstruction::PrimaryPhase)
    {
      primaryphases.push_back(i);
      primaryphasefractions.push_back(m->phasefraction[i]);
      totalprimaryfractions = totalprimaryfractions + m->phasefraction[i];
    }
  }
  // scale the primary phase fractions to total to 1
  for (size_t i = 0; i < primaryphasefractions.size(); i++)
  {
    primaryphasefractions[i] = primaryphasefractions[i] / totalprimaryfractions;
    if(i > 0) primaryphasefractions[i] = primaryphasefractions[i] + primaryphasefractions[i - 1];
  }
  // this initializes the arrays to hold the details of the locations of all of the grains during packing
  initialize_packinggrid();
  // initialize the sim and goal size distributions for the primary phases
  grainsizedist.resize(primaryphases.size());
  simgrainsizedist.resize(primaryphases.size());
  grainsizediststep.resize(primaryphases.size());
  for (size_t i = 0; i < primaryphases.size(); i++)
  {
    phase = primaryphases[i];
    grainsizedist[i].resize(40);
    simgrainsizedist[i].resize(40);
    grainsizediststep[i] = ((2 * maxdiameter[phase]) - (mindiameter[phase] / 2.0)) / grainsizedist[i].size();
    float input = 0;
    float previoustotal = 0;
    for (size_t j = 0; j < grainsizedist[i].size(); j++)
    {
      input = (float(j + 1) * grainsizediststep[i]) + (mindiameter[phase] / 2.0);
      if(logf(input) <= avgdiam[phase]) grainsizedist[i][j] = 0.5
          - 0.5 * (DREAM3DMath::erf((avgdiam[phase] - logf(float(input))) / (sqrtf(2 * sddiam[phase] * sddiam[phase])))) - previoustotal;
      if(logf(input) > avgdiam[phase]) grainsizedist[i][j] = 0.5
          + 0.5 * (DREAM3DMath::erf((logf(float(input)) - avgdiam[phase]) / (sqrtf(2 * sddiam[phase] * sddiam[phase])))) - previoustotal;
      previoustotal = previoustotal + grainsizedist[i][j];
    }
  }
  // generate the grains and monitor the size distribution error while doing so. After grains are generated, no new grains can enter or leave the structure.
  int gid = 1;
  float currentvol = 0.0;
  m->m_Grains.resize(2);
  m->m_Grains[1] = Field::New();
  float factor = 1.0;
  float iter = 0;
  while (currentvol < (factor * totalvol))
  {
    iter++;
    Seed++;
    random = rg.genrand_res53();
    for (size_t j = 0; j < primaryphases.size(); ++j)
    {
      if(random < primaryphasefractions[j])
      {
        phase = primaryphases[j];
        break;
      }
    }
    generate_grain(gid, phase, Seed);
    currentsizedisterror = check_sizedisterror(gid, -1000);
    change = (currentsizedisterror) - (oldsizedisterror);
    if(change > 0 || currentsizedisterror > (1.0-(iter*0.001)))
    {
       m->m_Grains[gid]->active = 1;
       oldsizedisterror = currentsizedisterror;
       currentvol = currentvol + m->m_Grains[gid]->volume;
       gid++;
       m->m_Grains.resize(gid + 1);
       m->m_Grains[gid] = Field::New();
       iter = 0;
    }
  }
  if(m_periodic_boundaries == false)
  {
    iter = 0;
    int xgrains, ygrains, zgrains;
    xgrains = int(powf((m->m_Grains.size()*(sizex/sizey)*(sizex/sizez)),(1.0/3.0))+1);
    ygrains = int(xgrains*(sizey/sizex)+1);
    zgrains = int(xgrains*(sizez/sizex)+1);
    factor = 0.25 * (1.0 - (float((xgrains-2)*(ygrains-2)*(zgrains-2))/float(xgrains*ygrains*zgrains)));
    while (currentvol < ((1+factor) * totalvol))
    {
      iter++;
	  Seed++;
      random = rg.genrand_res53();
      for (size_t j = 0; j < primaryphases.size(); ++j)
      {
		if(random < primaryphasefractions[j])
		{
			phase = primaryphases[j];
			break;
		}
      }
      generate_grain(gid, phase, Seed);
      currentsizedisterror = check_sizedisterror(gid, -1000);
      change = (currentsizedisterror) - (oldsizedisterror);
      if(change > 0 || currentsizedisterror > (1.0-(iter*0.001)))
      {
		m->m_Grains[gid]->active = 1;
		oldsizedisterror = currentsizedisterror;
		currentvol = currentvol + m->m_Grains[gid]->volume;
		gid++;
		m->m_Grains.resize(gid + 1);
		m->m_Grains[gid] = Field::New();
		iter = 0;
	  }
    }
  }
  // initialize the sim and goal neighbor distribution for the primary phases
  neighbordist.resize(primaryphases.size());
  simneighbordist.resize(primaryphases.size());
  for (size_t i = 0; i < primaryphases.size(); i++)
  {
    phase = primaryphases[i];
    neighbordist[i].resize(numdiameterbins[phase]);
    simneighbordist[i].resize(numdiameterbins[phase]);
    for (size_t j = 0; j < neighbordist[i].size(); j++)
    {
      neighbordist[i][j].resize(3);
      simneighbordist[i][j].resize(3);
      neighbordist[i][j][0] = neighborparams[phase][j][0] * powf(0.5, neighborparams[phase][j][2]) + neighborparams[phase][j][1];
      neighbordist[i][j][1] = neighborparams[phase][j][0] * powf(1.5, neighborparams[phase][j][2]) + neighborparams[phase][j][1];
      neighbordist[i][j][2] = neighborparams[phase][j][0] * powf(2.5, neighborparams[phase][j][2]) + neighborparams[phase][j][1];
    }
  }
  //  for each grain : select centroid, determine voxels in grain, monitor filling error and decide of the 10 placements which
  // is the most beneficial, then the grain is added and its neighbors are determined
  columnlist.resize(m->m_Grains.size());
  rowlist.resize(m->m_Grains.size());
  planelist.resize(m->m_Grains.size());
  fillingerror = 1;
  for (size_t i = 1; i < m->m_Grains.size(); i++)
  {
    xc = sizex / 2.0;
    yc = sizey / 2.0;
    zc = sizez / 2.0;
    m->m_Grains[i]->centroidx = xc;
    m->m_Grains[i]->centroidy = yc;
    m->m_Grains[i]->centroidz = zc;
    insert_grain(i);
    fillingerror = check_fillingerror(i,-1000);
    for (int iter = 0; iter < 10; iter++)
    {
      xc = rg.genrand_res53() * (m->xpoints * m->resx);
      yc = rg.genrand_res53() * (m->ypoints * m->resy);
      zc = rg.genrand_res53() * (m->zpoints * m->resz);
      oldxc = m->m_Grains[i]->centroidx;
      oldyc = m->m_Grains[i]->centroidy;
      oldzc = m->m_Grains[i]->centroidz;
      oldfillingerror = fillingerror;
      fillingerror = check_fillingerror(-1000,i);
      move_grain(i, xc, yc, zc);
      fillingerror = check_fillingerror(i, -1000);
      if(fillingerror > oldfillingerror)
      {
		fillingerror = check_fillingerror(-1000,i);
		move_grain(i, oldxc, oldyc, oldzc);
		fillingerror = check_fillingerror(i,-1000);
      }
    }
  }

  // determine initial filling and neighbor distribution errors
  oldneighborhooderror = check_neighborhooderror(-1000, -1000);
  // begin swaping/moving/adding/removing grains to try to improve packing
  int numgrains = m->m_Grains.size();
  for (int iteration = 0; iteration < (100*numgrains); iteration++)
  {
    change1 = 0;
    change2 = 0;
    int option = iteration % 2;
#if ERROR_TXT_OUT
    if(iteration%25 == 0)
    {
      outFile << iteration << " " << fillingerror << "  " << oldsizedisterror << "  " << oldneighborhooderror << "  " << numgrains << " " << acceptedmoves << std::endl;
    }
#endif
    // JUMP - this option moves one grain to a random spot in the volume
    if(option == 0)
    {
      randomgrain = int(rg.genrand_res53() * numgrains);
      if(randomgrain == 0) randomgrain = 1;
      if(randomgrain == numgrains) randomgrain = numgrains - 1;
      Seed++;
      xc = rg.genrand_res53() * (m->xpoints * m->resx);
      yc = rg.genrand_res53() * (m->ypoints * m->resy);
      zc = rg.genrand_res53() * (m->zpoints * m->resz);
      oldxc = m->m_Grains[randomgrain]->centroidx;
      oldyc = m->m_Grains[randomgrain]->centroidy;
      oldzc = m->m_Grains[randomgrain]->centroidz;
      oldfillingerror = fillingerror;
      fillingerror = check_fillingerror(-1000,randomgrain);
      move_grain(randomgrain, xc, yc, zc);
      fillingerror = check_fillingerror(randomgrain,-1000);
//      currentneighborhooderror = check_neighborhooderror(-1000, random);
//      change2 = (currentneighborhooderror * currentneighborhooderror) - (oldneighborhooderror * oldneighborhooderror);
      if(fillingerror <= oldfillingerror)
      {
//        oldneighborhooderror = currentneighborhooderror;
        acceptedmoves++;
      }
      else if(fillingerror > oldfillingerror)
      {
		fillingerror = check_fillingerror(-1000,randomgrain);
		move_grain(randomgrain, oldxc, oldyc, oldzc);
		fillingerror = check_fillingerror(randomgrain,-1000);
      }
    }
    // NUDGE - this option moves one grain to a spot close to its current centroid
    if(option == 1)
    {
      randomgrain = int(rg.genrand_res53() * numgrains);
      if(randomgrain == 0) randomgrain = 1;
      if(randomgrain == numgrains) randomgrain = numgrains - 1;
      Seed++;
      oldxc = m->m_Grains[randomgrain]->centroidx;
      oldyc = m->m_Grains[randomgrain]->centroidy;
      oldzc = m->m_Grains[randomgrain]->centroidz;
      xc = oldxc + ((2.0 * (rg.genrand_res53() - 0.5)) * (2.0 * packingresx));
      yc = oldyc + ((2.0 * (rg.genrand_res53() - 0.5)) * (2.0 * packingresy));
      zc = oldzc + ((2.0 * (rg.genrand_res53() - 0.5)) * (2.0 * packingresz));
      oldfillingerror = fillingerror;
      fillingerror = check_fillingerror(-1000,randomgrain);
      move_grain(randomgrain, xc, yc, zc);
      fillingerror = check_fillingerror(randomgrain,-1000);
//      currentneighborhooderror = check_neighborhooderror(-1000, random);
//      change2 = (currentneighborhooderror * currentneighborhooderror) - (oldneighborhooderror * oldneighborhooderror);
      if(fillingerror <= oldfillingerror)
      {
//        oldneighborhooderror = currentneighborhooderror;
        acceptedmoves++;
      }
      else if(fillingerror > oldfillingerror)
      {
		fillingerror = check_fillingerror(-1000,randomgrain);
		move_grain(randomgrain, oldxc, oldyc, oldzc);
		fillingerror = check_fillingerror(randomgrain,-1000);
      }
    }
  }
#if ERROR_TXT_OUT
  outFile.close();
#endif

#if ERROR_TXT_OUT1

//  ofstream outFile;
  filename = "test.vtk";
  outFile.open(filename.c_str(), std::ios_base::binary);
  outFile << "# vtk DataFile Version 2.0" << std::endl;
  outFile << "data set from FFT2dx_GB" << std::endl;
  outFile << "ASCII" << std::endl;
  outFile << "DATASET STRUCTURED_POINTS" << std::endl;
  outFile << "DIMENSIONS " << packingxpoints << " " << packingypoints << " " << packingzpoints << std::endl;
  outFile << "ORIGIN 0.0 0.0 0.0" << std::endl;
  outFile << "SPACING " << packingresx << " " << packingresy << " " << packingresz << std::endl;
  outFile << "POINT_DATA " << packingxpoints*packingypoints*packingzpoints << std::endl;
  outFile << std::endl;
  outFile << std::endl;
  outFile << "SCALARS GrainID int  1" << std::endl;
  outFile << "LOOKUP_TABLE default" << std::endl;
  for (int i = 0; i < (packingzpoints); i++)
  {
    for (int j = 0; j < (packingypoints); j++)
    {
      for (int k = 0; k < (packingxpoints); k++)
      {
        int name = grainowners[k][j][i];
        if(i%20 == 0 && i > 0) outFile << std::endl;
        outFile << "     ";
        if(name < 100) outFile << " ";
        if(name < 10) outFile << " ";
        outFile << name;
      }
    }
  }
  outFile.close();
#endif

  assign_voxels();
  assign_gaps();
  cleanup_grains();

  // If there is an error set this to something negative and also set a message
  notify("PackGrainsGen2 Completed", 0, Observable::UpdateProgressMessage);
}

void PackGrainsGen2::initialize_packinggrid()
{
  DataContainer* m = getDataContainer();
  packingresx = m->resx * 2.0;
  packingresy = m->resy * 2.0;
  packingresz = m->resz * 2.0;
  packingxpoints = int(sizex / packingresx);
  packingypoints = int(sizey / packingresy);
  packingzpoints = int(sizez / packingresz);
  packingtotalpoints = packingxpoints * packingypoints * packingzpoints;
  grainowners.resize(packingxpoints);
  for (int i = 0; i < packingxpoints; i++)
  {
    grainowners[i].resize(packingypoints);
    for (int j = 0; j < packingypoints; j++)
    {
      grainowners[i][j].resize(packingzpoints, 0);
    }
  }
}

void PackGrainsGen2::generate_grain(int gnum, int phase, int Seed)
{
  DREAM3D_RANDOMNG_NEW_SEEDED(Seed)
    DataContainer* m = getDataContainer();
//  int good = 0;
  float r1 = 1;
  float a1 = 0,  a3 = 0;
  float b1 = 0,  b3 = 0;
  float r2 = 0, r3 = 0;
  float diam = 0;
  float vol = 0;
  int volgood = 0;
  float phi1, PHI, phi2;
  while (volgood == 0)
  {
    volgood = 1;
    diam = rg.genrand_norm(avgdiam[phase], sddiam[phase]);
    diam = exp(diam);
    if(diam >= maxdiameter[phase]) volgood = 0;
    if(diam < mindiameter[phase]) volgood = 0;
    vol = (4.0 / 3.0) * (m_pi) * ((diam / 2.0) * (diam / 2.0) * (diam / 2.0));
  }
  int diameter = int((diam - mindiameter[phase]) / binstepsize[phase]);
  a1 = bovera[phase][diameter][0];
  b1 = bovera[phase][diameter][1];
  if(a1 == 0)
  {
      a1 = bovera[phase][diameter - 1][0];
      b1 = bovera[phase][diameter - 1][1];
  }
  r2 = rg.genrand_beta(a1, b1);
/*  a2 = m->covera[phase][diameter][0];
  b2 = m->covera[phase][diameter][1];
  if(a2 == 0)
  {
      a2 = m->covera[phase][diameter - 1][0];
      b2 = m->covera[phase][diameter - 1][1];
  }
  r3 = rg.genrand_beta(a2, b2);
  float cob = r3 / r2;
*/  a3 = coverb[phase][diameter][0];
  b3 = coverb[phase][diameter][1];
  if(a3 == 0)
  {
      a3 = coverb[phase][diameter - 1][0];
      b3 = coverb[phase][diameter - 1][1];
  }
  r3 = rg.genrand_beta(a3, b3) * r2;
  float random = rg.genrand_res53();
  int bin = 0;
  for (int i = 0; i < (36 * 36 * 36); i++)
  {
    if(random > axisodf[phase][i]) bin = i;
    if(random < axisodf[phase][i])
    {
      break;
    }
  }
  m_OrientationOps[Ebsd::OrthoRhombic]->determineEulerAngles(bin, phi1, PHI, phi2);
  float mf = omega3[phase][diameter][0];
  float s = omega3[phase][diameter][1];
  float omega3f = rg.genrand_beta(mf, s);
  DREAM3D::SyntheticBuilder::ShapeType shapeclass = m->shapeTypes[phase];
  if(shapeclass == DREAM3D::SyntheticBuilder::EllipsoidShape) omega3f = 1;
  m->m_Grains[gnum]->volume = vol;
  m->m_Grains[gnum]->equivdiameter = diam;
  m->m_Grains[gnum]->radius1 = r1;
  m->m_Grains[gnum]->radius2 = r2;
  m->m_Grains[gnum]->radius3 = r3;
  m->m_Grains[gnum]->axiseuler1 = phi1;
  m->m_Grains[gnum]->axiseuler2 = PHI;
  m->m_Grains[gnum]->axiseuler3 = phi2;
  m->m_Grains[gnum]->omega3 = omega3f;
  m->m_Grains[gnum]->phase = phase;
  m->m_Grains[gnum]->neighbordistfunc[0] = 0;
  m->m_Grains[gnum]->neighbordistfunc[1] = 0;
  m->m_Grains[gnum]->neighbordistfunc[2] = 0;
}

#define GG_INIT_DOUBLE_ARRAY(array, value, size)\
    for(size_t n = 0; n < size; ++n) { array[n] = (value); }

void PackGrainsGen2::initializeAttributes()
{
  DataContainer* m = getDataContainer();
  sizex = m->xpoints * m->resx;
  sizey = m->ypoints * m->resy;
  sizez = m->zpoints * m->resz;
  totalvol = sizex*sizey*sizez;
  m->totalpoints = m->xpoints * m->ypoints * m->zpoints;
//  const size_t startIndex = 0;
//  const size_t endIndex = m->totalpoints;
//  m->grain_indicies = m->m_GrainIndicies->WritePointer(startIndex, endIndex);
//  m->phases = m->m_Phases->WritePointer(startIndex, endIndex);
//  m->euler1s = m->m_Euler1s->WritePointer(startIndex, endIndex);
//  m->euler2s = m->m_Euler2s->WritePointer(startIndex, endIndex);
//  m->euler3s = m->m_Euler3s->WritePointer(startIndex, endIndex);
//  m->surfacevoxels = m->m_SurfaceVoxels->WritePointer(startIndex, endIndex);

  INITIALIZE_INT32_NAMED_ARRAY_TO_PTR(m, DREAM3D::VoxelData::GrainIds, (m->totalpoints), gi, 1);
  INITIALIZE_INT32_NAMED_ARRAY_TO_PTR(m, DREAM3D::VoxelData::Phases, (m->totalpoints), ph, 1);
  INITIALIZE_FLOAT_NAMED_ARRAY_TO_PTR(m, DREAM3D::VoxelData::Euler1, (m->totalpoints), e1, 1);
  INITIALIZE_FLOAT_NAMED_ARRAY_TO_PTR(m, DREAM3D::VoxelData::Euler2, (m->totalpoints), e2, 1);
  INITIALIZE_FLOAT_NAMED_ARRAY_TO_PTR(m, DREAM3D::VoxelData::Euler3, (m->totalpoints), e3, 1);
  INITIALIZE_INT8_NAMED_ARRAY_TO_PTR(m, DREAM3D::VoxelData::SurfaceVoxels, (m->totalpoints), surf, 1);

  this->grain_indicies = gi;
  this->phases=ph;
  this->euler1s = e1;
  this->euler2s = e2;
  this->euler3s = e3;
  this->surfacevoxels = surf;


	for(int i=0;i<m->totalpoints;i++)
	{
		grain_indicies[i] = 0;
		phases[i] = 0;
		euler1s[i] = -1.0f;
		euler2s[i] = -1.0f;
		euler3s[i] = -1.0f;
		surfacevoxels[i] = 0;
	}
}


void PackGrainsGen2::initializeArrays(std::vector<Ebsd::CrystalStructure> structures)
{
  DataContainer* m = getDataContainer();
  //------------------
  size_t nElements = 0;
  size_t size = structures.size();

  m->crystruct.resize(size+1);
  m->pptFractions.resize(size + 1);
  m->phaseType.resize(size+1);
  m->phasefraction.resize(size+1);

  // Initialize the first slot in these arrays since they should never be used
  m->crystruct[0] = Ebsd::UnknownCrystalStructure;
  m->phasefraction[0] = 0.0;
  m->phaseType[0] = DREAM3D::Reconstruction::UnknownPhaseType;
  m->pptFractions[0] = -1.0;

  mindiameter.resize(size+1);
  maxdiameter.resize(size+1);
  binstepsize.resize(size+1);
  numdiameterbins.resize(size+1);
  avgdiam.resize(size+1);
  sddiam.resize(size+1);
  bovera.resize(size+1);
  covera.resize(size+1);
  coverb.resize(size+1);
  omega3.resize(size+1);
  neighborparams.resize(size+1);
  axisodf.resize(size+1);

  for(size_t i= 1; i < size+1; ++i)
  {
    nElements = 36*36*36;
    float initValue = (1.0/float(nElements));
    axisodf[i] = SharedFloatArray(new float [nElements]);
    GG_INIT_DOUBLE_ARRAY(axisodf[i], initValue, nElements);
  }
}




#define CHECK_STATS_READ_ERROR(err, group, dataset)\
if (err < 0) {\
  std::cout << "GrainGeneratorFunc::readReconStatsData Error: Could not read '" << group << "' data set '" << dataset << "'" << std::endl;\
  std::cout << "  File: " << __FILE__ << std::endl;\
  std::cout << "  Line: " << __LINE__ << std::endl;\
return err; }

#define READ_2_COLUMN_STATS_DATA(err, index, phase, group, var, distribution, Col0Hdr, Col1Hdr, ColCount)\
{\
  disType = h5io->getDistributionType(phase, group, dt);\
  var[index].resize(numdiameterbins[index]);\
  std::vector<float> col0;\
  std::vector<float> col1;\
  switch(dt)\
  {\
    case distribution:\
      path = group + ("/") + Col0Hdr;\
      err = h5io->readStatsDataset(phase, path, col0);\
      CHECK_STATS_READ_ERROR(err, group, Col0Hdr)\
      path = group + ("/") + Col1Hdr;\
      err = h5io->readStatsDataset(phase, path, col1);\
      CHECK_STATS_READ_ERROR(err, group, Col1Hdr)\
      for (size_t temp7 = 0; temp7 < nBins; temp7++)\
      {\
        var[index][temp7].resize(ColCount);\
        var[index][temp7][0] = col0[temp7];\
        var[index][temp7][1] = col1[temp7];\
      }\
      break;\
    default:\
      std::cout << "Error Reading " << group <<\
                " the distribution must be of type '" << distribution << "' but is of type '"\
                << disType << "'" << std::endl;\
      return -1;\
      break;\
  }\
}

#define READ_3_COLUMN_STATS_DATA(err, index, phase, group, var, distribution, Col0Hdr, Col1Hdr, Col2Hdr, ColCount)\
{\
  disType = h5io->getDistributionType(phase, group, dt);\
  var[index].resize(numdiameterbins[index]);\
  std::vector<float> col0;\
  std::vector<float> col1;\
  std::vector<float> col2;\
  switch(dt)\
  {\
    case distribution:\
      path = group + ("/") + Col0Hdr;\
      err = h5io->readStatsDataset(phase, path, col0);\
      CHECK_STATS_READ_ERROR(err, group, Col0Hdr)\
      path = group + ("/") + Col1Hdr;\
      err = h5io->readStatsDataset(phase, path, col1);\
      CHECK_STATS_READ_ERROR(err, group, Col1Hdr)\
      path = group + ("/") + Col2Hdr;\
      err = h5io->readStatsDataset(phase, path, col2);\
      CHECK_STATS_READ_ERROR(err, group, Col2Hdr)\
      for (size_t temp7 = 0; temp7 < nBins; temp7++)\
      {\
        var[index][temp7].resize(ColCount);\
        var[index][temp7][0] = col0[temp7];\
        var[index][temp7][1] = col1[temp7];\
        var[index][temp7][2] = col2[temp7];\
      }\
      break;\
  default:\
    std::cout << "Error Reading " << group <<\
              " the distribution must be of type '" << distribution << "' but is of type '"\
              << disType << "'" << std::endl;\
    return -1;\
    break;\
  }\
}

int PackGrainsGen2::readReconStatsData(H5StatsReader::Pointer h5io)
{
  DataContainer* m = getDataContainer();
  int err = -1;
  std::vector<float> grainDiamInfo;
  std::vector<float> double_data;
  std::string path;

  // Read the Phase and Crystal Structure information from the Stats File
  std::vector<int> phases;
  std::vector<Ebsd::CrystalStructure> structures;
  err = h5io->getPhaseAndCrystalStructures(phases, structures);
  if (err < 0)
  {
    return err;
  }

  // Now that we have that information - initialize the arrays
  initializeArrays(structures);
  int size = (int)(phases.size());

  int phase = -1;

  for (int i = 0; i < size; i++)
  {
      phase = phases[i];
    m->crystruct[phase] = structures[i];

    /* Read the PhaseFraction Value*/
      std::vector<float> pFraction;
    err = h5io->readStatsDataset(phase, DREAM3D::HDF5::PhaseFraction, pFraction);
    m->phasefraction[phase] = pFraction.front();

    std::vector<unsigned int> phasetypes;
    err = h5io->readStatsDataset(phase, DREAM3D::HDF5::PhaseType, phasetypes);
    m->phaseType[phase] = static_cast<DREAM3D::Reconstruction::PhaseType>(phasetypes[0]);

    // If the Phase Type is Precipitate then we need the pptFraction on Boundary
    if (m->phaseType[phase] == DREAM3D::Reconstruction::PrecipitatePhase)
    {
      float f = -1.0f;
      err = h5io->readScalarAttribute(phase, DREAM3D::HDF5::PhaseType, DREAM3D::HDF5::PrecipitateBoundaryFraction, f);
      if (err < 0) {
        f = -1.0f;
      }
      m->pptFractions[phase] = f;
    }
    if (m->phaseType[phase] != DREAM3D::Reconstruction::PrecipitatePhase) m->pptFractions[phase] = -1.0;

    /* Read the BinNumbers data set */
    std::vector<float> bins;
    err = h5io->readStatsDataset(phase, DREAM3D::HDF5::BinNumber, bins);
    CHECK_STATS_READ_ERROR(err, DREAM3D::HDF5::Statistics, DREAM3D::HDF5::BinNumber)
    numdiameterbins[phase] = bins.size();
    size_t nBins = bins.size();

    /* Read the Grain_Diameter_Info Data */
    err = h5io->readStatsDataset(phase, DREAM3D::HDF5::Grain_Diameter_Info, grainDiamInfo);
    CHECK_STATS_READ_ERROR(err,  DREAM3D::HDF5::Statistics, DREAM3D::HDF5::Grain_Diameter_Info)

    binstepsize[phase] = grainDiamInfo[0];
    maxdiameter[phase]  = grainDiamInfo[1];
    mindiameter[phase] = grainDiamInfo[2];

    /* Read the Grain_Size_Distribution Data */
    err = h5io->readStatsDataset(phase, DREAM3D::HDF5::Grain_Size_Distribution, double_data);
    CHECK_STATS_READ_ERROR(err,  DREAM3D::HDF5::Statistics, DREAM3D::HDF5::Grain_Size_Distribution)
    avgdiam[phase] = double_data[0];
    sddiam[phase] = double_data[1];

    DREAM3D::Reconstruction::DistributionType dt;
    std::string disType;

    /* Read the Shape Data */
    READ_2_COLUMN_STATS_DATA(err, phase, phase, DREAM3D::HDF5::Grain_SizeVBoverA_Distributions, bovera, DREAM3D::Reconstruction::Beta, DREAM3D::HDF5::Alpha, DREAM3D::HDF5::Beta, DREAM3D::HDF5::BetaColumnCount);
    READ_2_COLUMN_STATS_DATA(err, phase, phase, DREAM3D::HDF5::Grain_SizeVCoverA_Distributions, covera, DREAM3D::Reconstruction::Beta, DREAM3D::HDF5::Alpha, DREAM3D::HDF5::Beta, DREAM3D::HDF5::BetaColumnCount);
    READ_2_COLUMN_STATS_DATA(err, phase, phase, DREAM3D::HDF5::Grain_SizeVCoverB_Distributions, coverb, DREAM3D::Reconstruction::Beta, DREAM3D::HDF5::Alpha, DREAM3D::HDF5::Beta, DREAM3D::HDF5::BetaColumnCount);

    /* Read the Omega3 Data */
    READ_2_COLUMN_STATS_DATA(err, phase, phase, DREAM3D::HDF5::Grain_SizeVOmega3_Distributions, omega3, DREAM3D::Reconstruction::Beta, DREAM3D::HDF5::Alpha, DREAM3D::HDF5::Beta, DREAM3D::HDF5::BetaColumnCount);

    /* Read the Neighbor Data - This MUST be the last one because of how variables are assigned bvalues and used in the next section */
    READ_3_COLUMN_STATS_DATA(err, phase, phase, DREAM3D::HDF5::Grain_SizeVNeighbors_Distributions, neighborparams, DREAM3D::Reconstruction::Power, DREAM3D::HDF5::Alpha, DREAM3D::HDF5::Beta, DREAM3D::HDF5::Exp_k, DREAM3D::HDF5::PowerLawColumnCount);
  }
  return err;
}

#define GGF_CHECK_READ_ERROR(func, name)\
    std::cout << "GrainGeneratorFunc::" << #func << " Error: There was an error trying to read the data set '"\
      << name << "' from the HDF5 file." << std::endl;\
      std::cout << "  File: " << __FILE__ << std::endl;\
      std::cout << "  Line: " << __LINE__ << std::endl;\

int PackGrainsGen2::readAxisOrientationData(H5StatsReader::Pointer h5io)
{
  std::vector<float> density;
  int err = 0;
  float totaldensity = 0.0;
  size_t size = 0;
  // Read the Phase and Crystal Structure information from the Stats File
  std::vector<int> phases;
  std::vector<Ebsd::CrystalStructure> structures;
  err = h5io->getPhaseAndCrystalStructures(phases, structures);
  if (err < 0)
  {
    return err;
  }
  int phase = -1;
  size_t count = phases.size();
  for(size_t i = 0; i< count ;i++)
  {
    totaldensity = 0.0;
      phase = phases[i];
    err = h5io->readStatsDataset(phase, DREAM3D::HDF5::AxisOrientation, density);
    if (err < 0)
    {
    GGF_CHECK_READ_ERROR(readAxisOrientationData, DREAM3D::HDF5::AxisOrientation)
    //FIXME: This should probably return an ERROR because nothing was read
    return 10;
    }
    size = 36 * 36 * 36;
    if (size != density.size() )
    {
    std::cout << "GrainGeneratorFunc::readAxisOrientationData Error: Mismatch in number of elements in the 'AxisOrientation' "
       << " Arrays. The Array stored in the Reconstruction HDF5 file has " << density.size()
       << " elements and we need " << size << " Elements. "<< std::endl;
    return -1;
    }
    for (size_t k = 0; k < size; k++)
    {
		totaldensity = totaldensity + density[k];
		axisodf[phase][k] = totaldensity;
    }
  }
  return err;
}

void PackGrainsGen2::move_grain(size_t gnum, float xc, float yc, float zc)
{
  DataContainer* m = getDataContainer();
 // int column, row, plane;
  int occolumn, ocrow, ocplane;
  int nccolumn, ncrow, ncplane;
  int shiftcolumn, shiftrow, shiftplane;
  float oxc = m->m_Grains[gnum]->centroidx;
  float oyc = m->m_Grains[gnum]->centroidy;
  float ozc = m->m_Grains[gnum]->centroidz;
  occolumn = (oxc - (packingresx / 2)) / packingresx;
  ocrow = (oyc - (packingresy / 2)) / packingresy;
  ocplane = (ozc - (packingresz / 2)) / packingresz;
  nccolumn = (xc - (packingresx / 2)) / packingresx;
  ncrow = (yc - (packingresy / 2)) / packingresy;
  ncplane = (zc - (packingresz / 2)) / packingresz;
  shiftcolumn = nccolumn - occolumn;
  shiftrow = ncrow - ocrow;
  shiftplane = ncplane - ocplane;
  m->m_Grains[gnum]->centroidx = xc;
  m->m_Grains[gnum]->centroidy = yc;
  m->m_Grains[gnum]->centroidz = zc;
  size_t size = columnlist[gnum].size();

  for (size_t i = 0; i < size; i++)
  {
    columnlist[gnum][i] = columnlist[gnum][i] + shiftcolumn;
    rowlist[gnum][i] = rowlist[gnum][i] + shiftrow;
    planelist[gnum][i] = planelist[gnum][i] + shiftplane;
  }
}
void PackGrainsGen2::determine_neighbors(size_t gnum, int add)
{
  DataContainer* m = getDataContainer();
  float x, y, z;
  float xn, yn, zn;
  float dia, dia2;
  int DoverR;
  float xdist, ydist, zdist, totdist;
  int nnum = 0;
  nnum = 0;
  x = m->m_Grains[gnum]->centroidx;
  y = m->m_Grains[gnum]->centroidy;
  z = m->m_Grains[gnum]->centroidz;
  dia = m->m_Grains[gnum]->equivdiameter;
  for (size_t n = 1; n < m->m_Grains.size(); n++)
  {
    xn = m->m_Grains[n]->centroidx;
    yn = m->m_Grains[n]->centroidy;
    zn = m->m_Grains[n]->centroidz;
    dia2 = m->m_Grains[n]->equivdiameter;
    xdist = fabs(x - xn);
    ydist = fabs(y - yn);
    zdist = fabs(z - zn);
    totdist = (xdist * xdist) + (ydist * ydist) + (zdist * zdist);
    totdist = sqrt(totdist);
    if(totdist < (3 * (dia / 2.0)))
    {
      DoverR = int(totdist / (dia / 2.0));
      for (int iter = DoverR; iter < 3; iter++)
      {
        if(add > 0) m->m_Grains[n]->neighbordistfunc[iter]++;
        if(add < 0) m->m_Grains[n]->neighbordistfunc[iter] = m->m_Grains[n]->neighbordistfunc[iter] - 1;
      }
    }
    if(totdist < (3 * (dia2 / 2.0)))
    {
      DoverR = int(totdist / (dia2 / 2.0));
      for (int iter = DoverR; iter < 3; iter++)
      {
        if(add > 0) m->m_Grains[gnum]->neighbordistfunc[iter]++;
        if(add < 0) m->m_Grains[gnum]->neighbordistfunc[iter] = m->m_Grains[gnum]->neighbordistfunc[iter] - 1;
      }
    }
  }
}

float PackGrainsGen2::check_neighborhooderror(int gadd, int gremove)
{
  DataContainer* m = getDataContainer();
  float neighborerror;
  float bhattdist;
  float dia;
  int nnum;
  int index;
  std::vector<int> count;
  int phase;
  for (size_t iter = 0; iter < neighbordist.size(); ++iter)
  {
    phase = primaryphases[iter];
    count.resize(simneighbordist[iter].size(), 0);
    for (size_t i = 0; i < simneighbordist[iter].size(); i++)
    {
      simneighbordist[iter][i][0] = 0;
      simneighbordist[iter][i][1] = 0;
      simneighbordist[iter][i][2] = 0;
    }
    if(gadd > 0 && m->m_Grains[gadd]->phase == phase)
    {
      determine_neighbors(gadd, 1);
    }
    if(gremove > 0 && m->m_Grains[gremove]->phase == phase)
    {
      determine_neighbors(gremove, -1);
    }
    for (size_t i = 1; i < m->m_Grains.size(); i++)
    {
      nnum = 0;
      index = i;
      if(index != gremove && m->m_Grains[index]->phase == phase)
      {
        dia = m->m_Grains[index]->equivdiameter;
        if(dia > maxdiameter[phase]) dia = maxdiameter[phase];
        if(dia < mindiameter[phase]) dia = mindiameter[phase];
        dia = int((dia - mindiameter[phase]) / binstepsize[phase]);
        for (int j = 0; j < 3; j++)
        {
          nnum = m->m_Grains[index]->neighbordistfunc[j];
          if(nnum > 0)
          {
            simneighbordist[iter][dia][j] = simneighbordist[iter][dia][j] + nnum;
          }
        }
        count[dia]++;
      }
    }
    if(gadd > 0 && m->m_Grains[gadd]->phase == phase)
    {
      dia = m->m_Grains[index]->equivdiameter;
      if(dia > maxdiameter[phase]) dia = maxdiameter[phase];
      if(dia < mindiameter[phase]) dia = mindiameter[phase];
      dia = int((dia - mindiameter[phase]) / binstepsize[phase]);
      for (int j = 0; j < 3; j++)
      {
        nnum = m->m_Grains[index]->neighbordistfunc[j];
        if(nnum > 0)
        {
          simneighbordist[iter][dia][j] = simneighbordist[iter][dia][j] + nnum;
        }
      }
      count[dia]++;
    }
    for (size_t i = 0; i < simneighbordist[iter].size(); i++)
    {
      for (size_t j = 0; j < 3; j++)
      {
        simneighbordist[iter][i][j] = simneighbordist[iter][i][j] / double(count[i]);
        if(count[i] == 0) simneighbordist[iter][i][j] = 0.0;
      }
    }
    if(gadd > 0 && m->m_Grains[gadd]->phase == phase)
    {
      determine_neighbors(gadd, -1);
    }
    if(gremove > 0 && m->m_Grains[gremove]->phase == phase)
    {
      determine_neighbors(gremove, 1);
    }
  }
  compare_3Ddistributions(simneighbordist, neighbordist, bhattdist);
  neighborerror = bhattdist;
  return neighborerror;
}

void PackGrainsGen2::compare_1Ddistributions(std::vector<float> array1, std::vector<float> array2, float &bhattdist)
{
  bhattdist = 0;
  for (size_t i = 0; i < array1.size(); i++)
  {
    bhattdist = bhattdist + sqrt((array1[i]*array2[i]));
  }
}
void PackGrainsGen2::compare_2Ddistributions(std::vector<std::vector<float> > array1, std::vector<std::vector<float> > array2, float &bhattdist)
{
  bhattdist = 0;
  for (size_t i = 0; i < array1.size(); i++)
  {
    for (size_t j = 0; j < array1[i].size(); j++)
    {
      bhattdist = bhattdist + sqrt((array1[i][j] * array2[i][j]));
    }
  }
}

void PackGrainsGen2::compare_3Ddistributions(std::vector<std::vector<std::vector<float> > > array1, std::vector<std::vector<std::vector<float> > > array2, float &bhattdist)
{
  bhattdist = 0;
  for (size_t i = 0; i < array1.size(); i++)
  {
    for (size_t j = 0; j < array1[i].size(); j++)
    {
      for (size_t k = 0; k < array1[i][j].size(); k++)
      {
        bhattdist = bhattdist + sqrt((array1[i][j][k]*array2[i][j][k]));
      }
    }
  }
}

float PackGrainsGen2::check_sizedisterror(int gadd, int gremove)
{
  DataContainer* m = getDataContainer();
  float dia;
  float sizedisterror = 0;
  float bhattdist;
  int index;
  int count = 0;
  int phase;
  for (size_t iter = 0; iter < grainsizedist.size(); ++iter)
  {
    phase = primaryphases[iter];
    count = 0;
    for (size_t i = 0; i < grainsizedist[iter].size(); i++)
    {
      simgrainsizedist[iter][i] = 0.0;
    }
    for (size_t b = 1; b < m->m_Grains.size(); b++)
    {
      index = b;
      if(index != gremove && m->m_Grains[index]->phase == phase)
      {
        dia = m->m_Grains[index]->equivdiameter;
        dia = (dia - (mindiameter[phase] / 2.0)) / grainsizediststep[iter];
        if(dia < 0) dia = 0;
        if(dia > grainsizedist[iter].size() - 1) dia = grainsizedist[iter].size() - 1;
        simgrainsizedist[iter][int(dia)]++;
        count++;
      }
    }
    if(gadd > 0 && m->m_Grains[gadd]->phase == phase)
    {
      dia = m->m_Grains[gadd]->equivdiameter;
      dia = (dia - (mindiameter[phase] / 2.0)) / grainsizediststep[iter];
      if(dia < 0) dia = 0;
      if(dia > grainsizedist[iter].size() - 1) dia = grainsizedist[iter].size() - 1;
      simgrainsizedist[iter][int(dia)]++;
      count++;
    }
    for (size_t i = 0; i < grainsizedist[iter].size(); i++)
    {
      simgrainsizedist[iter][i] = simgrainsizedist[iter][i] / float(count);
      if(count == 0) simgrainsizedist[iter][i] = 0.0;
    }
  }
  compare_2Ddistributions(simgrainsizedist, grainsizedist, bhattdist);
  sizedisterror = bhattdist;
  return sizedisterror;
}

float PackGrainsGen2::check_fillingerror(int gadd, int gremove)
{
  DataContainer* m = getDataContainer();
  fillingerror = fillingerror * float(packingtotalpoints);
  int col, row, plane;
  if(gadd > 0)
  {
    size_t size = columnlist[gadd].size();

	float packquality = 0;
    for (size_t i = 0; i < size; i++)
    {
      col = columnlist[gadd][i];
      row = rowlist[gadd][i];
      plane = planelist[gadd][i];
      if(m_periodic_boundaries == true)
      {
        if(col < 0) col = col + packingxpoints;
        if(col > packingxpoints - 1) col = col - packingxpoints;
        if(row < 0) row = row + packingypoints;
        if(row > packingypoints - 1) row = row - packingypoints;
        if(plane < 0) plane = plane + packingzpoints;
        if(plane > packingzpoints - 1) plane = plane - packingzpoints;
        fillingerror = fillingerror + (2 * grainowners[col][row][plane] - 1);
		grainowners[col][row][plane]++;
		packquality = packquality + ((grainowners[col][row][plane]-1)*(grainowners[col][row][plane]-1));
      }
      if(m_periodic_boundaries == false)
      {
        if(col >= 0 && col <= packingxpoints - 1 && row >= 0 && row <= packingypoints - 1 && plane >= 0 && plane <= packingzpoints - 1)
        {
          fillingerror = fillingerror + (2 * grainowners[col][row][plane] - 1);
		  grainowners[col][row][plane]++;
		  packquality = packquality + ((grainowners[col][row][plane]-1)*(grainowners[col][row][plane]-1));
        }
      }
    }
	m->m_Grains[gadd]->packquality = packquality/float(size);
  }
  if(gremove > 0)
  {
    size_t size = columnlist[gremove].size();
    for (size_t i = 0; i < size; i++)
    {
      col = columnlist[gremove][i];
      row = rowlist[gremove][i];
      plane = planelist[gremove][i];
      if(m_periodic_boundaries == true)
      {
        if(col < 0) col = col + packingxpoints;
        if(col > packingxpoints - 1) col = col - packingxpoints;
        if(row < 0) row = row + packingypoints;
        if(row > packingypoints - 1) row = row - packingypoints;
        if(plane < 0) plane = plane + packingzpoints;
        if(plane > packingzpoints - 1) plane = plane - packingzpoints;
        fillingerror = fillingerror + (-2 * grainowners[col][row][plane] + 3);
		grainowners[col][row][plane] = grainowners[col][row][plane] - 1;
      }
      if(m_periodic_boundaries == false)
      {
        if(col >= 0 && col <= packingxpoints - 1 && row >= 0 && row <= packingypoints - 1 && plane >= 0 && plane <= packingzpoints - 1)
        {
          fillingerror = fillingerror + (-2 * grainowners[col][row][plane] + 3);
		  grainowners[col][row][plane] = grainowners[col][row][plane] - 1;
        }
      }
    }
  }
  fillingerror = fillingerror / float(packingtotalpoints);
  return fillingerror;
}

void PackGrainsGen2::insert_grain(size_t gnum)
{
  DREAM3D_RANDOMNG_NEW()
    DataContainer* m = getDataContainer();
//  float dist;
  float inside = -1;
  int column, row, plane;
  int centercolumn, centerrow, centerplane;
  int xmin, xmax, ymin, ymax, zmin, zmax;
  float xc, yc, zc;
  float xp, yp, zp;
  float x, y, z;
  float volcur = m->m_Grains[gnum]->volume;
  float bovera = m->m_Grains[gnum]->radius2;
  float covera = m->m_Grains[gnum]->radius3;
  float omega3 = m->m_Grains[gnum]->omega3;
  float radcur1 = 1;
  DREAM3D::SyntheticBuilder::ShapeType shapeclass = m->shapeTypes[m->m_Grains[gnum]->phase];

  // init any values for each of the Shape Ops
  for (std::map<DREAM3D::SyntheticBuilder::ShapeType, DREAM3D::ShapeOps*>::iterator ops = m_ShapeOps.begin(); ops != m_ShapeOps.end(); ++ops)
  {
    (*ops).second->init();
  }
  // Create our Argument Map
  std::map<DREAM3D::ShapeOps::ArgName, float> shapeArgMap;
  shapeArgMap[DREAM3D::ShapeOps::Omega3] = omega3;
  shapeArgMap[DREAM3D::ShapeOps::VolCur] = volcur;
  shapeArgMap[DREAM3D::ShapeOps::B_OverA] = bovera;
  shapeArgMap[DREAM3D::ShapeOps::C_OverA] = covera;

  radcur1 = m_ShapeOps[shapeclass]->radcur1(shapeArgMap);

  float radcur2 = (radcur1 * bovera);
  float radcur3 = (radcur1 * covera);
  float phi1 = m->m_Grains[gnum]->axiseuler1;
  float PHI = m->m_Grains[gnum]->axiseuler2;
  float phi2 = m->m_Grains[gnum]->axiseuler3;
  float ga[3][3];
  ga[0][0] = cosf(phi1) * cosf(phi2) - sinf(phi1) * sinf(phi2) * cosf(PHI);
  ga[0][1] = sinf(phi1) * cosf(phi2) + cosf(phi1) * sinf(phi2) * cosf(PHI);
  ga[0][2] = sinf(phi2) * sinf(PHI);
  ga[1][0] = -cosf(phi1) * sinf(phi2) - sinf(phi1) * cosf(phi2) * cosf(PHI);
  ga[1][1] = -sinf(phi1) * sinf(phi2) + cosf(phi1) * cosf(phi2) * cosf(PHI);
  ga[1][2] = cosf(phi2) * sinf(PHI);
  ga[2][0] = sinf(phi1) * sinf(PHI);
  ga[2][1] = -cosf(phi1) * sinf(PHI);
  ga[2][2] = cosf(PHI);
  xc = m->m_Grains[gnum]->centroidx;
  yc = m->m_Grains[gnum]->centroidy;
  zc = m->m_Grains[gnum]->centroidz;
  centercolumn = (xc - (packingresx / 2)) / packingresx;
  centerrow = (yc - (packingresy / 2)) / packingresy;
  centerplane = (zc - (packingresz / 2)) / packingresz;
  xmin = int(centercolumn - ((radcur1 / packingresx) + 1));
  xmax = int(centercolumn + ((radcur1 / packingresx) + 1));
  ymin = int(centerrow - ((radcur1 / packingresy) + 1));
  ymax = int(centerrow + ((radcur1 / packingresy) + 1));
  zmin = int(centerplane - ((radcur1 / packingresz) + 1));
  zmax = int(centerplane + ((radcur1 / packingresz) + 1));
  if(xmin < -packingxpoints) xmin = -packingxpoints;
  if(xmax > 2 * packingxpoints - 1) xmax = (2 * packingxpoints - 1);
  if(ymin < -packingypoints) ymin = -packingypoints;
  if(ymax > 2 * packingypoints - 1) ymax = (2 * packingypoints - 1);
  if(zmin < -packingzpoints) zmin = -packingzpoints;
  if(zmax > 2 * packingzpoints - 1) zmax = (2 * packingzpoints - 1);
  for (int iter1 = xmin; iter1 < xmax + 1; iter1++)
  {
    for (int iter2 = ymin; iter2 < ymax + 1; iter2++)
    {
      for (int iter3 = zmin; iter3 < zmax + 1; iter3++)
      {
        column = iter1;
        row = iter2;
        plane = iter3;
        x = float(column) * packingresx;
        y = float(row) * packingresy;
        z = float(plane) * packingresz;
        inside = -1;
		x = x - xc;
		y = y - yc;
		z = z - zc;
		xp = (x*ga[0][0])+(y*ga[0][1])+(z*ga[0][2]);
		yp = (x*ga[1][0])+(y*ga[1][1])+(z*ga[1][2]);
		zp = (x*ga[2][0])+(y*ga[2][1])+(z*ga[2][2]);
		float axis1comp = xp / radcur1;
		float axis2comp = yp / radcur2;
		float axis3comp = zp / radcur3;
		inside = m_ShapeOps[shapeclass]->inside(axis1comp, axis2comp, axis3comp);
		if(inside >= 0)
		{
			columnlist[gnum].push_back(column);
			rowlist[gnum].push_back(row);
			planelist[gnum].push_back(plane);
		}
      }
    }
  }
}

void PackGrainsGen2::assign_voxels()
{
  DataContainer* m = getDataContainer();
  int index;
  int neighpoints[6];
  neighpoints[0] = -(m->xpoints * m->ypoints);
  neighpoints[1] = -m->xpoints;
  neighpoints[2] = -1;
  neighpoints[3] = 1;
  neighpoints[4] = m->xpoints;
  neighpoints[5] = (m->xpoints * m->ypoints);
  int oldname;
  int column, row, plane;
  float inside;
  float xc, yc, zc;
  float xp, yp, zp;
  float dist;
  float x, y, z;
  int xmin, xmax, ymin, ymax, zmin, zmax;
  int totpoints = m->totalpoints;
  int *tempgrain_indicies = m->grain_indicies;

  gsizes.resize(m->m_Grains.size());

  for (size_t i = 1; i < m->m_Grains.size(); i++)
  {
    gsizes[i] = 0;
  }
  for (size_t i = 1; i < m->m_Grains.size(); i++)
  {
    float volcur = m->m_Grains[i]->volume;
    float bovera = m->m_Grains[i]->radius2;
    float covera = m->m_Grains[i]->radius3;
    float omega3 = m->m_Grains[i]->omega3;
    xc = m->m_Grains[i]->centroidx;
    yc = m->m_Grains[i]->centroidy;
    zc = m->m_Grains[i]->centroidz;
    float radcur1 = 0.0f;
    //Unbounded Check for the size of shapeTypes. We assume a 1:1 with phase
    DREAM3D::SyntheticBuilder::ShapeType shapeclass = m->shapeTypes[m->m_Grains[i]->phase];

    // init any values for each of the Shape Ops
    for (std::map<DREAM3D::SyntheticBuilder::ShapeType, DREAM3D::ShapeOps*>::iterator ops = m_ShapeOps.begin(); ops != m_ShapeOps.end(); ++ops )
    {
      (*ops).second->init();
    }
    // Create our Argument Map
    std::map<DREAM3D::ShapeOps::ArgName, float> shapeArgMap;
    shapeArgMap[DREAM3D::ShapeOps::Omega3] = omega3;
    shapeArgMap[DREAM3D::ShapeOps::VolCur] = volcur;
    shapeArgMap[DREAM3D::ShapeOps::B_OverA] = bovera;
    shapeArgMap[DREAM3D::ShapeOps::C_OverA] = covera;

    radcur1 = m_ShapeOps[shapeclass]->radcur1(shapeArgMap);

    float radcur2 = (radcur1 * bovera);
    float radcur3 = (radcur1 * covera);
    float phi1 = m->m_Grains[i]->axiseuler1;
    float PHI = m->m_Grains[i]->axiseuler2;
    float phi2 = m->m_Grains[i]->axiseuler3;
    float ga[3][3];
    ga[0][0] = cosf(phi1) * cosf(phi2) - sinf(phi1) * sinf(phi2) * cosf(PHI);
    ga[0][1] = sinf(phi1) * cosf(phi2) + cosf(phi1) * sinf(phi2) * cosf(PHI);
    ga[0][2] = sinf(phi2) * sinf(PHI);
    ga[1][0] = -cosf(phi1) * sinf(phi2) - sinf(phi1) * cosf(phi2) * cosf(PHI);
    ga[1][1] = -sinf(phi1) * sinf(phi2) + cosf(phi1) * cosf(phi2) * cosf(PHI);
    ga[1][2] = cosf(phi2) * sinf(PHI);
    ga[2][0] = sinf(phi1) * sinf(PHI);
    ga[2][1] = -cosf(phi1) * sinf(PHI);
    ga[2][2] = cosf(PHI);
    column = (xc - (m->resx / 2)) / m->resx;
    row = (yc - (m->resy / 2)) / m->resy;
    plane = (zc - (m->resz / 2)) / m->resz;
    xmin = int(column - ((radcur1 / m->resx) + 1));
    xmax = int(column + ((radcur1 / m->resx) + 1));
    ymin = int(row - ((radcur1 / m->resy) + 1));
    ymax = int(row + ((radcur1 / m->resy) + 1));
    zmin = int(plane - ((radcur1 / m->resz) + 1));
    zmax = int(plane + ((radcur1 / m->resz) + 1));
    if (m_periodic_boundaries == true)
    {
      if (xmin < -m->xpoints) xmin = -m->xpoints;
      if (xmax > 2 * m->xpoints - 1) xmax = (2 * m->xpoints - 1);
      if (ymin < -m->ypoints) ymin = -m->ypoints;
      if (ymax > 2 * m->ypoints - 1) ymax = (2 * m->ypoints - 1);
      if (zmin < -m->zpoints) zmin = -m->zpoints;
      if (zmax > 2 * m->zpoints - 1) zmax = (2 * m->zpoints - 1);
    }
    if (m_periodic_boundaries == false)
    {
      if (xmin < 0) xmin = 0;
      if (xmax > m->xpoints - 1) xmax = m->xpoints - 1;
      if (ymin < 0) ymin = 0;
      if (ymax > m->ypoints - 1) ymax = m->ypoints - 1;
      if (zmin < 0) zmin = 0;
      if (zmax > m->zpoints - 1) zmax = m->zpoints - 1;
    }
    for (int iter1 = xmin; iter1 < xmax + 1; iter1++)
    {
      for (int iter2 = ymin; iter2 < ymax + 1; iter2++)
      {
        for (int iter3 = zmin; iter3 < zmax + 1; iter3++)
        {
          column = iter1;
          row = iter2;
          plane = iter3;
          if (iter1 < 0) column = iter1 + m->xpoints;
          if (iter1 > m->xpoints - 1) column = iter1 - m->xpoints;
          if (iter2 < 0) row = iter2 + m->ypoints;
          if (iter2 > m->ypoints - 1) row = iter2 - m->ypoints;
          if (iter3 < 0) plane = iter3 + m->zpoints;
          if (iter3 > m->zpoints - 1) plane = iter3 - m->zpoints;
          index = (plane * m->xpoints * m->ypoints) + (row * m->xpoints) + column;
          inside = -1;
          x = float(column) * m->resx;
          y = float(row) * m->resy;
          z = float(plane) * m->resz;
          if (iter1 < 0) x = x - sizex;
          if (iter1 > m->xpoints - 1) x = x + sizex;
          if (iter2 < 0) y = y - sizey;
          if (iter2 > m->ypoints - 1) y = y + sizey;
          if (iter3 < 0) z = z - sizez;
          if (iter3 > m->zpoints - 1) z = z + sizez;
          dist = ((x - xc) * (x - xc)) + ((y - yc) * (y - yc)) + ((z - zc) * (z - zc));
          dist = sqrtf(dist);
          if (dist < radcur1)
          {
            x = x - xc;
            y = y - yc;
            z = z - zc;
            xp = (x * ga[0][0]) + (y * ga[0][1]) + (z * ga[0][2]);
            yp = (x * ga[1][0]) + (y * ga[1][1]) + (z * ga[1][2]);
            zp = (x * ga[2][0]) + (y * ga[2][1]) + (z * ga[2][2]);
            float axis1comp = xp / radcur1;
            float axis2comp = yp / radcur2;
            float axis3comp = zp / radcur3;
            inside = m_ShapeOps[shapeclass]->inside(axis1comp, axis2comp, axis3comp);
            if (inside >= 0)
            {
              int currentpoint = index;
<<<<<<< HEAD
              if (grain_indicies[currentpoint] > 0)
              {
                oldname = grain_indicies[currentpoint];
                gsizes[oldname] = gsizes[oldname] - 1;
                grain_indicies[currentpoint] = -1;
              }
              if (grain_indicies[currentpoint] == 0)
              {
                grain_indicies[currentpoint] = i;
=======
              if (tempgrain_indicies[currentpoint] > 0)
              {
                oldname = tempgrain_indicies[currentpoint];
                gsizes[oldname] = gsizes[oldname] - 1;
                tempgrain_indicies[currentpoint] = -1;
              }
              if (tempgrain_indicies[currentpoint] == 0)
              {
                tempgrain_indicies[currentpoint] = i;
>>>>>>> 5e41b319
                gsizes[i]++;
              }
            }
          }
        }
      }
    }
  }
  newnames.resize(m->m_Grains.size());
  int goodcount = 1;
  for (size_t i = 1; i < m->m_Grains.size(); i++)
  {
    newnames[i] = 0;
    if (gsizes[i] > 0)
    {
      m->m_Grains[goodcount] = m->m_Grains[i];
      newnames[i] = goodcount;
      goodcount++;
    }
  }
  for (int i = 0; i < totpoints; i++)
  {
<<<<<<< HEAD
    if (grain_indicies[i] > 0)
    {
	  grain_indicies[i] = newnames[grain_indicies[i]];
=======
    if (tempgrain_indicies[i] > 0)
    {
	  tempgrain_indicies[i] = newnames[tempgrain_indicies[i]];
>>>>>>> 5e41b319
    }
  }
  m->m_Grains.resize(goodcount);
}

void PackGrainsGen2::assign_gaps()
{
  DataContainer* m = getDataContainer();
  int totpoints = m->totalpoints;
  int index;
  int timestep = 100;
  int unassignedcount = 1;
  int column, row, plane;
  float inside;
  float xc, yc, zc;
  float xp, yp, zp;
  float dist;
  float x, y, z;
  int xmin, xmax, ymin, ymax, zmin, zmax;
  int *tempgrain_indicies = m->grain_indicies;
  int *newowners;
  newowners = new int [totpoints];
  float *ellipfuncs;
  ellipfuncs = new float [totpoints];
  for(int i = 0; i < totpoints; i++)
  {
	  newowners[i] = -1;
	  ellipfuncs[i] = -1.0; 
  }

  while (unassignedcount != 0)
  {
	  unassignedcount = 0;
	  timestep = timestep + 50;
	  for (size_t i = 1; i < m->m_Grains.size(); i++)
	  {
		float volcur = m->m_Grains[i]->volume;
		float bovera = m->m_Grains[i]->radius2;
		float covera = m->m_Grains[i]->radius3;
		float omega3 = m->m_Grains[i]->omega3;
		xc = m->m_Grains[i]->centroidx;
		yc = m->m_Grains[i]->centroidy;
		zc = m->m_Grains[i]->centroidz;
		float radcur1 = 0.0f;
		//Unbounded Check for the size of shapeTypes. We assume a 1:1 with phase
		DREAM3D::SyntheticBuilder::ShapeType shapeclass = m->shapeTypes[m->m_Grains[i]->phase];

		// init any values for each of the Shape Ops
		for (std::map<DREAM3D::SyntheticBuilder::ShapeType, DREAM3D::ShapeOps*>::iterator ops = m_ShapeOps.begin(); ops != m_ShapeOps.end(); ++ops )
		{
		  (*ops).second->init();
		}
		// Create our Argument Map
		std::map<DREAM3D::ShapeOps::ArgName, float> shapeArgMap;
		shapeArgMap[DREAM3D::ShapeOps::Omega3] = omega3;
		shapeArgMap[DREAM3D::ShapeOps::VolCur] = volcur;
		shapeArgMap[DREAM3D::ShapeOps::B_OverA] = bovera;
		shapeArgMap[DREAM3D::ShapeOps::C_OverA] = covera;

		radcur1 = m_ShapeOps[shapeclass]->radcur1(shapeArgMap);

		float radcur2 = (radcur1 * bovera);
		float radcur3 = (radcur1 * covera);
		radcur1 = (float(timestep)/100.0)*radcur1;
		radcur2 = (float(timestep)/100.0)*radcur2;
		radcur3 = (float(timestep)/100.0)*radcur3;
		float phi1 = m->m_Grains[i]->axiseuler1;
		float PHI = m->m_Grains[i]->axiseuler2;
		float phi2 = m->m_Grains[i]->axiseuler3;
		float ga[3][3];
		ga[0][0] = cosf(phi1) * cosf(phi2) - sinf(phi1) * sinf(phi2) * cosf(PHI);
		ga[0][1] = sinf(phi1) * cosf(phi2) + cosf(phi1) * sinf(phi2) * cosf(PHI);
		ga[0][2] = sinf(phi2) * sinf(PHI);
		ga[1][0] = -cosf(phi1) * sinf(phi2) - sinf(phi1) * cosf(phi2) * cosf(PHI);
		ga[1][1] = -sinf(phi1) * sinf(phi2) + cosf(phi1) * cosf(phi2) * cosf(PHI);
		ga[1][2] = cosf(phi2) * sinf(PHI);
		ga[2][0] = sinf(phi1) * sinf(PHI);
		ga[2][1] = -cosf(phi1) * sinf(PHI);
		ga[2][2] = cosf(PHI);
		column = (xc - (m->resx / 2)) / m->resx;
		row = (yc - (m->resy / 2)) / m->resy;
		plane = (zc - (m->resz / 2)) / m->resz;
		xmin = int(column - ((radcur1 / m->resx) + 1));
		xmax = int(column + ((radcur1 / m->resx) + 1));
		ymin = int(row - ((radcur1 / m->resy) + 1));
		ymax = int(row + ((radcur1 / m->resy) + 1));
		zmin = int(plane - ((radcur1 / m->resz) + 1));
		zmax = int(plane + ((radcur1 / m->resz) + 1));
		if (m_periodic_boundaries == true)
		{
		  if (xmin < -m->xpoints) xmin = -m->xpoints;
		  if (xmax > 2 * m->xpoints - 1) xmax = (2 *m-> xpoints - 1);
		  if (ymin < -m->ypoints) ymin = -m->ypoints;
		  if (ymax > 2 * m->ypoints - 1) ymax = (2 * m->ypoints - 1);
		  if (zmin < -m->zpoints) zmin = -m->zpoints;
		  if (zmax > 2 * m->zpoints - 1) zmax = (2 * m->zpoints - 1);
		}
		if (m_periodic_boundaries == false)
		{
		  if (xmin < 0) xmin = 0;
		  if (xmax > m->xpoints - 1) xmax = m->xpoints - 1;
		  if (ymin < 0) ymin = 0;
		  if (ymax > m->ypoints - 1) ymax = m->ypoints - 1;
		  if (zmin < 0) zmin = 0;
		  if (zmax > m->zpoints - 1) zmax = m->zpoints - 1;
		}
		for (int iter1 = xmin; iter1 < xmax + 1; iter1++)
		{
		  for (int iter2 = ymin; iter2 < ymax + 1; iter2++)
		  {
			for (int iter3 = zmin; iter3 < zmax + 1; iter3++)
			{
			  column = iter1;
			  row = iter2;
			  plane = iter3;
			  if (iter1 < 0) column = iter1 + m->xpoints;
			  if (iter1 > m->xpoints - 1) column = iter1 - m->xpoints;
			  if (iter2 < 0) row = iter2 + m->ypoints;
			  if (iter2 > m->ypoints - 1) row = iter2 - m->ypoints;
			  if (iter3 < 0) plane = iter3 + m->zpoints;
			  if (iter3 > m->zpoints - 1) plane = iter3 - m->zpoints;
			  index = (plane * m->xpoints * m->ypoints) + (row * m->xpoints) + column;
			  if(tempgrain_indicies[index] <= 0)
			  {
				  inside = -1;
				  x = float(column) * m->resx;
				  y = float(row) * m->resy;
				  z = float(plane) * m->resz;
				  if (iter1 < 0) x = x - sizex;
				  if (iter1 > m->xpoints - 1) x = x + sizex;
				  if (iter2 < 0) y = y - sizey;
				  if (iter2 > m->ypoints - 1) y = y + sizey;
				  if (iter3 < 0) z = z - sizez;
				  if (iter3 > m->zpoints - 1) z = z + sizez;
				  dist = ((x - xc) * (x - xc)) + ((y - yc) * (y - yc)) + ((z - zc) * (z - zc));
				  dist = sqrtf(dist);
				  if (dist < radcur1)
				  {
					x = x - xc;
					y = y - yc;
					z = z - zc;
					xp = (x * ga[0][0]) + (y * ga[0][1]) + (z * ga[0][2]);
				    yp = (x * ga[1][0]) + (y * ga[1][1]) + (z * ga[1][2]);
			        zp = (x * ga[2][0]) + (y * ga[2][1]) + (z * ga[2][2]);
					float axis1comp = xp / radcur1;
					float axis2comp = yp / radcur2;
					float axis3comp = zp / radcur3;
					inside = m_ShapeOps[shapeclass]->inside(axis1comp, axis2comp, axis3comp);
					if (inside >= 0 && inside > ellipfuncs[index])
					{
						newowners[index] = i;
						ellipfuncs[index] = inside;
					}
				  }
			  }
			}
		  }
		}
	  }
	  for (int i = 0; i < totpoints; i++)
	  {
	    if (ellipfuncs[i] >= 0) tempgrain_indicies[i] = newowners[i];
		if (tempgrain_indicies[i] <= 0) unassignedcount++;
		newowners[i] = -1;
		ellipfuncs[i] = -1.0;
	  }
  }
  for (int i = 0; i < totpoints; i++)
  {
	  if(tempgrain_indicies[i] > 0) phases[i] = m->m_Grains[tempgrain_indicies[i]]->phase;
  }
  delete [] ellipfuncs;
  delete [] newowners;
}
void PackGrainsGen2::cleanup_grains()
{
  DataContainer* m = getDataContainer();
  int totpoints = m->totalpoints;
  int neighpoints[6];
  neighpoints[0] = -(m->xpoints * m->ypoints);
  neighpoints[1] = -m->xpoints;
  neighpoints[2] = -1;
  neighpoints[3] = 1;
  neighpoints[4] = m->xpoints;
  neighpoints[5] = (m->xpoints * m->ypoints);
  std::vector<std::vector<int> > vlists;
  vlists.resize(m->m_Grains.size());
  std::vector<int> currentvlist;
  std::vector<bool> checked;
  checked.resize(totpoints,false);
  size_t count;
  int good;
  int neighbor;
  int column, row, plane;
  int index;
  float minsize = 0;
  gsizes.resize(m->m_Grains.size());
  for (size_t i = 1; i < m->m_Grains.size(); i++)
  {
	gsizes[i] = 0;
  }
<<<<<<< HEAD
  int *tempgrain_indicies;
  tempgrain_indicies = new int [m->totalpoints];
  for(int i = 0; i < m->totalpoints; i++)
  {
	  tempgrain_indicies[i] = grain_indicies[i];
  }
  for (int i = 0; i < m->totalpoints; i++)
=======
  int *tempgrain_indicies = m->grain_indicies;
  for (int i = 0; i < totpoints; i++)
>>>>>>> 5e41b319
  {
	if(checked[i] == false && tempgrain_indicies[i] > 0)
	{
		minsize = mindiameter[phases[i]]*mindiameter[phases[i]]*mindiameter[phases[i]]*M_PI/6.0;
		minsize = int(minsize/(m->resx*m->resy*m->resz));
		currentvlist.push_back(i);
		count = 0;
		while(count < currentvlist.size())
		{
			index = currentvlist[count];
			column = index % m->xpoints;
			row = (index / m->xpoints) % m->ypoints;
			plane = index / (m->xpoints * m->ypoints);
			for (int j = 0; j < 6; j++)
			{
				good = 1;
				neighbor = index + neighpoints[j];
				if (m_periodic_boundaries == false)
				{
					if (j == 0 && plane == 0) good = 0;
					if (j == 5 && plane == (m->zpoints - 1)) good = 0;
					if (j == 1 && row == 0) good = 0;
					if (j == 4 && row == (m->ypoints - 1)) good = 0;
					if (j == 2 && column == 0) good = 0;
					if (j == 3 && column == (m->xpoints - 1)) good = 0;
					if (good == 1 && tempgrain_indicies[neighbor] == tempgrain_indicies[index] && checked[neighbor] == false)
					{
						currentvlist.push_back(neighbor);
						checked[neighbor] = true;
					}
				}
				else if (m_periodic_boundaries == true)
				{
					if (j == 0 && plane == 0) neighbor = neighbor + (m->xpoints*m->ypoints*m->zpoints);
					if (j == 5 && plane == (m->zpoints - 1)) neighbor = neighbor - (m->xpoints*m->ypoints*m->zpoints);
					if (j == 1 && row == 0) neighbor = neighbor + (m->xpoints*m->ypoints);
					if (j == 4 && row == (m->ypoints - 1)) neighbor = neighbor - (m->xpoints*m->ypoints);
					if (j == 2 && column == 0) neighbor = neighbor + (m->xpoints);
					if (j == 3 && column == (m->xpoints - 1)) neighbor = neighbor - (m->xpoints);
					if (tempgrain_indicies[neighbor] == tempgrain_indicies[index] && checked[neighbor] == false)
					{
						currentvlist.push_back(neighbor);
						checked[neighbor] = true;
					}
				}
			}
			count++;
		}
		size_t size = vlists[grain_indicies[i]].size();
		if(size > 0)
		{
			if(size < currentvlist.size())
			{
				for (size_t k = 0; k < vlists[tempgrain_indicies[i]].size(); k++)
				{
					tempgrain_indicies[vlists[tempgrain_indicies[i]][k]] = -1;
				}
				vlists[tempgrain_indicies[i]].resize(currentvlist.size());
				vlists[tempgrain_indicies[i]].swap(currentvlist);
			}
			else if(size >= currentvlist.size())
			{
				for (size_t k = 0; k < currentvlist.size(); k++)
				{
					tempgrain_indicies[currentvlist[k]] = -1;
				}
			}
		}
		else if(size == 0)
		{
			if(currentvlist.size() >= minsize)
			{
				vlists[tempgrain_indicies[i]].resize(currentvlist.size());
				vlists[tempgrain_indicies[i]].swap(currentvlist);
			}
			if(currentvlist.size() < minsize)
			{
				for (size_t k = 0; k < currentvlist.size(); k++)
				{
					tempgrain_indicies[currentvlist[k]] = -1;
				}
			}
		}
		currentvlist.clear();
	}
  }
  for (int i = 0; i < totpoints; i++)
  {
	if(tempgrain_indicies[i] > 0) gsizes[tempgrain_indicies[i]]++;
  }
  newnames.resize(m->m_Grains.size());
  int goodcount = 1;
  for (size_t i = 1; i < m->m_Grains.size(); i++)
  {
     newnames[i] = 0;
     if(gsizes[i] > 0)
     {
        m->m_Grains[goodcount] = m->m_Grains[i];
        newnames[i] = goodcount;
        goodcount++;
     }
  }
  for (int i = 0; i < totpoints; i++)
  {
	if (tempgrain_indicies[i] > 0)
	{
	  tempgrain_indicies[i] = newnames[tempgrain_indicies[i]];
	}
  }
  for (int i = 0; i < totpoints; i++)
  {
<<<<<<< HEAD
	  grain_indicies[i] = tempgrain_indicies[i];
	  if(tempgrain_indicies[i] > 0) phases[i] = m->m_Grains[tempgrain_indicies[i]]->phase;
=======
	  if(tempgrain_indicies[i] > 0) m->phases[i] = m->m_Grains[tempgrain_indicies[i]]->phase;
>>>>>>> 5e41b319
  }
  m->m_Grains.resize(goodcount);
  assign_gaps();
}<|MERGE_RESOLUTION|>--- conflicted
+++ resolved
@@ -1283,7 +1283,7 @@
   float x, y, z;
   int xmin, xmax, ymin, ymax, zmin, zmax;
   int totpoints = m->totalpoints;
-  int *tempgrain_indicies = m->grain_indicies;
+
 
   gsizes.resize(m->m_Grains.size());
 
@@ -1403,7 +1403,7 @@
             if (inside >= 0)
             {
               int currentpoint = index;
-<<<<<<< HEAD
+
               if (grain_indicies[currentpoint] > 0)
               {
                 oldname = grain_indicies[currentpoint];
@@ -1413,17 +1413,6 @@
               if (grain_indicies[currentpoint] == 0)
               {
                 grain_indicies[currentpoint] = i;
-=======
-              if (tempgrain_indicies[currentpoint] > 0)
-              {
-                oldname = tempgrain_indicies[currentpoint];
-                gsizes[oldname] = gsizes[oldname] - 1;
-                tempgrain_indicies[currentpoint] = -1;
-              }
-              if (tempgrain_indicies[currentpoint] == 0)
-              {
-                tempgrain_indicies[currentpoint] = i;
->>>>>>> 5e41b319
                 gsizes[i]++;
               }
             }
@@ -1446,15 +1435,9 @@
   }
   for (int i = 0; i < totpoints; i++)
   {
-<<<<<<< HEAD
     if (grain_indicies[i] > 0)
     {
 	  grain_indicies[i] = newnames[grain_indicies[i]];
-=======
-    if (tempgrain_indicies[i] > 0)
-    {
-	  tempgrain_indicies[i] = newnames[tempgrain_indicies[i]];
->>>>>>> 5e41b319
     }
   }
   m->m_Grains.resize(goodcount);
@@ -1474,7 +1457,7 @@
   float dist;
   float x, y, z;
   int xmin, xmax, ymin, ymax, zmin, zmax;
-  int *tempgrain_indicies = m->grain_indicies;
+  int *grain_indicies = grain_indicies;
   int *newowners;
   newowners = new int [totpoints];
   float *ellipfuncs;
@@ -1482,7 +1465,7 @@
   for(int i = 0; i < totpoints; i++)
   {
 	  newowners[i] = -1;
-	  ellipfuncs[i] = -1.0; 
+	  ellipfuncs[i] = -1.0;
   }
 
   while (unassignedcount != 0)
@@ -1577,7 +1560,7 @@
 			  if (iter3 < 0) plane = iter3 + m->zpoints;
 			  if (iter3 > m->zpoints - 1) plane = iter3 - m->zpoints;
 			  index = (plane * m->xpoints * m->ypoints) + (row * m->xpoints) + column;
-			  if(tempgrain_indicies[index] <= 0)
+			  if(grain_indicies[index] <= 0)
 			  {
 				  inside = -1;
 				  x = float(column) * m->resx;
@@ -1616,15 +1599,15 @@
 	  }
 	  for (int i = 0; i < totpoints; i++)
 	  {
-	    if (ellipfuncs[i] >= 0) tempgrain_indicies[i] = newowners[i];
-		if (tempgrain_indicies[i] <= 0) unassignedcount++;
+	    if (ellipfuncs[i] >= 0) grain_indicies[i] = newowners[i];
+		if (grain_indicies[i] <= 0) unassignedcount++;
 		newowners[i] = -1;
 		ellipfuncs[i] = -1.0;
 	  }
   }
   for (int i = 0; i < totpoints; i++)
   {
-	  if(tempgrain_indicies[i] > 0) phases[i] = m->m_Grains[tempgrain_indicies[i]]->phase;
+	  if(grain_indicies[i] > 0) phases[i] = m->m_Grains[grain_indicies[i]]->phase;
   }
   delete [] ellipfuncs;
   delete [] newowners;
@@ -1656,20 +1639,11 @@
   {
 	gsizes[i] = 0;
   }
-<<<<<<< HEAD
-  int *tempgrain_indicies;
-  tempgrain_indicies = new int [m->totalpoints];
-  for(int i = 0; i < m->totalpoints; i++)
-  {
-	  tempgrain_indicies[i] = grain_indicies[i];
-  }
-  for (int i = 0; i < m->totalpoints; i++)
-=======
-  int *tempgrain_indicies = m->grain_indicies;
+
+  int *grain_indicies = grain_indicies;
   for (int i = 0; i < totpoints; i++)
->>>>>>> 5e41b319
-  {
-	if(checked[i] == false && tempgrain_indicies[i] > 0)
+  {
+	if(checked[i] == false && grain_indicies[i] > 0)
 	{
 		minsize = mindiameter[phases[i]]*mindiameter[phases[i]]*mindiameter[phases[i]]*M_PI/6.0;
 		minsize = int(minsize/(m->resx*m->resy*m->resz));
@@ -1693,7 +1667,7 @@
 					if (j == 4 && row == (m->ypoints - 1)) good = 0;
 					if (j == 2 && column == 0) good = 0;
 					if (j == 3 && column == (m->xpoints - 1)) good = 0;
-					if (good == 1 && tempgrain_indicies[neighbor] == tempgrain_indicies[index] && checked[neighbor] == false)
+					if (good == 1 && grain_indicies[neighbor] == grain_indicies[index] && checked[neighbor] == false)
 					{
 						currentvlist.push_back(neighbor);
 						checked[neighbor] = true;
@@ -1707,7 +1681,7 @@
 					if (j == 4 && row == (m->ypoints - 1)) neighbor = neighbor - (m->xpoints*m->ypoints);
 					if (j == 2 && column == 0) neighbor = neighbor + (m->xpoints);
 					if (j == 3 && column == (m->xpoints - 1)) neighbor = neighbor - (m->xpoints);
-					if (tempgrain_indicies[neighbor] == tempgrain_indicies[index] && checked[neighbor] == false)
+					if (grain_indicies[neighbor] == grain_indicies[index] && checked[neighbor] == false)
 					{
 						currentvlist.push_back(neighbor);
 						checked[neighbor] = true;
@@ -1721,18 +1695,18 @@
 		{
 			if(size < currentvlist.size())
 			{
-				for (size_t k = 0; k < vlists[tempgrain_indicies[i]].size(); k++)
+				for (size_t k = 0; k < vlists[grain_indicies[i]].size(); k++)
 				{
-					tempgrain_indicies[vlists[tempgrain_indicies[i]][k]] = -1;
+					grain_indicies[vlists[grain_indicies[i]][k]] = -1;
 				}
-				vlists[tempgrain_indicies[i]].resize(currentvlist.size());
-				vlists[tempgrain_indicies[i]].swap(currentvlist);
+				vlists[grain_indicies[i]].resize(currentvlist.size());
+				vlists[grain_indicies[i]].swap(currentvlist);
 			}
 			else if(size >= currentvlist.size())
 			{
 				for (size_t k = 0; k < currentvlist.size(); k++)
 				{
-					tempgrain_indicies[currentvlist[k]] = -1;
+					grain_indicies[currentvlist[k]] = -1;
 				}
 			}
 		}
@@ -1740,14 +1714,14 @@
 		{
 			if(currentvlist.size() >= minsize)
 			{
-				vlists[tempgrain_indicies[i]].resize(currentvlist.size());
-				vlists[tempgrain_indicies[i]].swap(currentvlist);
+				vlists[grain_indicies[i]].resize(currentvlist.size());
+				vlists[grain_indicies[i]].swap(currentvlist);
 			}
 			if(currentvlist.size() < minsize)
 			{
 				for (size_t k = 0; k < currentvlist.size(); k++)
 				{
-					tempgrain_indicies[currentvlist[k]] = -1;
+					grain_indicies[currentvlist[k]] = -1;
 				}
 			}
 		}
@@ -1756,7 +1730,7 @@
   }
   for (int i = 0; i < totpoints; i++)
   {
-	if(tempgrain_indicies[i] > 0) gsizes[tempgrain_indicies[i]]++;
+	if(grain_indicies[i] > 0) gsizes[grain_indicies[i]]++;
   }
   newnames.resize(m->m_Grains.size());
   int goodcount = 1;
@@ -1772,19 +1746,15 @@
   }
   for (int i = 0; i < totpoints; i++)
   {
-	if (tempgrain_indicies[i] > 0)
+	if (grain_indicies[i] > 0)
 	{
-	  tempgrain_indicies[i] = newnames[tempgrain_indicies[i]];
+	  grain_indicies[i] = newnames[grain_indicies[i]];
 	}
   }
   for (int i = 0; i < totpoints; i++)
   {
-<<<<<<< HEAD
-	  grain_indicies[i] = tempgrain_indicies[i];
-	  if(tempgrain_indicies[i] > 0) phases[i] = m->m_Grains[tempgrain_indicies[i]]->phase;
-=======
-	  if(tempgrain_indicies[i] > 0) m->phases[i] = m->m_Grains[tempgrain_indicies[i]]->phase;
->>>>>>> 5e41b319
+
+	  if(grain_indicies[i] > 0) { phases[i] = m->m_Grains[grain_indicies[i]]->phase; }
   }
   m->m_Grains.resize(goodcount);
   assign_gaps();
