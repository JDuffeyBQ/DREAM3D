--- conflicted
+++ resolved
@@ -211,23 +211,7 @@
     float currentneighborhooderror, oldneighborhooderror;
     float currentsizedisterror, oldsizedisterror;
 
-<<<<<<< HEAD
-
     void dataCheck(bool preflight, size_t voxels, size_t fields, size_t ensembles);
-
-=======
-    int32_t* m_GrainIds;
-    float* m_AxisEulerAngles;
-    float* m_Centroids;
-    float* m_AxisLengths;
-    float* m_Volumes;
-    float* m_Omega3s;
-    float* m_EquivalentDiameters;
-	bool* m_Active;
-    int32_t* m_PhasesC;
-    int32_t* m_PhasesF;
-    int32_t* m_Neighborhoods;
->>>>>>> 13dac003
 
     PackGrainsGen2(const PackGrainsGen2&); // Copy Constructor Not Implemented
     void operator=(const PackGrainsGen2&); // Operator '=' Not Implemented
