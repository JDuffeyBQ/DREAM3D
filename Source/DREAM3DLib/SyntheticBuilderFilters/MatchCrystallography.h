--- conflicted
+++ resolved
@@ -109,14 +109,11 @@
     void measure_misorientations();
 
   private:
-<<<<<<< HEAD
-    float mdfchange;
-    float odfchange;
-=======
+
     // Cell Data
     int32_t* m_GrainIds;
     float*   m_EulerAnglesC;
-    
+
     // Field Data
     int8_t* m_SurfaceFields;
     int32_t* m_PhasesF;
@@ -132,7 +129,6 @@
     // All other private instance variables
 	  float mdfchange;
 	  float odfchange;
->>>>>>> 1ec7b4a0
 
     std::vector<float> unbiasedvol;
     std::vector<Ebsd::CrystalStructure> crystruct;
@@ -142,24 +138,15 @@
     std::vector<SharedFloatArray> actualmdf;
     std::vector<SharedFloatArray> simmdf;
 
-<<<<<<< HEAD
-    std::vector<std::vector<float> > misorientationlists;
-=======
+
 	  std::vector<std::vector<float> > misorientationlists;
->>>>>>> 1ec7b4a0
 
     OrientationMath::Pointer m_CubicOps;
     OrientationMath::Pointer m_HexOps;
     OrientationMath::Pointer m_OrthoOps;
     std::vector<OrientationMath*> m_OrientationOps;
 
-<<<<<<< HEAD
-    float* totalsurfacearea;
-    NeighborList<int>* neighListPtr;
-    NeighborList<float>* surfListPtr;
-=======
     void dataCheck(bool preflight, size_t voxels, size_t fields, size_t ensembles);
->>>>>>> 1ec7b4a0
 
     MatchCrystallography(const MatchCrystallography&); // Copy Constructor Not Implemented
     void operator=(const MatchCrystallography&); // Operator '=' Not Implemented
