--- conflicted
+++ resolved
@@ -594,15 +594,9 @@
           counter++;
         }
         if(counter == totalFields)
-<<<<<<< HEAD
-		{
-			badtrycount = 10*totalFields;
-		}
-=======
         {
           badtrycount = 10*totalFields;
         }
->>>>>>> 2ef5c57d
 		else
 		{
 			ea1 = m_EulerAnglesF[3 * selectedgrain1];
