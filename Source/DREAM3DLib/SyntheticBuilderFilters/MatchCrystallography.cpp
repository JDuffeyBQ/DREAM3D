--- conflicted
+++ resolved
@@ -526,16 +526,10 @@
 		  selectedgrain1 = int(rg.genrand_res53() * totalFields);
 		  while ((m_SurfaceFields[selectedgrain1] == true || m_PhasesF[selectedgrain1] != iter) && counter < totalFields)
 		  {
-<<<<<<< HEAD
-          if(selectedgrain1 >= totalFields) selectedgrain1 = selectedgrain1 - totalFields;
-          counter++;
-        }
-=======
 			if (selectedgrain1 >= totalFields) selectedgrain1 = selectedgrain1 - totalFields;
 			selectedgrain1++;
 			counter++;
 		  }
->>>>>>> 3f4e10bc
 		  if(counter == totalFields) return;
 
 		  ea1 = m_EulerAnglesF[3*selectedgrain1];
