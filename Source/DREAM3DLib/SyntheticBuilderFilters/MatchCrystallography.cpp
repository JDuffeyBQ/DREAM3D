--- conflicted
+++ resolved
@@ -130,19 +130,12 @@
 
 
   // Field Data
-<<<<<<< HEAD
-  GET_PREREQ_DATA(m, DREAM3D, FieldData, SurfaceFields, ss, -303,  int8_t, Int8ArrayType, fields);
+  GET_PREREQ_DATA(m, DREAM3D, FieldData, SurfaceFields, ss, -303,  bool, BoolArrayType, fields);
   GET_PREREQ_DATA_SUFFIX(m, DREAM3D, FieldData, Phases, F, ss, -303,  int32_t, Int32ArrayType, fields);
   GET_PREREQ_DATA(m, DREAM3D, FieldData, NumCells, ss, -303,  int32_t, Int32ArrayType, fields);
   CREATE_NON_PREREQ_DATA_SUFFIX(m, DREAM3D, FieldData, EulerAngles, F, ss, float, FloatArrayType, fields, 3);
   CREATE_NON_PREREQ_DATA(m, DREAM3D, FieldData, AvgQuats, ss, float, FloatArrayType, fields, 5);
-=======
-  PF_CHECK_ARRAY_EXISTS(m, DREAM3D, FieldData, SurfaceFields, ss, -303,  bool, BoolArrayType, fields);
-  PF_CHECK_ARRAY_EXISTS_SUFFIX(m, DREAM3D, FieldData, Phases, F, ss, -303,  int32_t, Int32ArrayType, fields);
-  PF_CHECK_ARRAY_EXISTS(m, DREAM3D, FieldData, NumCells, ss, -303,  int32_t, Int32ArrayType, fields);
-  PF_MAKE_SURE_ARRAY_EXISTS_SUFFIX(m, DREAM3D, FieldData, EulerAngles, F, ss, float, FloatArrayType, fields, 3);
-  PF_MAKE_SURE_ARRAY_EXISTS(m, DREAM3D, FieldData, AvgQuats, ss, float, FloatArrayType, fields, 5);
->>>>>>> 937abdaf
+
 
   // Now we are going to get a "Pointer" to the NeighborList object out of the DataContainer
   m_NeighborList = NeighborList<int>::SafeObjectDownCast<IDataArray*, NeighborList<int>* >
