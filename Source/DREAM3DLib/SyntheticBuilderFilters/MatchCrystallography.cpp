--- conflicted
+++ resolved
@@ -60,23 +60,16 @@
 //
 // -----------------------------------------------------------------------------
 MatchCrystallography::MatchCrystallography() :
-<<<<<<< HEAD
-m_TotalSurfaceArea(NULL),
-neighListPtr(NULL),
-surfListPtr(NULL)
-=======
 m_GrainIds(NULL),
-m_Quats(NULL),
+m_EulerAnglesC(NULL),
+m_SurfaceFields(NULL),
+m_PhasesF(NULL),
 m_NumCells(NULL),
-m_EulerAnglesC(NULL),
 m_EulerAnglesF(NULL),
 m_AvgQuats(NULL),
-m_SurfaceFields(NULL),
-m_Phases(NULL),
-m_TotalSurfaceArea(NULL),
 m_NeighborList(NULL),
-m_SharedSurfaceAreaList(NULL)
->>>>>>> 13dac003
+m_SharedSurfaceAreaList(NULL),
+m_TotalSurfaceArea(NULL)
 {
   m_HexOps = HexagonalOps::New();
   m_OrientationOps.push_back(m_HexOps.get());
@@ -101,7 +94,7 @@
 {
   int err = 0;
   std::stringstream ss;
-<<<<<<< HEAD
+
   DataContainer* m = getDataContainer();
 
   // Cell Data
@@ -112,63 +105,23 @@
   // Field Data
   PF_CHECK_ARRAY_EXISTS(m, DREAM3D, FieldData, SurfaceFields, ss, -303,  int8_t, Int8ArrayType, fields);
   PF_CHECK_ARRAY_EXISTS_SUFFIX(m, DREAM3D, FieldData, Phases, F, ss, -303,  int32_t, Int32ArrayType, fields);
+  PF_CHECK_ARRAY_EXISTS(m, DREAM3D, FieldData, NumCells, ss, -303,  int32_t, Int32ArrayType, fields);
   PF_MAKE_SURE_ARRAY_EXISTS_SUFFIX(m, DREAM3D, FieldData, EulerAngles, F, ss, FloatArrayType, fields*3);
   PF_MAKE_SURE_ARRAY_EXISTS(m, DREAM3D, FieldData, AvgQuats, ss, FloatArrayType, fields*5);
 
   // Now we are going to get a "Pointer" to the NeighborList object out of the DataContainer
-  neighListPtr = NeighborList<int>::SafeObjectDownCast<IDataArray*, NeighborList<int>* >
+  m_NeighborList = NeighborList<int>::SafeObjectDownCast<IDataArray*, NeighborList<int>* >
                                           (m->getFieldData(DREAM3D::FieldData::NeighborList).get());
-  if(neighListPtr == NULL)
-=======
-  DataContainer::Pointer m = DataContainer::New();
-  IDataArray::Pointer d = m->getVoxelData(DREAM3D::VoxelData::GrainIds);
-  if(d.get() == NULL)
-  {
-	  ss << "GrainIds Array Not Initialized At Beginning of MatchCrystallography Filter" << std::endl;
-	  err = -300;
-  }
-  d = m->getVoxelData(DREAM3D::VoxelData::EulerAngles);
-  if(d.get() == NULL)
-  {
-	  PFFloatArrayType::Pointer p = PFFloatArrayType::CreateArray(1);
-	  m->addVoxelData(DREAM3D::VoxelData::EulerAngles, p);
-  }
-  d = m->getFieldData(DREAM3D::FieldData::SurfaceFields);
-  if(d.get() == NULL)
-  {
-	  ss << "SurfaceFields Array Not Initialized At Beginning of MatchCrystallography Filter" << std::endl;
-	  err = -300;
-  }
-  d = m->getFieldData(DREAM3D::FieldData::Phases);
-  if(d.get() == NULL)
-  {
-	  ss << "Phases (Field) Array Not Initialized At Beginning of MatchCrystallography Filter" << std::endl;
-	  err = -300;
-  }
-  d = m->getFieldData(DREAM3D::FieldData::NumCells);
-  if(d.get() == NULL)
-  {
-	  ss << "NumCells Array Not Initialized At Beginning of MatchCrystallography Filter" << std::endl;
-	  err = -300;
-  }
-  d = m->getFieldData(DREAM3D::FieldData::NeighborList);
-  if(d.get() == NULL)
+  if(m_NeighborList == NULL)
   {
 	  ss << "NeighborLists Array Not Initialized At Beginning of MatchCrystallography Filter" << std::endl;
 	  err = -300;
   }
-  d = m->getFieldData(DREAM3D::FieldData::SharedSurfaceAreaList);
-  if(d.get() == NULL)
->>>>>>> 13dac003
-  {
-    ss << "NeighborLists Array Not Initialized At Beginning of MatchCrystallography Filter" << std::endl;
-    err = -300;
-  }
-
+ 
   // And we do the same for the SharedSurfaceArea list
-  surfListPtr = NeighborList<float>::SafeObjectDownCast<IDataArray*, NeighborList<float>*>
+  m_SharedSurfaceAreaList = NeighborList<float>::SafeObjectDownCast<IDataArray*, NeighborList<float>*>
                                  (m->getFieldData(DREAM3D::FieldData::SharedSurfaceAreaList).get());
-  if(surfListPtr == NULL)
+  if(m_SharedSurfaceAreaList == NULL)
   {
     ss << "SurfaceAreaLists Array Not Initialized At Beginning of MatchCrystallography Filter" << std::endl;
     err = -300;
@@ -221,20 +174,9 @@
     return;
   }
 
-<<<<<<< HEAD
   int64_t totalPoints = m->totalPoints();
   int totalFields = m->getTotalFields();
   dataCheck(false, totalPoints, totalFields, 1);
-=======
-   // Now we are going to get a "Pointer" to the NeighborList object out of the DataContainer
-   m_NeighborList = NeighborList<int>::SafeObjectDownCast<IDataArray*, NeighborList<int>* >(m->getFieldData(DREAM3D::FieldData::NeighborList).get());
-
-   // And we do the same for the SharedSurfaceArea list
-   m_SharedSurfaceAreaList = NeighborList<float>::SafeObjectDownCast<IDataArray*, NeighborList<float>*>(m->getFieldData(DREAM3D::FieldData::SharedSurfaceAreaList).get());
-
-   m_TotalSurfaceArea = m->getEnsembleDataSizeCheck<float, FloatArrayType, AbstractFilter>(DREAM3D::EnsembleData::TotalSurfaceArea, (m->crystruct.size()), this);
-   if (NULL == m_TotalSurfaceArea) { return; }
->>>>>>> 13dac003
 
   assign_eulers();
   measure_misorientations();
@@ -400,7 +342,7 @@
     random = rg.genrand_res53();
     choose = 0;
     totaldensity = 0;
-    phase = m_Phases[i];
+    phase = m_PhasesF[i];
   if(m->crystruct[phase] == Ebsd::Cubic) numbins = 5832;
   if(m->crystruct[phase] == Ebsd::Hexagonal) numbins = 15552;
     for (int j = 0; j < numbins; j++)
@@ -537,7 +479,7 @@
 		  ea2 = m_EulerAnglesF[3*selectedgrain1+1];
 		  ea3 = m_EulerAnglesF[3*selectedgrain1+2];
 		  OrientationMath::eulertoRod(r1, r2, r3, ea1, ea2, ea3);
-		  int phase = m_Phases[selectedgrain1];
+		  int phase = m_PhasesF[selectedgrain1];
 		  g1odfbin = m_OrientationOps[m->crystruct[phase]]->getOdfBin(r1, r2, r3);
 		  random = rg.genrand_res53();
 		  int choose = 0;
@@ -624,7 +566,7 @@
 		  q1[2] = m_AvgQuats[5*selectedgrain1+2];
 		  q1[3] = m_AvgQuats[5*selectedgrain1+3];
 		  q1[4] = m_AvgQuats[5*selectedgrain1+4];
-		  int phase = m_Phases[selectedgrain1];
+		  int phase = m_PhasesF[selectedgrain1];
 		  OrientationMath::eulertoRod(r1, r2, r3, g1ea1, g1ea2, g1ea3);
 		  g1odfbin = m_OrientationOps[m->crystruct[phase]]->getOdfBin(r1, r2, r3);
 		  q1[1] = m_AvgQuats[5*selectedgrain2+1];
@@ -781,7 +723,7 @@
     q1[2] = m_AvgQuats[5*i+2];
     q1[3] = m_AvgQuats[5*i+3];
     q1[4] = m_AvgQuats[5*i+4];
-    phase1 = m->crystruct[m_Phases[i]];
+    phase1 = m->crystruct[m_PhasesF[i]];
     size_t size = 0;
     if(neighborlist[i].size() != 0 && neighborsurfacearealist[i].size() != 0 && neighborsurfacearealist[i].size() == neighborlist[i].size())
     {
@@ -797,7 +739,7 @@
       q2[2] = m_AvgQuats[5*nname+2];
       q2[3] = m_AvgQuats[5*nname+3];
       q2[4] = m_AvgQuats[5*nname+4];
-      phase2 = m->crystruct[m_Phases[nname]];
+      phase2 = m->crystruct[m_PhasesF[nname]];
       if(phase1 == phase2) w = m_OrientationOps[phase1]->getMisoQuat(q1, q2, n1, n2, n3);
       OrientationMath::axisAngletoHomochoric(w, n1, n2, n3, r1, r2, r3);
       if(phase1 == phase2)
@@ -819,11 +761,7 @@
 
       if(m_SurfaceFields[i] == false && (nname > i || m_SurfaceFields[nname] == true) && phase1 == phase2)
       {
-<<<<<<< HEAD
-        simmdf[m->m_Grains[i]->phase][mbin] = simmdf[m->m_Grains[i]->phase][mbin] + (neighsurfarea / m_TotalSurfaceArea[m->m_Grains[i]->phase]);
-=======
-        simmdf[m_Phases[i]][mbin] = simmdf[m_Phases[i]][mbin] + (neighsurfarea / m_TotalSurfaceArea[m_Phases[i]]);
->>>>>>> 13dac003
+        simmdf[m_PhasesF[i]][mbin] = simmdf[m_PhasesF[i]][mbin] + (neighsurfarea / m_TotalSurfaceArea[m_PhasesF[i]]);
       }
     }
   }
