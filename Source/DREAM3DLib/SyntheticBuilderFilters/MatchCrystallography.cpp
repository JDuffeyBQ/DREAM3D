/* ============================================================================
 * Copyright (c) 2011 Michael A. Jackson (BlueQuartz Software)
 * Copyright (c) 2011 Dr. Michael A. Groeber (US Air Force Research Laboratories)
 * All rights reserved.
 *
 * Redistribution and use in source and binary forms, with or without modification,
 * are permitted provided that the following conditions are met:
 *
 * Redistributions of source code must retain the above copyright notice, this
 * list of conditions and the following disclaimer.
 *
 * Redistributions in binary form must reproduce the above copyright notice, this
 * list of conditions and the following disclaimer in the documentation and/or
 * other materials provided with the distribution.
 *
 * Neither the name of Michael A. Groeber, Michael A. Jackson, the US Air Force,
 * BlueQuartz Software nor the names of its contributors may be used to endorse
 * or promote products derived from this software without specific prior written
 * permission.
 *
 * THIS SOFTWARE IS PROVIDED BY THE COPYRIGHT HOLDERS AND CONTRIBUTORS "AS IS"
 * AND ANY EXPRESS OR IMPLIED WARRANTIES, INCLUDING, BUT NOT LIMITED TO, THE
 * IMPLIED WARRANTIES OF MERCHANTABILITY AND FITNESS FOR A PARTICULAR PURPOSE ARE
 * DISCLAIMED. IN NO EVENT SHALL THE COPYRIGHT HOLDER OR CONTRIBUTORS BE LIABLE
 * FOR ANY DIRECT, INDIRECT, INCIDENTAL, SPECIAL, EXEMPLARY, OR CONSEQUENTIAL
 * DAMAGES (INCLUDING, BUT NOT LIMITED TO, PROCUREMENT OF SUBSTITUTE GOODS OR
 * SERVICES; LOSS OF USE, DATA, OR PROFITS; OR BUSINESS INTERRUPTION) HOWEVER
 * CAUSED AND ON ANY THEORY OF LIABILITY, WHETHER IN CONTRACT, STRICT LIABILITY,
 * OR TORT (INCLUDING NEGLIGENCE OR OTHERWISE) ARISING IN ANY WAY OUT OF THE
 * USE OF THIS SOFTWARE, EVEN IF ADVISED OF THE POSSIBILITY OF SUCH DAMAGE.
 *
 *  This code was written under United States Air Force Contract number
 *                           FA8650-07-D-5800
 *
 * ~~~~~~~~~~~~~~~~~~~~~~~~~~~~~~~~~~~~~~~~~~~~~~~~~~~~~~~~~~~~~~~~~~~~~~~~~~ */

#include "MatchCrystallography.h"

#include "DREAM3DLib/Common/DREAM3DMath.h"
#include "DREAM3DLib/Common/Constants.h"
#include "DREAM3DLib/Common/DREAM3DRandom.h"
#include "DREAM3DLib/Common/OrientationMath.h"
#include "DREAM3DLib/Common/NeighborList.hpp"

#include "DREAM3DLib/OrientationOps/CubicOps.h"
#include "DREAM3DLib/OrientationOps/HexagonalOps.h"
#include "DREAM3DLib/OrientationOps/OrthoRhombicOps.h"

#include "DREAM3DLib/GenericFilters/FindNeighbors.h"

#define NEW_SHARED_ARRAY(var, type, size)\
  boost::shared_array<type> var##Array(new type[size]);\
  type* var = var##Array.get();

#define GG_INIT_DOUBLE_ARRAY(array, value, size)\
    for(size_t n = 0; n < size; ++n) { array[n] = (value); }

// -----------------------------------------------------------------------------
//
// -----------------------------------------------------------------------------
MatchCrystallography::MatchCrystallography()
{
  m_HexOps = HexagonalOps::New();
  m_OrientationOps.push_back(m_HexOps.get());
  m_CubicOps = CubicOps::New();
  m_OrientationOps.push_back(m_CubicOps.get());
  m_OrthoOps = OrthoRhombicOps::New();
  m_OrientationOps.push_back(m_OrthoOps.get());

//  totalsurfacearea = NULL;
//  INIT_DataArray(m_TotalSurfaceArea, float);
}

// -----------------------------------------------------------------------------
//
// -----------------------------------------------------------------------------
MatchCrystallography::~MatchCrystallography()
{
}

// -----------------------------------------------------------------------------
//
// -----------------------------------------------------------------------------
void MatchCrystallography::execute()
{
  int err = 0;
  setErrorCondition(err);

  DataContainer* m = getDataContainer();
  if (NULL == m)
  {
    setErrorCondition(-1);
    std::stringstream ss;
    ss << getNameOfClass() << " DataContainer was NULL";
    setErrorMessage(ss.str());
    return;
  }

  H5StatsReader::Pointer h5reader = H5StatsReader::New(m_H5StatsFile);
  readODFData(h5reader);
  if (getErrorCondition() < 0) {
    return;
  }
  readMisorientationData(h5reader);
  readODFData(h5reader);
  if (getErrorCondition() < 0) {
    return;
  }

  FindNeighbors::Pointer find_neighbors = FindNeighbors::New();
  find_neighbors->setDataContainer(getDataContainer());
  find_neighbors->setObservers(this->getObservers());
  find_neighbors->execute();
  setErrorCondition(find_neighbors->getErrorCondition());
  if (getErrorCondition() != 0){
    setErrorMessage(find_neighbors->getErrorMessage());
    return;
  }

  assign_eulers();
  readODFData(h5reader);
  if (getErrorCondition() < 0) {
    return;
  }
  measure_misorientations();
  readODFData(h5reader);
  if (getErrorCondition() < 0) {
    return;
  }
  matchCrystallography();
  readODFData(h5reader);
  if (getErrorCondition() < 0) {
    return;
  }

  // If there is an error set this to something negative and also set a message
  notify("MatchCrystallography Completed", 0, Observable::UpdateProgressMessage);
}



void MatchCrystallography::initializeArrays(std::vector<Ebsd::CrystalStructure> structures)
{
  DataContainer* m = getDataContainer();
  //------------------
  size_t nElements = 0;
  size_t size = structures.size();

  m->crystruct.resize(size+1);
  m->pptFractions.resize(size + 1);
  m->phaseType.resize(size+1);
  m->phasefraction.resize(size+1);

  // Initialize the first slot in these arrays since they should never be used
  m->crystruct[0] = Ebsd::UnknownCrystalStructure;
  m->phasefraction[0] = 0.0;
  m->phaseType[0] = DREAM3D::Reconstruction::UnknownPhaseType;
  m->pptFractions[0] = -1.0;

  actualodf.resize(size+1);
  simodf.resize(size+1);
  actualmdf.resize(size+1);
  simmdf.resize(size+1);
  for(size_t i= 1; i < size+1; ++i)
  {
    if(m->crystruct[i] == Ebsd::Hexagonal) nElements = 36*36*12;
    if(m->crystruct[i] == Ebsd::Cubic) nElements = 18*18*18;

    float initValue = 1.0/(float)(nElements);
    actualodf[i] = SharedFloatArray(new float [nElements]);
    GG_INIT_DOUBLE_ARRAY(actualodf[i], initValue, nElements);

    simodf[i] = SharedFloatArray(new float [nElements]);
    GG_INIT_DOUBLE_ARRAY(simodf[i], 0.0, nElements);
    actualmdf[i] = SharedFloatArray(new float [nElements]);
    GG_INIT_DOUBLE_ARRAY(actualmdf[i], initValue, nElements);
    simmdf[i] = SharedFloatArray(new float [nElements]);
    GG_INIT_DOUBLE_ARRAY(simmdf[i], 0.0, nElements);

  }
}

int MatchCrystallography::readODFData(H5StatsReader::Pointer h5io)
{
  DataContainer* m = getDataContainer();
  std::vector<float> density;
  int err = 0;
  // Read the Phase and Crystal Structure information from the Stats File
  std::vector<int> phases;
  std::vector<Ebsd::CrystalStructure> structures;
  err = h5io->getPhaseAndCrystalStructures(phases, structures);
  if (err < 0)
  {
    return err;
  }
  // Now that we have that information - initialize the arrays
  initializeArrays(structures);

  int phase = -1;
  size_t size = phases.size();
  for(size_t i = 0; i< size ;i++)
  {
      phase = phases[i];
    err = h5io->readStatsDataset(phase, DREAM3D::HDF5::ODF, density);
    if (err < 0)
    {
    //FIXME: This should probably return an ERROR because nothing was read
    return 10;
    }
    size_t numbins = 0;
    if(m->crystruct[phase] == Ebsd::Hexagonal) numbins = 36*36*12;
    if(m->crystruct[phase] == Ebsd::Cubic) numbins = 18*18*18;

    if (numbins != density.size() )
    {
    std::cout << "GrainGeneratorFunc::readODFData Error: Mismatch in number of elements in the 'ODF' "
       << " Arrays. The Array stored in the Reconstruction HDF5 file has " << density.size()
       << " elements and we need " << numbins << " Elements. "<< std::endl;
    return -1;
    }
    for (size_t j=0;j<numbins;j++)
    {
		actualodf[phase][j] = density[j];
    }
  }
  return err;
}

int MatchCrystallography::readMisorientationData(H5StatsReader::Pointer h5io)
{
  DataContainer* m = getDataContainer();
  std::vector<float> density;
  int err = 0;
  // Read the Phase and Crystal Structure information from the Stats File
  std::vector<int> phases;
  std::vector<Ebsd::CrystalStructure> structures;
  err = h5io->getPhaseAndCrystalStructures(phases, structures);
  if (err < 0)
  {
    return err;
  }
  int phase = -1;
  size_t size = phases.size();
  for(size_t i = 0; i< size ;i++)
  {
      phase = phases[i];
    err = h5io->readStatsDataset(phase, DREAM3D::HDF5::MisorientationBins, density);
    if (err < 0)
    {
     //FIXME: This should probably return an ERROR because nothing was read
    return 10;
    }
    size_t numbins = 0;
    if(m->crystruct[phase] == Ebsd::Hexagonal) numbins = 36*36*12;
    if(m->crystruct[phase] == Ebsd::Cubic) numbins = 18*18*18;

    if (numbins != density.size() )
    {
    std::cout << "GrainGeneratorFunc::readMisorientationData Error: Mismatch in number of elements in the 'ODF' "
       << " Arrays. The Array stored in the Reconstruction HDF5 file has " << density.size()
       << " elements and we need " << numbins << " Elements. "<< std::endl;
    return -1;
    }

    for (size_t k = 0; k < numbins; k++)
    {
		actualmdf[phase][k] = density[k];
    }
  }
  return err;
}




void MatchCrystallography::assign_eulers()
{
  DREAM3D_RANDOMNG_NEW()
    DataContainer* m = getDataContainer();
 // int gnum = 0;
  int numbins = 0;
  float totaldensity = 0;
  float synea1=0,synea2=0,synea3=0;
  float q[5];
  float random;
  int choose, phase;

  size_t xtalCount = m->crystruct.size();
  unbiasedvol.resize(xtalCount);
  for(size_t i=1;i<xtalCount;++i)
  {
   unbiasedvol[i] = 0;
  }
  for(size_t i=1;i<m->m_Grains.size();i++)
  {
    random = rg.genrand_res53();
    choose = 0;
    totaldensity = 0;
    phase = m->m_Grains[i]->phase;
  if(m->crystruct[phase] == Ebsd::Cubic) numbins = 5832;
  if(m->crystruct[phase] == Ebsd::Hexagonal) numbins = 15552;
    for (int j = 0; j < numbins; j++)
    {
      float density = actualodf[phase][j];
      totaldensity = totaldensity + density;
      if (random >= totaldensity) choose = j;
    }
    m_OrientationOps[m->crystruct[phase]]->determineEulerAngles(choose, synea1, synea2, synea3);
    m->m_Grains[i]->euler1 = synea1;
    m->m_Grains[i]->euler2 = synea2;
    m->m_Grains[i]->euler3 = synea3;
    OrientationMath::eulertoQuat(q, synea1, synea2, synea3);
    m->m_Grains[i]->avg_quat[0] = q[0];
    m->m_Grains[i]->avg_quat[1] = q[1];
    m->m_Grains[i]->avg_quat[2] = q[2];
    m->m_Grains[i]->avg_quat[3] = q[3];
    m->m_Grains[i]->avg_quat[4] = q[4];
    if (m->m_Grains[i]->surfacefield == 0)
    {
      simodf[phase][choose] = simodf[phase][choose] + (float(m->m_Grains[i]->numvoxels) * m->resx * m->resy * m->resz);
      unbiasedvol[phase] = unbiasedvol[phase] + (float(m->m_Grains[i]->numvoxels) * m->resx * m->resy * m->resz);
    }
  }
  for(int i=0;i<numbins;i++)
  {
	  simodf[phase][i] = simodf[phase][i]/unbiasedvol[phase];
  }
}

void MatchCrystallography::MC_LoopBody1(int phase, size_t neighbor, int j,std::vector<float> misolist,std::vector<float> neighsurfarealist, float &mdfchange)
{
  DataContainer* m = getDataContainer();
  GET_NAMED_ARRAY_SIZE_CHK(m, Ensemble, DREAM3D::EnsembleData::TotalSurfaceArea, FloatArrayType, float, (m->crystruct.size()), totalsurfacearea);

  float w;
  float n1, n2, n3;
  float r1, r2, r3;

  int curmiso1 = std::numeric_limits<float >::max();
  int curmiso2 = std::numeric_limits<float >::max();
  int curmiso3 = std::numeric_limits<float >::max();

  int neighsurfarea = std::numeric_limits<int >::max();
  int curmisobin = std::numeric_limits<int >::max();
  int newmisobin = std::numeric_limits<int >::max();

  float q1[5], q2[5];

  curmiso1 = misolist[3*j];
  curmiso2 = misolist[3*j+1];
  curmiso3 = misolist[3*j+2];
  neighsurfarea = neighsurfarealist[j];
  curmisobin = m_OrientationOps[m->crystruct[phase]]->getMisoBin( curmiso1, curmiso2, curmiso3);
  q2[1] = m->m_Grains[neighbor]->avg_quat[1];
  q2[2] = m->m_Grains[neighbor]->avg_quat[2];
  q2[3] = m->m_Grains[neighbor]->avg_quat[3];
  q2[4] = m->m_Grains[neighbor]->avg_quat[4];
  w = m_OrientationOps[m->crystruct[phase]]->getMisoQuat(q1,q2,n1,n2,n3);
  OrientationMath::axisAngletoHomochoric(w, n1, n2, n3, r1, r2, r3);
  newmisobin = m_OrientationOps[m->crystruct[phase]]->getMisoBin(n1, n2, n3);
  mdfchange = mdfchange + (((actualmdf[phase][curmisobin]-simmdf[phase][curmisobin])*(actualmdf[phase][curmisobin]-simmdf[phase][curmisobin])) - ((actualmdf[phase][curmisobin]-(simmdf[phase][curmisobin]-(neighsurfarea/totalsurfacearea[phase])))*(actualmdf[phase][curmisobin]-(simmdf[phase][curmisobin]-(neighsurfarea/totalsurfacearea[phase])))));
  mdfchange = mdfchange + (((actualmdf[phase][newmisobin]-simmdf[phase][newmisobin])*(actualmdf[phase][newmisobin]-simmdf[phase][newmisobin])) - ((actualmdf[phase][newmisobin]-(simmdf[phase][newmisobin]+(neighsurfarea/totalsurfacearea[phase])))*(actualmdf[phase][newmisobin]-(simmdf[phase][newmisobin]+(neighsurfarea/totalsurfacearea[phase])))));
}

void MatchCrystallography::MC_LoopBody2(int phase, size_t neighbor, int j,std::vector<float> misolist,std::vector<float> neighsurfarealist)
{
  DataContainer* m = getDataContainer();
  GET_NAMED_ARRAY_SIZE_CHK(m, Ensemble, DREAM3D::EnsembleData::TotalSurfaceArea, FloatArrayType, float, (m->crystruct.size()), totalsurfacearea);

  float w;
  float n1, n2, n3;
  float r1, r2, r3;

  int curmiso1 = std::numeric_limits<float >::max();
  int curmiso2 = std::numeric_limits<float >::max();
  int curmiso3 = std::numeric_limits<float >::max();

  int neighsurfarea = std::numeric_limits<int >::max();
  int curmisobin = std::numeric_limits<int >::max();
  int newmisobin = std::numeric_limits<int >::max();

  float q1[5], q2[5];
  float miso1 = std::numeric_limits<float >::max();
  float miso2 = std::numeric_limits<float >::max();
  float miso3 = std::numeric_limits<float >::max();

  curmiso1 = misolist[3 * j];
  curmiso2 = misolist[3 * j + 1];
  curmiso3 = misolist[3 * j + 2];
  neighsurfarea = neighsurfarealist[j];
  curmisobin = m_OrientationOps[m->crystruct[phase]]->getMisoBin(curmiso1, curmiso2, curmiso3);
  q2[1] = m->m_Grains[neighbor]->avg_quat[1];
  q2[2] = m->m_Grains[neighbor]->avg_quat[2];
  q2[3] = m->m_Grains[neighbor]->avg_quat[3];
  q2[4] = m->m_Grains[neighbor]->avg_quat[4];
  w = m_OrientationOps[m->crystruct[phase]]->getMisoQuat(q1,q2,n1,n2,n3);
  OrientationMath::axisAngletoHomochoric(w, n1, n2, n3, r1, r2, r3);
  newmisobin = m_OrientationOps[m->crystruct[phase]]->getMisoBin(n1, n2, n3);
  misolist[3 * j] = miso1;
  misolist[3 * j + 1] = miso2;
  misolist[3 * j + 2] = miso3;
  simmdf[phase][curmisobin] = simmdf[phase][curmisobin] - (neighsurfarea / totalsurfacearea[phase]);
  simmdf[phase][newmisobin] = simmdf[phase][newmisobin] + (neighsurfarea / totalsurfacearea[phase]);
}


void MatchCrystallography::swapOutOrientation( int &badtrycount, int &numbins, float currentodferror, float currentmdferror)
{
  DREAM3D_RANDOMNG_NEW()
  // Since this method is called from the 'execute' and the DataContainer validity
  // was checked there we are just going to get the Shared Pointer to the DataContainer
  DataContainer* m = getDataContainer();
  // Now we are going to get a "Pointer" to the NeighborList object out of the DataContainer
  NeighborList<int>* neighListPtr = NeighborList<int>::SafeObjectDownCast<IDataArray*, NeighborList<int>* >(m->getFieldData(DREAM3D::FieldData::NeighborList).get());
  // But since a pointer is difficult to use operators with we will now create a
  // reference variable to the pointer with the correct variable name that allows
  // us to use the same syntax as the "vector of vectors"
  NeighborList<int>& neighborlist = *neighListPtr;
  // And we do the same for the SharedSurfaceArea list
  NeighborList<float>* surfListPtr =
      NeighborList<float>::SafeObjectDownCast<IDataArray*, NeighborList<float>* >(m->getFieldData(DREAM3D::FieldData::SharedSurfaceAreaList).get());
  NeighborList<float>& neighborsurfacearealist = *surfListPtr;


  GET_NAMED_ARRAY_SIZE_CHK(m, Ensemble, DREAM3D::EnsembleData::TotalSurfaceArea, FloatArrayType, float, (m->crystruct.size()), totalsurfacearea);


  float random;
  int good;
  float deltaerror = 1.0;
  size_t selectedgrain1;
  float q1[5];
  float ea1, ea2, ea3;
  float r1, r2, r3;

  int g1odfbin = std::numeric_limits<int >::max();

  float g1ea1 = std::numeric_limits<float >::max();
  float g1ea2 = std::numeric_limits<float >::max();
  float g1ea3 = std::numeric_limits<float >::max();

  float totaldensity = 0;

  good = 0;
  while (good == 0)
  {
    good = 1;
    selectedgrain1 = int(rg.genrand_res53() * m->m_Grains.size());
    if (selectedgrain1 == 0) selectedgrain1 = 1;
    if (selectedgrain1 == m->m_Grains.size()) selectedgrain1 = m->m_Grains.size() - 1;
    if (m->m_Grains[selectedgrain1]->surfacefield > 0) good = 0;
  }

  ea1 = m->m_Grains[selectedgrain1]->euler1;
  ea2 = m->m_Grains[selectedgrain1]->euler2;
  ea3 = m->m_Grains[selectedgrain1]->euler3;
  OrientationMath::eulertoRod(r1, r2, r3, ea1, ea2, ea3);
  int phase = m->m_Grains[selectedgrain1]->phase;
  g1odfbin = m_OrientationOps[m->crystruct[phase]]->getOdfBin(r1, r2, r3);
  random = rg.genrand_res53();
  int choose = 0;
  totaldensity = 0;
  for (int i = 0; i < numbins; i++)
  {
    float density = actualodf[phase][i];
    totaldensity = totaldensity + density;
    if (random >= totaldensity) choose = i;
  }

  m_OrientationOps[m->crystruct[phase]]->determineEulerAngles(choose, g1ea1, g1ea2, g1ea3);
  OrientationMath::eulertoQuat(q1, g1ea1, g1ea2, g1ea3);

  float odfchange = ((actualodf[phase][choose] - simodf[phase][choose]) * (actualodf[phase][choose] - simodf[phase][choose])) - ((actualodf[phase][choose] - (simodf[phase][choose]
      + (float(m->m_Grains[selectedgrain1]->numvoxels) * m->resx * m->resy * m->resz / unbiasedvol[phase]))) * (actualodf[phase][choose] - (simodf[phase][choose]
      + (float(m->m_Grains[selectedgrain1]->numvoxels) * m->resx * m->resy * m->resz / unbiasedvol[phase]))));
  odfchange = odfchange + (((actualodf[phase][g1odfbin] - simodf[phase][g1odfbin]) * (actualodf[phase][g1odfbin] - simodf[phase][g1odfbin])) - ((actualodf[phase][g1odfbin] - (simodf[phase][g1odfbin]
      - (float(m->m_Grains[selectedgrain1]->numvoxels) * m->resx * m->resy * m->resz / unbiasedvol[phase]))) * (actualodf[phase][g1odfbin] - (simodf[phase][g1odfbin]
      - (float(m->m_Grains[selectedgrain1]->numvoxels) * m->resx * m->resy * m->resz / unbiasedvol[phase])))));

  float mdfchange = 0;
  size_t size = 0;
  if (neighborlist[selectedgrain1].size() != 0)
  {
    size = neighborlist[selectedgrain1].size();
  }
  for (size_t j = 0; j < size; j++)
  {
    int neighbor = neighborlist[selectedgrain1][j];
    MC_LoopBody1(phase, neighbor, j, misorientationlists[selectedgrain1], neighborsurfacearealist[selectedgrain1], mdfchange);
  }

  deltaerror = (odfchange/currentodferror) + (mdfchange/currentmdferror);
  if (deltaerror > 0)
  {
    badtrycount = 0;
    m->m_Grains[selectedgrain1]->euler1 = g1ea1;
    m->m_Grains[selectedgrain1]->euler2 = g1ea2;
    m->m_Grains[selectedgrain1]->euler3 = g1ea3;
    m->m_Grains[selectedgrain1]->avg_quat[1] = q1[1];
    m->m_Grains[selectedgrain1]->avg_quat[2] = q1[2];
    m->m_Grains[selectedgrain1]->avg_quat[3] = q1[3];
    m->m_Grains[selectedgrain1]->avg_quat[4] = q1[4];
    simodf[phase][choose] = simodf[phase][choose] + (float(m->m_Grains[selectedgrain1]->numvoxels) * m->resx * m->resy * m->resz / unbiasedvol[phase]);
    simodf[phase][g1odfbin] = simodf[phase][g1odfbin] - (float(m->m_Grains[selectedgrain1]->numvoxels) * m->resx * m->resy * m->resz / unbiasedvol[phase]);
    size_t size = 0;
    if (neighborlist[selectedgrain1].size() != 0)
    {
      size = neighborlist[selectedgrain1].size();
    }
	for (size_t j = 0; j < size; j++)
    {
      int neighbor = neighborlist[selectedgrain1][j];
      MC_LoopBody2(phase, neighbor, j, misorientationlists[selectedgrain1], neighborsurfacearealist[selectedgrain1]);
    }
  }

}

void MatchCrystallography::switchOrientations( int &badtrycount, int &numbins, float currentodferror, float currentmdferror)
{
  DREAM3D_RANDOMNG_NEW();
  // Since this method is called from the 'execute' and the DataContainer validity
  // was checked there we are just going to get the Shared Pointer to the DataContainer
  DataContainer* m = getDataContainer();
  // Now we are going to get a "Pointer" to the NeighborList object out of the DataContainer
  NeighborList<int>* neighListPtr = NeighborList<int>::SafeObjectDownCast<IDataArray*, NeighborList<int>* >(m->getFieldData(DREAM3D::FieldData::NeighborList).get());
  // But since a pointer is difficult to use operators with we will now create a
  // reference variable to the pointer with the correct variable name that allows
  // us to use the same syntax as the "vector of vectors"
  NeighborList<int>& neighborlist = *neighListPtr;
  // And we do the same for the SharedSurfaceArea list
  NeighborList<float>* surfListPtr =
      NeighborList<float>::SafeObjectDownCast<IDataArray*, NeighborList<float>* >(m->getFieldData(DREAM3D::FieldData::SharedSurfaceAreaList).get());
  NeighborList<float>& neighborsurfacearealist = *surfListPtr;


  GET_NAMED_ARRAY_SIZE_CHK(m, Ensemble, DREAM3D::EnsembleData::TotalSurfaceArea, FloatArrayType, float, (m->crystruct.size()), totalsurfacearea);


  int good = 0;
  float deltaerror;
  size_t selectedgrain1;
  size_t selectedgrain2;
  float q1[5];
  float r1, r2, r3;

  int g1odfbin = std::numeric_limits<int >::max();
  int g2odfbin = std::numeric_limits<int >::max();

  float g1ea1 = std::numeric_limits<float >::max();
  float g1ea2 = std::numeric_limits<float >::max();
  float g1ea3 = std::numeric_limits<float >::max();
  float g2ea1 = std::numeric_limits<float >::max();
  float g2ea2 = std::numeric_limits<float >::max();
  float g2ea3 = std::numeric_limits<float >::max();

  good = 0;
  while (good == 0)
  {
    good = 1;
    selectedgrain1 = static_cast<size_t>(rg.genrand_res53() * m->m_Grains.size());
    if (selectedgrain1 == 0) selectedgrain1 = 1;
    if (selectedgrain1 == m->m_Grains.size()) selectedgrain1 = m->m_Grains.size() - 1;
    selectedgrain2 = static_cast<size_t>(rg.genrand_res53() * m->m_Grains.size());
    if (selectedgrain2 == 0) selectedgrain2 = 1;
    if (selectedgrain2 == m->m_Grains.size()) selectedgrain2 = m->m_Grains.size() - 1;
    if (m->m_Grains[selectedgrain1]->surfacefield > 0 || m->m_Grains[selectedgrain2]->surfacefield > 0) good = 0;
  }
  g1ea1 = m->m_Grains[selectedgrain1]->euler1;
  g1ea2 = m->m_Grains[selectedgrain1]->euler2;
  g1ea3 = m->m_Grains[selectedgrain1]->euler3;
  g2ea1 = m->m_Grains[selectedgrain2]->euler1;
  g2ea2 = m->m_Grains[selectedgrain2]->euler2;
  g2ea3 = m->m_Grains[selectedgrain2]->euler3;
  q1[1] = m->m_Grains[selectedgrain1]->avg_quat[1];
  q1[2] = m->m_Grains[selectedgrain1]->avg_quat[2];
  q1[3] = m->m_Grains[selectedgrain1]->avg_quat[3];
  q1[4] = m->m_Grains[selectedgrain1]->avg_quat[4];
  int phase = m->m_Grains[selectedgrain1]->phase;
  OrientationMath::eulertoRod(r1, r2, r3, g1ea1, g1ea2, g1ea3);
  g1odfbin = m_OrientationOps[m->crystruct[phase]]->getOdfBin(r1, r2, r3);
  q1[1] = m->m_Grains[selectedgrain2]->avg_quat[1];
  q1[2] = m->m_Grains[selectedgrain2]->avg_quat[2];
  q1[3] = m->m_Grains[selectedgrain2]->avg_quat[3];
  q1[4] = m->m_Grains[selectedgrain2]->avg_quat[4];
  OrientationMath::eulertoRod(r1, r2, r3, g2ea1, g2ea2, g2ea3);
  g2odfbin = m_OrientationOps[m->crystruct[phase]]->getOdfBin(r1, r2, r3);

  float odfchange = ((actualodf[phase][g1odfbin]-simodf[phase][g1odfbin]) * (actualodf[phase][g1odfbin]-simodf[phase][g1odfbin])) - ((actualodf[phase][g1odfbin]
     -(simodf[phase][g1odfbin] - (float(m->m_Grains[selectedgrain1]->numvoxels) * m->resx * m->resy * m->resz / unbiasedvol[phase]) + (float(m->m_Grains[selectedgrain2]->numvoxels) * m->resx
          * m->resy * m->resz / unbiasedvol[phase]))) * (actualodf[phase][g1odfbin]-(simodf[phase][g1odfbin] - (float(m->m_Grains[selectedgrain1]->numvoxels) * m->resx * m->resy * m->resz / unbiasedvol[phase])
      + (float(m->m_Grains[selectedgrain2]->numvoxels) * m->resx * m->resy * m->resz / unbiasedvol[phase]))));
  odfchange = odfchange + (((actualodf[phase][g2odfbin]-simodf[phase][g2odfbin]) * (actualodf[phase][g2odfbin]-simodf[phase][g2odfbin])) - ((actualodf[phase][g2odfbin]
     -(simodf[phase][g2odfbin] - (float(m->m_Grains[selectedgrain2]->numvoxels) * m->resx * m->resy * m->resz / unbiasedvol[phase]) + (float(m->m_Grains[selectedgrain1]->numvoxels) * m->resx
          * m->resy *m-> resz / unbiasedvol[phase]))) * (actualodf[phase][g2odfbin]-(simodf[phase][g2odfbin] - (float(m->m_Grains[selectedgrain2]->numvoxels) * m->resx * m->resy * m->resz / unbiasedvol[phase])
      + (float(m->m_Grains[selectedgrain1]->numvoxels) * m->resx * m->resy * m->resz / unbiasedvol[phase])))));


  float mdfchange = 0;
  OrientationMath::eulertoQuat(q1, g2ea1, g2ea2, g2ea3);
  size_t size = 0;
  if (neighborlist[selectedgrain1].size() != 0)
  {
    size = neighborlist[selectedgrain1].size();
  }
  for (size_t j = 0; j < size; j++)
  {
    size_t neighbor = neighborlist[selectedgrain1][j];
    if (neighbor != selectedgrain2)
    {
      MC_LoopBody1(phase, neighbor, j, misorientationlists[selectedgrain1], neighborsurfacearealist[selectedgrain1], mdfchange);
    }
  }

  OrientationMath::eulertoQuat(q1, g1ea1, g1ea2, g1ea3);
  size = 0;
  if (neighborlist[selectedgrain2].size() != 0)
  {
    size = neighborlist[selectedgrain2].size();
  }
  for (size_t j = 0; j < size; j++)
  {
    size_t neighbor = neighborlist[selectedgrain2][j];
    if (neighbor != selectedgrain1)
    {
      MC_LoopBody1(phase, neighbor, j, misorientationlists[selectedgrain2], neighborsurfacearealist[selectedgrain2], mdfchange);
    }
  }

  deltaerror = (odfchange/currentodferror) + (mdfchange/currentmdferror);
  if (deltaerror > 0)
  {
    badtrycount = 0;
    m->m_Grains[selectedgrain1]->euler1 = g2ea1;
    m->m_Grains[selectedgrain1]->euler2 = g2ea2;
    m->m_Grains[selectedgrain1]->euler3 = g2ea3;
    m->m_Grains[selectedgrain2]->euler1 = g1ea1;
    m->m_Grains[selectedgrain2]->euler2 = g1ea2;
    m->m_Grains[selectedgrain2]->euler3 = g1ea3;
    simodf[phase][g1odfbin] = simodf[phase][g1odfbin] + (float(m->m_Grains[selectedgrain2]->numvoxels) * m->resx * m->resy * m->resz / unbiasedvol[phase])
        - (float(m->m_Grains[selectedgrain1]->numvoxels) * m->resx * m->resy * m->resz / unbiasedvol[phase]);
    simodf[phase][g2odfbin] = simodf[phase][g2odfbin] + (float(m->m_Grains[selectedgrain1]->numvoxels) * m->resx * m->resy * m->resz / unbiasedvol[phase])
        - (float(m->m_Grains[selectedgrain2]->numvoxels) * m->resx * m->resy * m->resz / unbiasedvol[phase]);

  OrientationMath::eulertoQuat(q1, g2ea1, g2ea2, g2ea3);
    m->m_Grains[selectedgrain1]->avg_quat[1] = q1[1];
    m->m_Grains[selectedgrain1]->avg_quat[2] = q1[2];
    m->m_Grains[selectedgrain1]->avg_quat[3] = q1[3];
    m->m_Grains[selectedgrain1]->avg_quat[4] = q1[4];
    size = 0;
    if (neighborlist[selectedgrain1].size() != 0)
    {
      size = neighborlist[selectedgrain1].size();
    }
	for (size_t j = 0; j < size; j++)
    {
      size_t neighbor = neighborlist[selectedgrain1][j];
      if (neighbor != selectedgrain2)
      {
        MC_LoopBody2(phase, neighbor, j, misorientationlists[selectedgrain1], neighborsurfacearealist[selectedgrain1]);
      }
    }

  OrientationMath::eulertoQuat(q1, g1ea1, g1ea2, g1ea3);
    m->m_Grains[selectedgrain2]->avg_quat[1] = q1[1];
    m->m_Grains[selectedgrain2]->avg_quat[2] = q1[2];
    m->m_Grains[selectedgrain2]->avg_quat[3] = q1[3];
    m->m_Grains[selectedgrain2]->avg_quat[4] = q1[4];
    size = 0;
    if (neighborlist[selectedgrain2].size() != 0)
    {
      size = neighborlist[selectedgrain2].size();
    }
	for (size_t j = 0; j < size; j++)
    {
      size_t neighbor = neighborlist[selectedgrain2][j];
      if (neighbor != selectedgrain1)
      {
        MC_LoopBody2(phase, neighbor, j, misorientationlists[selectedgrain2], neighborsurfacearealist[selectedgrain2]);
      }
    }
  }
}

void MatchCrystallography::matchCrystallography()
{

  DataContainer* m = getDataContainer();
  int64_t totalPoints = m->totalPoints();

  GET_NAMED_ARRAY_SIZE_CHK(m, Voxel, DREAM3D::VoxelData::GrainIds, Int32ArrayType, int32_t, (totalPoints), grain_indicies);

  GET_NAMED_ARRAY_SIZE_CHK(m, Voxel, DREAM3D::VoxelData::Euler1, FloatArrayType, float, (totalPoints), euler1s);
  GET_NAMED_ARRAY_SIZE_CHK(m, Voxel, DREAM3D::VoxelData::Euler2, FloatArrayType, float, (totalPoints), euler2s);
  GET_NAMED_ARRAY_SIZE_CHK(m, Voxel, DREAM3D::VoxelData::Euler3, FloatArrayType, float, (totalPoints), euler3s);

  DREAM3D_RANDOMNG_NEW()
  int numbins = 0;

  int iterations = 0;
  int badtrycount = 0;
  float random;
  float currentodferror = 0;
  float currentmdferror = 0;
  size_t xtalSize = m->crystruct.size();
  for(size_t iter=1;iter<xtalSize;++iter)
  {
    if(m->crystruct[iter] == Ebsd::Cubic) numbins = 18*18*18;
    if(m->crystruct[iter] == Ebsd::Hexagonal) numbins = 36*36*12;
    while(badtrycount < 10000 && iterations < 1000000)
    {
    currentodferror = 0;
    currentmdferror = 0;
    for(int i=0;i<numbins;i++)
    {
      currentodferror = currentodferror + ((actualodf[iter][i]-simodf[iter][i])*(actualodf[iter][i]-simodf[iter][i]));
    }
    for(int i=0;i<(numbins);i++)
    {
      currentmdferror = currentmdferror + ((actualmdf[iter][i]-simmdf[iter][i])*(actualmdf[iter][i]-simmdf[iter][i]));
    }
    iterations++;
    badtrycount++;
    random = rg.genrand_res53();

    if(random < 0.5)  // SwapOutOrientation
    {
      swapOutOrientation(badtrycount, numbins, currentodferror, currentmdferror);
    }
    else if(random > 0.5) // SwitchOrientation
    {
      switchOrientations(badtrycount, numbins, currentodferror, currentmdferror);
    }
    }
  }
 // float q[5];
  for(int i = 0; i < totalPoints; i++)
  {
    euler1s[i] = m->m_Grains[grain_indicies[i]]->euler1;
    euler2s[i] = m->m_Grains[grain_indicies[i]]->euler2;
    euler3s[i] = m->m_Grains[grain_indicies[i]]->euler3;
  }
}

void  MatchCrystallography::measure_misorientations ()
{
  // Since this method is called from the 'execute' and the DataContainer validity
  // was checked there we are just going to get the Shared Pointer to the DataContainer
  DataContainer* m = getDataContainer();
  // Now we are going to get a "Pointer" to the NeighborList object out of the DataContainer
  NeighborList<int>* neighListPtr = NeighborList<int>::SafeObjectDownCast<IDataArray*, NeighborList<int>* >(m->getFieldData(DREAM3D::FieldData::NeighborList).get());
  // But since a pointer is difficult to use operators with we will now create a
  // reference variable to the pointer with the correct variable name that allows
  // us to use the same syntax as the "vector of vectors"
  NeighborList<int>& neighborlist = *neighListPtr;
  // And we do the same for the SharedSurfaceArea list
  NeighborList<float>* surfListPtr =
      NeighborList<float>::SafeObjectDownCast<IDataArray*, NeighborList<float>* >(m->getFieldData(DREAM3D::FieldData::SharedSurfaceAreaList).get());
  NeighborList<float>& neighborsurfacearealist = *surfListPtr;


  GET_NAMED_ARRAY_SIZE_CHK(m, Ensemble, DREAM3D::EnsembleData::TotalSurfaceArea, FloatArrayType, float, (m->crystruct.size()), totalsurfacearea);

  float w;
  float n1, n2, n3;
  float r1, r2, r3;
  float q1[5];
  float q2[5];
  Ebsd::CrystalStructure phase1, phase2;
  int mbin;

  misorientationlists.resize(m->m_Grains.size());
<<<<<<< HEAD
=======


>>>>>>> 236acc2c
  for (size_t i = 1; i < m->m_Grains.size(); i++)
  {
    if(misorientationlists[i].size() != 0)
    {
      misorientationlists[i].clear();
    }
    if(neighborlist[i].size() != 0)
    {
      misorientationlists[i].resize(neighborlist[i].size() * 3, 0.0);
    }

    q1[1] = m->m_Grains[i]->avg_quat[1];
    q1[2] = m->m_Grains[i]->avg_quat[2];
    q1[3] = m->m_Grains[i]->avg_quat[3];
    q1[4] = m->m_Grains[i]->avg_quat[4];
    phase1 = m->crystruct[m->m_Grains[i]->phase];
    size_t size = 0;
    if(neighborlist[i].size() != 0 && neighborsurfacearealist[i].size() != 0 && neighborsurfacearealist[i].size() == neighborlist[i].size())
    {
      size = neighborlist[i].size();
    }

    for (size_t j = 0; j < size; j++)
    {
      w = 10000.0;
      int nname = neighborlist[i][j];
      float neighsurfarea = neighborsurfacearealist[i][j];
      q2[1] = m->m_Grains[nname]->avg_quat[1];
      q2[2] = m->m_Grains[nname]->avg_quat[2];
      q2[3] = m->m_Grains[nname]->avg_quat[3];
      q2[4] = m->m_Grains[nname]->avg_quat[4];
      phase2 = m->crystruct[m->m_Grains[nname]->phase];
      if(phase1 == phase2) w = m_OrientationOps[phase1]->getMisoQuat(q1, q2, n1, n2, n3);
      OrientationMath::axisAngletoHomochoric(w, n1, n2, n3, r1, r2, r3);
      if(phase1 == phase2)
      {
        misorientationlists[i][3 * j] = r1;
        misorientationlists[i][3 * j + 1] = r2;
        misorientationlists[i][3 * j + 2] = r3;
      }
      if(phase1 != phase2)
      {
        misorientationlists[i][3 * j] = -100;
        misorientationlists[i][3 * j + 1] = -100;
        misorientationlists[i][3 * j + 2] = -100;
      }
      if(phase1 == phase2)
      {
        mbin = m_OrientationOps[phase1]->getMisoBin(misorientationlists[i][3 * j], misorientationlists[i][3 * j + 1], misorientationlists[i][3 * j + 2]);
      }

      if(m->m_Grains[i]->surfacefield == 0 && (nname > i || m->m_Grains[nname]->surfacefield == 1) && phase1 == phase2)
      {
        simmdf[m->m_Grains[i]->phase][mbin] = simmdf[m->m_Grains[i]->phase][mbin] + (neighsurfarea / totalsurfacearea[m->m_Grains[i]->phase]);
      }
    }
  }
}<|MERGE_RESOLUTION|>--- conflicted
+++ resolved
@@ -770,11 +770,6 @@
   int mbin;
 
   misorientationlists.resize(m->m_Grains.size());
-<<<<<<< HEAD
-=======
-
-
->>>>>>> 236acc2c
   for (size_t i = 1; i < m->m_Grains.size(); i++)
   {
     if(misorientationlists[i].size() != 0)
