--- conflicted
+++ resolved
@@ -93,7 +93,7 @@
   setErrorCondition(err);
   DREAM3D_RANDOMNG_NEW()
   DataContainer* m = getDataContainer();
-<<<<<<< HEAD
+
   if(NULL == m)
   {
     setErrorCondition(-1);
@@ -112,8 +112,7 @@
   phases = ph;
   surfacevoxels = surf;
 
-=======
->>>>>>> f1295794
+
   FindNeighbors::Pointer find_neighbors = FindNeighbors::New();
   find_neighbors->setDataContainer(getDataContainer());
   find_neighbors->setObservers(this->getObservers());
@@ -123,11 +122,9 @@
   sizex = m->xpoints * m->resx;
   sizey = m->ypoints * m->resy;
   sizez = m->zpoints * m->resz;
-<<<<<<< HEAD
+
   totalvol = sizex * sizey * sizez;
-=======
-  totalvol = sizex*sizey*sizez;
->>>>>>> f1295794
+
   place_precipitates();
   fillin_precipitates();
 
@@ -430,26 +427,7 @@
         break;
       }
     }
-<<<<<<< HEAD
-  m->m_Grains.resize(currentnumgrains+1);
-  m->m_Grains[currentnumgrains] = Field::New();
-  packGrains->generate_grain(currentnumgrains, phase, Seed);
-  precipboundaryfraction = m->pptFractions[phase];
-  random = rg.genrand_res53();
-  if(random <= precipboundaryfraction)
-  {
-    random2 = int(rg.genrand_res53()*double(m->totalpoints-1));
-    while(surfacevoxels[random2] == 0 || grain_indicies[random2] > numprimarygrains)
-    {
-      random2++;
-      if(random2 >= m->totalpoints) random2 = random2-m->totalpoints;
-    }
-  }
-  else if(random > precipboundaryfraction)
-  {
-    random2 = rg.genrand_res53()*(m->totalpoints-1);
-    while(surfacevoxels[random2] != 0 || grain_indicies[random2] > numprimarygrains)
-=======
+
     m->m_Grains.resize(currentnumgrains+1);
     m->m_Grains[currentnumgrains] = Field::New();
     packGrains->generate_grain(currentnumgrains, phase, Seed);
@@ -458,17 +436,16 @@
     if(random <= precipboundaryfraction)
     {
 		random2 = int(rg.genrand_res53()*double(m->totalpoints-1));
-		while(m->surfacevoxels[random2] == 0 || m->grain_indicies[random2] > numprimarygrains)
+		while(surfacevoxels[random2] == 0 || grain_indicies[random2] > numprimarygrains)
 		{
 		  random2++;
 		  if(random2 >= m->totalpoints) random2 = random2-m->totalpoints;
 		}
 	}
     else if(random > precipboundaryfraction)
->>>>>>> f1295794
     {
 		random2 = rg.genrand_res53()*(m->totalpoints-1);
-		while(m->surfacevoxels[random2] != 0 || m->grain_indicies[random2] > numprimarygrains)
+		while(surfacevoxels[random2] != 0 || grain_indicies[random2] > numprimarygrains)
 		{
 		  random2++;
 		  if(random2 >= m->totalpoints) random2 = random2-m->totalpoints;
@@ -481,42 +458,13 @@
     m->m_Grains[currentnumgrains]->centroidy = yc;
     m->m_Grains[currentnumgrains]->centroidz = zc;
     insert_precipitate(currentnumgrains);
-<<<<<<< HEAD
-  m->m_Grains[currentnumgrains]->active = 1;
-  precipvoxelcounter = 0;
-  for(size_t j = 0; j < m->m_Grains[currentnumgrains]->voxellist->size(); j++)
-  {
-    if(grain_indicies[m->m_Grains[currentnumgrains]->voxellist->at(j)] > 0 && grain_indicies[m->m_Grains[currentnumgrains]->voxellist->at(j)] < numprimarygrains)
-    {
-      precipvoxelcounter++;
-    }
-  }
-  if(double(precipvoxelcounter)/double(m->m_Grains[currentnumgrains]->voxellist->size()) > 0.75)
-  {
-=======
+
     m->m_Grains[currentnumgrains]->active = 1;
->>>>>>> f1295794
     precipvoxelcounter = 0;
     for(size_t j = 0; j < currentprecipvoxellist.size(); j++)
     {
-<<<<<<< HEAD
-      if(grain_indicies[m->m_Grains[currentnumgrains]->voxellist->at(j)] < 0 || grain_indicies[m->m_Grains[currentnumgrains]->voxellist->at(j)] >= numprimarygrains)
-      {
-        grain_indicies[m->m_Grains[currentnumgrains]->voxellist->at(j)] = -1;
-        phases[m->m_Grains[currentnumgrains]->voxellist->at(j)] = 0;
-      }
-      if(grain_indicies[m->m_Grains[currentnumgrains]->voxellist->at(j)] > 0 && grain_indicies[m->m_Grains[currentnumgrains]->voxellist->at(j)] < numprimarygrains)
-      {
-        grain_indicies[m->m_Grains[currentnumgrains]->voxellist->at(j)] = currentnumgrains;
-        phases[m->m_Grains[currentnumgrains]->voxellist->at(j)] = m->m_Grains[currentnumgrains]->phase;
-        precipvoxelcounter++;
-      }
-    }
-      totalprecipvol = totalprecipvol + (precipvoxelcounter*m->resx*m->resy*m->resz);
-    currentnumgrains++;
-  }
-=======
-		if(m->grain_indicies[currentprecipvoxellist[j]] > 0 && m->grain_indicies[currentprecipvoxellist[j]] < numprimarygrains)
+
+		if(grain_indicies[currentprecipvoxellist[j]] > 0 && grain_indicies[currentprecipvoxellist[j]] < numprimarygrains)
 		{
 		  precipvoxelcounter++;
 		}
@@ -526,22 +474,21 @@
 		precipvoxelcounter = 0;
 		for(size_t j = 0; j < currentprecipvoxellist.size(); j++)
 		{
-		  if(m->grain_indicies[currentprecipvoxellist[j]] < 0 || m->grain_indicies[currentprecipvoxellist[j]] >= numprimarygrains)
+		  if(grain_indicies[currentprecipvoxellist[j]] < 0 || grain_indicies[currentprecipvoxellist[j]] >= numprimarygrains)
 		  {
-		    m->grain_indicies[currentprecipvoxellist[j]] = -1;
-		    m->phases[currentprecipvoxellist[j]] = 0;
+		    grain_indicies[currentprecipvoxellist[j]] = -1;
+		    phases[currentprecipvoxellist[j]] = 0;
 		  }
-		  if(m->grain_indicies[currentprecipvoxellist[j]] > 0 && m->grain_indicies[currentprecipvoxellist[j]] < numprimarygrains)
+		  if(grain_indicies[currentprecipvoxellist[j]] > 0 && grain_indicies[currentprecipvoxellist[j]] < numprimarygrains)
 		  {
-		    m->grain_indicies[currentprecipvoxellist[j]] = currentnumgrains;
-		    m->phases[currentprecipvoxellist[j]] = m->m_Grains[currentnumgrains]->phase;
+		    grain_indicies[currentprecipvoxellist[j]] = currentnumgrains;
+		    phases[currentprecipvoxellist[j]] = m->m_Grains[currentnumgrains]->phase;
 		    precipvoxelcounter++;
 		  }
 		}
 		totalprecipvol = totalprecipvol + (precipvoxelcounter*m->resx*m->resy*m->resz);
 		currentnumgrains++;
 	}
->>>>>>> f1295794
   }
 }
 float PlacePrecipitates::find_xcoord(long long int index)
