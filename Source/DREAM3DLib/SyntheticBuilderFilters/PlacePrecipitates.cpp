/* ============================================================================
 * Copyright (c) 2011 Michael A. Jackson (BlueQuartz Software)
 * Copyright (c) 2011 Dr. Michael A. Groeber (US Air Force Research Laboratories)
 * All rights reserved.
 *
 * Redistribution and use in source and binary forms, with or without modification,
 * are permitted provided that the following conditions are met:
 *
 * Redistributions of source code must retain the above copyright notice, this
 * list of conditions and the following disclaimer.
 *
 * Redistributions in binary form must reproduce the above copyright notice, this
 * list of conditions and the following disclaimer in the documentation and/or
 * other materials provided with the distribution.
 *
 * Neither the name of Michael A. Groeber, Michael A. Jackson, the US Air Force,
 * BlueQuartz Software nor the names of its contributors may be used to endorse
 * or promote products derived from this software without specific prior written
 * permission.
 *
 * THIS SOFTWARE IS PROVIDED BY THE COPYRIGHT HOLDERS AND CONTRIBUTORS "AS IS"
 * AND ANY EXPRESS OR IMPLIED WARRANTIES, INCLUDING, BUT NOT LIMITED TO, THE
 * IMPLIED WARRANTIES OF MERCHANTABILITY AND FITNESS FOR A PARTICULAR PURPOSE ARE
 * DISCLAIMED. IN NO EVENT SHALL THE COPYRIGHT HOLDER OR CONTRIBUTORS BE LIABLE
 * FOR ANY DIRECT, INDIRECT, INCIDENTAL, SPECIAL, EXEMPLARY, OR CONSEQUENTIAL
 * DAMAGES (INCLUDING, BUT NOT LIMITED TO, PROCUREMENT OF SUBSTITUTE GOODS OR
 * SERVICES; LOSS OF USE, DATA, OR PROFITS; OR BUSINESS INTERRUPTION) HOWEVER
 * CAUSED AND ON ANY THEORY OF LIABILITY, WHETHER IN CONTRACT, STRICT LIABILITY,
 * OR TORT (INCLUDING NEGLIGENCE OR OTHERWISE) ARISING IN ANY WAY OUT OF THE
 * USE OF THIS SOFTWARE, EVEN IF ADVISED OF THE POSSIBILITY OF SUCH DAMAGE.
 *
 *  This code was written under United States Air Force Contract number
 *                           FA8650-07-D-5800
 *
 * ~~~~~~~~~~~~~~~~~~~~~~~~~~~~~~~~~~~~~~~~~~~~~~~~~~~~~~~~~~~~~~~~~~~~~~~~~~ */

#include "PlacePrecipitates.h"

#include <map>


#include "DREAM3DLib/Common/Constants.h"
#include "DREAM3DLib/Common/DREAM3DMath.h"
#include "DREAM3DLib/Common/DREAM3DRandom.h"
#include "DREAM3DLib/Common/DataContainerMacros.h"

#include "DREAM3DLib/ShapeOps/CubeOctohedronOps.h"
#include "DREAM3DLib/ShapeOps/CylinderOps.h"
#include "DREAM3DLib/ShapeOps/EllipsoidOps.h"
#include "DREAM3DLib/ShapeOps/SuperEllipsoidOps.h"

#include "DREAM3DLib/SyntheticBuilderFilters/PackGrainsGen2.h"
#include "DREAM3DLib/GenericFilters/FindNeighbors.h"


// -----------------------------------------------------------------------------
//
// -----------------------------------------------------------------------------
PlacePrecipitates::PlacePrecipitates() :
AbstractFilter(),
m_GrainIds(NULL),
m_AxisEulerAngles(NULL),
m_Centroids(NULL),
m_AxisLengths(NULL),
m_Volumes(NULL),
m_Omega3s(NULL),
m_EquivalentDiameters(NULL),
m_Active(NULL),
m_PhasesC(NULL),
m_PhasesF(NULL),
m_SurfaceVoxels(NULL),
m_Neighbors(NULL),
m_NumCells(NULL)
{
  m_EllipsoidOps = DREAM3D::EllipsoidOps::New();
  m_ShapeOps[DREAM3D::SyntheticBuilder::EllipsoidShape] = m_EllipsoidOps.get();
  m_SuprtEllipsoidOps = DREAM3D::SuperEllipsoidOps::New();
  m_ShapeOps[DREAM3D::SyntheticBuilder::SuperEllipsoidShape] = m_SuprtEllipsoidOps.get();
  m_CubicOctohedronOps = DREAM3D::CubeOctohedronOps::New();
  m_ShapeOps[DREAM3D::SyntheticBuilder::CubeOctahedronShape] = m_CubicOctohedronOps.get();
  m_CylinderOps = DREAM3D::CylinderOps::New();
  m_ShapeOps[DREAM3D::SyntheticBuilder::CylinderShape] = m_CylinderOps.get();
  m_UnknownShapeOps = DREAM3D::ShapeOps::New();
  m_ShapeOps[DREAM3D::SyntheticBuilder::UnknownShapeType] = m_UnknownShapeOps.get();

  setupFilterOptions();
}

// -----------------------------------------------------------------------------
//
// -----------------------------------------------------------------------------
PlacePrecipitates::~PlacePrecipitates()
{
}

// -----------------------------------------------------------------------------
//
// -----------------------------------------------------------------------------

void PlacePrecipitates::setupFilterOptions()
{
  std::vector<FilterOption::Pointer> options;
  {
    FilterOption::Pointer option = FilterOption::New();
    option->setHumanLabel("Input Statistics File");
    option->setPropertyName("H5StatsInputFile");
    option->setWidgetType(FilterOption::InputFileWidget);
    option->setValueType("string");
    options.push_back(option);
  }
  {
    FilterOption::Pointer option = FilterOption::New();
    option->setHumanLabel("Periodic Boundary");
    option->setPropertyName("PeriodicBoundaries");
    option->setWidgetType(FilterOption::BooleanWidget);
    option->setValueType("bool");
    options.push_back(option);
  }

  setFilterOptions(options);
}

// -----------------------------------------------------------------------------
//
// -----------------------------------------------------------------------------
void PlacePrecipitates::dataCheck(bool preflight, size_t voxels, size_t fields, size_t ensembles)
{
  int err = 0;
  std::stringstream ss;
  DataContainer* m = getDataContainer();

  PF_CHECK_ARRAY_EXISTS(m, DREAM3D, VoxelData, GrainIds, ss, -300, int32_t, Int32ArrayType, voxels);
  PF_CHECK_ARRAY_EXISTS(m, DREAM3D, VoxelData, SurfaceVoxels, ss, -301, int8_t, Int8ArrayType, voxels);
  PF_MAKE_SURE_ARRAY_EXISTS_SUFFIX(m, DREAM3D, VoxelData, Phases, C, ss, Int32ArrayType,  voxels, 1);
  PF_MAKE_SURE_ARRAY_EXISTS(m, DREAM3D, VoxelData, Neighbors, ss, Int32ArrayType, voxels, 1);



  PF_CHECK_ARRAY_EXISTS_SUFFIX(m, DREAM3D, FieldData, Phases, F, ss, -303,  int32_t, Int32ArrayType, fields);
  PF_CHECK_ARRAY_EXISTS(m, DREAM3D, FieldData, EquivalentDiameters, ss, -305, float, FloatArrayType, fields);
  PF_CHECK_ARRAY_EXISTS(m, DREAM3D, FieldData, Omega3s, ss, -306, float, FloatArrayType, fields);
  PF_CHECK_ARRAY_EXISTS(m, DREAM3D, FieldData, AxisEulerAngles, ss, -307, float, FloatArrayType, fields);
  PF_CHECK_ARRAY_EXISTS(m, DREAM3D, FieldData, AxisLengths, ss, -308, float, FloatArrayType, fields);
  PF_CHECK_ARRAY_EXISTS(m, DREAM3D, FieldData, Volumes, ss, -309, float, FloatArrayType, fields);
  PF_CHECK_ARRAY_EXISTS(m, DREAM3D, FieldData, Centroids, ss, -310, float, FloatArrayType, fields);
  PF_CHECK_ARRAY_EXISTS(m, DREAM3D, FieldData, Active, ss, -311, bool, BoolArrayType, fields);
  PF_MAKE_SURE_ARRAY_EXISTS(m, DREAM3D, FieldData, NumCells, ss, Int32ArrayType, fields, 1);

  setErrorCondition(err);
  setErrorMessage(ss.str());
}

// -----------------------------------------------------------------------------
//
// -----------------------------------------------------------------------------
void PlacePrecipitates::preflight()
{
  dataCheck(true, 1, 1, 1);
}

// -----------------------------------------------------------------------------
//
// -----------------------------------------------------------------------------
void PlacePrecipitates::execute()
{
  int err = 0;
  setErrorCondition(err);
  DREAM3D_RANDOMNG_NEW()
  DataContainer* m = getDataContainer();

  if(NULL == m)
  {
    setErrorCondition(-1);
    std::stringstream ss;
    ss << getNameOfClass() << " DataContainer was NULL";
    setErrorMessage(ss.str());
    return;
  }

  int64_t totalPoints = m->totalPoints();
  int totalFields = m->getTotalFields();
  dataCheck(false, totalPoints, totalFields, m->crystruct.size() );

  FindNeighbors::Pointer find_neighbors = FindNeighbors::New();
  find_neighbors->setObservers(this->getObservers());
  find_neighbors->setDataContainer(m);
  find_neighbors->execute();
  err = find_neighbors->getErrorCondition();
  if (err < 0)
  {
    return;
  }

  sizex = m->getXPoints() * m->getXRes();
  sizey = m->getYPoints() * m->getYRes();
  sizez = m->getZPoints() * m->getZRes();

  totalvol = sizex * sizey * sizez;

  place_precipitates();
  fillin_precipitates();

  // If there is an error set this to something negative and also set a message
  notify("PlacePrecipitates Completed", 0, Observable::UpdateProgressMessage);
}

// -----------------------------------------------------------------------------
//
// -----------------------------------------------------------------------------
void PlacePrecipitates::insert_precipitate(size_t gnum, float coatingthickness)
{
  DREAM3D_RANDOMNG_NEW()
  DataContainer* m = getDataContainer();
  size_t udims[3] =
  { 0, 0, 0 };
  m->getDimensions(udims);
#if (CMP_SIZEOF_SIZE_T == 4)
  typedef int32_t DimType;
#else
  typedef int64_t DimType;
#endif

  DimType dims[3] =
  { static_cast<DimType>(udims[0]), static_cast<DimType>(udims[0]), static_cast<DimType>(udims[0]), };

  float dist;
  float inside = -1;
  float coatinginside = -1;

  DimType index;
  DimType column, row, plane;
  DimType xmin, xmax, ymin, ymax, zmin, zmax;
  float xc, yc, zc;
  float xp, yp, zp;
  float x, y, z;
  float volcur = m_Volumes[gnum];
  float bovera = m_AxisLengths[3 * gnum + 1];
  float covera = m_AxisLengths[3 * gnum + 2];
  float omega3 = m_Omega3s[gnum];
  float radcur1, radcur2, radcur3;
  float coatingradcur1, coatingradcur2, coatingradcur3;
  currentprecipvoxellist.resize(0);
  currentcoatingvoxellist.resize(0);

  DREAM3D::SyntheticBuilder::ShapeType shapeclass = m->shapeTypes[m_PhasesF[gnum]];
  // init any values for each of the Shape Ops
  for (std::map<DREAM3D::SyntheticBuilder::ShapeType, DREAM3D::ShapeOps*>::iterator ops = m_ShapeOps.begin(); ops != m_ShapeOps.end(); ++ops)
  {
    (*ops).second->init();
  }
  // Create our Argument Map
  std::map<DREAM3D::ShapeOps::ArgName, float> shapeArgMap;
  shapeArgMap[DREAM3D::ShapeOps::Omega3] = omega3;
  shapeArgMap[DREAM3D::ShapeOps::VolCur] = volcur;
  shapeArgMap[DREAM3D::ShapeOps::B_OverA] = bovera;
  shapeArgMap[DREAM3D::ShapeOps::C_OverA] = covera;

  radcur1 = m_ShapeOps[shapeclass]->radcur1(shapeArgMap);

  radcur2 = (radcur1 * bovera);
  radcur3 = (radcur1 * covera);
  coatingradcur1 = radcur1 + coatingthickness;
  coatingradcur2 = radcur2 + coatingthickness;
  coatingradcur3 = radcur3 + coatingthickness;
  float phi1 = m_AxisEulerAngles[3 * gnum];
  float PHI = m_AxisEulerAngles[3 * gnum + 1];
  float phi2 = m_AxisEulerAngles[3 * gnum + 2];
  float ga[3][3];
  ga[0][0] = cosf(phi1) * cosf(phi2) - sinf(phi1) * sinf(phi2) * cosf(PHI);
  ga[0][1] = sinf(phi1) * cosf(phi2) + cosf(phi1) * sinf(phi2) * cosf(PHI);
  ga[0][2] = sinf(phi2) * sinf(PHI);
  ga[1][0] = -cosf(phi1) * sinf(phi2) - sinf(phi1) * cosf(phi2) * cosf(PHI);
  ga[1][1] = -sinf(phi1) * sinf(phi2) + cosf(phi1) * cosf(phi2) * cosf(PHI);
  ga[1][2] = cosf(phi2) * sinf(PHI);
  ga[2][0] = sinf(phi1) * sinf(PHI);
  ga[2][1] = -cosf(phi1) * sinf(PHI);
  ga[2][2] = cosf(PHI);
  xc = m_Centroids[3 * gnum];
  yc = m_Centroids[3 * gnum + 1];
  zc = m_Centroids[3 * gnum + 2];
  column = (xc - (m->getXRes() / 2)) / m->getXRes();
  row = (yc - (m->getYRes() / 2)) / m->getYRes();
  plane = (zc - (m->getZRes() / 2)) / m->getZRes();
  xmin = int(column - ((radcur1 / m->getXRes()) + 1));
  xmax = int(column + ((radcur1 / m->getXRes()) + 1));
  ymin = int(row - ((radcur1 / m->getYRes()) + 1));
  ymax = int(row + ((radcur1 / m->getYRes()) + 1));
  zmin = int(plane - ((radcur1 / m->getZRes()) + 1));
  zmax = int(plane + ((radcur1 / m->getZRes()) + 1));
  if(m_PeriodicBoundaries == true)
  {
    if(xmin < -dims[0]) xmin = -dims[0];
    if(xmax > 2 * dims[0] - 1) xmax = (2 * dims[0] - 1);
    if(ymin < -dims[1]) ymin = -dims[1];
    if(ymax > 2 * dims[1] - 1) ymax = (2 * dims[1] - 1);
    if(zmin < -dims[2]) zmin = -dims[2];
    if(zmax > 2 * dims[2] - 1) zmax = (2 * dims[2] - 1);
  }
  if(m_PeriodicBoundaries == false)
  {
    if(xmin < 0) xmin = 0;
    if(xmax > dims[0] - 1) xmax = dims[0] - 1;
    if(ymin < 0) ymin = 0;
    if(ymax > dims[1] - 1) ymax = dims[1] - 1;
    if(zmin < 0) zmin = 0;
    if(zmax > dims[2] - 1) zmax = dims[2] - 1;
  }
  for (DimType iter1 = xmin; iter1 < xmax + 1; iter1++)
  {
    for (DimType iter2 = ymin; iter2 < ymax + 1; iter2++)
    {
      for (DimType iter3 = zmin; iter3 < zmax + 1; iter3++)
      {
        column = iter1;
        row = iter2;
        plane = iter3;
        if(iter1 < 0) column = iter1 + dims[0];
        if(iter1 > dims[0] - 1) column = iter1 - dims[0];
        if(iter2 < 0) row = iter2 + dims[1];
        if(iter2 > dims[1] - 1) row = iter2 - dims[1];
        if(iter3 < 0) plane = iter3 + dims[2];
        if(iter3 > dims[2] - 1) plane = iter3 - dims[2];
        index = (plane * dims[0] * dims[1]) + (row * dims[0]) + column;
        inside = -1;
        coatinginside = -1;
        x = float(column) * m->getXRes();
        y = float(row) * m->getYRes();
        z = float(plane) * m->getZRes();
        if(iter1 < 0) x = x - sizex;
        if(iter1 > dims[0] - 1) x = x + sizex;
        if(iter2 < 0) y = y - sizey;
        if(iter2 > dims[1] - 1) y = y + sizey;
        if(iter3 < 0) z = z - sizez;
        if(iter3 > dims[2] - 1) z = z + sizez;
        dist = ((x - xc) * (x - xc)) + ((y - yc) * (y - yc)) + ((z - zc) * (z - zc));
        dist = sqrt(dist);
        if(dist < coatingradcur1)
        {
          x = x - xc;
          y = y - yc;
          z = z - zc;
          xp = (x * ga[0][0]) + (y * ga[0][1]) + (z * ga[0][2]);
          yp = (x * ga[1][0]) + (y * ga[1][1]) + (z * ga[1][2]);
          zp = (x * ga[2][0]) + (y * ga[2][1]) + (z * ga[2][2]);
          float axis1comp = xp / radcur1;
          float axis2comp = yp / radcur2;
          float axis3comp = zp / radcur3;
          float coatingaxis1comp = xp / coatingradcur1;
          float coatingaxis2comp = yp / coatingradcur2;
          float coatingaxis3comp = zp / coatingradcur3;
          inside = m_ShapeOps[shapeclass]->inside(axis1comp, axis2comp, axis3comp);
          coatinginside = m_ShapeOps[shapeclass]->inside(coatingaxis1comp, coatingaxis2comp, coatingaxis3comp);
          if(inside >= 0)
          {
            int currentpoint = index;
            currentprecipvoxellist.push_back(currentpoint);
          }
          if(inside < 0 && coatinginside >= 0)
          {
            int currentpoint = index;
            currentcoatingvoxellist.push_back(currentpoint);
          }
        }
      }
    }
  }
}




void  PlacePrecipitates::fillin_precipitates()
{
  DataContainer* m = getDataContainer();
  int64_t totalPoints = m->totalPoints();

  size_t udims[3] = {0,0,0};
  m->getDimensions(udims);
#if (CMP_SIZEOF_SIZE_T == 4)
  typedef int32_t DimType;
#else
  typedef int64_t DimType;
#endif
  DimType dims[3] = {
    static_cast<DimType>(udims[0]),
    static_cast<DimType>(udims[1]),
    static_cast<DimType>(udims[2]),
  };

  std::vector<int> neighs;
  std::vector<int> remove;
  std::vector<int> gsizes;
  std::vector<int> neighbors;
  int count = 1;
  int good = 1;
  float x, y, z;
  gsizes.resize(m->getTotalFields(), 0);
  neighbors.resize(m->totalPoints(), 0);
  DimType neighpoint;
  DimType neighpoints[6];
  std::vector<int> n(m->getTotalFields());
  neighpoints[0] = -dims[0] * dims[1];
  neighpoints[1] = -dims[0];
  neighpoints[2] = -1;
  neighpoints[3] = 1;
  neighpoints[4] = dims[0];
  neighpoints[5] = dims[0] * dims[1];
  while (count != 0)
  {
    count = 0;
    for (int64_t i = 0; i < totalPoints; i++)
    {
      int grainname = m_GrainIds[i];
      if(grainname <= 0)
      {
        count++;
        for (size_t c = 1; c < m->getTotalFields(); c++)
        {
          n[c] = 0;
        }
        x = static_cast<float>(i % dims[0]);
        y = static_cast<float>((i / dims[0]) % dims[1]);
        z = static_cast<float>(i / (dims[0] * dims[1]));
        for (int j = 0; j < 6; j++)
        {
          good = 1;
          neighpoint = i + neighpoints[j];
          if(j == 0 && z == 0) good = 0;
          if(j == 5 && z == (dims[2] - 1)) good = 0;
          if(j == 1 && y == 0) good = 0;
          if(j == 4 && y == (dims[1] - 1)) good = 0;
          if(j == 2 && x == 0) good = 0;
          if(j == 3 && x == (dims[0] - 1)) good = 0;
          if(good == 1)
          {
            int grain = m_GrainIds[neighpoint];
            if(grain > 0 && grain >= numprimarygrains)
            {
              neighs.push_back(grain);
            }
          }
        }
        int current = 0;
        int most = 0;
        int curgrain = 0;
        int size = int(neighs.size());
        for (int k = 0; k < size; k++)
        {
          int neighbor = neighs[k];
          n[neighbor]++;
          current = n[neighbor];
          if(current > most)
          {
            most = current;
            curgrain = neighbor;
          }
        }
        if(size > 0)
        {
          neighbors[i] = curgrain;
          neighs.clear();
        }
      }
    }
    for (int64_t j = 0; j < totalPoints; j++)
    {
      int grainname = m_GrainIds[j];
      int neighbor = m_Neighbors[j];
      if(grainname <= 0 && neighbor > 0 && neighbor >= numprimarygrains)
      {
        m_GrainIds[j] = neighbor;
        m_PhasesC[j] = m_PhasesF[neighbor];
      }
    }
  }
  gsizes.resize(m->getTotalFields(), 0);

  for (int64_t i = 0; i < totalPoints; i++)
  {
    int name = m_GrainIds[i];
    gsizes[name]++;
  }
  for (size_t i = 1; i < m->getTotalFields(); i++)
  {
    m_NumCells[i] = gsizes[i];
  }
  gsizes.clear();
}

void  PlacePrecipitates::place_precipitates()
{
  DREAM3D_RANDOMNG_NEW()
  DataContainer* m = getDataContainer();
  int64_t totalPoints = m->totalPoints();
  totalprecipvol = 0;
  int precipvoxelcounter = 0;
  float thickness = 0.25;
  size_t currentnumgrains = m->getTotalFields();
  numprimarygrains = m->getTotalFields();
 // size_t index;
  int phase;
  float precipboundaryfraction = 0.0;
  float random;
  int random2;
  float xc, yc, zc;
  double totalprecipitatefractions = 0.0;
  for (size_t i = 1; i < m->phaseType.size();++i)
  {
    if(m->phaseType[i] == DREAM3D::Reconstruction::PrecipitatePhase)
    {
	    precipitatephases.push_back(i);
	    precipitatephasefractions.push_back(m->phasefraction[i]);
	    totalprecipitatefractions = totalprecipitatefractions + m->phasefraction[i];
    }
  }
  for (size_t i = 0; i < precipitatephases.size(); i++)
  {
    precipitatephasefractions[i] = precipitatephasefractions[i]/totalprecipitatefractions;
    if(i > 0) precipitatephasefractions[i] = precipitatephasefractions[i] + precipitatephasefractions[i-1];
  }
  PackGrainsGen2::Pointer packGrains = PackGrainsGen2::New();
  packGrains->setDataContainer(getDataContainer());
  H5StatsReader::Pointer h5reader = H5StatsReader::New(m_H5StatsInputFile);
  int err = packGrains->readReconStatsData(h5reader);
  err = packGrains->readAxisOrientationData(h5reader);
  while(totalprecipvol < totalvol*totalprecipitatefractions)
  {
    Seed++;
    random = rg.genrand_res53();
    for (size_t j = 0; j < precipitatephases.size();++j)
    {
      if (random < precipitatephasefractions[j])
      {
        phase = precipitatephases[j];
        break;
      }
    }

<<<<<<< HEAD
    Field grain;
    m->resizeFieldDataArrays(currentnumgrains+1);
    //FIXME: Initialize the grain with default data
    packGrains->generate_grain(phase, Seed, &grain);
=======
	Field field;
    packGrains->generate_grain(phase, Seed, &field);
    m->resizeFieldDataArrays(currentnumgrains+1);
    packGrains->transfer_attributes(currentnumgrains, &field);
	//FIXME: Initialize the grain with default data
>>>>>>> 9009e7a5
    precipboundaryfraction = m->pptFractions[phase];
    random = rg.genrand_res53();
    if(random <= precipboundaryfraction)
    {
		random2 = int(rg.genrand_res53()*double(totalPoints-1));
		while(m_SurfaceVoxels[random2] == 0 || m_GrainIds[random2] > numprimarygrains)
		{
		  random2++;
		  if(random2 >= totalPoints) random2 = random2-totalPoints;
		}
	}
    else if(random > precipboundaryfraction)
    {
		random2 = rg.genrand_res53()*(totalPoints-1);
		while(m_SurfaceVoxels[random2] != 0 || m_GrainIds[random2] > numprimarygrains)
		{
		  random2++;
		  if(random2 >= totalPoints) random2 = random2-totalPoints;
		}
    }
    xc = find_xcoord(random2);
    yc = find_ycoord(random2);
    zc = find_zcoord(random2);
    m_Centroids[3*currentnumgrains] = xc;
    m_Centroids[3*currentnumgrains+1] = yc;
    m_Centroids[3*currentnumgrains+2] = zc;
    insert_precipitate(currentnumgrains, thickness);

    m_Active[currentnumgrains] = true;
    precipvoxelcounter = 0;
    for(size_t j = 0; j < currentprecipvoxellist.size(); j++)
    {

		if(m_GrainIds[currentprecipvoxellist[j]] > 0 && m_GrainIds[currentprecipvoxellist[j]] < numprimarygrains)
		{
		  precipvoxelcounter++;
		}
	}
    if(precipvoxelcounter == currentprecipvoxellist.size())
    {
		precipvoxelcounter = 0;
		for(size_t j = 0; j < currentprecipvoxellist.size(); j++)
		{
		    m_GrainIds[currentprecipvoxellist[j]] = currentnumgrains;
		    m_PhasesC[currentprecipvoxellist[j]] = m_PhasesF[currentnumgrains];
		    precipvoxelcounter++;
		}
		for(size_t j = 0; j < currentcoatingvoxellist.size(); j++)
		{
			if(m_GrainIds[currentcoatingvoxellist[j]] < numprimarygrains)
			{
			    m_PhasesC[currentcoatingvoxellist[j]] = 3;
			}
		}
		totalprecipvol = totalprecipvol + (precipvoxelcounter*m->getXRes()*m->getYRes()*m->getZRes());
		currentnumgrains++;
	}
  }
}
float PlacePrecipitates::find_xcoord(long long int index)
{
  DataContainer* m = getDataContainer();
  float x = m->getXRes()*float(index%m->getXPoints());
  return x;
}
float PlacePrecipitates::find_ycoord(long long int index)
{
  DataContainer* m = getDataContainer();
  float y = m->getYRes()*float((index/m->getXPoints())%m->getYPoints());
  return y;
}
float PlacePrecipitates::find_zcoord(long long int index)
{
  DataContainer* m = getDataContainer();
  float z = m->getZRes()*float(index/(m->getXPoints()*m->getYPoints()));
  return z;
}<|MERGE_RESOLUTION|>--- conflicted
+++ resolved
@@ -536,18 +536,12 @@
       }
     }
 
-<<<<<<< HEAD
-    Field grain;
-    m->resizeFieldDataArrays(currentnumgrains+1);
-    //FIXME: Initialize the grain with default data
-    packGrains->generate_grain(phase, Seed, &grain);
-=======
+
 	Field field;
     packGrains->generate_grain(phase, Seed, &field);
     m->resizeFieldDataArrays(currentnumgrains+1);
     packGrains->transfer_attributes(currentnumgrains, &field);
 	//FIXME: Initialize the grain with default data
->>>>>>> 9009e7a5
     precipboundaryfraction = m->pptFractions[phase];
     random = rg.genrand_res53();
     if(random <= precipboundaryfraction)
