/* ============================================================================
 * Copyright (c) 2011 Michael A. Jackson (BlueQuartz Software)
 * Copyright (c) 2011 Dr. Michael A. Groeber (US Air Force Research Laboratories)
 * All rights reserved.
 *
 * Redistribution and use in source and binary forms, with or without modification,
 * are permitted provided that the following conditions are met:
 *
 * Redistributions of source code must retain the above copyright notice, this
 * list of conditions and the following disclaimer.
 *
 * Redistributions in binary form must reproduce the above copyright notice, this
 * list of conditions and the following disclaimer in the documentation and/or
 * other materials provided with the distribution.
 *
 * Neither the name of Michael A. Groeber, Michael A. Jackson, the US Air Force,
 * BlueQuartz Software nor the names of its contributors may be used to endorse
 * or promote products derived from this software without specific prior written
 * permission.
 *
 * THIS SOFTWARE IS PROVIDED BY THE COPYRIGHT HOLDERS AND CONTRIBUTORS "AS IS"
 * AND ANY EXPRESS OR IMPLIED WARRANTIES, INCLUDING, BUT NOT LIMITED TO, THE
 * IMPLIED WARRANTIES OF MERCHANTABILITY AND FITNESS FOR A PARTICULAR PURPOSE ARE
 * DISCLAIMED. IN NO EVENT SHALL THE COPYRIGHT HOLDER OR CONTRIBUTORS BE LIABLE
 * FOR ANY DIRECT, INDIRECT, INCIDENTAL, SPECIAL, EXEMPLARY, OR CONSEQUENTIAL
 * DAMAGES (INCLUDING, BUT NOT LIMITED TO, PROCUREMENT OF SUBSTITUTE GOODS OR
 * SERVICES; LOSS OF USE, DATA, OR PROFITS; OR BUSINESS INTERRUPTION) HOWEVER
 * CAUSED AND ON ANY THEORY OF LIABILITY, WHETHER IN CONTRACT, STRICT LIABILITY,
 * OR TORT (INCLUDING NEGLIGENCE OR OTHERWISE) ARISING IN ANY WAY OUT OF THE
 * USE OF THIS SOFTWARE, EVEN IF ADVISED OF THE POSSIBILITY OF SUCH DAMAGE.
 *
 *  This code was written under United States Air Force Contract number
 *                           FA8650-07-D-5800
 *
 * ~~~~~~~~~~~~~~~~~~~~~~~~~~~~~~~~~~~~~~~~~~~~~~~~~~~~~~~~~~~~~~~~~~~~~~~~~~ */

#include "PlacePrecipitates.h"

#include <map>


#include "DREAM3DLib/Common/Constants.h"
#include "DREAM3DLib/Common/DREAM3DMath.h"
#include "DREAM3DLib/Common/DREAM3DRandom.h"
#include "DREAM3DLib/Common/DataContainerMacros.h"

#include "DREAM3DLib/ShapeOps/CubeOctohedronOps.h"
#include "DREAM3DLib/ShapeOps/CylinderOps.h"
#include "DREAM3DLib/ShapeOps/EllipsoidOps.h"
#include "DREAM3DLib/ShapeOps/SuperEllipsoidOps.h"

#include "DREAM3DLib/SyntheticBuilderFilters/PackGrainsGen2.h"
#include "DREAM3DLib/GenericFilters/FindNeighbors.h"


// -----------------------------------------------------------------------------
//
// -----------------------------------------------------------------------------
PlacePrecipitates::PlacePrecipitates() :
m_GrainIds(NULL),
m_PhasesC(NULL),
m_SurfaceVoxels(NULL),
m_AxisEulerAngles(NULL),
m_Centroids(NULL),
m_AxisLengths(NULL),
m_Volumes(NULL),
m_Omega3s(NULL),
m_EquivalentDiameters(NULL),
m_Active(NULL),
m_PhasesF(NULL),
m_Neighborhoods(NULL),
m_Neighbors(NULL),
m_NumCells(NULL)
{
  m_EllipsoidOps = DREAM3D::EllipsoidOps::New();
  m_ShapeOps[DREAM3D::SyntheticBuilder::EllipsoidShape] = m_EllipsoidOps.get();
  m_SuprtEllipsoidOps = DREAM3D::SuperEllipsoidOps::New();
  m_ShapeOps[DREAM3D::SyntheticBuilder::SuperEllipsoidShape] = m_SuprtEllipsoidOps.get();
  m_CubicOctohedronOps = DREAM3D::CubeOctohedronOps::New();
  m_ShapeOps[DREAM3D::SyntheticBuilder::CubeOctahedronShape] = m_CubicOctohedronOps.get();
  m_CylinderOps = DREAM3D::CylinderOps::New();
  m_ShapeOps[DREAM3D::SyntheticBuilder::CylinderShape] = m_CylinderOps.get();
  m_UnknownShapeOps = DREAM3D::ShapeOps::New();
  m_ShapeOps[DREAM3D::SyntheticBuilder::UnknownShapeType] = m_UnknownShapeOps.get();

  setupFilterOptions();
}

// -----------------------------------------------------------------------------
//
// -----------------------------------------------------------------------------
PlacePrecipitates::~PlacePrecipitates()
{
}

// -----------------------------------------------------------------------------
//
// -----------------------------------------------------------------------------

void PlacePrecipitates::setupFilterOptions()
{
  std::vector<FilterOption::Pointer> options;
  {
    FilterOption::Pointer option = FilterOption::New();
    option->setHumanLabel("Input Statistics File");
    option->setPropertyName("H5StatsInputFile");
    option->setWidgetType(FilterOption::InputFileWidget);
    option->setValueType("string");
    options.push_back(option);
  }
  {
    FilterOption::Pointer option = FilterOption::New();
    option->setHumanLabel("Periodic Boundary");
    option->setPropertyName("PeriodicBoundaries");
    option->setWidgetType(FilterOption::BooleanWidget);
    option->setValueType("bool");
    options.push_back(option);
  }

  setFilterOptions(options);
}

// -----------------------------------------------------------------------------
//
// -----------------------------------------------------------------------------
void PlacePrecipitates::dataCheck(bool preflight, size_t voxels, size_t fields, size_t ensembles)
{
  int err = 0;
  std::stringstream ss;
  DataContainer* m = getDataContainer();

  PF_CHECK_ARRAY_EXISTS(m, DREAM3D, VoxelData, GrainIds, ss, -300, int32_t, Int32ArrayType, voxels);
  PF_CHECK_ARRAY_EXISTS(m, DREAM3D, VoxelData, SurfaceVoxels, ss, -301, int8_t, Int8ArrayType, voxels);
  PF_MAKE_SURE_ARRAY_EXISTS_SUFFIX(m, DREAM3D, VoxelData, Phases, C, ss, Int32ArrayType,  voxels);
  PF_MAKE_SURE_ARRAY_EXISTS(m, DREAM3D, VoxelData, Neighbors, ss, Int32ArrayType, voxels);

  PF_CHECK_ARRAY_EXISTS_SUFFIX(m, DREAM3D, FieldData, Phases, F, ss, -303,  int32_t, Int32ArrayType, fields);
  PF_CHECK_ARRAY_EXISTS(m, DREAM3D, FieldData, Neighborhoods, ss, -304,  int32_t, Int32ArrayType, fields);
  PF_CHECK_ARRAY_EXISTS(m, DREAM3D, FieldData, EquivalentDiameters, ss, -305, float, FloatArrayType, fields);
  PF_CHECK_ARRAY_EXISTS(m, DREAM3D, FieldData, Omega3s, ss, -306, float, FloatArrayType, fields);
  PF_CHECK_ARRAY_EXISTS(m, DREAM3D, FieldData, AxisEulerAngles, ss, -307, float, FloatArrayType, fields);
  PF_CHECK_ARRAY_EXISTS(m, DREAM3D, FieldData, AxisLengths, ss, -308, float, FloatArrayType, fields);
  PF_CHECK_ARRAY_EXISTS(m, DREAM3D, FieldData, Volumes, ss, -309, float, FloatArrayType, fields);
  PF_CHECK_ARRAY_EXISTS(m, DREAM3D, FieldData, Centroids, ss, -310, float, FloatArrayType, fields);
  PF_CHECK_ARRAY_EXISTS(m, DREAM3D, FieldData, Active, ss, -311, bool, BoolArrayType, fields);
  PF_MAKE_SURE_ARRAY_EXISTS(m, DREAM3D, FieldData, NumCells, ss, Int32ArrayType, fields);

  setErrorCondition(err);
  setErrorMessage(ss.str());
}

// -----------------------------------------------------------------------------
//
// -----------------------------------------------------------------------------
void PlacePrecipitates::preflight()
{
  dataCheck(true, 1, 1, 1);
}

// -----------------------------------------------------------------------------
//
// -----------------------------------------------------------------------------
void PlacePrecipitates::execute()
{
  int err = 0;
  setErrorCondition(err);
  DREAM3D_RANDOMNG_NEW()
  DataContainer* m = getDataContainer();

  if(NULL == m)
  {
    setErrorCondition(-1);
    std::stringstream ss;
    ss << getNameOfClass() << " DataContainer was NULL";
    setErrorMessage(ss.str());
    return;
  }

  int64_t totalPoints = m->totalPoints();
  int totalFields = m->getTotalFields();
  dataCheck(false, totalPoints, totalFields, m->crystruct.size() );

  sizex = m->getXPoints() * m->getXRes();
  sizey = m->getYPoints() * m->getYRes();
  sizez = m->getZPoints() * m->getZRes();

  totalvol = sizex * sizey * sizez;

  place_precipitates();
  fillin_precipitates();

  // If there is an error set this to something negative and also set a message
  notify("PlacePrecipitates Completed", 0, Observable::UpdateProgressMessage);
}

// -----------------------------------------------------------------------------
//
// -----------------------------------------------------------------------------
void PlacePrecipitates::insert_precipitate(size_t gnum, float coatingthickness)
{
  DREAM3D_RANDOMNG_NEW()
  DataContainer* m = getDataContainer();
  size_t udims[3] =
  { 0, 0, 0 };
  m->getDimensions(udims);
#if (CMP_SIZEOF_SIZE_T == 4)
  typedef int32_t DimType;
#else
  typedef int64_t DimType;
#endif

  DimType dims[3] =
  { static_cast<DimType>(udims[0]), static_cast<DimType>(udims[0]), static_cast<DimType>(udims[0]), };

  float dist;
  float inside = -1;
  float coatinginside = -1;

  DimType index;
  DimType column, row, plane;
  DimType xmin, xmax, ymin, ymax, zmin, zmax;
  float xc, yc, zc;
  float xp, yp, zp;
  float x, y, z;
  float volcur = m_Volumes[gnum];
  float bovera = m_AxisLengths[3 * gnum + 1];
  float covera = m_AxisLengths[3 * gnum + 2];
  float omega3 = m_Omega3s[gnum];
  float radcur1, radcur2, radcur3;
  float coatingradcur1, coatingradcur2, coatingradcur3;
  currentprecipvoxellist.resize(0);
  currentcoatingvoxellist.resize(0);

  DREAM3D::SyntheticBuilder::ShapeType shapeclass = m->shapeTypes[m_PhasesF[gnum]];
  // init any values for each of the Shape Ops
  for (std::map<DREAM3D::SyntheticBuilder::ShapeType, DREAM3D::ShapeOps*>::iterator ops = m_ShapeOps.begin(); ops != m_ShapeOps.end(); ++ops)
  {
    (*ops).second->init();
  }
  // Create our Argument Map
  std::map<DREAM3D::ShapeOps::ArgName, float> shapeArgMap;
  shapeArgMap[DREAM3D::ShapeOps::Omega3] = omega3;
  shapeArgMap[DREAM3D::ShapeOps::VolCur] = volcur;
  shapeArgMap[DREAM3D::ShapeOps::B_OverA] = bovera;
  shapeArgMap[DREAM3D::ShapeOps::C_OverA] = covera;

  radcur1 = m_ShapeOps[shapeclass]->radcur1(shapeArgMap);

  radcur2 = (radcur1 * bovera);
  radcur3 = (radcur1 * covera);
  coatingradcur1 = radcur1 + coatingthickness;
  coatingradcur2 = radcur2 + coatingthickness;
  coatingradcur3 = radcur3 + coatingthickness;
  float phi1 = m_AxisEulerAngles[3 * gnum];
  float PHI = m_AxisEulerAngles[3 * gnum + 1];
  float phi2 = m_AxisEulerAngles[3 * gnum + 2];
  float ga[3][3];
  ga[0][0] = cosf(phi1) * cosf(phi2) - sinf(phi1) * sinf(phi2) * cosf(PHI);
  ga[0][1] = sinf(phi1) * cosf(phi2) + cosf(phi1) * sinf(phi2) * cosf(PHI);
  ga[0][2] = sinf(phi2) * sinf(PHI);
  ga[1][0] = -cosf(phi1) * sinf(phi2) - sinf(phi1) * cosf(phi2) * cosf(PHI);
  ga[1][1] = -sinf(phi1) * sinf(phi2) + cosf(phi1) * cosf(phi2) * cosf(PHI);
  ga[1][2] = cosf(phi2) * sinf(PHI);
  ga[2][0] = sinf(phi1) * sinf(PHI);
  ga[2][1] = -cosf(phi1) * sinf(PHI);
  ga[2][2] = cosf(PHI);
  xc = m_Centroids[3 * gnum];
  yc = m_Centroids[3 * gnum + 1];
  zc = m_Centroids[3 * gnum + 2];
  column = (xc - (m->getXRes() / 2)) / m->getXRes();
  row = (yc - (m->getYRes() / 2)) / m->getYRes();
  plane = (zc - (m->getZRes() / 2)) / m->getZRes();
  xmin = int(column - ((radcur1 / m->getXRes()) + 1));
  xmax = int(column + ((radcur1 / m->getXRes()) + 1));
  ymin = int(row - ((radcur1 / m->getYRes()) + 1));
  ymax = int(row + ((radcur1 / m->getYRes()) + 1));
  zmin = int(plane - ((radcur1 / m->getZRes()) + 1));
  zmax = int(plane + ((radcur1 / m->getZRes()) + 1));
  if(m_PeriodicBoundaries == true)
  {
    if(xmin < -dims[0]) xmin = -dims[0];
    if(xmax > 2 * dims[0] - 1) xmax = (2 * dims[0] - 1);
    if(ymin < -dims[1]) ymin = -dims[1];
    if(ymax > 2 * dims[1] - 1) ymax = (2 * dims[1] - 1);
    if(zmin < -dims[2]) zmin = -dims[2];
    if(zmax > 2 * dims[2] - 1) zmax = (2 * dims[2] - 1);
  }
  if(m_PeriodicBoundaries == false)
  {
    if(xmin < 0) xmin = 0;
    if(xmax > dims[0] - 1) xmax = dims[0] - 1;
    if(ymin < 0) ymin = 0;
    if(ymax > dims[1] - 1) ymax = dims[1] - 1;
    if(zmin < 0) zmin = 0;
    if(zmax > dims[2] - 1) zmax = dims[2] - 1;
  }
  for (DimType iter1 = xmin; iter1 < xmax + 1; iter1++)
  {
    for (DimType iter2 = ymin; iter2 < ymax + 1; iter2++)
    {
      for (DimType iter3 = zmin; iter3 < zmax + 1; iter3++)
      {
        column = iter1;
        row = iter2;
        plane = iter3;
        if(iter1 < 0) column = iter1 + dims[0];
        if(iter1 > dims[0] - 1) column = iter1 - dims[0];
        if(iter2 < 0) row = iter2 + dims[1];
        if(iter2 > dims[1] - 1) row = iter2 - dims[1];
        if(iter3 < 0) plane = iter3 + dims[2];
        if(iter3 > dims[2] - 1) plane = iter3 - dims[2];
        index = (plane * dims[0] * dims[1]) + (row * dims[0]) + column;
        inside = -1;
        coatinginside = -1;
        x = float(column) * m->getXRes();
        y = float(row) * m->getYRes();
        z = float(plane) * m->getZRes();
        if(iter1 < 0) x = x - sizex;
        if(iter1 > dims[0] - 1) x = x + sizex;
        if(iter2 < 0) y = y - sizey;
        if(iter2 > dims[1] - 1) y = y + sizey;
        if(iter3 < 0) z = z - sizez;
        if(iter3 > dims[2] - 1) z = z + sizez;
        dist = ((x - xc) * (x - xc)) + ((y - yc) * (y - yc)) + ((z - zc) * (z - zc));
        dist = sqrt(dist);
        if(dist < coatingradcur1)
        {
          x = x - xc;
          y = y - yc;
          z = z - zc;
          xp = (x * ga[0][0]) + (y * ga[0][1]) + (z * ga[0][2]);
          yp = (x * ga[1][0]) + (y * ga[1][1]) + (z * ga[1][2]);
          zp = (x * ga[2][0]) + (y * ga[2][1]) + (z * ga[2][2]);
          float axis1comp = xp / radcur1;
          float axis2comp = yp / radcur2;
          float axis3comp = zp / radcur3;
          float coatingaxis1comp = xp / coatingradcur1;
          float coatingaxis2comp = yp / coatingradcur2;
          float coatingaxis3comp = zp / coatingradcur3;
          inside = m_ShapeOps[shapeclass]->inside(axis1comp, axis2comp, axis3comp);
          coatinginside = m_ShapeOps[shapeclass]->inside(coatingaxis1comp, coatingaxis2comp, coatingaxis3comp);
          if(inside >= 0)
          {
            int currentpoint = index;
            currentprecipvoxellist.push_back(currentpoint);
          }
          if(inside < 0 && coatinginside >= 0)
          {
            int currentpoint = index;
            currentcoatingvoxellist.push_back(currentpoint);
          }
        }
      }
    }
  }
}




void  PlacePrecipitates::fillin_precipitates()
{
  DataContainer* m = getDataContainer();
  int64_t totalPoints = m->totalPoints();

  size_t udims[3] = {0,0,0};
  m->getDimensions(udims);
#if (CMP_SIZEOF_SIZE_T == 4)
  typedef int32_t DimType;
#else
  typedef int64_t DimType;
#endif
  DimType dims[3] = {
    static_cast<DimType>(udims[0]),
    static_cast<DimType>(udims[1]),
    static_cast<DimType>(udims[2]),
  };

  std::vector<int> neighs;
  std::vector<int> remove;
  std::vector<int> gsizes;
  std::vector<int> neighbors;
  int count = 1;
  int good = 1;
  float x, y, z;
  gsizes.resize(m->getTotalFields(), 0);
  neighbors.resize(m->totalPoints(), 0);
  DimType neighpoint;
  DimType neighpoints[6];
  std::vector<int> n(m->getTotalFields());
  neighpoints[0] = -dims[0] * dims[1];
  neighpoints[1] = -dims[0];
  neighpoints[2] = -1;
  neighpoints[3] = 1;
  neighpoints[4] = dims[0];
  neighpoints[5] = dims[0] * dims[1];
  while (count != 0)
  {
    count = 0;
    for (int64_t i = 0; i < totalPoints; i++)
    {
      int grainname = m_GrainIds[i];
      if(grainname <= 0)
      {
        count++;
        for (size_t c = 1; c < m->getTotalFields(); c++)
        {
          n[c] = 0;
        }
        x = static_cast<float>(i % dims[0]);
        y = static_cast<float>((i / dims[0]) % dims[1]);
        z = static_cast<float>(i / (dims[0] * dims[1]));
        for (int j = 0; j < 6; j++)
        {
          good = 1;
          neighpoint = i + neighpoints[j];
          if(j == 0 && z == 0) good = 0;
          if(j == 5 && z == (dims[2] - 1)) good = 0;
          if(j == 1 && y == 0) good = 0;
          if(j == 4 && y == (dims[1] - 1)) good = 0;
          if(j == 2 && x == 0) good = 0;
          if(j == 3 && x == (dims[0] - 1)) good = 0;
          if(good == 1)
          {
            int grain = m_GrainIds[neighpoint];
            if(grain > 0 && grain >= numprimarygrains)
            {
              neighs.push_back(grain);
            }
          }
        }
        int current = 0;
        int most = 0;
        int curgrain = 0;
        int size = int(neighs.size());
        for (int k = 0; k < size; k++)
        {
          int neighbor = neighs[k];
          n[neighbor]++;
          current = n[neighbor];
          if(current > most)
          {
            most = current;
            curgrain = neighbor;
          }
        }
        if(size > 0)
        {
          neighbors[i] = curgrain;
          neighs.clear();
        }
      }
    }
    for (int64_t j = 0; j < totalPoints; j++)
    {
      int grainname = m_GrainIds[j];
      int neighbor = m_Neighbors[j];
      if(grainname <= 0 && neighbor > 0 && neighbor >= numprimarygrains)
      {
        m_GrainIds[j] = neighbor;
        m_PhasesC[j] = m_PhasesF[neighbor];
      }
    }
  }
  gsizes.resize(m->getTotalFields(), 0);

  for (int64_t i = 0; i < totalPoints; i++)
  {
    int name = m_GrainIds[i];
    gsizes[name]++;
  }
  for (size_t i = 1; i < m->getTotalFields(); i++)
  {
    m_NumCells[i] = gsizes[i];
  }
  gsizes.clear();
}

void  PlacePrecipitates::place_precipitates()
{
  DREAM3D_RANDOMNG_NEW()
  DataContainer* m = getDataContainer();
  int64_t totalPoints = m->totalPoints();
  totalprecipvol = 0;
  int precipvoxelcounter = 0;
  float thickness = 0.25;
  size_t currentnumgrains = m->getTotalFields();
  numprimarygrains = m->getTotalFields();
 // size_t index;
  int phase;
  float precipboundaryfraction = 0.0;
  float random;
  int random2;
  float xc, yc, zc;
  double totalprecipitatefractions = 0.0;
  for (size_t i = 1; i < m->phaseType.size();++i)
  {
    if(m->phaseType[i] == DREAM3D::Reconstruction::PrecipitatePhase)
    {
	    precipitatephases.push_back(i);
	    precipitatephasefractions.push_back(m->phasefraction[i]);
	    totalprecipitatefractions = totalprecipitatefractions + m->phasefraction[i];
    }
  }
  for (size_t i = 0; i < precipitatephases.size(); i++)
  {
    precipitatephasefractions[i] = precipitatephasefractions[i]/totalprecipitatefractions;
    if(i > 0) precipitatephasefractions[i] = precipitatephasefractions[i] + precipitatephasefractions[i-1];
  }
  PackGrainsGen2::Pointer packGrains = PackGrainsGen2::New();
  packGrains->setDataContainer(getDataContainer());
  H5StatsReader::Pointer h5reader = H5StatsReader::New(m_H5StatsInputFile);
  int err = packGrains->readReconStatsData(h5reader);
  err = packGrains->readAxisOrientationData(h5reader);
  while(totalprecipvol < totalvol*totalprecipitatefractions)
  {
    Seed++;
    random = rg.genrand_res53();
    for (size_t j = 0; j < precipitatephases.size();++j)
    {
      if (random < precipitatephasefractions[j])
      {
        phase = precipitatephases[j];
        break;
      }
    }

    m->resizeFieldDataArrays(currentnumgrains+1);
<<<<<<< HEAD
    m->m_Grains[currentnumgrains] = Field::New();
=======
>>>>>>> 626e7991
    packGrains->generate_grain(currentnumgrains, phase, Seed);
    precipboundaryfraction = m->pptFractions[phase];
    random = rg.genrand_res53();
    if(random <= precipboundaryfraction)
    {
		random2 = int(rg.genrand_res53()*double(totalPoints-1));
		while(m_SurfaceVoxels[random2] == 0 || m_GrainIds[random2] > numprimarygrains)
		{
		  random2++;
		  if(random2 >= totalPoints) random2 = random2-totalPoints;
		}
	}
    else if(random > precipboundaryfraction)
    {
		random2 = rg.genrand_res53()*(totalPoints-1);
		while(m_SurfaceVoxels[random2] != 0 || m_GrainIds[random2] > numprimarygrains)
		{
		  random2++;
		  if(random2 >= totalPoints) random2 = random2-totalPoints;
		}
    }
    xc = find_xcoord(random2);
    yc = find_ycoord(random2);
    zc = find_zcoord(random2);
    m_Centroids[3*currentnumgrains] = xc;
    m_Centroids[3*currentnumgrains+1] = yc;
    m_Centroids[3*currentnumgrains+2] = zc;
    insert_precipitate(currentnumgrains, thickness);

    m_Active[currentnumgrains] = true;
    precipvoxelcounter = 0;
    for(size_t j = 0; j < currentprecipvoxellist.size(); j++)
    {

		if(m_GrainIds[currentprecipvoxellist[j]] > 0 && m_GrainIds[currentprecipvoxellist[j]] < numprimarygrains)
		{
		  precipvoxelcounter++;
		}
	}
    if(precipvoxelcounter == currentprecipvoxellist.size())
    {
		precipvoxelcounter = 0;
		for(size_t j = 0; j < currentprecipvoxellist.size(); j++)
		{
		    m_GrainIds[currentprecipvoxellist[j]] = currentnumgrains;
		    m_PhasesC[currentprecipvoxellist[j]] = m_PhasesF[currentnumgrains];
		    precipvoxelcounter++;
		}
		for(size_t j = 0; j < currentcoatingvoxellist.size(); j++)
		{
			if(m_GrainIds[currentcoatingvoxellist[j]] < numprimarygrains)
			{
			    m_PhasesC[currentcoatingvoxellist[j]] = 3;
			}
		}
		totalprecipvol = totalprecipvol + (precipvoxelcounter*m->getXRes()*m->getYRes()*m->getZRes());
		currentnumgrains++;
	}
  }
}
float PlacePrecipitates::find_xcoord(long long int index)
{
  DataContainer* m = getDataContainer();
  float x = m->getXRes()*float(index%m->getXPoints());
  return x;
}
float PlacePrecipitates::find_ycoord(long long int index)
{
  DataContainer* m = getDataContainer();
  float y = m->getYRes()*float((index/m->getXPoints())%m->getYPoints());
  return y;
}
float PlacePrecipitates::find_zcoord(long long int index)
{
  DataContainer* m = getDataContainer();
  float z = m->getZRes()*float(index/(m->getXPoints()*m->getYPoints()));
  return z;
}<|MERGE_RESOLUTION|>--- conflicted
+++ resolved
@@ -526,10 +526,7 @@
     }
 
     m->resizeFieldDataArrays(currentnumgrains+1);
-<<<<<<< HEAD
-    m->m_Grains[currentnumgrains] = Field::New();
-=======
->>>>>>> 626e7991
+    //FIXME: Initialize the grain with default data
     packGrains->generate_grain(currentnumgrains, phase, Seed);
     precipboundaryfraction = m->pptFractions[phase];
     random = rg.genrand_res53();
