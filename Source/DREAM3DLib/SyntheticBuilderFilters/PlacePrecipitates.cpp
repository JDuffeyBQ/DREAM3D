--- conflicted
+++ resolved
@@ -57,23 +57,6 @@
 //
 // -----------------------------------------------------------------------------
 PlacePrecipitates::PlacePrecipitates() :
-<<<<<<< HEAD
- m_GrainIds(NULL),
- m_SurfaceVoxels(NULL),
- m_PhasesC(NULL),
- m_Neighbors(NULL),
-
- m_PhasesF(NULL),
- m_Neighborhoods(NULL),
- m_EquivalentDiameters(NULL),
- m_Omega3s(NULL),
- m_AxisEulerAngles(NULL),
- m_AxisLengths(NULL),
- m_Volumes(NULL),
- m_Centroids(NULL),
- m_Active(NULL),
- m_NumCells(NULL)
-=======
 m_GrainIds(NULL),
 m_PhasesC(NULL),
 m_SurfaceVoxels(NULL),
@@ -88,8 +71,6 @@
 m_Neighborhoods(NULL),
 m_Neighbors(NULL),
 m_NumCells(NULL)
-
->>>>>>> 13dac003
 {
   m_EllipsoidOps = DREAM3D::EllipsoidOps::New();
   m_ShapeOps[DREAM3D::SyntheticBuilder::EllipsoidShape] = m_EllipsoidOps.get();
@@ -167,29 +148,8 @@
   }
 
   int64_t totalPoints = m->totalPoints();
-<<<<<<< HEAD
   int totalFields = m->getTotalFields();
   dataCheck(false, totalPoints, totalFields, m->crystruct.size() );
-=======
-
-  m_GrainIds = m->getVoxelDataSizeCheck<int32_t, Int32ArrayType, AbstractFilter>(DREAM3D::VoxelData::GrainIds, totalPoints, this);
-  if(NULL == m_GrainIds)
-  {
-    return;
-  }
-
-  m_PhasesC = m->getVoxelDataSizeCheck<int32_t, Int32ArrayType, AbstractFilter>(DREAM3D::VoxelData::Phases, totalPoints, this);
-  if(NULL == m_PhasesC)
-  {
-    return;
-  }
-  m_SurfaceVoxels = m->getVoxelDataSizeCheck<int8_t, Int8ArrayType, AbstractFilter>(DREAM3D::VoxelData::SurfaceVoxels, totalPoints, this);
-  if(NULL == m_SurfaceVoxels)
-  {
-    return;
-  }
->>>>>>> 13dac003
-
 
   sizex = m->getXPoints() * m->getXRes();
   sizey = m->getYPoints() * m->getYRes();
@@ -228,9 +188,9 @@
   float dist;
   float inside = -1;
   float coatinginside = -1;
-  int index;
-  size_t column, row, plane;
-  size_t xmin, xmax, ymin, ymax, zmin, zmax;
+  DimType index;
+  DimType column, row, plane;
+  DimType xmin, xmax, ymin, ymax, zmin, zmax;
   float xc, yc, zc;
   float xp, yp, zp;
   float x, y, z;
@@ -306,11 +266,11 @@
     if(zmin < 0) zmin = 0;
     if(zmax > dims[2]-1) zmax = dims[2]-1;
   }
-  for(size_t iter1 = xmin; iter1 < xmax+1; iter1++)
-  {
-    for(size_t iter2 = ymin; iter2 < ymax+1; iter2++)
-    {
-		for(size_t iter3 = zmin; iter3 < zmax+1; iter3++)
+  for(DimType iter1 = xmin; iter1 < xmax+1; iter1++)
+  {
+    for(DimType iter2 = ymin; iter2 < ymax+1; iter2++)
+    {
+		for(DimType iter3 = zmin; iter3 < zmax+1; iter3++)
 		{
 		  column = iter1;
 		  row = iter2;
@@ -470,11 +430,7 @@
       if(grainname <= 0 && neighbor > 0 && neighbor >= numprimarygrains)
       {
         m_GrainIds[j] = neighbor;
-<<<<<<< HEAD
-        m_PhasesC[j] = m->m_Grains[neighbor]->phase;
-=======
         m_PhasesC[j] = m_PhasesF[neighbor];
->>>>>>> 13dac003
       }
     }
   }
@@ -588,11 +544,7 @@
 		for(size_t j = 0; j < currentprecipvoxellist.size(); j++)
 		{
 		    m_GrainIds[currentprecipvoxellist[j]] = currentnumgrains;
-<<<<<<< HEAD
-		    m_PhasesC[currentprecipvoxellist[j]] = m->m_Grains[currentnumgrains]->phase;
-=======
 		    m_PhasesC[currentprecipvoxellist[j]] = m_PhasesF[currentnumgrains];
->>>>>>> 13dac003
 		    precipvoxelcounter++;
 		}
 		for(size_t j = 0; j < currentcoatingvoxellist.size(); j++)
