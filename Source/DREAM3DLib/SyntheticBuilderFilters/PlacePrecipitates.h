/* ============================================================================
 * Copyright (c) 2011 Michael A. Jackson (BlueQuartz Software)
 * Copyright (c) 2011 Dr. Michael A. Groeber (US Air Force Research Laboratories)
 * All rights reserved.
 *
 * Redistribution and use in source and binary forms, with or without modification,
 * are permitted provided that the following conditions are met:
 *
 * Redistributions of source code must retain the above copyright notice, this
 * list of conditions and the following disclaimer.
 *
 * Redistributions in binary form must reproduce the above copyright notice, this
 * list of conditions and the following disclaimer in the documentation and/or
 * other materials provided with the distribution.
 *
 * Neither the name of Michael A. Groeber, Michael A. Jackson, the US Air Force,
 * BlueQuartz Software nor the names of its contributors may be used to endorse
 * or promote products derived from this software without specific prior written
 * permission.
 *
 * THIS SOFTWARE IS PROVIDED BY THE COPYRIGHT HOLDERS AND CONTRIBUTORS "AS IS"
 * AND ANY EXPRESS OR IMPLIED WARRANTIES, INCLUDING, BUT NOT LIMITED TO, THE
 * IMPLIED WARRANTIES OF MERCHANTABILITY AND FITNESS FOR A PARTICULAR PURPOSE ARE
 * DISCLAIMED. IN NO EVENT SHALL THE COPYRIGHT HOLDER OR CONTRIBUTORS BE LIABLE
 * FOR ANY DIRECT, INDIRECT, INCIDENTAL, SPECIAL, EXEMPLARY, OR CONSEQUENTIAL
 * DAMAGES (INCLUDING, BUT NOT LIMITED TO, PROCUREMENT OF SUBSTITUTE GOODS OR
 * SERVICES; LOSS OF USE, DATA, OR PROFITS; OR BUSINESS INTERRUPTION) HOWEVER
 * CAUSED AND ON ANY THEORY OF LIABILITY, WHETHER IN CONTRACT, STRICT LIABILITY,
 * OR TORT (INCLUDING NEGLIGENCE OR OTHERWISE) ARISING IN ANY WAY OUT OF THE
 * USE OF THIS SOFTWARE, EVEN IF ADVISED OF THE POSSIBILITY OF SUCH DAMAGE.
 *
 *  This code was written under United States Air Force Contract number
 *                           FA8650-07-D-5800
 *
 * ~~~~~~~~~~~~~~~~~~~~~~~~~~~~~~~~~~~~~~~~~~~~~~~~~~~~~~~~~~~~~~~~~~~~~~~~~~ */

#ifndef PLACEPRECIPITATES_H_
#define PLACEPRECIPITATES_H_

#include <string>
#include <vector>

#include "DREAM3DLib/DREAM3DLib.h"
#include "DREAM3DLib/Common/DREAM3DSetGetMacros.h"
#include "DREAM3DLib/Common/IDataArray.h"
#include "DREAM3DLib/Common/PreFlightArray.hpp"
#include "DREAM3DLib/Common/AbstractFilter.h"
#include "DREAM3DLib/Common/DataContainer.h"
#include "DREAM3DLib/ShapeOps/ShapeOps.h"

/**
 * @class PlacePrecipitates PlacePrecipitates.h DREAM3DLib/SyntheticBuilderFilters/PlacePrecipitates.h
 * @brief
 * @author
 * @date Nov 19, 2011
 * @version 1.0
 */
class DREAM3DLib_EXPORT PlacePrecipitates : public AbstractFilter
{
  public:
    DREAM3D_SHARED_POINTERS(PlacePrecipitates);
    DREAM3D_STATIC_NEW_MACRO(PlacePrecipitates);
    DREAM3D_TYPE_MACRO_SUPER(PlacePrecipitates, AbstractFilter);

    virtual ~PlacePrecipitates();

    DREAM3D_INSTANCE_STRING_PROPERTY(H5StatsFile)
    DREAM3D_INSTANCE_PROPERTY(bool, periodic_boundaries);

    /**
     * @brief Reimplemented from @see AbstractFilter class
     */

    virtual void execute();
    virtual void preflight();

  protected:
    PlacePrecipitates();

    void insert_precipitate(size_t grainNum, float coatingthickness);
    void place_precipitates();
    void fillin_precipitates();
    float find_xcoord(long long int index);
    float find_ycoord(long long int index);
    float find_zcoord(long long int index);

    float totalprecipvol;
    std::vector<int> precipitatephases;
    std::vector<float> precipitatephasefractions;

  private:
    int32_t* m_GrainIds;
    int8_t* m_SurfaceVoxels;
    int32_t* m_PhasesC;
    int32_t* m_Neighbors;

    int32_t* m_PhasesF;
    int32_t* m_Neighborhoods;
    float* m_EquivalentDiameters;
    float* m_Omega3s;
    float* m_AxisEulerAngles;
    float* m_AxisLengths;
    float* m_Volumes;
    float* m_Centroids;
    bool* m_Active;
    int32_t* m_NumCells;

    std::vector<int> currentprecipvoxellist;
	  std::vector<int> currentcoatingvoxellist;

	  int numprimarygrains;
    unsigned long long int Seed;
    float sizex;
    float sizey;
    float sizez;
    float totalvol;
    std::map<DREAM3D::SyntheticBuilder::ShapeType, DREAM3D::ShapeOps*> m_ShapeOps;
    DREAM3D::ShapeOps::Pointer m_UnknownShapeOps;
    DREAM3D::ShapeOps::Pointer m_CubicOctohedronOps;
    DREAM3D::ShapeOps::Pointer m_CylinderOps;
    DREAM3D::ShapeOps::Pointer m_EllipsoidOps;
    DREAM3D::ShapeOps::Pointer m_SuprtEllipsoidOps;
<<<<<<< HEAD

    int32_t* m_GrainIds;
    float* m_AxisEulerAngles;
    float* m_Centroids;
    float* m_Radii;
    float* m_Volumes;
    float* m_Omega3s;
    float* m_EquivalentDiameters;
	bool* m_Active;
    int32_t* m_PhasesC;
    int32_t* m_PhasesF;
    int32_t* m_Neighborhoods;
    int8_t* m_SurfaceVoxels;
    int32_t* m_Neighbors;
    int32_t* m_NumCells;
=======
    
    int32_t* m_Phases;
    
    void dataCheck(bool preflight, size_t size);
>>>>>>> 0fa7b3c9

    PlacePrecipitates(const PlacePrecipitates&); // Copy Constructor Not Implemented
    void operator=(const PlacePrecipitates&); // Operator '=' Not Implemented
};

#endif /* PLACEPRECIPITATES_H_ */<|MERGE_RESOLUTION|>--- conflicted
+++ resolved
@@ -89,22 +89,6 @@
     std::vector<float> precipitatephasefractions;
 
   private:
-    int32_t* m_GrainIds;
-    int8_t* m_SurfaceVoxels;
-    int32_t* m_PhasesC;
-    int32_t* m_Neighbors;
-
-    int32_t* m_PhasesF;
-    int32_t* m_Neighborhoods;
-    float* m_EquivalentDiameters;
-    float* m_Omega3s;
-    float* m_AxisEulerAngles;
-    float* m_AxisLengths;
-    float* m_Volumes;
-    float* m_Centroids;
-    bool* m_Active;
-    int32_t* m_NumCells;
-
     std::vector<int> currentprecipvoxellist;
 	  std::vector<int> currentcoatingvoxellist;
 
@@ -120,7 +104,6 @@
     DREAM3D::ShapeOps::Pointer m_CylinderOps;
     DREAM3D::ShapeOps::Pointer m_EllipsoidOps;
     DREAM3D::ShapeOps::Pointer m_SuprtEllipsoidOps;
-<<<<<<< HEAD
 
     int32_t* m_GrainIds;
     float* m_AxisEulerAngles;
@@ -136,12 +119,9 @@
     int8_t* m_SurfaceVoxels;
     int32_t* m_Neighbors;
     int32_t* m_NumCells;
-=======
-    
-    int32_t* m_Phases;
     
     void dataCheck(bool preflight, size_t size);
->>>>>>> 0fa7b3c9
+
 
     PlacePrecipitates(const PlacePrecipitates&); // Copy Constructor Not Implemented
     void operator=(const PlacePrecipitates&); // Operator '=' Not Implemented
