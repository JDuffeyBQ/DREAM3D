--- conflicted
+++ resolved
@@ -104,10 +104,6 @@
     DREAM3D::ShapeOps::Pointer m_CylinderOps;
     DREAM3D::ShapeOps::Pointer m_EllipsoidOps;
     DREAM3D::ShapeOps::Pointer m_SuprtEllipsoidOps;
-<<<<<<< HEAD
-    
-  
-=======
 
     int32_t* m_GrainIds;
     float* m_AxisEulerAngles;
@@ -116,14 +112,14 @@
     float* m_Volumes;
     float* m_Omega3s;
     float* m_EquivalentDiameters;
-	bool* m_Active;
+	  bool* m_Active;
     int32_t* m_PhasesC;
     int32_t* m_PhasesF;
     int32_t* m_Neighborhoods;
     int8_t* m_SurfaceVoxels;
     int32_t* m_Neighbors;
     int32_t* m_NumCells;
->>>>>>> 05bbe9d4
+
     
     void dataCheck(bool preflight, size_t voxels, size_t fields, size_t ensembles);
 
