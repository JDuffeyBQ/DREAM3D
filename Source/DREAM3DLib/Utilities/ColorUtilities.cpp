/* ============================================================================
 * Copyright (c) 2012 Michael A. Jackson (BlueQuartz Software)
 * Copyright (c) 2012 Dr. Michael A. Groeber (US Air Force Research Laboratories)
 * All rights reserved.
 *
 * Redistribution and use in source and binary forms, with or without modification,
 * are permitted provided that the following conditions are met:
 *
 * Redistributions of source code must retain the above copyright notice, this
 * list of conditions and the following disclaimer.
 *
 * Redistributions in binary form must reproduce the above copyright notice, this
 * list of conditions and the following disclaimer in the documentation and/or
 * other materials provided with the distribution.
 *
 * Neither the name of Michael A. Groeber, Michael A. Jackson, the US Air Force,
 * BlueQuartz Software nor the names of its contributors may be used to endorse
 * or promote products derived from this software without specific prior written
 * permission.
 *
 * THIS SOFTWARE IS PROVIDED BY THE COPYRIGHT HOLDERS AND CONTRIBUTORS "AS IS"
 * AND ANY EXPRESS OR IMPLIED WARRANTIES, INCLUDING, BUT NOT LIMITED TO, THE
 * IMPLIED WARRANTIES OF MERCHANTABILITY AND FITNESS FOR A PARTICULAR PURPOSE ARE
 * DISCLAIMED. IN NO EVENT SHALL THE COPYRIGHT HOLDER OR CONTRIBUTORS BE LIABLE
 * FOR ANY DIRECT, INDIRECT, INCIDENTAL, SPECIAL, EXEMPLARY, OR CONSEQUENTIAL
 * DAMAGES (INCLUDING, BUT NOT LIMITED TO, PROCUREMENT OF SUBSTITUTE GOODS OR
 * SERVICES; LOSS OF USE, DATA, OR PROFITS; OR BUSINESS INTERRUPTION) HOWEVER
 * CAUSED AND ON ANY THEORY OF LIABILITY, WHETHER IN CONTRACT, STRICT LIABILITY,
 * OR TORT (INCLUDING NEGLIGENCE OR OTHERWISE) ARISING IN ANY WAY OUT OF THE
 * USE OF THIS SOFTWARE, EVEN IF ADVISED OF THE POSSIBILITY OF SUCH DAMAGE.
 *
 *  This code was written under United States Air Force Contract number
 *                           FA8650-10-D-5210
 *
 * ~~~~~~~~~~~~~~~~~~~~~~~~~~~~~~~~~~~~~~~~~~~~~~~~~~~~~~~~~~~~~~~~~~~~~~~~~~ */
 #include "ColorUtilities.h"

 #include "DREAM3DLib/Math/DREAM3DMath.h"

// -----------------------------------------------------------------------------
//
// -----------------------------------------------------------------------------
ColorUtilities::ColorUtilities()
{}

// -----------------------------------------------------------------------------
//
// -----------------------------------------------------------------------------
ColorUtilities::~ColorUtilities()
{}

// -----------------------------------------------------------------------------
//
// -----------------------------------------------------------------------------
DREAM3D::Rgb ColorUtilities::convertHSVtoRgb(float h, float s, float v)
{
//hsv to rgb (from wikipedia hsv/hsl page)
  float c = v*s;
  float k=c*(1.0f-fabs(fmod(h*6.0f,2.0f)-1.0f));//x in wiki article
  h=h*6;
  float r= 0.0f;
  float g= 0.0f;
  float b= 0.0f;

  if(h>=0.0f)
  {
      if(h<1.0f)
      {
          r=c;
          g=k;
      }
      else if(h<2.0f)
      {
          r=k;
          g=c;
      }
      else if(h<3.0f)
      {
          g=c;
          b=k;
      }
      else if(h<4.0f)
      {
          g=k;
          b=c;
      }
      else if (h<5.0f)
      {
          r=k;
          b=c;
      }
      else if(h<6.0f)
      {
          r=c;
          b=k;
      }
  }

<<<<<<< HEAD
  //adjust lumosity and invert
  r=(r+(v-c));
  g=(g+(v-c));
  b=(b+(v-c));

  //now standard 0-1 rgb, needs rotation
  k=r;
  r=1-g;
  g=b;
  b=k;
=======
  //adjust lumosity
  r=r+(v-c);
  g=g+(v-c);
  b=b+(v-c);
>>>>>>> 113efff9

  if(r>1.0f)
    r=1.0f;
  if(g>1.0f)
    g=1.0f;
  if(b>1.0f)
    b=1.0f;
  if(r<0.0f)
    r=0.0f;
  if(g<0.0f)
    g=0.0f;
  if(b<0.0f)
    b=0.0f;

  return RgbColor::dRgb(r*255, g*255, b*255, 0);
}<|MERGE_RESOLUTION|>--- conflicted
+++ resolved
@@ -96,7 +96,6 @@
       }
   }
 
-<<<<<<< HEAD
   //adjust lumosity and invert
   r=(r+(v-c));
   g=(g+(v-c));
@@ -107,12 +106,7 @@
   r=1-g;
   g=b;
   b=k;
-=======
-  //adjust lumosity
-  r=r+(v-c);
-  g=g+(v-c);
-  b=b+(v-c);
->>>>>>> 113efff9
+
 
   if(r>1.0f)
     r=1.0f;
