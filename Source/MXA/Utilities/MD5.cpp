/* MD5
 converted to C++ class by Frank Thilo (thilo@unix-ag.org)
 for bzflag (http://www.bzflag.org)

   based on:

   md5.h and md5.c
   reference implemantion of RFC 1321

   Copyright (C) 1991-2, RSA Data Security, Inc. Created 1991. All
rights reserved.

License to copy and use this software is granted provided that it
is identified as the "RSA Data Security, Inc. MD5 Message-Digest
Algorithm" in all material mentioning or referencing this software
or this function.

License is also granted to make and use derivative works provided
that such works are identified as "derived from the RSA Data
Security, Inc. MD5 Message-Digest Algorithm" in all material
mentioning or referencing the derived work.

RSA Data Security, Inc. makes no representations concerning either
the merchantability of this software or the suitability of this
software for any particular purpose. It is provided "as is"
without express or implied warranty of any kind.

These notices must be retained in any copies of any part of this
documentation and/or software.

*/

/* interface header */
#include "MD5.h"

/* system implementation headers */
#include <stdio.h>
<<<<<<< HEAD
#include <string.h>
=======
#include <string>
>>>>>>> 4b42e190

// Constants for MD5Transform routine.
#define S11 7
#define S12 12
#define S13 17
#define S14 22
#define S21 5
#define S22 9
#define S23 14
#define S24 20
#define S31 4
#define S32 11
#define S33 16
#define S34 23
#define S41 6
#define S42 10
#define S43 15
#define S44 21

///////////////////////////////////////////////

// F, G, H and I are basic MD5 functions.
inline MD5::uint4 MD5::F(uint4 x, uint4 y, uint4 z) {
  return (x&y) | (~x&z);
}

inline MD5::uint4 MD5::G(uint4 x, uint4 y, uint4 z) {
  return (x&z) | (y&~z);
}

inline MD5::uint4 MD5::H(uint4 x, uint4 y, uint4 z) {
  return x^y^z;
}

inline MD5::uint4 MD5::I(uint4 x, uint4 y, uint4 z) {
  return y ^ (x | ~z);
}

// rotate_left rotates x left n bits.
inline MD5::uint4 MD5::rotate_left(uint4 x, int n) {
  return (x << n) | (x >> (32-n));
}

// FF, GG, HH, and II transformations for rounds 1, 2, 3, and 4.
// Rotation is separate from addition to prevent recomputation.
inline void MD5::FF(uint4 &a, uint4 b, uint4 c, uint4 d, uint4 x, uint4 s, uint4 ac) {
  a = rotate_left(a+ F(b,c,d) + x + ac, s) + b;
}

inline void MD5::GG(uint4 &a, uint4 b, uint4 c, uint4 d, uint4 x, uint4 s, uint4 ac) {
  a = rotate_left(a + G(b,c,d) + x + ac, s) + b;
}

inline void MD5::HH(uint4 &a, uint4 b, uint4 c, uint4 d, uint4 x, uint4 s, uint4 ac) {
  a = rotate_left(a + H(b,c,d) + x + ac, s) + b;
}

inline void MD5::II(uint4 &a, uint4 b, uint4 c, uint4 d, uint4 x, uint4 s, uint4 ac) {
  a = rotate_left(a + I(b,c,d) + x + ac, s) + b;
}

//////////////////////////////////////////////

// default ctor, just initailize
MD5::MD5()
{
  init();
}

//////////////////////////////////////////////

// nifty shortcut ctor, compute MD5 for string and finalize it right away
MD5::MD5(const std::string &text)
{
  init();
  update(text.c_str(), text.length());
  finalize();
}

//////////////////////////////

void MD5::init()
{
  finalized=false;

  count[0] = 0;
  count[1] = 0;

  // load magic initialization constants.
  state[0] = 0x67452301;
  state[1] = 0xefcdab89;
  state[2] = 0x98badcfe;
  state[3] = 0x10325476;
}

//////////////////////////////

// decodes input (unsigned char) into output (uint4). Assumes len is a multiple of 4.
void MD5::decode(uint4 output[], const uint1 input[], size_type len)
{
  for (unsigned int i = 0, j = 0; j < len; i++, j += 4)
    output[i] = ((uint4)input[j]) | (((uint4)input[j+1]) << 8) |
      (((uint4)input[j+2]) << 16) | (((uint4)input[j+3]) << 24);
}

//////////////////////////////

// encodes input (uint4) into output (unsigned char). Assumes len is
// a multiple of 4.
void MD5::encode(uint1 output[], const uint4 input[], size_type len)
{
  for (size_type i = 0, j = 0; j < len; i++, j += 4) {
    output[j] = input[i] & 0xff;
    output[j+1] = (input[i] >> 8) & 0xff;
    output[j+2] = (input[i] >> 16) & 0xff;
    output[j+3] = (input[i] >> 24) & 0xff;
  }
}

//////////////////////////////

// apply MD5 algo on a block
void MD5::transform(const uint1 block[blocksize])
{
  uint4 a = state[0], b = state[1], c = state[2], d = state[3], x[16];
  decode (x, block, blocksize);

  /* Round 1 */
  FF (a, b, c, d, x[ 0], S11, 0xd76aa478); /* 1 */
  FF (d, a, b, c, x[ 1], S12, 0xe8c7b756); /* 2 */
  FF (c, d, a, b, x[ 2], S13, 0x242070db); /* 3 */
  FF (b, c, d, a, x[ 3], S14, 0xc1bdceee); /* 4 */
  FF (a, b, c, d, x[ 4], S11, 0xf57c0faf); /* 5 */
  FF (d, a, b, c, x[ 5], S12, 0x4787c62a); /* 6 */
  FF (c, d, a, b, x[ 6], S13, 0xa8304613); /* 7 */
  FF (b, c, d, a, x[ 7], S14, 0xfd469501); /* 8 */
  FF (a, b, c, d, x[ 8], S11, 0x698098d8); /* 9 */
  FF (d, a, b, c, x[ 9], S12, 0x8b44f7af); /* 10 */
  FF (c, d, a, b, x[10], S13, 0xffff5bb1); /* 11 */
  FF (b, c, d, a, x[11], S14, 0x895cd7be); /* 12 */
  FF (a, b, c, d, x[12], S11, 0x6b901122); /* 13 */
  FF (d, a, b, c, x[13], S12, 0xfd987193); /* 14 */
  FF (c, d, a, b, x[14], S13, 0xa679438e); /* 15 */
  FF (b, c, d, a, x[15], S14, 0x49b40821); /* 16 */

  /* Round 2 */
  GG (a, b, c, d, x[ 1], S21, 0xf61e2562); /* 17 */
  GG (d, a, b, c, x[ 6], S22, 0xc040b340); /* 18 */
  GG (c, d, a, b, x[11], S23, 0x265e5a51); /* 19 */
  GG (b, c, d, a, x[ 0], S24, 0xe9b6c7aa); /* 20 */
  GG (a, b, c, d, x[ 5], S21, 0xd62f105d); /* 21 */
  GG (d, a, b, c, x[10], S22,  0x2441453); /* 22 */
  GG (c, d, a, b, x[15], S23, 0xd8a1e681); /* 23 */
  GG (b, c, d, a, x[ 4], S24, 0xe7d3fbc8); /* 24 */
  GG (a, b, c, d, x[ 9], S21, 0x21e1cde6); /* 25 */
  GG (d, a, b, c, x[14], S22, 0xc33707d6); /* 26 */
  GG (c, d, a, b, x[ 3], S23, 0xf4d50d87); /* 27 */
  GG (b, c, d, a, x[ 8], S24, 0x455a14ed); /* 28 */
  GG (a, b, c, d, x[13], S21, 0xa9e3e905); /* 29 */
  GG (d, a, b, c, x[ 2], S22, 0xfcefa3f8); /* 30 */
  GG (c, d, a, b, x[ 7], S23, 0x676f02d9); /* 31 */
  GG (b, c, d, a, x[12], S24, 0x8d2a4c8a); /* 32 */

  /* Round 3 */
  HH (a, b, c, d, x[ 5], S31, 0xfffa3942); /* 33 */
  HH (d, a, b, c, x[ 8], S32, 0x8771f681); /* 34 */
  HH (c, d, a, b, x[11], S33, 0x6d9d6122); /* 35 */
  HH (b, c, d, a, x[14], S34, 0xfde5380c); /* 36 */
  HH (a, b, c, d, x[ 1], S31, 0xa4beea44); /* 37 */
  HH (d, a, b, c, x[ 4], S32, 0x4bdecfa9); /* 38 */
  HH (c, d, a, b, x[ 7], S33, 0xf6bb4b60); /* 39 */
  HH (b, c, d, a, x[10], S34, 0xbebfbc70); /* 40 */
  HH (a, b, c, d, x[13], S31, 0x289b7ec6); /* 41 */
  HH (d, a, b, c, x[ 0], S32, 0xeaa127fa); /* 42 */
  HH (c, d, a, b, x[ 3], S33, 0xd4ef3085); /* 43 */
  HH (b, c, d, a, x[ 6], S34,  0x4881d05); /* 44 */
  HH (a, b, c, d, x[ 9], S31, 0xd9d4d039); /* 45 */
  HH (d, a, b, c, x[12], S32, 0xe6db99e5); /* 46 */
  HH (c, d, a, b, x[15], S33, 0x1fa27cf8); /* 47 */
  HH (b, c, d, a, x[ 2], S34, 0xc4ac5665); /* 48 */

  /* Round 4 */
  II (a, b, c, d, x[ 0], S41, 0xf4292244); /* 49 */
  II (d, a, b, c, x[ 7], S42, 0x432aff97); /* 50 */
  II (c, d, a, b, x[14], S43, 0xab9423a7); /* 51 */
  II (b, c, d, a, x[ 5], S44, 0xfc93a039); /* 52 */
  II (a, b, c, d, x[12], S41, 0x655b59c3); /* 53 */
  II (d, a, b, c, x[ 3], S42, 0x8f0ccc92); /* 54 */
  II (c, d, a, b, x[10], S43, 0xffeff47d); /* 55 */
  II (b, c, d, a, x[ 1], S44, 0x85845dd1); /* 56 */
  II (a, b, c, d, x[ 8], S41, 0x6fa87e4f); /* 57 */
  II (d, a, b, c, x[15], S42, 0xfe2ce6e0); /* 58 */
  II (c, d, a, b, x[ 6], S43, 0xa3014314); /* 59 */
  II (b, c, d, a, x[13], S44, 0x4e0811a1); /* 60 */
  II (a, b, c, d, x[ 4], S41, 0xf7537e82); /* 61 */
  II (d, a, b, c, x[11], S42, 0xbd3af235); /* 62 */
  II (c, d, a, b, x[ 2], S43, 0x2ad7d2bb); /* 63 */
  II (b, c, d, a, x[ 9], S44, 0xeb86d391); /* 64 */

  state[0] += a;
  state[1] += b;
  state[2] += c;
  state[3] += d;

  // Zeroize sensitive information.
  memset(x, 0, sizeof x);
}

//////////////////////////////

// MD5 block update operation. Continues an MD5 message-digest
// operation, processing another message block
void MD5::update(const unsigned char input[], size_type length)
{
  // compute number of bytes mod 64
  size_type index = count[0] / 8 % blocksize;

  // Update number of bits
  if ((count[0] += (length << 3)) < (length << 3))
    count[1]++;
  count[1] += (length >> 29);

  // number of bytes we need to fill in buffer
  size_type firstpart = 64 - index;

  size_type i;

  // transform as many times as possible.
  if (length >= firstpart)
  {
    // fill buffer first, transform
    memcpy(&buffer[index], input, firstpart);
    transform(buffer);

    // transform chunks of blocksize (64 bytes)
    for (i = firstpart; i + blocksize <= length; i += blocksize)
      transform(&input[i]);

    index = 0;
  }
  else
    i = 0;

  // buffer remaining input
  memcpy(&buffer[index], &input[i], length-i);
}

//////////////////////////////

// for convenience provide a verson with signed char
void MD5::update(const char input[], size_type length)
{
  update((const unsigned char*)input, length);
}

//////////////////////////////

// MD5 finalization. Ends an MD5 message-digest operation, writing the
// the message digest and zeroizing the context.
MD5& MD5::finalize()
{
  static unsigned char padding[64] = {
    0x80, 0, 0, 0, 0, 0, 0, 0, 0, 0, 0, 0, 0, 0, 0, 0, 0, 0, 0, 0, 0, 0,
    0, 0, 0, 0, 0, 0, 0, 0, 0, 0, 0, 0, 0, 0, 0, 0, 0, 0, 0, 0, 0, 0, 0,
    0, 0, 0, 0, 0, 0, 0, 0, 0, 0, 0, 0, 0, 0, 0, 0, 0, 0, 0
  };

  if (!finalized) {
    // Save number of bits
    unsigned char bits[8];
    encode(bits, count, 8);

    // pad out to 56 mod 64.
    size_type index = count[0] / 8 % 64;
    size_type padLen = (index < 56) ? (56 - index) : (120 - index);
    update(padding, padLen);

    // Append length (before padding)
    update(bits, 8);

    // Store state in digest
    encode(digest, state, 16);

    // Zeroize sensitive information.
    memset(buffer, 0, sizeof buffer);
    memset(count, 0, sizeof count);

    finalized=true;
  }

  return *this;
}

//////////////////////////////

// return hex representation of digest as string
std::string MD5::hexdigest() const
{
  if (!finalized)
    return "";

  char buf[33];
  for (int i=0; i<16; i++)
    sprintf(buf+i*2, "%02x", digest[i]);
  buf[32]=0;

  return std::string(buf);
}

//////////////////////////////

std::ostream& operator<<(std::ostream& out, MD5 md5)
{
  return out << md5.hexdigest();
}

//////////////////////////////

std::string md5(const std::string str)
{
    MD5 md5 = MD5(str);

    return md5.hexdigest();
}<|MERGE_RESOLUTION|>--- conflicted
+++ resolved
@@ -35,11 +35,9 @@
 
 /* system implementation headers */
 #include <stdio.h>
-<<<<<<< HEAD
 #include <string.h>
-=======
-#include <string>
->>>>>>> 4b42e190
+
+
 
 // Constants for MD5Transform routine.
 #define S11 7
