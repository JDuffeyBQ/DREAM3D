--- conflicted
+++ resolved
@@ -170,11 +170,8 @@
 {
   namespace Constants
   {
-<<<<<<< HEAD
-    DREAM3D_ROTATION_CONVENTION( 1.0 )
-=======
-    DREAM3D_ROTATION_CONVENTION( DREAM3D_ACTIVE_ROTATION )
->>>>>>> 0c3dad3d
+
+    DREAM3D_ROTATION_CONVENTION( DREAM3D_PASSIVE_ROTATION )
   }
 }
 
