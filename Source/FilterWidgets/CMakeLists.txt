--- conflicted
+++ resolved
@@ -1,386 +1,190 @@
-<<<<<<< HEAD
-#--////////////////////////////////////////////////////////////////////////////
-#--
-#--  Copyright (c) 2012, Michael A. Jackson. BlueQuartz Software
-#--  All rights reserved.
-#--  BSD License: http://www.opensource.org/licenses/bsd-license.html
-#--
-#--////////////////////////////////////////////////////////////////////////////
-
-#///////////////////////////////////////////////////////////////////////////////
-#// This code was partly written under US Air Force Contract FA8650-07-D-5800
-#///////////////////////////////////////////////////////////////////////////////
-
-project(FilterWidgetsLib)
-cmake_minimum_required(VERSION 2.8.9)
-
-set(Project_SRCS "")
-
-# Set up our various files that were written during the DREAM3DLib build phase
-set(RegisterKnownFilterWidgetsFile ${FilterWidgetsLib_BINARY_DIR}/RegisterKnownFilterWidgets.cpp)
-set(CodeGeneratorFile  ${FilterWidgetsLib_BINARY_DIR}/CodeGenerator.h)
-set(FilterWidget_GEN_HDRS_File ${FilterWidgetsLib_BINARY_DIR}/FilterWidget_GEN_HDRS_File.cmake)
-set(FilterWidget_GEN_SRCS_File ${FilterWidgetsLib_BINARY_DIR}/FilterWidget_GEN_SRCS.cmake)
-
-# Read the file back into a string so we can configure our file
-file(READ ${RegisterKnownFilterWidgetsFile} QFILTERWIDGET_FACTORY_SOURCE)
-file(READ ${CodeGeneratorFile} CODE_GEN_FILTER_FUNCTION)
-file(READ ${FilterWidget_GEN_HDRS_File} FilterWidget_GEN_HDRS)
-file(READ ${FilterWidget_GEN_SRCS_File} FilterWidget_GEN_SRCS)
-
-# Remove the temp files that we no longer need
-file(REMOVE ${CodeGeneratorFile})
-#file(REMOVE ${FilterWidget_GEN_HDRS_File})
-#file(REMOVE ${FilterWidget_GEN_SRCS_File})
-
-# --------------------------------------------------------------------
-# Create our custom executable that will generate most of our QFilterWidget
-# classes from information stored in the Filters themselves.
-set(FILTER_HEADERS "#include \"DREAM3DLib/DREAM3DFilters.h\"")
-set(FILTER_WIDGETS_TEMP_DIR ${FilterWidgetsLib_BINARY_DIR}/Temp)
-set(FILTER_WIDGETS_BINARY_DIR ${FilterWidgetsLib_BINARY_DIR})
-set(FILTER_WIDGETS_SOURCE_DIR ${FilterWidgetsLib_SOURCE_DIR})
-set(FILTER_WIDGETS_DOCS_DIR ${DREAM3DProj_SOURCE_DIR}/Documentation/Filters)
-set(FILTER_INCLUDE_PREFIX "DREAM3DLib")
-
-file(MAKE_DIRECTORY ${FilterWidgetsLib_BINARY_DIR}/Temp)
-configure_file( ${FilterWidgetsLib_SOURCE_DIR}/FilterWidgetsCodeGen.h.in
-                ${FilterWidgetsLib_BINARY_DIR}/FilterWidgetCodeGen.h)
-if(MSVC)
-  set_source_files_properties(${FilterWidgetsLib_SOURCE_DIR}/FilterWidgetCodeGen.h PROPERTIES COMPILE_FLAGS /bigobj)
-  set_source_files_properties(${FilterWidgetsLib_SOURCE_DIR}/FilterWidgetCodeGen.cpp PROPERTIES COMPILE_FLAGS /bigobj)
-endif()
-add_executable(FilterWidgetCodeGen  ${FilterWidgetsLib_SOURCE_DIR}/FilterWidgetCodeGen.cpp
-                                    ${FilterWidgetsLib_BINARY_DIR}/FilterWidgetCodeGen.h)
-target_link_libraries(FilterWidgetCodeGen MXA EbsdLib DREAM3DLib)
-
-
-# Now run the code to generate the header files which will over write the place
-# holder files that were generated from above
-add_custom_command(TARGET FilterWidgetCodeGen POST_BUILD
-                    COMMAND $<TARGET_FILE:FilterWidgetCodeGen> )
-
-
-# --------------------------------------------------------------------
-# Set some Include directories
-include_directories(${FilterWidgetsLib_SOURCE_DIR}/..)
-include_directories(${FilterWidgetsLib_SOURCE_DIR})
-include_directories(${FilterWidgetsLib_BINARY_DIR})
-include_directories(${DREAM3DProj_SOURCE_DIR}/Source/QtSupport)
-include_directories(${DREAM3DProj_SOURCE_DIR}/Source/PipelineBuilder)
-include_directories(${DREAM3DProj_BINARY_DIR}/PipelineBuilder)
-
-# --------------------------------------------------------------------
-# Add in ONLY those headers and sources that need to have various Qt related
-# utilities run against them
-set(IOFILTER_WIDGET_HDRS
-    ${FilterWidgetsLib_SOURCE_DIR}/IOFiltersWidgets/QReadH5EbsdWidget.h
-    #${FilterWidgetsLib_SOURCE_DIR}/IOFiltersWidgets/QualityMetricTableModel.h
-    #${FilterWidgetsLib_SOURCE_DIR}/IOFiltersWidgets/QualityMetricItemDelegate.h
-    ${FilterWidgetsLib_SOURCE_DIR}/IOFiltersWidgets/QEbsdToH5EbsdWidget.h
-    ${FilterWidgetsLib_SOURCE_DIR}/IOFiltersWidgets/QEbsdReferenceFrameDialog.h
-    ${FilterWidgetsLib_SOURCE_DIR}/IOFiltersWidgets/QDataContainerReaderWidget.h
-)
-set(IOFILTER_WIDGET_SRCS
-    ${FilterWidgetsLib_SOURCE_DIR}/IOFiltersWidgets/QReadH5EbsdWidget.cpp
-    #${FilterWidgetsLib_SOURCE_DIR}/IOFiltersWidgets/QualityMetricTableModel.cpp
-    ${FilterWidgetsLib_SOURCE_DIR}/IOFiltersWidgets/QEbsdToH5EbsdWidget.cpp
-    ${FilterWidgetsLib_SOURCE_DIR}/IOFiltersWidgets/QEbsdReferenceFrameDialog.cpp
-    ${FilterWidgetsLib_SOURCE_DIR}/IOFiltersWidgets/QDataContainerReaderWidget.cpp
-)
-cmp_IDE_SOURCE_PROPERTIES( "FilterWidgets/IOFiltersWidgets" "${IOFILTER_WIDGET_HDRS}" "${IOFILTER_WIDGET_SRCS}" "0")
-set(SYNTHETIC_WIDGET_HDRS
-    ${FilterWidgetsLib_SOURCE_DIR}/SyntheticBuildingFiltersWidgets/QInitializeSyntheticVolumeWidget.h
-)
-set(SYNTHETIC_WIDGET_SRCS
-    ${FilterWidgetsLib_SOURCE_DIR}/SyntheticBuildingFiltersWidgets/QInitializeSyntheticVolumeWidget.cpp
-)
-cmp_IDE_SOURCE_PROPERTIES( "FilterWidgets/SyntheticBuildingFiltersWidgets" "${SYNTHETIC_WIDGET_HDRS}" "${SYNTHETIC_WIDGET_SRCS}" "0")
-set(SAMPLING_WIDGET_HDRS
-    ${FilterWidgetsLib_SOURCE_DIR}/SamplingFiltersWidgets/QHex2SqrConverterWidget.h
-)
-set(SAMPLING_WIDGET_SRCS
-    ${FilterWidgetsLib_SOURCE_DIR}/SamplingFiltersWidgets/QHex2SqrConverterWidget.cpp
-)
-cmp_IDE_SOURCE_PROPERTIES( "FilterWidgets/SamplingFiltersWidgets" "${SAMPLING_WIDGET_HDRS}" "${SAMPLING_WIDGET_SRCS}" "0")
-
-set(QFilterWidget_HDRS
-    ${IOFILTER_WIDGET_HDRS} ${SYNTHETIC_WIDGET_HDRS} ${SAMPLING_WIDGET_HDRS}
-)
-
-set(QFilterWidget_SRCS
-    ${IOFILTER_WIDGET_SRCS} ${SYNTHETIC_WIDGET_SRCS} ${SAMPLING_WIDGET_SRCS}
-)
-
-
-# --------------------------------------------------------------------
-# and finally this will run moc:
-QT4_WRAP_CPP( FilterWidgetsLib_Generated_MOC_SRCS ${FilterWidget_GEN_HDRS})
-QT4_WRAP_CPP( FilterWidgetsLib_MOC_SRCS ${QFilterWidget_HDRS} )
-# These generated moc files will be #include in the FilterWidget source file that
-# are generated so we need to tell the build system to NOT compile these files
-set_source_files_properties( ${FilterWidgetsLib_Generated_MOC_SRCS} PROPERTIES HEADER_FILE_ONLY TRUE)
-set_source_files_properties( ${FilterWidgetsLib_MOC_SRCS} PROPERTIES HEADER_FILE_ONLY TRUE)
-
-# -- Run MOC and UIC on the necessary files
-QT4_ADD_RESOURCES( FilterWidgetsLib_Generated_RC_SRCS "${DREAM3DProj_SOURCE_DIR}/Documentation/Filters/Generated_FilterDocs.qrc"  )
-
-# --------------------------------------------------------------------
-# Continue on with our Qt4 section
-QT4_WRAP_UI( FilterWidgetsLib_Generated_UI_HDRS
-    ${FilterWidgetsLib_SOURCE_DIR}/SyntheticBuildingFiltersWidgets/QInitializeSyntheticVolumeWidget.ui
-    ${FilterWidgetsLib_SOURCE_DIR}/SamplingFiltersWidgets/QHex2SqrConverterWidget.ui
-    ${FilterWidgetsLib_SOURCE_DIR}/IOFiltersWidgets/QReadH5EbsdWidget.ui
-    ${FilterWidgetsLib_SOURCE_DIR}/IOFiltersWidgets/QEbsdToH5EbsdWidget.ui
-    ${FilterWidgetsLib_SOURCE_DIR}/IOFiltersWidgets/QEbsdReferenceFrameDialog.ui
-    ${FilterWidgetsLib_SOURCE_DIR}/IOFiltersWidgets/QDataContainerReaderWidget.ui
-)
-
-# --------------------------------------------------------------------
-#-- Put the Qt generated files into their own group for IDEs
-cmp_IDE_SOURCE_PROPERTIES( "Generated/Qt_Moc" "" "${FilterWidgetsLib_Generated_MOC_SRCS};${FilterWidgetsLib_MOC_SRCS}" "0")
-cmp_IDE_SOURCE_PROPERTIES( "Generated/Qt_Uic" "${FilterWidgetsLib_Generated_UI_HDRS}" "" "0")
-cmp_IDE_SOURCE_PROPERTIES( "Generated/Qt_Qrc" "${FilterWidgetsLib_Generated_RC_SRCS}" "" "0")
-
-# --------------------------------------------------------------------
-# These files are generated by our custom command
-cmp_IDE_SOURCE_PROPERTIES( "Generated/FilterWidgets" "${FilterWidget_GEN_HDRS}" "${FilterWidget_GEN_SRCS}" "0")
-
-# --------------------------------------------------------------------
-# Now add in any other headers or sources
-set(FilterWidget_HDRS
-    ${FilterWidgetsLib_SOURCE_DIR}/QFilterWidgetFactory.hpp
-    ${FilterWidgetsLib_SOURCE_DIR}/FilterWidgetsLib.h
-)
-
-set(FilterWidget_SRCS
-    ${FilterWidgetsLib_SOURCE_DIR}/FilterWidgetsLib.cpp
-)
-cmp_IDE_SOURCE_PROPERTIES( "FilterWidgets" "${FilterWidget_HDRS}" "${FilterWidget_SRCS}" "0")
-
-set(Project_SRCS
-        ${QFilterWidget_HDRS}
-        ${QFilterWidget_SRCS}
-        ${FilterWidget_HDRS}
-        ${FilterWidget_SRCS}
-        ${FilterWidget_GEN_HDRS}
-        ${FilterWidget_GEN_SRCS}
-        ${FilterWidgetsLib_MOC_SRCS}
-        ${FilterWidgetsLib_Generated_MOC_SRCS}
-        ${FilterWidgetsLib_Generated_UI_HDRS}
-        ${FilterWidgetsLib_Generated_RC_SRCS}
-)
-
-
-
-if (UNIX AND NOT APPLE)
-    set_source_files_properties(${Project_SRCS} PROPERTIES COMPILE_FLAGS -fPIC)
-endif()
-
-add_library(FilterWidgetsLib STATIC ${Project_SRCS})
-target_link_libraries(FilterWidgetsLib
-                    MXA
-                    H5Support
-                    EbsdLib
-                    DREAM3DLib
-                    ${QT_QTCORE_LIBRARY}
-                    ${QT_QTGUI_LIBRARY}
-                    QtSupport
-                    PipelineBuilderLib
-                    )
-#set_target_properties(FilterWidgets PROPERTIES AUTOMOC TRUE)
-#add_dependencies(FilterWidgetsLib_automoc FilterWidgetCodeGen)
-add_dependencies(FilterWidgetsLib FilterWidgetCodeGen)
-LibraryProperties( FilterWidgetsLib ${EXE_DEBUG_EXTENSION})
-=======
-#--////////////////////////////////////////////////////////////////////////////
-#--
-#--  Copyright (c) 2012, Michael A. Jackson. BlueQuartz Software
-#--  All rights reserved.
-#--  BSD License: http://www.opensource.org/licenses/bsd-license.html
-#--
-#--////////////////////////////////////////////////////////////////////////////
-
-#///////////////////////////////////////////////////////////////////////////////
-#// This code was partly written under US Air Force Contract FA8650-07-D-5800
-#///////////////////////////////////////////////////////////////////////////////
-
-project(FilterWidgetsLib)
-cmake_minimum_required(VERSION 2.8.9)
-
-set(Project_SRCS "")
-
-# Set up our various files that were written during the DREAM3DLib build phase
-set(RegisterKnownFilterWidgetsFile ${FilterWidgetsLib_BINARY_DIR}/RegisterKnownFilterWidgets.cpp)
-set(CodeGeneratorFile  ${FilterWidgetsLib_BINARY_DIR}/CodeGenerator.h)
-set(FilterWidget_GEN_HDRS_File ${FilterWidgetsLib_BINARY_DIR}/FilterWidget_GEN_HDRS_File.cmake)
-set(FilterWidget_GEN_SRCS_File ${FilterWidgetsLib_BINARY_DIR}/FilterWidget_GEN_SRCS.cmake)
-
-# Read the file back into a string so we can configure our file
-file(READ ${RegisterKnownFilterWidgetsFile} QFILTERWIDGET_FACTORY_SOURCE)
-file(READ ${CodeGeneratorFile} CODE_GEN_FILTER_FUNCTION)
-file(READ ${FilterWidget_GEN_HDRS_File} FilterWidget_GEN_HDRS)
-file(READ ${FilterWidget_GEN_SRCS_File} FilterWidget_GEN_SRCS)
-
-# Remove the temp files that we no longer need
-file(REMOVE ${CodeGeneratorFile})
-#file(REMOVE ${FilterWidget_GEN_HDRS_File})
-#file(REMOVE ${FilterWidget_GEN_SRCS_File})
-
-# --------------------------------------------------------------------
-# Create our custom executable that will generate most of our QFilterWidget
-# classes from information stored in the Filters themselves.
-set(FILTER_HEADERS "#include \"DREAM3DLib/DREAM3DFilters.h\"")
-set(FILTER_WIDGETS_TEMP_DIR ${FilterWidgetsLib_BINARY_DIR}/Temp)
-set(FILTER_WIDGETS_BINARY_DIR ${FilterWidgetsLib_BINARY_DIR}/DREAM3DLib)
-set(FILTER_WIDGETS_SOURCE_DIR ${FilterWidgetsLib_SOURCE_DIR})
-set(FILTER_WIDGETS_DOCS_DIR ${DREAM3DProj_SOURCE_DIR}/Documentation/Filters)
-set(FILTER_INCLUDE_PREFIX "DREAM3DLib")
-
-file(MAKE_DIRECTORY ${FilterWidgetsLib_BINARY_DIR}/Temp)
-configure_file( ${FilterWidgetsLib_SOURCE_DIR}/FilterWidgetsCodeGen.h.in
-                ${FilterWidgetsLib_BINARY_DIR}/FilterWidgetCodeGen.h)
-if(MSVC)
-  set_source_files_properties(${FilterWidgetsLib_SOURCE_DIR}/FilterWidgetCodeGen.h PROPERTIES COMPILE_FLAGS /bigobj)
-  set_source_files_properties(${FilterWidgetsLib_SOURCE_DIR}/FilterWidgetCodeGen.cpp PROPERTIES COMPILE_FLAGS /bigobj)
-endif()
-add_executable(FilterWidgetCodeGen  ${FilterWidgetsLib_SOURCE_DIR}/FilterWidgetCodeGen.cpp
-                                    ${FilterWidgetsLib_BINARY_DIR}/FilterWidgetCodeGen.h)
-target_link_libraries(FilterWidgetCodeGen MXA EbsdLib DREAM3DLib)
-
-
-# Now run the code to generate the header files which will over write the place
-# holder files that were generated from above
-add_custom_command(TARGET FilterWidgetCodeGen POST_BUILD
-                    COMMAND $<TARGET_FILE:FilterWidgetCodeGen> )
-
-
-# --------------------------------------------------------------------
-# Set some Include directories
-include_directories(${FilterWidgetsLib_SOURCE_DIR}/..)
-include_directories(${FilterWidgetsLib_SOURCE_DIR})
-include_directories(${FilterWidgetsLib_BINARY_DIR})
-include_directories(${DREAM3DProj_SOURCE_DIR}/Source/QtSupport)
-include_directories(${DREAM3DProj_SOURCE_DIR}/Source/PipelineBuilder)
-include_directories(${DREAM3DProj_BINARY_DIR}/PipelineBuilder)
-
-# --------------------------------------------------------------------
-# Add in ONLY those headers and sources that need to have various Qt related
-# utilities run against them
-set(IOFILTER_WIDGET_HDRS
-    ${FilterWidgetsLib_SOURCE_DIR}/DREAM3DLib/IOFiltersWidgets/QReadH5EbsdWidget.h
-    ${FilterWidgetsLib_SOURCE_DIR}/DREAM3DLib/IOFiltersWidgets/QEbsdToH5EbsdWidget.h
-    ${FilterWidgetsLib_SOURCE_DIR}/DREAM3DLib/IOFiltersWidgets/QEbsdReferenceFrameDialog.h
-    ${FilterWidgetsLib_SOURCE_DIR}/DREAM3DLib/IOFiltersWidgets/QDataContainerReaderWidget.h
-)
-set(IOFILTER_WIDGET_SRCS
-    ${FilterWidgetsLib_SOURCE_DIR}/DREAM3DLib/IOFiltersWidgets/QReadH5EbsdWidget.cpp
-    ${FilterWidgetsLib_SOURCE_DIR}/DREAM3DLib/IOFiltersWidgets/QEbsdToH5EbsdWidget.cpp
-    ${FilterWidgetsLib_SOURCE_DIR}/DREAM3DLib/IOFiltersWidgets/QEbsdReferenceFrameDialog.cpp
-    ${FilterWidgetsLib_SOURCE_DIR}/DREAM3DLib/IOFiltersWidgets/QDataContainerReaderWidget.cpp
-)
-cmp_IDE_SOURCE_PROPERTIES( "FilterWidgets/IOFiltersWidgets" "${IOFILTER_WIDGET_HDRS}" "${IOFILTER_WIDGET_SRCS}" "0")
-set(SYNTHETIC_WIDGET_HDRS
-    ${FilterWidgetsLib_SOURCE_DIR}/DREAM3DLib/SyntheticBuildingFiltersWidgets/QInitializeSyntheticVolumeWidget.h
-)
-set(SYNTHETIC_WIDGET_SRCS
-    ${FilterWidgetsLib_SOURCE_DIR}/DREAM3DLib/SyntheticBuildingFiltersWidgets/QInitializeSyntheticVolumeWidget.cpp
-)
-cmp_IDE_SOURCE_PROPERTIES( "FilterWidgets/SyntheticBuildingFiltersWidgets" "${SYNTHETIC_WIDGET_HDRS}" "${SYNTHETIC_WIDGET_SRCS}" "0")
-set(SAMPLING_WIDGET_HDRS
-    ${FilterWidgetsLib_SOURCE_DIR}/DREAM3DLib/SamplingFiltersWidgets/QHex2SqrConverterWidget.h
-)
-set(SAMPLING_WIDGET_SRCS
-    ${FilterWidgetsLib_SOURCE_DIR}/DREAM3DLib/SamplingFiltersWidgets/QHex2SqrConverterWidget.cpp
-)
-cmp_IDE_SOURCE_PROPERTIES( "FilterWidgets/SamplingFiltersWidgets" "${SAMPLING_WIDGET_HDRS}" "${SAMPLING_WIDGET_SRCS}" "0")
-
-set(QFilterWidget_HDRS
-    ${IOFILTER_WIDGET_HDRS} ${SYNTHETIC_WIDGET_HDRS} ${SAMPLING_WIDGET_HDRS}
-)
-
-set(QFilterWidget_SRCS
-    ${IOFILTER_WIDGET_SRCS} ${SYNTHETIC_WIDGET_SRCS} ${SAMPLING_WIDGET_SRCS}
-)
-
-
-# --------------------------------------------------------------------
-# and finally this will run moc:
-QT4_WRAP_CPP( FilterWidgetsLib_Generated_MOC_SRCS ${FilterWidget_GEN_HDRS})
-QT4_WRAP_CPP( FilterWidgetsLib_MOC_SRCS ${QFilterWidget_HDRS} )
-# These generated moc files will be #include in the FilterWidget source file that
-# are generated so we need to tell the build system to NOT compile these files
-set_source_files_properties( ${FilterWidgetsLib_Generated_MOC_SRCS} PROPERTIES HEADER_FILE_ONLY TRUE)
-set_source_files_properties( ${FilterWidgetsLib_MOC_SRCS} PROPERTIES HEADER_FILE_ONLY TRUE)
-
-# -- Run MOC and UIC on the necessary files
-QT4_ADD_RESOURCES( FilterWidgetsLib_Generated_RC_SRCS "${DREAM3DProj_SOURCE_DIR}/Documentation/Filters/Generated_FilterDocs.qrc"  )
-
-# --------------------------------------------------------------------
-# Continue on with our Qt4 section
-QT4_WRAP_UI( FilterWidgetsLib_Generated_UI_HDRS
-    ${FilterWidgetsLib_SOURCE_DIR}/DREAM3DLib/SyntheticBuildingFiltersWidgets/QInitializeSyntheticVolumeWidget.ui
-    ${FilterWidgetsLib_SOURCE_DIR}/DREAM3DLib/SamplingFiltersWidgets/QHex2SqrConverterWidget.ui
-    ${FilterWidgetsLib_SOURCE_DIR}/DREAM3DLib/IOFiltersWidgets/QReadH5EbsdWidget.ui
-    ${FilterWidgetsLib_SOURCE_DIR}/DREAM3DLib/IOFiltersWidgets/QEbsdToH5EbsdWidget.ui
-    ${FilterWidgetsLib_SOURCE_DIR}/DREAM3DLib/IOFiltersWidgets/QEbsdReferenceFrameDialog.ui
-    ${FilterWidgetsLib_SOURCE_DIR}/DREAM3DLib/IOFiltersWidgets/QDataContainerReaderWidget.ui
-)
-
-# --------------------------------------------------------------------
-#-- Put the Qt generated files into their own group for IDEs
-cmp_IDE_SOURCE_PROPERTIES( "Generated/Qt_Moc" "" "${FilterWidgetsLib_Generated_MOC_SRCS};${FilterWidgetsLib_MOC_SRCS}" "0")
-cmp_IDE_SOURCE_PROPERTIES( "Generated/Qt_Uic" "${FilterWidgetsLib_Generated_UI_HDRS}" "" "0")
-cmp_IDE_SOURCE_PROPERTIES( "Generated/Qt_Qrc" "${FilterWidgetsLib_Generated_RC_SRCS}" "" "0")
-
-# --------------------------------------------------------------------
-# These files are generated by our custom command
-cmp_IDE_SOURCE_PROPERTIES( "Generated/FilterWidgets" "${FilterWidget_GEN_HDRS}" "${FilterWidget_GEN_SRCS}" "0")
-
-# --------------------------------------------------------------------
-# Now add in any other headers or sources
-set(FilterWidget_HDRS
-    ${FilterWidgetsLib_SOURCE_DIR}/QFilterWidgetFactory.hpp
-    ${FilterWidgetsLib_SOURCE_DIR}/FilterWidgetsLib.h
-)
-
-set(FilterWidget_SRCS
-    ${FilterWidgetsLib_SOURCE_DIR}/FilterWidgetsLib.cpp
-)
-cmp_IDE_SOURCE_PROPERTIES( "FilterWidgets" "${FilterWidget_HDRS}" "${FilterWidget_SRCS}" "0")
-
-set(Project_SRCS
-        ${QFilterWidget_HDRS}
-        ${QFilterWidget_SRCS}
-        ${FilterWidget_HDRS}
-        ${FilterWidget_SRCS}
-        ${FilterWidget_GEN_HDRS}
-        ${FilterWidget_GEN_SRCS}
-        ${FilterWidgetsLib_MOC_SRCS}
-        ${FilterWidgetsLib_Generated_MOC_SRCS}
-        ${FilterWidgetsLib_Generated_UI_HDRS}
-        ${FilterWidgetsLib_Generated_RC_SRCS}
-)
-
-
-
-if (UNIX AND NOT APPLE)
-    set_source_files_properties(${Project_SRCS} PROPERTIES COMPILE_FLAGS -fPIC)
-endif()
-
-add_library(FilterWidgetsLib STATIC ${Project_SRCS})
-target_link_libraries(FilterWidgetsLib
-                    MXA
-                    H5Support
-                    EbsdLib
-                    DREAM3DLib
-                    ${QT_QTCORE_LIBRARY}
-                    ${QT_QTGUI_LIBRARY}
-                    QtSupport
-                    PipelineBuilderLib
-                    )
-#set_target_properties(FilterWidgets PROPERTIES AUTOMOC TRUE)
-#add_dependencies(FilterWidgetsLib_automoc FilterWidgetCodeGen)
-add_dependencies(FilterWidgetsLib FilterWidgetCodeGen)
-LibraryProperties( FilterWidgetsLib ${EXE_DEBUG_EXTENSION})
->>>>>>> cb50e590
+#--////////////////////////////////////////////////////////////////////////////
+#--
+#--  Copyright (c) 2012, Michael A. Jackson. BlueQuartz Software
+#--  All rights reserved.
+#--  BSD License: http://www.opensource.org/licenses/bsd-license.html
+#--
+#--////////////////////////////////////////////////////////////////////////////
+
+#///////////////////////////////////////////////////////////////////////////////
+#// This code was partly written under US Air Force Contract FA8650-07-D-5800
+#///////////////////////////////////////////////////////////////////////////////
+
+project(FilterWidgetsLib)
+cmake_minimum_required(VERSION 2.8.9)
+
+set(Project_SRCS "")
+
+# Set up our various files that were written during the DREAM3DLib build phase
+set(RegisterKnownFilterWidgetsFile ${FilterWidgetsLib_BINARY_DIR}/RegisterKnownFilterWidgets.cpp)
+set(CodeGeneratorFile  ${FilterWidgetsLib_BINARY_DIR}/CodeGenerator.h)
+set(FilterWidget_GEN_HDRS_File ${FilterWidgetsLib_BINARY_DIR}/FilterWidget_GEN_HDRS_File.cmake)
+set(FilterWidget_GEN_SRCS_File ${FilterWidgetsLib_BINARY_DIR}/FilterWidget_GEN_SRCS.cmake)
+
+# Read the file back into a string so we can configure our file
+file(READ ${RegisterKnownFilterWidgetsFile} QFILTERWIDGET_FACTORY_SOURCE)
+file(READ ${CodeGeneratorFile} CODE_GEN_FILTER_FUNCTION)
+file(READ ${FilterWidget_GEN_HDRS_File} FilterWidget_GEN_HDRS)
+file(READ ${FilterWidget_GEN_SRCS_File} FilterWidget_GEN_SRCS)
+
+# Remove the temp files that we no longer need
+file(REMOVE ${CodeGeneratorFile})
+#file(REMOVE ${FilterWidget_GEN_HDRS_File})
+#file(REMOVE ${FilterWidget_GEN_SRCS_File})
+
+# --------------------------------------------------------------------
+# Create our custom executable that will generate most of our QFilterWidget
+# classes from information stored in the Filters themselves.
+set(FILTER_HEADERS "#include \"DREAM3DLib/DREAM3DFilters.h\"")
+set(FILTER_WIDGETS_TEMP_DIR ${FilterWidgetsLib_BINARY_DIR}/Temp)
+set(FILTER_WIDGETS_BINARY_DIR ${FilterWidgetsLib_BINARY_DIR}/DREAM3DLib)
+set(FILTER_WIDGETS_SOURCE_DIR ${FilterWidgetsLib_SOURCE_DIR})
+set(FILTER_WIDGETS_DOCS_DIR ${DREAM3DProj_SOURCE_DIR}/Documentation/Filters)
+set(FILTER_INCLUDE_PREFIX "DREAM3DLib")
+
+file(MAKE_DIRECTORY ${FilterWidgetsLib_BINARY_DIR}/Temp)
+configure_file( ${FilterWidgetsLib_SOURCE_DIR}/FilterWidgetsCodeGen.h.in
+                ${FilterWidgetsLib_BINARY_DIR}/FilterWidgetCodeGen.h)
+if(MSVC)
+  set_source_files_properties(${FilterWidgetsLib_SOURCE_DIR}/FilterWidgetCodeGen.h PROPERTIES COMPILE_FLAGS /bigobj)
+  set_source_files_properties(${FilterWidgetsLib_SOURCE_DIR}/FilterWidgetCodeGen.cpp PROPERTIES COMPILE_FLAGS /bigobj)
+endif()
+add_executable(FilterWidgetCodeGen  ${FilterWidgetsLib_SOURCE_DIR}/FilterWidgetCodeGen.cpp
+                                    ${FilterWidgetsLib_BINARY_DIR}/FilterWidgetCodeGen.h)
+target_link_libraries(FilterWidgetCodeGen MXA EbsdLib DREAM3DLib)
+
+
+# Now run the code to generate the header files which will over write the place
+# holder files that were generated from above
+add_custom_command(TARGET FilterWidgetCodeGen POST_BUILD
+                    COMMAND $<TARGET_FILE:FilterWidgetCodeGen> )
+
+
+# --------------------------------------------------------------------
+# Set some Include directories
+include_directories(${FilterWidgetsLib_SOURCE_DIR}/..)
+include_directories(${FilterWidgetsLib_SOURCE_DIR})
+include_directories(${FilterWidgetsLib_BINARY_DIR})
+include_directories(${DREAM3DProj_SOURCE_DIR}/Source/QtSupport)
+include_directories(${DREAM3DProj_SOURCE_DIR}/Source/PipelineBuilder)
+include_directories(${DREAM3DProj_BINARY_DIR}/PipelineBuilder)
+
+# --------------------------------------------------------------------
+# Add in ONLY those headers and sources that need to have various Qt related
+# utilities run against them
+set(IOFILTER_WIDGET_HDRS
+    ${FilterWidgetsLib_SOURCE_DIR}/DREAM3DLib/IOFiltersWidgets/QReadH5EbsdWidget.h
+    ${FilterWidgetsLib_SOURCE_DIR}/DREAM3DLib/IOFiltersWidgets/QEbsdToH5EbsdWidget.h
+    ${FilterWidgetsLib_SOURCE_DIR}/DREAM3DLib/IOFiltersWidgets/QEbsdReferenceFrameDialog.h
+    ${FilterWidgetsLib_SOURCE_DIR}/DREAM3DLib/IOFiltersWidgets/QDataContainerReaderWidget.h
+)
+set(IOFILTER_WIDGET_SRCS
+    ${FilterWidgetsLib_SOURCE_DIR}/DREAM3DLib/IOFiltersWidgets/QReadH5EbsdWidget.cpp
+    ${FilterWidgetsLib_SOURCE_DIR}/DREAM3DLib/IOFiltersWidgets/QEbsdToH5EbsdWidget.cpp
+    ${FilterWidgetsLib_SOURCE_DIR}/DREAM3DLib/IOFiltersWidgets/QEbsdReferenceFrameDialog.cpp
+    ${FilterWidgetsLib_SOURCE_DIR}/DREAM3DLib/IOFiltersWidgets/QDataContainerReaderWidget.cpp
+)
+cmp_IDE_SOURCE_PROPERTIES( "FilterWidgets/IOFiltersWidgets" "${IOFILTER_WIDGET_HDRS}" "${IOFILTER_WIDGET_SRCS}" "0")
+set(SYNTHETIC_WIDGET_HDRS
+    ${FilterWidgetsLib_SOURCE_DIR}/DREAM3DLib/SyntheticBuildingFiltersWidgets/QInitializeSyntheticVolumeWidget.h
+)
+set(SYNTHETIC_WIDGET_SRCS
+    ${FilterWidgetsLib_SOURCE_DIR}/DREAM3DLib/SyntheticBuildingFiltersWidgets/QInitializeSyntheticVolumeWidget.cpp
+)
+cmp_IDE_SOURCE_PROPERTIES( "FilterWidgets/SyntheticBuildingFiltersWidgets" "${SYNTHETIC_WIDGET_HDRS}" "${SYNTHETIC_WIDGET_SRCS}" "0")
+set(SAMPLING_WIDGET_HDRS
+    ${FilterWidgetsLib_SOURCE_DIR}/DREAM3DLib/SamplingFiltersWidgets/QHex2SqrConverterWidget.h
+)
+set(SAMPLING_WIDGET_SRCS
+    ${FilterWidgetsLib_SOURCE_DIR}/DREAM3DLib/SamplingFiltersWidgets/QHex2SqrConverterWidget.cpp
+)
+cmp_IDE_SOURCE_PROPERTIES( "FilterWidgets/SamplingFiltersWidgets" "${SAMPLING_WIDGET_HDRS}" "${SAMPLING_WIDGET_SRCS}" "0")
+
+set(QFilterWidget_HDRS
+    ${IOFILTER_WIDGET_HDRS} ${SYNTHETIC_WIDGET_HDRS} ${SAMPLING_WIDGET_HDRS}
+)
+
+set(QFilterWidget_SRCS
+    ${IOFILTER_WIDGET_SRCS} ${SYNTHETIC_WIDGET_SRCS} ${SAMPLING_WIDGET_SRCS}
+)
+
+
+# --------------------------------------------------------------------
+# and finally this will run moc:
+QT4_WRAP_CPP( FilterWidgetsLib_Generated_MOC_SRCS ${FilterWidget_GEN_HDRS})
+QT4_WRAP_CPP( FilterWidgetsLib_MOC_SRCS ${QFilterWidget_HDRS} )
+# These generated moc files will be #include in the FilterWidget source file that
+# are generated so we need to tell the build system to NOT compile these files
+set_source_files_properties( ${FilterWidgetsLib_Generated_MOC_SRCS} PROPERTIES HEADER_FILE_ONLY TRUE)
+set_source_files_properties( ${FilterWidgetsLib_MOC_SRCS} PROPERTIES HEADER_FILE_ONLY TRUE)
+
+# -- Run MOC and UIC on the necessary files
+QT4_ADD_RESOURCES( FilterWidgetsLib_Generated_RC_SRCS "${DREAM3DProj_SOURCE_DIR}/Documentation/Filters/Generated_FilterDocs.qrc"  )
+
+# --------------------------------------------------------------------
+# Continue on with our Qt4 section
+QT4_WRAP_UI( FilterWidgetsLib_Generated_UI_HDRS
+    ${FilterWidgetsLib_SOURCE_DIR}/DREAM3DLib/SyntheticBuildingFiltersWidgets/QInitializeSyntheticVolumeWidget.ui
+    ${FilterWidgetsLib_SOURCE_DIR}/DREAM3DLib/SamplingFiltersWidgets/QHex2SqrConverterWidget.ui
+    ${FilterWidgetsLib_SOURCE_DIR}/DREAM3DLib/IOFiltersWidgets/QReadH5EbsdWidget.ui
+    ${FilterWidgetsLib_SOURCE_DIR}/DREAM3DLib/IOFiltersWidgets/QEbsdToH5EbsdWidget.ui
+    ${FilterWidgetsLib_SOURCE_DIR}/DREAM3DLib/IOFiltersWidgets/QEbsdReferenceFrameDialog.ui
+    ${FilterWidgetsLib_SOURCE_DIR}/DREAM3DLib/IOFiltersWidgets/QDataContainerReaderWidget.ui
+)
+
+# --------------------------------------------------------------------
+#-- Put the Qt generated files into their own group for IDEs
+cmp_IDE_SOURCE_PROPERTIES( "Generated/Qt_Moc" "" "${FilterWidgetsLib_Generated_MOC_SRCS};${FilterWidgetsLib_MOC_SRCS}" "0")
+cmp_IDE_SOURCE_PROPERTIES( "Generated/Qt_Uic" "${FilterWidgetsLib_Generated_UI_HDRS}" "" "0")
+cmp_IDE_SOURCE_PROPERTIES( "Generated/Qt_Qrc" "${FilterWidgetsLib_Generated_RC_SRCS}" "" "0")
+
+# --------------------------------------------------------------------
+# These files are generated by our custom command
+cmp_IDE_SOURCE_PROPERTIES( "Generated/FilterWidgets" "${FilterWidget_GEN_HDRS}" "${FilterWidget_GEN_SRCS}" "0")
+
+# --------------------------------------------------------------------
+# Now add in any other headers or sources
+set(FilterWidget_HDRS
+    ${FilterWidgetsLib_SOURCE_DIR}/QFilterWidgetFactory.hpp
+    ${FilterWidgetsLib_SOURCE_DIR}/FilterWidgetsLib.h
+)
+
+set(FilterWidget_SRCS
+    ${FilterWidgetsLib_SOURCE_DIR}/FilterWidgetsLib.cpp
+)
+cmp_IDE_SOURCE_PROPERTIES( "FilterWidgets" "${FilterWidget_HDRS}" "${FilterWidget_SRCS}" "0")
+
+set(Project_SRCS
+        ${QFilterWidget_HDRS}
+        ${QFilterWidget_SRCS}
+        ${FilterWidget_HDRS}
+        ${FilterWidget_SRCS}
+        ${FilterWidget_GEN_HDRS}
+        ${FilterWidget_GEN_SRCS}
+        ${FilterWidgetsLib_MOC_SRCS}
+        ${FilterWidgetsLib_Generated_MOC_SRCS}
+        ${FilterWidgetsLib_Generated_UI_HDRS}
+        ${FilterWidgetsLib_Generated_RC_SRCS}
+)
+
+
+
+if (UNIX AND NOT APPLE)
+    set_source_files_properties(${Project_SRCS} PROPERTIES COMPILE_FLAGS -fPIC)
+endif()
+
+add_library(FilterWidgetsLib STATIC ${Project_SRCS})
+target_link_libraries(FilterWidgetsLib
+                    MXA
+                    H5Support
+                    EbsdLib
+                    DREAM3DLib
+                    ${QT_QTCORE_LIBRARY}
+                    ${QT_QTGUI_LIBRARY}
+                    QtSupport
+                    PipelineBuilderLib
+                    )
+#set_target_properties(FilterWidgets PROPERTIES AUTOMOC TRUE)
+#add_dependencies(FilterWidgetsLib_automoc FilterWidgetCodeGen)
+add_dependencies(FilterWidgetsLib FilterWidgetCodeGen)
+LibraryProperties( FilterWidgetsLib ${EXE_DEBUG_EXTENSION})