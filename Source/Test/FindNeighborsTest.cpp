--- conflicted
+++ resolved
@@ -124,11 +124,7 @@
     filter->setFieldName(Ebsd::Ang::ImageQuality);
     filter->setFieldValue(450);
     filter->setFieldOperator(">");
-<<<<<<< HEAD
     filter->setFieldPhaseNumber(1);
-=======
-    filter->setFieldPhaseNumber(0);
->>>>>>> c9d15882
     filters.push_back(filter);
   }
   {
@@ -136,7 +132,6 @@
     filter->setFieldName(Ebsd::Ang::ConfidenceIndex);
     filter->setFieldValue(0.1f);
     filter->setFieldOperator(">");
-<<<<<<< HEAD
     filter->setFieldPhaseNumber(1);
     filters.push_back(filter);
   }
@@ -154,9 +149,6 @@
     filter->setFieldValue(0.025f);
     filter->setFieldOperator(">");
     filter->setFieldPhaseNumber(2);
-=======
-    filter->setFieldPhaseNumber(0);
->>>>>>> c9d15882
     filters.push_back(filter);
   }
 
