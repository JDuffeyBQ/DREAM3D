--- conflicted
+++ resolved
@@ -184,15 +184,8 @@
 // -----------------------------------------------------------------------------
 int TestFindNeighbors()
 {
-<<<<<<< HEAD
-
-
   float m_MisorientationTolerance = 5.0f;
   int m_MinAllowedGrainSize = 12;
-=======
-  float m_MisorientationTolerance = 0.5f;
-  int m_MinAllowedGrainSize = 10;
->>>>>>> d1d0232e
 
   // Create the DataContainer object
   DataContainer::Pointer m = DataContainer::New();
