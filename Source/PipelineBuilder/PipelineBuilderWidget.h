--- conflicted
+++ resolved
@@ -103,10 +103,7 @@
     void loadPreset(QStringList filterList);
 
     PipelineViewWidget* createDeepCopy();
-<<<<<<< HEAD
-=======
 
->>>>>>> e69a33be
 
 
   protected slots:
@@ -121,9 +118,6 @@
     void on_filterList_itemDoubleClicked( QListWidgetItem* item );
     void on_filterList_currentItemChanged( QListWidgetItem * item, QListWidgetItem * previous );
 
-    void on_addFavoriteBtn_clicked();
-    void on_removeFavoriteBtn_clicked();
-
 
     void on_toggleDocs_clicked();
     void on_showErrors_clicked();
@@ -135,10 +129,6 @@
     void on_filterUp_clicked();
     void on_filterDown_clicked();
 #endif
-
-    void readSettings(QSettings &prefs, PipelineViewWidget* viewWidget);
-    void writeSettings(QSettings &prefs, PipelineViewWidget* viewWidget);
-
 
   private slots:
     // slots for our worker thread to communicate
@@ -158,7 +148,6 @@
     bool                        m_DocErrorTabsIsOpen;
     QString                     m_OpenDialogLastDirectory;
     QMap<QString,QStringList>   Fmap;
-    QTreeWidgetItem*            favorites;
 
     PipelineBuilderWidget(const PipelineBuilderWidget&); // Copy Constructor Not Implemented
     void operator=(const PipelineBuilderWidget&); // Operator '=' Not Implemented
