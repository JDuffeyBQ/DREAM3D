--- conflicted
+++ resolved
@@ -66,15 +66,10 @@
     QFilterWidget* filterWidgetAt(int index);
     void clearWidgets();
     QFilterWidget* addFilter(QString filterName, int index =-1);
-<<<<<<< HEAD
-    void setErrorsTextArea(QTextEdit* t);
+
+    void setErrorsTextArea(QTableWidget* t);
     void newEmptyPipelineViewLayout();
     void resetLayout();
-=======
-    void setErrorsTextArea(QTableWidget* t);
-
-
->>>>>>> cc8d4b46
 
   public slots:
     void removeFilterWidget();
@@ -99,23 +94,15 @@
    //   void mousePressEvent(QMouseEvent *event);
 
   private:
-<<<<<<< HEAD
     QFilterWidget*            m_SelectedFilterWidget;
     QVBoxLayout*              m_FilterWidgetLayout;
     QFilterWidget*            m_FilterBeingDragged;
     int                       m_DropIndex;
     QStringList               m_PipelineErrorList;
-    QTextEdit*                m_ErrorsArea;
     QLabel*                   m_EmptyPipelineLabel;
-=======
-    QFilterWidget*                      m_SelectedFilterWidget;
-    QVBoxLayout*                        m_FilterWidgetLayout;
-    QFilterWidget*                      m_FilterBeingDragged;
-    int                                 m_DropIndex;
-    QStringList                         m_PipelineErrorList;
     QTableWidget*                       errorTableWidget;
     std::vector<ErrorMessage::Pointer>       errorStream;
->>>>>>> cc8d4b46
+
 
     PipelineViewWidget(const PipelineViewWidget&); // Copy Constructor Not Implemented
     void operator=(const PipelineViewWidget&); // Operator '=' Not Implemented
