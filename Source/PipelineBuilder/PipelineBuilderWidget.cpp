/* ============================================================================
 * Copyright (c) 2011, Michael A. Jackson (BlueQuartz Software)
 * All rights reserved.
 *
 * Redistribution and use in source and binary forms, with or without modification,
 * are permitted provided that the following conditions are met:
 *
 * Redistributions of source code must retain the above copyright notice, this
 * list of conditions and the following disclaimer.
 *
 * Redistributions in binary form must reproduce the above copyright notice, this
 * list of conditions and the following disclaimer in the documentation and/or
 * other materials provided with the distribution.
 *
 * Neither the name of Michael A. Jackson nor the names of its contributors may
 * be used to endorse or promote products derived from this software without
 * specific prior written permission.
 *
 * THIS SOFTWARE IS PROVIDED BY THE COPYRIGHT HOLDERS AND CONTRIBUTORS "AS IS"
 * AND ANY EXPRESS OR IMPLIED WARRANTIES, INCLUDING, BUT NOT LIMITED TO, THE
 * IMPLIED WARRANTIES OF MERCHANTABILITY AND FITNESS FOR A PARTICULAR PURPOSE ARE
 * DISCLAIMED. IN NO EVENT SHALL THE COPYRIGHT HOLDER OR CONTRIBUTORS BE LIABLE
 * FOR ANY DIRECT, INDIRECT, INCIDENTAL, SPECIAL, EXEMPLARY, OR CONSEQUENTIAL
 * DAMAGES (INCLUDING, BUT NOT LIMITED TO, PROCUREMENT OF SUBSTITUTE GOODS OR
 * SERVICES; LOSS OF USE, DATA, OR PROFITS; OR BUSINESS INTERRUPTION) HOWEVER
 * CAUSED AND ON ANY THEORY OF LIABILITY, WHETHER IN CONTRACT, STRICT LIABILITY,
 * OR TORT (INCLUDING NEGLIGENCE OR OTHERWISE) ARISING IN ANY WAY OUT OF THE
 * USE OF THIS SOFTWARE, EVEN IF ADVISED OF THE POSSIBILITY OF SUCH DAMAGE.
 * ~~~~~~~~~~~~~~~~~~~~~~~~~~~~~~~~~~~~~~~~~~~~~~~~~~~~~~~~~~~~~~~~~~~~~~~~~~ */
#include "PipelineBuilderWidget.h"

#include <string>
#include <set>

//-- Qt Includes
#include <QtCore/QFileInfo>
#include <QtCore/QFile>
#include <QtCore/QDir>
#include <QtCore/QString>
#include <QtCore/QUrl>
#include <QtCore/QThread>
#include <QtCore/QFileInfoList>
#include <QtCore/QPropertyAnimation>
#include <QtCore/QResource>
#include <QtGui/QFileDialog>
#include <QtGui/QCloseEvent>
#include <QtGui/QMessageBox>
#include <QtGui/QListWidget>
#include <QtGui/QListWidgetItem>
#include <QtGui/QTreeWidgetItem>
#include <QtGui/QHBoxLayout>
#include <QtGui/QVBoxLayout>


#include "DREAM3DLib/DREAM3DLib.h"
#include "DREAM3DLib/Common/DREAM3DSetGetMacros.h"
#include "DREAM3DLib/DREAM3DFilters.h"

#include "QFilterWidget.h"
#include "AddFavoriteWidget.h"


// -----------------------------------------------------------------------------
//
// -----------------------------------------------------------------------------
PipelineBuilderWidget::PipelineBuilderWidget(QWidget *parent) :
DREAM3DPluginFrame(parent),
m_FilterPipeline(NULL),
m_WorkerThread(NULL),
m_DocErrorTabsIsOpen(false),
#if defined(Q_WS_WIN)
m_OpenDialogLastDirectory("C:\\")
#else
m_OpenDialogLastDirectory("~/")
#endif
{
  setupUi(this);
  setupGui();
  checkIOFiles();
}

// -----------------------------------------------------------------------------
//
// -----------------------------------------------------------------------------
PipelineBuilderWidget::~PipelineBuilderWidget()
{}

// -----------------------------------------------------------------------------
//
// -----------------------------------------------------------------------------
void PipelineBuilderWidget::readSettings(QSettings &prefs)
{
  prefs.beginGroup("PipelineBuilder");

  bool ok = false;
  splitter_1->restoreState(prefs.value("splitter_1").toByteArray());
  splitter_2->restoreState(prefs.value("splitter_2").toByteArray());
  prefs.endGroup();

  readSettings(prefs, m_PipelineViewWidget);
}

// -----------------------------------------------------------------------------
//
// -----------------------------------------------------------------------------
void PipelineBuilderWidget::readSettings(QSettings &prefs, PipelineViewWidget* viewWidget)
{
  // Clear Any Existing Pipeline
  m_PipelineViewWidget->clearWidgets();

  prefs.beginGroup("PipelineBuilder");

  bool ok = false;
  int filterCount = prefs.value("Number_Filters").toInt(&ok);
  prefs.endGroup();

  if (false == ok) {filterCount = 0;}
  for (int i = 0; i < filterCount; ++i)
  {
    QString gName = QString::number(i);

    prefs.beginGroup(gName);

    QString filterName = prefs.value("Filter_Name", "").toString();

    QFilterWidget* w = viewWidget->addFilter(filterName); // This will set the variable m_SelectedFilterWidget
    if(w) {
      w->blockSignals(true);
      w->readOptions(prefs);
      w->blockSignals(false);
      w->emitParametersChanged();
    }
    prefs.endGroup();
  }
  m_PipelineViewWidget->preflightPipeline();


  //Get Favorites from Pref File and Update Tree Widget
  prefs.beginGroup("Favorites");

  int favoriteCount = prefs.value("count").toInt(&ok);
  if (false == ok) {
    favoriteCount = 0;
  }

  for(int r = 0; r < favoriteCount; ++r)
  {
    QString favNameKey = QString::number(r) + QString("_Favorite_Name");
    QString favName = prefs.value(favNameKey).toString();

    QString favFilePath = QString::number(r) + QString("_Favorite_File");
    QString favPath = prefs.value(favFilePath).toString();

    favoritesMap[favName] = favPath;

    QTreeWidgetItem* favoriteItem = new QTreeWidgetItem(favorites);
    favoriteItem->setText(0, favName);
  }

  prefs.endGroup();

}

// -----------------------------------------------------------------------------
//
// -----------------------------------------------------------------------------
void PipelineBuilderWidget::writeSettings(QSettings &prefs)
{
 
  prefs.setValue("splitter_1", splitter_1->saveState());
  prefs.setValue("splitter_2", splitter_2->saveState());



  prefs.beginGroup("Favorites");
  prefs.clear();
  prefs.setValue( "count", favoritesMap.size() );

  int index = 0;
  QMapIterator<QString, QString> i(favoritesMap);
  while (i.hasNext()) {
    i.next();
    prefs.setValue( QString::number(index) + "_Favorite_Name", i.key() );
    prefs.setValue( QString::number(index) + "_Favorite_File", i.value() );
    index++;
  }
  prefs.endGroup();

  writeSettings(prefs, m_PipelineViewWidget); 

}

// -----------------------------------------------------------------------------
//
// -----------------------------------------------------------------------------
void PipelineBuilderWidget::writeSettings(QSettings &prefs, PipelineViewWidget* viewWidget)
{
  prefs.beginGroup("PipelineBuilder");
  qint32 count = m_PipelineViewWidget->filterCount();
  prefs.setValue("Number_Filters", count);
  prefs.endGroup();

  for(qint32 i = 0; i < count; ++i)
  {
    QFilterWidget* fw = viewWidget->filterWidgetAt(i);
    if (fw)
    {
      QString groupName = QString::number(i);
      prefs.beginGroup(groupName);
      fw->writeOptions(prefs);
      prefs.endGroup();
    }
  }

 
}

// -----------------------------------------------------------------------------
//
// -----------------------------------------------------------------------------
void PipelineBuilderWidget::setWidgetListEnabled(bool b)
{
  foreach (QWidget* w, m_WidgetList) {
    w->setEnabled(b);
  }
}


// -----------------------------------------------------------------------------
//
// -----------------------------------------------------------------------------
void PipelineBuilderWidget::setupGui()
{
  // Get the QFilterWidget Manager Instance
  FilterWidgetManager::Pointer fm = FilterWidgetManager::Instance();

  std::set<std::string> groupNames = fm->getGroupNames();

  QTreeWidgetItem* library = new QTreeWidgetItem(filterLibraryTree);
  library->setText(0, "Library");

  QTreeWidgetItem* presets = new QTreeWidgetItem(filterLibraryTree);
  presets->setText(0, "Presets");
  presets->setIcon(0, QIcon(":/signpost.png"));
  presets->setExpanded(true);
  
  favorites = new QTreeWidgetItem(filterLibraryTree);
  favorites->setText(0, "Favorites");
  favorites->setExpanded(true);

//  std::cout << "Groups Found: " << std::endl;
  for(std::set<std::string>::iterator iter = groupNames.begin(); iter != groupNames.end(); ++iter)
  {
 //   std::cout << *iter << std::endl;
    QString iconName(":/");
    iconName.append( QString::fromStdString(*iter));
    iconName.append("_Icon.png");
    // Validate the icon is in the resource system
    QFileInfo iconInfo(iconName);
    if (iconInfo.exists() == false)
    {
      iconName = ":/Plugin_Icon.png"; // Switch to our generic icon for Plugins that do not provide their own
    }

    QIcon icon(iconName);
    QTreeWidgetItem* filterGroup = new QTreeWidgetItem(library);
    filterGroup->setText(0, QString::fromStdString(*iter));
    filterGroup->setIcon(0, icon);
  }
  library->setExpanded(true);

  m_PipelineViewWidget->setErrorsTextArea(errorsTextEdit);

  m_DocErrorTabsIsOpen = false;

  toggleDocs->setChecked(false);
  showErrors->setChecked(false);
  on_toggleDocs_clicked();
  //on_showErrors_clicked();

  on_filterLibraryTree_itemClicked(library, 0);

  {
<<<<<<< HEAD
  QTreeWidgetItem* presetFilter = new QTreeWidgetItem(presets);
  presetFilter->setText(0, "Ebsd 3D Reconstruction");
  QStringList presetFilterList;
  presetFilterList << "EbsdToH5Ebsd" << "ReadH5Ebsd" << "AlignSectionsMisorientation" << "EBSDSegmentGrains" <<
    "DataContainerWriter" << "VtkRectilinearGridWriter";
  presetMap["Ebsd 3D Reconstruction"] = presetFilterList;
  }

  {
  QTreeWidgetItem* presetFilter = new QTreeWidgetItem(presets);
  presetFilter->setText(0, "Statistics");
  QStringList presetFilterList;
  presetFilterList << "DataContainerReader" << "FindSizes" << "FindNeighborhoods" << "FindAvgOrientations" <<
    "FindShapes" << "FindAxisODF" << "FindLocalMisorientationGradients" << "FindSchmids" << "FindMDF" <<
      "FindODF" << "FieldDataCSVWriter" << "DataContainerWriter";
  presetMap["Statistics"] = presetFilterList;
=======
    QTreeWidgetItem* presetFilter = new QTreeWidgetItem(presets);
    presetFilter->setText(0, "Ebsd 3D Reconstruction");
    QStringList presetFilterList;
    presetFilterList << "EbsdToH5Ebsd" << "ReadH5Ebsd" << "AlignSectionsMisorientation" << "EBSDSegmentGrains" << "DataContainerWriter"
        << "VtkRectilinearGridWriter";
    Fmap["Ebsd 3D Reconstruction"] = presetFilterList;
  }

  {
    QTreeWidgetItem* presetFilter = new QTreeWidgetItem(presets);
    presetFilter->setText(0, "Statistics");
    QStringList presetFilterList;
    presetFilterList << "DataContainerReader" << "FindSizes" << "FindNeighborhoods" << "FindAvgOrientations" << "FindShapes" << "FindAxisODF"
        << "FindLocalMisorientationGradients" << "FindSchmids" << "FindMDF" << "FindODF" << "FieldDataCSVWriter" << "DataContainerWriter";
    Fmap["Statistics"] = presetFilterList;
>>>>>>> de983b69
  }

}


// -----------------------------------------------------------------------------
//
// -----------------------------------------------------------------------------
void PipelineBuilderWidget::on_filterLibraryTree_currentItemChanged(QTreeWidgetItem* item, QTreeWidgetItem* previous )
{
  // Get the QFilterWidget Manager Instance
  FilterWidgetManager::Pointer fm = FilterWidgetManager::Instance();
  FilterWidgetManager::Collection factories;

  //If the user clicks on "Library", display all
  if ( item->text(0).compare("Library") == 0)
  {
    factories = fm->getFactories();
  }
  else if (NULL != item->parent() && item->parent()->text(0).compare("Library") == 0)
  {
    factories = fm->getFactories(item->text(0).toStdString());
  }

  updateFilterGroupList(factories);
}

// -----------------------------------------------------------------------------
//
// -----------------------------------------------------------------------------
void PipelineBuilderWidget::on_filterLibraryTree_itemClicked( QTreeWidgetItem* item, int column )
{
  // Get the QFilterWidget Manager Instance
  FilterWidgetManager::Pointer fm = FilterWidgetManager::Instance();
  FilterWidgetManager::Collection factories;
  if (item->parent() == NULL && item->text(0).compare("Library") == 0)
  {
    factories = fm->getFactories();
    updateFilterGroupList(factories);
  }
  else if (item->parent() != NULL && item->parent()->text(0).compare("Library") == 0)
  {
    factories = fm->getFactories(item->text(0).toStdString());
    updateFilterGroupList(factories);
  }
}

// -----------------------------------------------------------------------------
//
// -----------------------------------------------------------------------------
void PipelineBuilderWidget::on_filterLibraryTree_itemDoubleClicked( QTreeWidgetItem* item, int column )
{
  // Get the QFilterWidget Manager Instance
  QTreeWidgetItem* parent = item->parent();
  if (NULL != parent) {
    if (parent->text(0).compare("Presets") == 0) {
      QString text = item->text(0);
      QStringList presetList = presetMap[text];
      loadPreset(presetList);
    }
    else if (parent->text(0).compare("Favorites") == 0) {
      QString favoriteName = item->text(0);
      QString favoritePath = favoritesMap[favoriteName];
      loadFavorites(favoritePath);
    }
  }
}

// -----------------------------------------------------------------------------
//
// -----------------------------------------------------------------------------
void PipelineBuilderWidget::updateFilterGroupList(FilterWidgetManager::Collection &factories)
{
  // Clear all the current items from the list
  filterList->clear();

  for (FilterWidgetManager::Collection::iterator factory = factories.begin(); factory != factories.end(); ++factory)
  {
    IFilterWidgetFactory::Pointer wigFactory = (*factory).second;
    if (NULL == wigFactory.get() ) {
      continue;
    }
    QString humanName = QString::fromStdString(wigFactory->getFilterHumanLabel());
    QString iconName(":/");
    iconName.append( QString::fromStdString(wigFactory->getFilterGroup()));
    iconName.append("_Icon.png");

    // Validate the icon is in the resource system
    QFileInfo iconInfo(iconName);
    if (iconInfo.exists() == false)
    {
      iconName = ":/Plugin_Icon.png"; // Switch to our generic icon for Plugins that do not provide their own
    }

    QIcon icon(iconName);
    // Create the QListWidgetItem and add it to the filterList
    QListWidgetItem* filterItem = new QListWidgetItem(icon, humanName, filterList);
    // Set an "internal" QString that is the name of the filter. We need this value
    // when the item is clicked in order to retreive the Filter Widget from the
    // filter widget manager.
    QString filterName = QString::fromStdString((*factory).first);
    filterItem->setData( Qt::UserRole, filterName);
  }
}


// -----------------------------------------------------------------------------
//
// -----------------------------------------------------------------------------
void PipelineBuilderWidget::on_filterList_currentItemChanged ( QListWidgetItem * item, QListWidgetItem * previous )
{
  if (NULL == item) { return; }
  QString filterName = item->data(Qt::UserRole).toString();
  FilterWidgetManager::Pointer wm = FilterWidgetManager::Instance();
  if (NULL == wm.get()) { return; }
  IFilterWidgetFactory::Pointer wf = wm->getFactoryForFilter(filterName.toStdString());
  if (NULL == wf.get())
  {
    return;
  }
  AbstractFilter::Pointer filter = wf->getFilterInstance();
  if (NULL == filter.get())
  {
    helpTextEdit->setHtml("");
    return;
  }

  QString html;
  QString resName = QString(":/%1Filters/%2.html").arg(filter->getGroupName().c_str()).arg(filter->getNameOfClass().c_str());
  QFile f(resName);
  if ( f.open(QIODevice::ReadOnly) )
  {
    html = QLatin1String(f.readAll());
  }
  else
  {
    html.append("<!DOCTYPE HTML PUBLIC \"-//W3C//DTD HTML 4.0//EN\" \"http://www.w3.org/TR/REC-html40/strict.dtd\">");
    html.append("<html>");
    html.append("<head>");
    html.append("<meta name=\"qrichtext\" content=\"1\" />");
    html.append("<style type=\"text/css\">p, li { white-space: pre-wrap; }</style>");
    html.append("</head>");
    html.append("<body>\n");
    html.append("Documentation file was not found. ");
    html.append(resName);
    html.append("</body></html>\n");
  }

  helpTextEdit->setHtml(html);
}

// -----------------------------------------------------------------------------
//
// -----------------------------------------------------------------------------
void PipelineBuilderWidget::on_filterList_itemDoubleClicked( QListWidgetItem* item )
{
  m_PipelineViewWidget->addFilter(item->data(Qt::UserRole).toString());
  m_PipelineViewWidget->preflightPipeline();
}

// -----------------------------------------------------------------------------
//
// -----------------------------------------------------------------------------
void PipelineBuilderWidget::on_toggleDocs_clicked()
{

  if(docErrorTabs->currentIndex() == 0 || (m_DocErrorTabsIsOpen == false))
  {
    docErrorTabs->setCurrentIndex(0);
    m_DocErrorTabsIsOpen = !m_DocErrorTabsIsOpen;
#if 1
    docErrorTabs->setHidden(!m_DocErrorTabsIsOpen);
#else
    QPropertyAnimation *animation1 = new QPropertyAnimation(docErrorTabs, "maximumHeight");
    if(m_DocErrorTabsIsOpen)
    {
      int start = 0;
      int end = 350;
      docErrorTabs->setMaximumHeight(end);
      animation1->setDuration(250);
      animation1->setStartValue(start);
      animation1->setEndValue(end);
    }
    else //open
    {
      int start = docErrorTabs->maximumHeight();
      int end = 0;
      animation1->setDuration(250);
      animation1->setStartValue(start);
      animation1->setEndValue(end);
    }
    animation1->start();
#endif
  }
  else
  {
    docErrorTabs->setCurrentIndex(0);
  }
}

// -----------------------------------------------------------------------------
//
// -----------------------------------------------------------------------------
void PipelineBuilderWidget::on_showErrors_clicked()
{
  if(docErrorTabs->currentIndex() == 1 || (m_DocErrorTabsIsOpen == false))
  {
    docErrorTabs->setCurrentIndex(1);
    m_DocErrorTabsIsOpen = !m_DocErrorTabsIsOpen;
#if 1
    docErrorTabs->setHidden(!m_DocErrorTabsIsOpen);
#else
    int deltaX;
    QPropertyAnimation *animation1 = new QPropertyAnimation(docErrorTabs, "maximumHeight");

    if(m_DocErrorTabsIsOpen)
    {
      int start = 0;
      int end = 350;
      docErrorTabs->setMaximumHeight(end);
      deltaX = start;

      animation1->setDuration(250);
      animation1->setStartValue(start);
      animation1->setEndValue(end);
    }
    else //open
    {
      int start = docErrorTabs->maximumHeight();
      int end = 0;
      animation1->setDuration(250);
      animation1->setStartValue(start);
      animation1->setEndValue(end);
    }
    animation1->start();
#endif
  }
  else
  {
    docErrorTabs->setCurrentIndex(1);
  }
}

// -----------------------------------------------------------------------------
//
// -----------------------------------------------------------------------------
void PipelineBuilderWidget::on_m_LoadSettingsBtn_clicked()
{
  QString file = QFileDialog::getOpenFileName(this, tr("Select Settings File"),
                                                 m_OpenDialogLastDirectory,
                                                 tr("Settings File (*.txt)") );
  if ( true == file.isEmpty() ) { return; }
  QSettings prefs(file, QSettings::IniFormat, this);
  readSettings(prefs);
}

// -----------------------------------------------------------------------------
//
// -----------------------------------------------------------------------------
void PipelineBuilderWidget::on_m_SaveSettingsBtn_clicked()
{
  QString proposedFile = m_OpenDialogLastDirectory + QDir::separator() + "PipelineBuilderSettings.txt";
  QString filePath = QFileDialog::getSaveFileName(this, tr("Save PipelineBuilder Settings"),
                                              proposedFile,
                                              tr("*.txt") );
  if ( true == filePath.isEmpty() ) { return; }

  //If the filePath already exists - delete it so that we get a clean write to the file
  QFileInfo fi(filePath);
  if (fi.exists() == true)
  {
    QFile f(filePath);
    f.remove();
  }
  QSettings prefs(filePath, QSettings::IniFormat, this);
  writeSettings(prefs);
}

// -----------------------------------------------------------------------------
//
// -----------------------------------------------------------------------------
void PipelineBuilderWidget::checkIOFiles()
{
#if 0
  // Use this code as an example of using some macros to make the validation of
  // input/output files easier
  CHECK_QLABEL_OUTPUT_FILE_EXISTS(AIM::SyntheticBuilder, m_, CrystallographicErrorFile)

  CHECK_QCHECKBOX_OUTPUT_FILE_EXISTS(AIM::SyntheticBuilder, m_ , IPFVizFile)
#endif
}

// -----------------------------------------------------------------------------
//
// -----------------------------------------------------------------------------
void PipelineBuilderWidget::on_m_GoBtn_clicked()
{

  if (m_GoBtn->text().compare("Cancel") == 0)
  {
    if(m_FilterPipeline!= NULL)
    {
      //std::cout << "canceling from GUI...." << std::endl;
      emit cancelPipeline();
    }
    return;
  }



  if (m_WorkerThread != NULL)
  {
    m_WorkerThread->wait(); // Wait until the thread is complete
    delete m_WorkerThread; // Kill the thread
    m_WorkerThread = NULL;
  }
  m_WorkerThread = new QThread(); // Create a new Thread Resource

  m_FilterPipeline = new QFilterPipeline(NULL);

  // Move the PipelineBuilder object into the thread that we just created.
  m_FilterPipeline->moveToThread(m_WorkerThread);

  //
  qint32 count = m_PipelineViewWidget->filterCount();
  for(qint32 i = 0; i < count; ++i)
  {
    QFilterWidget* fw = m_PipelineViewWidget->filterWidgetAt(i);
    if (fw)
    {
      m_FilterPipeline->pushBack(fw->getFilter());
    }
  }

  /* Connect the signal 'started()' from the QThread to the 'run' slot of the
   * PipelineBuilder object. Since the PipelineBuilder object has been moved to another
   * thread of execution and the actual QThread lives in *this* thread then the
   * type of connection will be a Queued connection.
   */
  // When the thread starts its event loop, start the PipelineBuilder going
  connect(m_WorkerThread, SIGNAL(started()),
          m_FilterPipeline, SLOT(run()));

  // When the PipelineBuilder ends then tell the QThread to stop its event loop
  connect(m_FilterPipeline, SIGNAL(finished() ),
          m_WorkerThread, SLOT(quit()) );

  // When the QThread finishes, tell this object that it has finished.
  connect(m_WorkerThread, SIGNAL(finished()),
          this, SLOT( pipelineComplete() ) );

  // If the use clicks on the "Cancel" button send a message to the PipelineBuilder object
  // We need a Direct Connection so the
  connect(this, SIGNAL(cancelPipeline() ),
          m_FilterPipeline, SLOT (on_CancelWorker() ) , Qt::DirectConnection);

  // Send Progress from the PipelineBuilder to this object for display
  connect(m_FilterPipeline, SIGNAL (updateProgress(int)),
          this, SLOT(pipelineProgress(int) ) );

  // Send progress messages from PipelineBuilder to this object for display
  connect(m_FilterPipeline, SIGNAL (progressMessage(QString)),
          this, SLOT(addProgressMessage(QString) ));

  // Send progress messages from PipelineBuilder to this object for display
  connect(m_FilterPipeline, SIGNAL (warningMessage(QString)),
          this, SLOT(addWarningMessage(QString) ));

  // Send progress messages from PipelineBuilder to this object for display
  connect(m_FilterPipeline, SIGNAL (errorMessage(QString)),
          this, SLOT(addErrorMessage(QString) ));



  setWidgetListEnabled(false);
  emit pipelineStarted();
  m_WorkerThread->start();
  m_GoBtn->setText("Cancel");
}

// -----------------------------------------------------------------------------
//
// -----------------------------------------------------------------------------
void PipelineBuilderWidget::pipelineComplete()
{
 // std::cout << "PipelineBuilderWidget::PipelineBuilder_Finished()" << std::endl;
  m_GoBtn->setText("Go");
  setWidgetListEnabled(true);
  this->m_progressBar->setValue(0);
  emit pipelineEnded();
  checkIOFiles();
  m_FilterPipeline->deleteLater();
}

// -----------------------------------------------------------------------------
//
// -----------------------------------------------------------------------------
void PipelineBuilderWidget::pipelineProgress(int val)
{
  this->m_progressBar->setValue( val );
}

// -----------------------------------------------------------------------------
//
// -----------------------------------------------------------------------------
void PipelineBuilderWidget::addErrorMessage(QString message)
{
  QString title = QString::fromStdString("PipelineBuilderWidget Error");
  displayDialogBox(title, message, QMessageBox::Critical);
}

// -----------------------------------------------------------------------------
//
// -----------------------------------------------------------------------------
void PipelineBuilderWidget::addWarningMessage(QString message)
{
  QString title = QString::fromStdString("PipelineBuilderWidget Warning");
  displayDialogBox(title, message, QMessageBox::Warning);
}

// -----------------------------------------------------------------------------
//
// -----------------------------------------------------------------------------
void PipelineBuilderWidget::addProgressMessage(QString message)
{
  if (NULL != this->statusBar()) {
    this->statusBar()->showMessage(message);
  }
}

// -----------------------------------------------------------------------------
//
// -----------------------------------------------------------------------------
void PipelineBuilderWidget::loadPreset(QStringList filterList) {
  //Clear any existing pipeline
  m_PipelineViewWidget->clearWidgets();

  for (int i=0; i< filterList.size(); i++) {
    m_PipelineViewWidget->addFilter(filterList[i]);
  }
}

// -----------------------------------------------------------------------------
//
// -----------------------------------------------------------------------------
void PipelineBuilderWidget::on_addFavoriteBtn_clicked() {
  AddFavoriteWidget* addfavoriteDialog = new AddFavoriteWidget(this);
  addfavoriteDialog->exec();

  QString favoriteTitle = addfavoriteDialog->getFavoriteName();

  //Remove all spaces and illegal characters from favorite name
  favoriteTitle.trimmed();
  favoriteTitle.remove(" ");
  favoriteTitle.remove(QRegExp("[^a-zA-Z_\\d\\s]"));

  if ( addfavoriteDialog->getBtnClicked() ) {
    QTreeWidgetItem* favName = new QTreeWidgetItem();
    favName->setText(0, favoriteTitle);

  for (int i=0; i <= favoritesMap.size(); i++) {
    QString listLower;
    QChar listChar;
    if (favoritesMap.size() != i) {
      listLower = favorites->child(i)->text(0).toLower();
      listChar = favorites->child(i)->text(0).at(0).toLower();
    }
    QString insertLower = favoriteTitle.toLower();
    QChar insertChar = favoriteTitle.at(0).toLower();
    
    //Handle insert-empty and insert-last cases
    if (favoritesMap.size() == i) {
      favorites->insertChild(i, favName);
      break;
    }

    //Handle duplicate case
    else if (listLower == insertLower) {
      QMessageBox::critical(this, QString("DREAM3D"), QString("A favorite named " + favoriteTitle + " already exists.\nPlease try again."));
      delete favName;
      break;
    }

    //Insert in alphabetical order
    else if (listChar > insertChar) {
      favorites->insertChild(i, favName);
      break;
    }
  }

    #if defined (Q_OS_MAC)
        QSettings prefs(QSettings::NativeFormat, QSettings::UserScope, QCoreApplication::organizationDomain(), QCoreApplication::applicationName());
        QString extension = ".plist";
    #else
        QSettings prefs(QSettings::IniFormat, QSettings::UserScope, QCoreApplication::organizationDomain(), QCoreApplication::applicationName());
        QString extension = ".ini";
    #endif

    QString prefFile = prefs.fileName();
    QFileInfo prefFileInfo = QFileInfo(prefFile);
    QString parentPath = prefFileInfo.path();
    QDir parentPathDir = QDir(parentPath);
  
      if ( parentPathDir.mkpath(parentPath) ) {
        QString newParentPrefPath = parentPath + "/Favorites";
        QString newPrefPath = newParentPrefPath + "/" + favoriteTitle + extension;

        newPrefPath = QDir::toNativeSeparators(newPrefPath);
        newParentPrefPath = QDir::toNativeSeparators(newParentPrefPath);

        favoritesMap[favoriteTitle] = newPrefPath;

        QDir newParentPrefPathDir = QDir(newParentPrefPath);

        if ( newParentPrefPathDir.mkpath(newParentPrefPath) ) {
          QSettings newPrefs(newPrefPath, QSettings::IniFormat);
          newPrefs.beginGroup("favorite_config");
          newPrefs.setValue("Name", favoriteTitle);
          newPrefs.endGroup();
          writeSettings(newPrefs, m_PipelineViewWidget);
        }
      }
  }
}

// -----------------------------------------------------------------------------
//
// -----------------------------------------------------------------------------
void PipelineBuilderWidget::on_removeFavoriteBtn_clicked() {
  QTreeWidgetItem* item = filterLibraryTree->currentItem();
  QTreeWidgetItem* parent = filterLibraryTree->currentItem()->parent();
  if (NULL != parent && parent->text(0).compare("Favorites") == 0) {
    QString favoriteName = item->text(0);
    QString filePath = favoritesMap[item->text(0)];
    QFileInfo filePathInfo = QFileInfo(filePath);
    QString fileParentPath = filePathInfo.path();
    QString fileName = filePathInfo.fileName();
    QDir fileParentPathDir = QDir(fileParentPath);

    //Remove favorite's pref file
    fileParentPathDir.remove(fileName);

    //Remove favorite from favoritesMap
    favoritesMap.remove(favoriteName);

    //Remove favorite, graphically, from the DREAM3D interface
    filterLibraryTree->removeItemWidget(item, 0);
    delete item;
  }
}

// -----------------------------------------------------------------------------
//
// -----------------------------------------------------------------------------
void PipelineBuilderWidget::loadFavorites(QString path) {
  #if defined (Q_OS_MAC)
    QSettings prefs(path, QSettings::NativeFormat);
  #else
    QSettings prefs(path, QSettings::IniFormat);
  #endif

  readSettings(prefs, m_PipelineViewWidget);
}<|MERGE_RESOLUTION|>--- conflicted
+++ resolved
@@ -281,7 +281,6 @@
   on_filterLibraryTree_itemClicked(library, 0);
 
   {
-<<<<<<< HEAD
   QTreeWidgetItem* presetFilter = new QTreeWidgetItem(presets);
   presetFilter->setText(0, "Ebsd 3D Reconstruction");
   QStringList presetFilterList;
@@ -298,23 +297,6 @@
     "FindShapes" << "FindAxisODF" << "FindLocalMisorientationGradients" << "FindSchmids" << "FindMDF" <<
       "FindODF" << "FieldDataCSVWriter" << "DataContainerWriter";
   presetMap["Statistics"] = presetFilterList;
-=======
-    QTreeWidgetItem* presetFilter = new QTreeWidgetItem(presets);
-    presetFilter->setText(0, "Ebsd 3D Reconstruction");
-    QStringList presetFilterList;
-    presetFilterList << "EbsdToH5Ebsd" << "ReadH5Ebsd" << "AlignSectionsMisorientation" << "EBSDSegmentGrains" << "DataContainerWriter"
-        << "VtkRectilinearGridWriter";
-    Fmap["Ebsd 3D Reconstruction"] = presetFilterList;
-  }
-
-  {
-    QTreeWidgetItem* presetFilter = new QTreeWidgetItem(presets);
-    presetFilter->setText(0, "Statistics");
-    QStringList presetFilterList;
-    presetFilterList << "DataContainerReader" << "FindSizes" << "FindNeighborhoods" << "FindAvgOrientations" << "FindShapes" << "FindAxisODF"
-        << "FindLocalMisorientationGradients" << "FindSchmids" << "FindMDF" << "FindODF" << "FieldDataCSVWriter" << "DataContainerWriter";
-    Fmap["Statistics"] = presetFilterList;
->>>>>>> de983b69
   }
 
 }
