/* ============================================================================
 * Copyright (c) 2011, Michael A. Jackson (BlueQuartz Software)
 * All rights reserved.
 *
 * Redistribution and use in source and binary forms, with or without modification,
 * are permitted provided that the following conditions are met:
 *
 * Redistributions of source code must retain the above copyright notice, this
 * list of conditions and the following disclaimer.
 *
 * Redistributions in binary form must reproduce the above copyright notice, this
 * list of conditions and the following disclaimer in the documentation and/or
 * other materials provided with the distribution.
 *
 * Neither the name of Michael A. Jackson nor the names of its contributors may
 * be used to endorse or promote products derived from this software without
 * specific prior written permission.
 *
 * THIS SOFTWARE IS PROVIDED BY THE COPYRIGHT HOLDERS AND CONTRIBUTORS "AS IS"
 * AND ANY EXPRESS OR IMPLIED WARRANTIES, INCLUDING, BUT NOT LIMITED TO, THE
 * IMPLIED WARRANTIES OF MERCHANTABILITY AND FITNESS FOR A PARTICULAR PURPOSE ARE
 * DISCLAIMED. IN NO EVENT SHALL THE COPYRIGHT HOLDER OR CONTRIBUTORS BE LIABLE
 * FOR ANY DIRECT, INDIRECT, INCIDENTAL, SPECIAL, EXEMPLARY, OR CONSEQUENTIAL
 * DAMAGES (INCLUDING, BUT NOT LIMITED TO, PROCUREMENT OF SUBSTITUTE GOODS OR
 * SERVICES; LOSS OF USE, DATA, OR PROFITS; OR BUSINESS INTERRUPTION) HOWEVER
 * CAUSED AND ON ANY THEORY OF LIABILITY, WHETHER IN CONTRACT, STRICT LIABILITY,
 * OR TORT (INCLUDING NEGLIGENCE OR OTHERWISE) ARISING IN ANY WAY OUT OF THE
 * USE OF THIS SOFTWARE, EVEN IF ADVISED OF THE POSSIBILITY OF SUCH DAMAGE.
 * ~~~~~~~~~~~~~~~~~~~~~~~~~~~~~~~~~~~~~~~~~~~~~~~~~~~~~~~~~~~~~~~~~~~~~~~~~~ */
#include "PipelineBuilderWidget.h"

#include <string>
#include <set>

//-- Qt Includes
#include <QtCore/QFileInfo>
#include <QtCore/QFile>
#include <QtCore/QDir>
#include <QtCore/QString>
#include <QtCore/QUrl>
#include <QtCore/QThread>
#include <QtCore/QFileInfoList>
#include <QtCore/QPropertyAnimation>
#include <QtCore/QResource>
#include <QtGui/QFileDialog>
#include <QtGui/QCloseEvent>
#include <QtGui/QMessageBox>
#include <QtGui/QListWidget>
#include <QtGui/QListWidgetItem>
#include <QtGui/QTreeWidgetItem>
#include <QtGui/QHBoxLayout>
#include <QtGui/QVBoxLayout>
#include <QtGui/QColor>
#include <QtGui/QBrush>

#include "DREAM3DLib/DREAM3DLib.h"
#include "DREAM3DLib/Common/DREAM3DSetGetMacros.h"
#include "DREAM3DLib/DREAM3DFilters.h"

#include "QFilterWidget.h"
#include "AddFavoriteWidget.h"

namespace Detail
{
  const QString Library("Filter Library");
  const QString PrebuiltPipelines("Prebuilt Pipelines");
  const QString FavoritePipelines("Favorite Pipelines");
}

// -----------------------------------------------------------------------------
//
// -----------------------------------------------------------------------------
PipelineBuilderWidget::PipelineBuilderWidget(QWidget *parent) :
DREAM3DPluginFrame(parent),
m_FilterPipeline(NULL),
m_WorkerThread(NULL),
m_DocErrorTabsIsOpen(false),
#if defined(Q_WS_WIN)
m_OpenDialogLastDirectory("C:\\")
#else
m_OpenDialogLastDirectory("~/")
#endif
{
  setupUi(this);
  setupGui();
  checkIOFiles();
}

// -----------------------------------------------------------------------------
//
// -----------------------------------------------------------------------------
PipelineBuilderWidget::~PipelineBuilderWidget()
{}

// -----------------------------------------------------------------------------
//
// -----------------------------------------------------------------------------
void PipelineBuilderWidget::readSettings(QSettings &prefs)
{
  prefs.beginGroup("PipelineBuilder");

//  bool ok = false;
  splitter_1->restoreState(prefs.value("splitter_1").toByteArray());
  splitter_2->restoreState(prefs.value("splitter_2").toByteArray());
  prefs.endGroup();

  readSettings(prefs, m_PipelineViewWidget);
}

// -----------------------------------------------------------------------------
//
// -----------------------------------------------------------------------------
void PipelineBuilderWidget::readSettings(QSettings &prefs, PipelineViewWidget* viewWidget)
{
  // Clear Any Existing Pipeline
  m_PipelineViewWidget->clearWidgets();

  prefs.beginGroup("PipelineBuilder");

  bool ok = false;
  int filterCount = prefs.value("Number_Filters").toInt(&ok);
  prefs.endGroup();

  if (false == ok) {filterCount = 0;}
  for (int i = 0; i < filterCount; ++i)
  {
    QString gName = QString::number(i);

    prefs.beginGroup(gName);

    QString filterName = prefs.value("Filter_Name", "").toString();

    QFilterWidget* w = viewWidget->addFilter(filterName); // This will set the variable m_SelectedFilterWidget
    if(w) {
      w->blockSignals(true);
      w->readOptions(prefs);
      w->blockSignals(false);
      w->emitParametersChanged();
    }
    prefs.endGroup();
  }
  m_PipelineViewWidget->preflightPipeline();


  //Get Favorites from Pref File and Update Tree Widget
  prefs.beginGroup(Detail::FavoritePipelines);

  int favoriteCount = prefs.value("count").toInt(&ok);
  if (false == ok) {
    favoriteCount = 0;
  }

  for(int r = 0; r < favoriteCount; ++r)
  {
    QString favNameKey = QString::number(r) + QString("_Favorite_Name");
    QString favName = prefs.value(favNameKey).toString();

    QString favFilePath = QString::number(r) + QString("_Favorite_File");
    QString favPath = prefs.value(favFilePath).toString();

    m_favoritesMap[favName] = favPath;

    QTreeWidgetItem* favoriteItem = new QTreeWidgetItem(m_favorites);
    favoriteItem->setText(0, favName);
    favoriteItem->setIcon(0, QIcon(":/bullet_ball_yellow.png"));
  }

  prefs.endGroup();

}

// -----------------------------------------------------------------------------
//
// -----------------------------------------------------------------------------
void PipelineBuilderWidget::writeSettings(QSettings &prefs)
{

  prefs.setValue("splitter_1", splitter_1->saveState());
  prefs.setValue("splitter_2", splitter_2->saveState());



  prefs.beginGroup(Detail::FavoritePipelines);
  prefs.clear();
  prefs.setValue( "count", m_favoritesMap.size() );

  int index = 0;
  QMapIterator<QString, QString> i(m_favoritesMap);
  while (i.hasNext()) {
    i.next();
    prefs.setValue( QString::number(index) + "_Favorite_Name", i.key() );
    prefs.setValue( QString::number(index) + "_Favorite_File", i.value() );
    index++;
  }
  prefs.endGroup();

  writeSettings(prefs, m_PipelineViewWidget);

}

// -----------------------------------------------------------------------------
//
// -----------------------------------------------------------------------------
void PipelineBuilderWidget::writeSettings(QSettings &prefs, PipelineViewWidget* viewWidget)
{
  prefs.beginGroup("PipelineBuilder");
  qint32 count = m_PipelineViewWidget->filterCount();
  prefs.setValue("Number_Filters", count);
  prefs.endGroup();

  for(qint32 i = 0; i < count; ++i)
  {
    QFilterWidget* fw = viewWidget->filterWidgetAt(i);
    if (fw)
    {
      QString groupName = QString::number(i);
      prefs.beginGroup(groupName);
      fw->writeOptions(prefs);
      prefs.endGroup();
    }
  }


}

// -----------------------------------------------------------------------------
//
// -----------------------------------------------------------------------------
void PipelineBuilderWidget::setWidgetListEnabled(bool b)
{
  foreach (QWidget* w, m_WidgetList) {
    w->setEnabled(b);
  }
}


// -----------------------------------------------------------------------------
//
// -----------------------------------------------------------------------------
void PipelineBuilderWidget::setupGui()
{
  m_hasErrors = false;
  m_hasWarnings = false;

  // Get the QFilterWidget Manager Instance
  FilterWidgetManager::Pointer fm = FilterWidgetManager::Instance();

  std::set<std::string> groupNames = fm->getGroupNames();

  QTreeWidgetItem* library = new QTreeWidgetItem(filterLibraryTree);
  library->setText(0, Detail::Library);
  library->setIcon(0, QIcon(":/cubes.png"));

  QTreeWidgetItem* presets = new QTreeWidgetItem(filterLibraryTree);
  presets->setText(0, Detail::PrebuiltPipelines);
  presets->setIcon(0, QIcon(":/flag_blue_scroll.png"));
  presets->setExpanded(true);

<<<<<<< HEAD
  favorites = new QTreeWidgetItem(filterLibraryTree);
  favorites->setText(0, Detail::FavoritePipelines);
  favorites->setIcon(0, QIcon(":/flash.png"));
=======
  m_favorites = new QTreeWidgetItem(filterLibraryTree);
  m_favorites->setText(0, "Favorite Pipelines");
  m_favorites->setIcon(0, QIcon(":/flash.png"));
>>>>>>> ad728a21

  m_favorites->setExpanded(true);

//  std::cout << "Groups Found: " << std::endl;
  for(std::set<std::string>::iterator iter = groupNames.begin(); iter != groupNames.end(); ++iter)
  {
 //   std::cout << *iter << std::endl;
    QString iconName(":/");
    iconName.append( QString::fromStdString(*iter));
    iconName.append("_Icon.png");
    // Validate the icon is in the resource system
    QFileInfo iconInfo(iconName);
    if (iconInfo.exists() == false)
    {
      iconName = ":/Plugin_Icon.png"; // Switch to our generic icon for Plugins that do not provide their own
    }

    QIcon icon(iconName);
    QTreeWidgetItem* filterGroup = new QTreeWidgetItem(library);
    filterGroup->setText(0, QString::fromStdString(*iter));
    filterGroup->setIcon(0, icon);
  }
  library->setExpanded(true);

  m_PipelineViewWidget->setErrorsTextArea(tableWidget);

  m_DocErrorTabsIsOpen = false;

  toggleDocs->setChecked(false);
  showErrors->setChecked(false);
  on_toggleDocs_clicked();
  //on_showErrors_clicked();

  on_filterLibraryTree_itemClicked(library, 0);

  {
  QTreeWidgetItem* presetFilter = new QTreeWidgetItem(presets);
  presetFilter->setText(0, "Ebsd 3D Reconstruction");
  presetFilter->setIcon(0, QIcon(":/scroll.png"));
  QStringList presetFilterList;
  presetFilterList << "EbsdToH5Ebsd" << "ReadH5Ebsd" << "AlignSectionsMisorientation" << "EBSDSegmentGrains" <<
    "DataContainerWriter" << "VtkRectilinearGridWriter";
  m_presetMap["Ebsd 3D Reconstruction"] = presetFilterList;
  }

  {
  QTreeWidgetItem* presetFilter = new QTreeWidgetItem(presets);
  presetFilter->setText(0, "Statistics");
  presetFilter->setIcon(0, QIcon(":/scroll.png"));
  QStringList presetFilterList;
  presetFilterList << "DataContainerReader" << "FindSizes" << "FindNeighborhoods" << "FindAvgOrientations" <<
    "FindShapes" << "FindAxisODF" << "FindLocalMisorientationGradients" << "FindSchmids" << "FindMDF" <<
      "FindODF" << "FieldDataCSVWriter" << "DataContainerWriter";
  m_presetMap["Statistics"] = presetFilterList;
  }
}


// -----------------------------------------------------------------------------
//
// -----------------------------------------------------------------------------
void PipelineBuilderWidget::on_filterLibraryTree_currentItemChanged(QTreeWidgetItem* item, QTreeWidgetItem* previous )
{
  // Get the QFilterWidget Manager Instance
  FilterWidgetManager::Pointer fm = FilterWidgetManager::Instance();
  FilterWidgetManager::Collection factories;

  //If the user clicks on Detail::Library, display all
  if ( item->text(0).compare(Detail::Library) == 0)
  {
    factories = fm->getFactories();
  }
  else if (NULL != item->parent() && item->parent()->text(0).compare(Detail::Library) == 0)
  {
    factories = fm->getFactories(item->text(0).toStdString());
  }

  updateFilterGroupList(factories);
}

// -----------------------------------------------------------------------------
//
// -----------------------------------------------------------------------------
void PipelineBuilderWidget::on_filterLibraryTree_itemClicked( QTreeWidgetItem* item, int column )
{
  // Get the QFilterWidget Manager Instance
  FilterWidgetManager::Pointer fm = FilterWidgetManager::Instance();
  FilterWidgetManager::Collection factories;
  if (item->parent() == NULL && item->text(0).compare(Detail::Library) == 0)
  {
    factories = fm->getFactories();
    updateFilterGroupList(factories);
  }
  else if (item->parent() != NULL && item->parent()->text(0).compare(Detail::Library) == 0)
  {
    factories = fm->getFactories(item->text(0).toStdString());
    updateFilterGroupList(factories);
  }
}

// -----------------------------------------------------------------------------
//
// -----------------------------------------------------------------------------
void PipelineBuilderWidget::on_filterLibraryTree_itemDoubleClicked( QTreeWidgetItem* item, int column )
{
  // Get the QFilterWidget Manager Instance
  QTreeWidgetItem* parent = item->parent();
  if (NULL != parent) {
    if (parent->text(0).compare(Detail::PrebuiltPipelines) == 0) {
      QString text = item->text(0);
      QStringList presetList = m_presetMap[text];
      loadPreset(presetList);
    }
    else if (parent->text(0).compare(Detail::FavoritePipelines) == 0) {
      QString favoriteName = item->text(0);
      QString favoritePath = m_favoritesMap[favoriteName];
      loadFavorites(favoritePath);
    }
  }
}

// -----------------------------------------------------------------------------
//
// -----------------------------------------------------------------------------
void PipelineBuilderWidget::updateFilterGroupList(FilterWidgetManager::Collection &factories)
{
  // Clear all the current items from the list
  filterList->clear();

  for (FilterWidgetManager::Collection::iterator factory = factories.begin(); factory != factories.end(); ++factory)
  {
    IFilterWidgetFactory::Pointer wigFactory = (*factory).second;
    if (NULL == wigFactory.get() ) {
      continue;
    }
    QString humanName = QString::fromStdString(wigFactory->getFilterHumanLabel());
    QString iconName(":/");
    iconName.append( QString::fromStdString(wigFactory->getFilterGroup()));
    iconName.append("_Icon.png");

    // Validate the icon is in the resource system
    QFileInfo iconInfo(iconName);
    if (iconInfo.exists() == false)
    {
      iconName = ":/Plugin_Icon.png"; // Switch to our generic icon for Plugins that do not provide their own
    }

    QIcon icon(iconName);
    // Create the QListWidgetItem and add it to the filterList
    QListWidgetItem* filterItem = new QListWidgetItem(icon, humanName, filterList);
    // Set an "internal" QString that is the name of the filter. We need this value
    // when the item is clicked in order to retreive the Filter Widget from the
    // filter widget manager.
    QString filterName = QString::fromStdString((*factory).first);
    filterItem->setData( Qt::UserRole, filterName);
  }
}


// -----------------------------------------------------------------------------
//
// -----------------------------------------------------------------------------
void PipelineBuilderWidget::on_filterList_currentItemChanged ( QListWidgetItem * item, QListWidgetItem * previous )
{
  if (NULL == item) { return; }
  QString filterName = item->data(Qt::UserRole).toString();
  FilterWidgetManager::Pointer wm = FilterWidgetManager::Instance();
  if (NULL == wm.get()) { return; }
  IFilterWidgetFactory::Pointer wf = wm->getFactoryForFilter(filterName.toStdString());
  if (NULL == wf.get())
  {
    return;
  }
  AbstractFilter::Pointer filter = wf->getFilterInstance();
  if (NULL == filter.get())
  {
    helpTextEdit->setHtml("");
    return;
  }

  QString html;
  QString resName = QString(":/%1Filters/%2.html").arg(filter->getGroupName().c_str()).arg(filter->getNameOfClass().c_str());
  QFile f(resName);
  if ( f.open(QIODevice::ReadOnly) )
  {
    html = QLatin1String(f.readAll());
  }
  else
  {
    html.append("<!DOCTYPE HTML PUBLIC \"-//W3C//DTD HTML 4.0//EN\" \"http://www.w3.org/TR/REC-html40/strict.dtd\">");
    html.append("<html>");
    html.append("<head>");
    html.append("<meta name=\"qrichtext\" content=\"1\" />");
    html.append("<style type=\"text/css\">p, li { white-space: pre-wrap; }</style>");
    html.append("</head>");
    html.append("<body>\n");
    html.append("Documentation file was not found. ");
    html.append(resName);
    html.append("</body></html>\n");
  }

  helpTextEdit->setHtml(html);
}

// -----------------------------------------------------------------------------
//
// -----------------------------------------------------------------------------
void PipelineBuilderWidget::on_filterList_itemDoubleClicked( QListWidgetItem* item )
{
  m_PipelineViewWidget->addFilter(item->data(Qt::UserRole).toString());
  m_PipelineViewWidget->preflightPipeline();
}

// -----------------------------------------------------------------------------
//
// -----------------------------------------------------------------------------
void PipelineBuilderWidget::on_toggleDocs_clicked()
{

  if(docErrorTabs->currentIndex() == 0 || (m_DocErrorTabsIsOpen == false))
  {
    docErrorTabs->setCurrentIndex(0);
    m_DocErrorTabsIsOpen = !m_DocErrorTabsIsOpen;
#if 1
    docErrorTabs->setHidden(!m_DocErrorTabsIsOpen);
#else
    QPropertyAnimation *animation1 = new QPropertyAnimation(docErrorTabs, "maximumHeight");
    if(m_DocErrorTabsIsOpen)
    {
      int start = 0;
      int end = 350;
      docErrorTabs->setMaximumHeight(end);
      animation1->setDuration(250);
      animation1->setStartValue(start);
      animation1->setEndValue(end);
    }
    else //open
    {
      int start = docErrorTabs->maximumHeight();
      int end = 0;
      animation1->setDuration(250);
      animation1->setStartValue(start);
      animation1->setEndValue(end);
    }
    animation1->start();
#endif
  }
  else
  {
    docErrorTabs->setCurrentIndex(0);
  }
}

// -----------------------------------------------------------------------------
//
// -----------------------------------------------------------------------------
void PipelineBuilderWidget::on_showErrors_clicked()
{
  if(docErrorTabs->currentIndex() == 1 || (m_DocErrorTabsIsOpen == false))
  {
    docErrorTabs->setCurrentIndex(1);
    m_DocErrorTabsIsOpen = !m_DocErrorTabsIsOpen;
#if 1
    docErrorTabs->setHidden(!m_DocErrorTabsIsOpen);
#else
    int deltaX;
    QPropertyAnimation *animation1 = new QPropertyAnimation(docErrorTabs, "maximumHeight");

    if(m_DocErrorTabsIsOpen)
    {
      int start = 0;
      int end = 350;
      docErrorTabs->setMaximumHeight(end);
      deltaX = start;

      animation1->setDuration(250);
      animation1->setStartValue(start);
      animation1->setEndValue(end);
    }
    else //open
    {
      int start = docErrorTabs->maximumHeight();
      int end = 0;
      animation1->setDuration(250);
      animation1->setStartValue(start);
      animation1->setEndValue(end);
    }
    animation1->start();
#endif
  }
  else
  {
    docErrorTabs->setCurrentIndex(1);
  }
}

// -----------------------------------------------------------------------------
//
// -----------------------------------------------------------------------------
void PipelineBuilderWidget::on_m_LoadSettingsBtn_clicked()
{
  QString file = QFileDialog::getOpenFileName(this, tr("Select Settings File"),
                                                 m_OpenDialogLastDirectory,
                                                 tr("Settings File (*.txt)") );
  if ( true == file.isEmpty() ) { return; }
  QSettings prefs(file, QSettings::IniFormat, this);
  readSettings(prefs);
}

// -----------------------------------------------------------------------------
//
// -----------------------------------------------------------------------------
void PipelineBuilderWidget::on_m_SaveSettingsBtn_clicked()
{
  QString proposedFile = m_OpenDialogLastDirectory + QDir::separator() + "PipelineBuilderSettings.txt";
  QString filePath = QFileDialog::getSaveFileName(this, tr("Save PipelineBuilder Settings"),
                                              proposedFile,
                                              tr("*.txt") );
  if ( true == filePath.isEmpty() ) { return; }

  //If the filePath already exists - delete it so that we get a clean write to the file
  QFileInfo fi(filePath);
  if (fi.exists() == true)
  {
    QFile f(filePath);
    f.remove();
  }
  QSettings prefs(filePath, QSettings::IniFormat, this);
  writeSettings(prefs);
}

// -----------------------------------------------------------------------------
//
// -----------------------------------------------------------------------------
void PipelineBuilderWidget::checkIOFiles()
{
#if 0
  // Use this code as an example of using some macros to make the validation of
  // input/output files easier
  CHECK_QLABEL_OUTPUT_FILE_EXISTS(AIM::SyntheticBuilder, m_, CrystallographicErrorFile)

  CHECK_QCHECKBOX_OUTPUT_FILE_EXISTS(AIM::SyntheticBuilder, m_ , IPFVizFile)
#endif
}

// -----------------------------------------------------------------------------
//
// -----------------------------------------------------------------------------
void PipelineBuilderWidget::on_m_GoBtn_clicked()
{
  QTableWidget* errorTableWidget = m_PipelineViewWidget->getTableWidget();
  QStringList m_PipelineErrorList = m_PipelineViewWidget->getPipelineErrorList();

  // clear all the error messages
  m_PipelineErrorList.clear();

  for (int i=0; i<errorTableWidget->rowCount(); ++i) {
    errorTableWidget->removeRow(i);
  }
  errorTableWidget->setRowCount(0);

  if (m_GoBtn->text().compare("Cancel") == 0)
  {
    if(m_FilterPipeline!= NULL)
    {
      //std::cout << "canceling from GUI...." << std::endl;
      emit cancelPipeline();
    }
    return;
  }



  if (m_WorkerThread != NULL)
  {
    m_WorkerThread->wait(); // Wait until the thread is complete
    delete m_WorkerThread; // Kill the thread
    m_WorkerThread = NULL;
  }
  m_WorkerThread = new QThread(); // Create a new Thread Resource

  m_FilterPipeline = new QFilterPipeline(NULL);

  // Move the PipelineBuilder object into the thread that we just created.
  m_FilterPipeline->moveToThread(m_WorkerThread);

  //
  qint32 count = m_PipelineViewWidget->filterCount();
  for(qint32 i = 0; i < count; ++i)
  {
    QFilterWidget* fw = m_PipelineViewWidget->filterWidgetAt(i);
    if (fw)
    {
      m_FilterPipeline->pushBack(fw->getFilter());
    }
  }

  /* Connect the signal 'started()' from the QThread to the 'run' slot of the
   * PipelineBuilder object. Since the PipelineBuilder object has been moved to another
   * thread of execution and the actual QThread lives in *this* thread then the
   * type of connection will be a Queued connection.
   */
  // When the thread starts its event loop, start the PipelineBuilder going
  connect(m_WorkerThread, SIGNAL(started()),
          m_FilterPipeline, SLOT(run()));

  // When the PipelineBuilder ends then tell the QThread to stop its event loop
  connect(m_FilterPipeline, SIGNAL(finished() ),
          m_WorkerThread, SLOT(quit()) );

  // When the QThread finishes, tell this object that it has finished.
  connect(m_WorkerThread, SIGNAL(finished()),
          this, SLOT( pipelineComplete() ) );

  // If the use clicks on the "Cancel" button send a message to the PipelineBuilder object
  // We need a Direct Connection so the
  connect(this, SIGNAL(cancelPipeline() ),
          m_FilterPipeline, SLOT (on_CancelWorker() ) , Qt::DirectConnection);

  // Send Progress from the PipelineBuilder to this object for display
  connect(m_FilterPipeline, SIGNAL (updateProgress(int)),
          this, SLOT(pipelineProgress(int) ) );

  // Send progress messages from PipelineBuilder to this object for display
  connect(m_FilterPipeline, SIGNAL (progressMessage(QString)),
          this, SLOT(addProgressMessage(QString) ));

  // Send progress messages from PipelineBuilder to this object for display
  connect(m_FilterPipeline, SIGNAL (warningMessage(QString, QString, int)),
          this, SLOT(addWarningMessage(QString, QString, int) ));

  // Send progress messages from PipelineBuilder to this object for display
  connect(m_FilterPipeline, SIGNAL (errorMessage(QString, QString, int)),
          this, SLOT(addErrorMessage(QString, QString, int) ));



  setWidgetListEnabled(false);
  emit pipelineStarted();
  m_WorkerThread->start();
  m_GoBtn->setText("Cancel");
}

// -----------------------------------------------------------------------------
//
// -----------------------------------------------------------------------------
void PipelineBuilderWidget::pipelineComplete()
{
 // std::cout << "PipelineBuilderWidget::PipelineBuilder_Finished()" << std::endl;
  if (m_hasErrors || m_hasWarnings) {
    displayDialogBox(QString::fromStdString("Pipeline Errors | Warnings"), 
      QString::fromStdString("Errors and/or warnings occurred during processing.\nPlease check the error table for more information."), 
        QMessageBox::Critical);
  }
  m_GoBtn->setText("Go");
  setWidgetListEnabled(true);
  this->m_progressBar->setValue(0);
  emit pipelineEnded();
  checkIOFiles();
  m_FilterPipeline->deleteLater();
}

// -----------------------------------------------------------------------------
//
// -----------------------------------------------------------------------------
void PipelineBuilderWidget::pipelineProgress(int val)
{
  this->m_progressBar->setValue( val );
}

// -----------------------------------------------------------------------------
//
// -----------------------------------------------------------------------------
void PipelineBuilderWidget::addErrorMessage(QString errName, QString errDesc, int errNum)
{
  m_hasErrors = true;

  QTableWidget* errorTableWidget = m_PipelineViewWidget->getTableWidget();

  int rc = errorTableWidget->rowCount();

  errorTableWidget->insertRow(rc);

  QTableWidgetItem* filterNameWidgetItem = new QTableWidgetItem(errName);
  filterNameWidgetItem->setTextAlignment(Qt::AlignCenter);
  QTableWidgetItem* errorDescriptionWidgetItem = new QTableWidgetItem(errDesc);
  QTableWidgetItem* errorCodeWidgetItem = new QTableWidgetItem( QString::number(errNum) );
  errorCodeWidgetItem->setTextAlignment(Qt::AlignCenter);

  QColor errColor(255, 191, 193);
  QBrush errBrush(errColor);

  filterNameWidgetItem->setBackground(errBrush);
  errorDescriptionWidgetItem->setBackground(errBrush);
  errorCodeWidgetItem->setBackground(errBrush);

  errorTableWidget->setItem(rc, 0, filterNameWidgetItem);
  errorTableWidget->setItem(rc, 1, errorDescriptionWidgetItem);
  errorTableWidget->setItem(rc, 2, errorCodeWidgetItem);
}

// -----------------------------------------------------------------------------
//
// -----------------------------------------------------------------------------
void PipelineBuilderWidget::addWarningMessage(QString warnName, QString warnDesc, int warnNum)
{
  m_hasWarnings = true;

  //QString title = QString::fromStdString("PipelineBuilderWidget Warning");
  //displayDialogBox(title, message, QMessageBox::Warning);
}

// -----------------------------------------------------------------------------
//
// -----------------------------------------------------------------------------
void PipelineBuilderWidget::addProgressMessage(QString message)
{
  if (NULL != this->statusBar()) {
    this->statusBar()->showMessage(message);
  }
}

// -----------------------------------------------------------------------------
//
// -----------------------------------------------------------------------------
void PipelineBuilderWidget::loadPreset(QStringList filterList) {
  //Clear any existing pipeline
  m_PipelineViewWidget->clearWidgets();

  for (int i=0; i< filterList.size(); i++) {
    m_PipelineViewWidget->addFilter(filterList[i]);
  }
}

// -----------------------------------------------------------------------------
//
// -----------------------------------------------------------------------------
void PipelineBuilderWidget::on_addFavoriteBtn_clicked() {
  AddFavoriteWidget* addfavoriteDialog = new AddFavoriteWidget(this);
  addfavoriteDialog->exec();

  QString favoriteTitle = addfavoriteDialog->getFavoriteName();

  //Remove all spaces and illegal characters from favorite name
  favoriteTitle.trimmed();
  favoriteTitle.remove(" ");
  favoriteTitle.remove(QRegExp("[^a-zA-Z_\\d\\s]"));

  if(addfavoriteDialog->getBtnClicked())
  {
    QTreeWidgetItem* favName = new QTreeWidgetItem();
    favName->setText(0, favoriteTitle);
    favName->setIcon(0, QIcon(":/bullet_ball_yellow.png"));

    for (int i = 0; i <= m_favoritesMap.size(); i++)
    {
      QString listLower;
      QChar listChar;
      if(m_favoritesMap.size() != i)
      {
        listLower = m_favorites->child(i)->text(0).toLower();
        listChar = m_favorites->child(i)->text(0).at(0).toLower();
      }
      QString insertLower = favoriteTitle.toLower();
      QChar insertChar = favoriteTitle.at(0).toLower();

      //Handle insert-empty and insert-last cases
      if(m_favoritesMap.size() == i)
      {
        m_favorites->insertChild(i, favName);
        break;
      }

      //Handle duplicate case
      else if(listLower == insertLower)
      {
        QMessageBox::critical(this, QString("DREAM3D"), QString("A favorite named " + favoriteTitle + " already exists.\nPlease try again."));
        delete favName;
        break;
      }

      //Insert in alphabetical order
      else if(listChar > insertChar)
      {
        m_favorites->insertChild(i, favName);
        break;
      }
    }

#if defined (Q_OS_MAC)
    QSettings prefs(QSettings::NativeFormat, QSettings::UserScope, QCoreApplication::organizationDomain(), QCoreApplication::applicationName());
    QString extension = ".ini";
#else
    QSettings prefs(QSettings::IniFormat, QSettings::UserScope, QCoreApplication::organizationDomain(), QCoreApplication::applicationName());
    QString extension = ".ini";
#endif

    QString prefFile = prefs.fileName();
    QFileInfo prefFileInfo = QFileInfo(prefFile);
    QString parentPath = prefFileInfo.path();
    QDir parentPathDir = QDir(parentPath);

    if(parentPathDir.mkpath(parentPath))
    {
      QString newParentPrefPath = parentPath + "/DREAM3D_Favorites";
      QString newPrefPath = newParentPrefPath + "/" + favoriteTitle + extension;

      newPrefPath = QDir::toNativeSeparators(newPrefPath);
      newParentPrefPath = QDir::toNativeSeparators(newParentPrefPath);

      m_favoritesMap[favoriteTitle] = newPrefPath;

      QDir newParentPrefPathDir = QDir(newParentPrefPath);

      if(newParentPrefPathDir.mkpath(newParentPrefPath))
      {
        QSettings newPrefs(newPrefPath, QSettings::IniFormat);
        newPrefs.beginGroup("favorite_config");
        newPrefs.setValue("Name", favoriteTitle);
        newPrefs.endGroup();
        writeSettings(newPrefs, m_PipelineViewWidget);
      }
    }
  }
}

// -----------------------------------------------------------------------------
//
// -----------------------------------------------------------------------------
void PipelineBuilderWidget::on_removeFavoriteBtn_clicked() {
  QTreeWidgetItem* item = filterLibraryTree->currentItem();
  QTreeWidgetItem* parent = filterLibraryTree->currentItem()->parent();
  if (NULL != parent && parent->text(0).compare(Detail::FavoritePipelines) == 0) {
    QString favoriteName = item->text(0);
    QString filePath = m_favoritesMap[item->text(0)];
    QFileInfo filePathInfo = QFileInfo(filePath);
    QString fileParentPath = filePathInfo.path();
    QString fileName = filePathInfo.fileName();
    QDir fileParentPathDir = QDir(fileParentPath);

    //Remove favorite's pref file
    fileParentPathDir.remove(fileName);

    //Remove favorite from favoritesMap
    m_favoritesMap.remove(favoriteName);

    //Remove favorite, graphically, from the DREAM3D interface
    filterLibraryTree->removeItemWidget(item, 0);
    delete item;
  }
}

// -----------------------------------------------------------------------------
//
// -----------------------------------------------------------------------------
void PipelineBuilderWidget::loadFavorites(QString path) {
  QSettings prefs(path, QSettings::IniFormat);
  readSettings(prefs, m_PipelineViewWidget);
}<|MERGE_RESOLUTION|>--- conflicted
+++ resolved
@@ -256,15 +256,10 @@
   presets->setIcon(0, QIcon(":/flag_blue_scroll.png"));
   presets->setExpanded(true);
 
-<<<<<<< HEAD
-  favorites = new QTreeWidgetItem(filterLibraryTree);
-  favorites->setText(0, Detail::FavoritePipelines);
-  favorites->setIcon(0, QIcon(":/flash.png"));
-=======
+
   m_favorites = new QTreeWidgetItem(filterLibraryTree);
-  m_favorites->setText(0, "Favorite Pipelines");
+  m_favorites->setText(0, Detail::FavoritePipelines);
   m_favorites->setIcon(0, QIcon(":/flash.png"));
->>>>>>> ad728a21
 
   m_favorites->setExpanded(true);
 
@@ -715,8 +710,8 @@
 {
  // std::cout << "PipelineBuilderWidget::PipelineBuilder_Finished()" << std::endl;
   if (m_hasErrors || m_hasWarnings) {
-    displayDialogBox(QString::fromStdString("Pipeline Errors | Warnings"), 
-      QString::fromStdString("Errors and/or warnings occurred during processing.\nPlease check the error table for more information."), 
+    displayDialogBox(QString::fromStdString("Pipeline Errors | Warnings"),
+      QString::fromStdString("Errors and/or warnings occurred during processing.\nPlease check the error table for more information."),
         QMessageBox::Critical);
   }
   m_GoBtn->setText("Go");
