/* ============================================================================
 * Copyright (c) 2011, Michael A. Jackson (BlueQuartz Software)
 * All rights reserved.
 *
 * Redistribution and use in source and binary forms, with or without modification,
 * are permitted provided that the following conditions are met:
 *
 * Redistributions of source code must retain the above copyright notice, this
 * list of conditions and the following disclaimer.
 *
 * Redistributions in binary form must reproduce the above copyright notice, this
 * list of conditions and the following disclaimer in the documentation and/or
 * other materials provided with the distribution.
 *
 * Neither the name of Michael A. Jackson nor the names of its contributors may
 * be used to endorse or promote products derived from this software without
 * specific prior written permission.
 *
 * THIS SOFTWARE IS PROVIDED BY THE COPYRIGHT HOLDERS AND CONTRIBUTORS "AS IS"
 * AND ANY EXPRESS OR IMPLIED WARRANTIES, INCLUDING, BUT NOT LIMITED TO, THE
 * IMPLIED WARRANTIES OF MERCHANTABILITY AND FITNESS FOR A PARTICULAR PURPOSE ARE
 * DISCLAIMED. IN NO EVENT SHALL THE COPYRIGHT HOLDER OR CONTRIBUTORS BE LIABLE
 * FOR ANY DIRECT, INDIRECT, INCIDENTAL, SPECIAL, EXEMPLARY, OR CONSEQUENTIAL
 * DAMAGES (INCLUDING, BUT NOT LIMITED TO, PROCUREMENT OF SUBSTITUTE GOODS OR
 * SERVICES; LOSS OF USE, DATA, OR PROFITS; OR BUSINESS INTERRUPTION) HOWEVER
 * CAUSED AND ON ANY THEORY OF LIABILITY, WHETHER IN CONTRACT, STRICT LIABILITY,
 * OR TORT (INCLUDING NEGLIGENCE OR OTHERWISE) ARISING IN ANY WAY OUT OF THE
 * USE OF THIS SOFTWARE, EVEN IF ADVISED OF THE POSSIBILITY OF SUCH DAMAGE.
 * ~~~~~~~~~~~~~~~~~~~~~~~~~~~~~~~~~~~~~~~~~~~~~~~~~~~~~~~~~~~~~~~~~~~~~~~~~~ */
#include "PipelineBuilderWidget.h"

#include <string>
#include <set>

//-- Qt Includes
#include <QtCore/QFileInfo>
#include <QtCore/QFile>
#include <QtCore/QDir>
#include <QtCore/QString>
#include <QtCore/QUrl>
#include <QtCore/QThread>
#include <QtCore/QFileInfoList>
#include <QtCore/QPropertyAnimation>
#include <QtCore/QResource>

#include <QtGui/QFileDialog>
#include <QtGui/QCloseEvent>
#include <QtGui/QMessageBox>
#include <QtGui/QListWidget>
#include <QtGui/QListWidgetItem>
#include <QtGui/QTreeWidgetItem>
#include <QtGui/QHBoxLayout>
#include <QtGui/QVBoxLayout>
#include <QtGui/QColor>
#include <QtGui/QBrush>
#include <QtGui/QMenu>
#include <QtGui/QMenuBar>
#include <QtGui/QKeySequence>
#include <QtGui/QSortFilterProxyModel>
#include <QtGui/QDesktopServices>
#include <QtGui/QScrollArea>
#include <QtGui/QScrollBar>


#include "QtSupport/HelpDialog.h"

#include "DREAM3DLib/DREAM3DLib.h"
#include "DREAM3DLib/Common/DREAM3DSetGetMacros.h"
#include "DREAM3DLib/DREAM3DFilters.h"

#include "QFilterWidget.h"
#include "AddFavoriteWidget.h"

namespace Detail
{
  const QString Library("Filter Library");
  const QString PrebuiltPipelines("Prebuilt Pipelines");
  const QString FavoritePipelines("Favorite Pipelines");
}

// -----------------------------------------------------------------------------
//
// -----------------------------------------------------------------------------
PipelineBuilderWidget::PipelineBuilderWidget(QMenu* pipelineMenu, QWidget *parent) :
  DREAM3DPluginFrame(parent),
  m_FilterPipeline(NULL),
  m_MenuPipeline(NULL),
  m_WorkerThread(NULL),
  m_DocErrorTabsIsOpen(false),
  m_HelpDialog(NULL)
{
  m_OpenDialogLastDirectory = QDir::homePath();
  setPipelineMenu(pipelineMenu);
  setupUi(this);
  setupContextualMenus();
  setupGui();
  checkIOFiles();
}

// -----------------------------------------------------------------------------
//
// -----------------------------------------------------------------------------
PipelineBuilderWidget::~PipelineBuilderWidget()
{
}

// -----------------------------------------------------------------------------
//
// -----------------------------------------------------------------------------
void PipelineBuilderWidget::setPipelineMenu(QMenu* menuPipeline)
{
  this->m_MenuPipeline = menuPipeline;

  m_actionAddFavorite = new QAction(m_MenuPipeline);
  m_actionAddFavorite->setObjectName(QString::fromUtf8("actionAddFavorite"));
  m_actionAddFavorite->setText(QApplication::translate("DREAM3D_UI", "Add Favorite", 0, QApplication::UnicodeUTF8));
  menuPipeline->addAction(m_actionAddFavorite);
  QKeySequence actionAddFavKeySeq(Qt::CTRL + Qt::Key_Plus);
  m_actionAddFavorite->setShortcut(actionAddFavKeySeq);
  connect(m_actionAddFavorite, SIGNAL(triggered()),
          this, SLOT( actionAddFavorite_triggered() ) );

  m_actionRenameFavorite = new QAction(m_MenuPipeline);
  m_actionRenameFavorite->setObjectName(QString::fromUtf8("actionRenameFavorite"));
  m_actionRenameFavorite->setText(QApplication::translate("DREAM3D_UI", "Rename Favorite", 0, QApplication::UnicodeUTF8));
  menuPipeline->addAction(m_actionRenameFavorite);
  QKeySequence actionRenameFavKeySeq(Qt::CTRL + Qt::Key_R);
  m_actionRenameFavorite->setShortcut(actionRenameFavKeySeq);
  connect(m_actionRenameFavorite, SIGNAL(triggered()),
          this, SLOT( actionRenameFavorite_triggered() ) );

  menuPipeline->addSeparator();

    m_actionRemoveFavorite = new QAction(m_MenuPipeline);
  m_actionRemoveFavorite->setObjectName(QString::fromUtf8("actionRemoveFavorite"));
  m_actionRemoveFavorite->setText(QApplication::translate("DREAM3D_UI", "Remove Favorite", 0, QApplication::UnicodeUTF8));
  menuPipeline->addAction(m_actionRemoveFavorite);
  QKeySequence actionRemoveFavKeySeq(Qt::CTRL + Qt::Key_Minus);
  m_actionRemoveFavorite->setShortcut(actionRemoveFavKeySeq);
  connect(m_actionRemoveFavorite, SIGNAL(triggered()),
          this, SLOT( actionRemoveFavorite_triggered() ) );

  menuPipeline->addSeparator();

  m_actionClearPipeline = new QAction(m_MenuPipeline);
  m_actionClearPipeline->setObjectName(QString::fromUtf8("actionClearPipeline"));
  m_actionClearPipeline->setText(QApplication::translate("DREAM3D_UI", "Clear", 0, QApplication::UnicodeUTF8));
  menuPipeline->addAction(m_actionClearPipeline);
  QKeySequence actionClearKeySeq(Qt::CTRL + Qt::Key_Delete);
  m_actionClearPipeline->setShortcut(actionClearKeySeq);
  connect(m_actionClearPipeline, SIGNAL(triggered()),
          this, SLOT( actionClearPipeline_triggered() ) );

    // Add favorites actions to m_FavoritesActionList
  m_FavoritesActionList.append(m_actionRemoveFavorite);
}

// -----------------------------------------------------------------------------
//
// -----------------------------------------------------------------------------
void PipelineBuilderWidget::setupContextualMenus()
{
	// Create action-favorites list and add to tree
	m_FavoritesActionList << m_actionRenameFavorite << m_actionRemoveFavorite;
	filterLibraryTree->setActionList(PipelineTreeWidget::Favorite_Item_Type, m_FavoritesActionList);

  // Create action-prebuilt list and add to tree

  // Create action-library list and add to tree
}

// -----------------------------------------------------------------------------
//
// -----------------------------------------------------------------------------
QMenu* PipelineBuilderWidget::getPipelineMenu()
{
  return m_MenuPipeline;
}

// -----------------------------------------------------------------------------
//
// -----------------------------------------------------------------------------
void PipelineBuilderWidget::openPipelineFile(const QString &filePath)
{
  QSettings prefs(filePath, QSettings::IniFormat, this);
  readSettings(prefs);
  
}

// -----------------------------------------------------------------------------
//
// -----------------------------------------------------------------------------
void PipelineBuilderWidget::readSettings(QSettings &prefs)
{
  prefs.beginGroup("PipelineBuilder");

  //  bool ok = false;
  splitter_1->restoreState(prefs.value("splitter_1").toByteArray());
  splitter_2->restoreState(prefs.value("splitter_2").toByteArray());
  prefs.endGroup();

  readSettings(prefs, m_PipelineViewWidget);
}

// -----------------------------------------------------------------------------
//
// -----------------------------------------------------------------------------
void PipelineBuilderWidget::readSettings(QSettings &prefs, PipelineViewWidget* viewWidget)
{
  // Clear Any Existing Pipeline
  m_PipelineViewWidget->clearWidgets();

  prefs.beginGroup("PipelineBuilder");

  bool ok = false;
  int filterCount = prefs.value("Number_Filters").toInt(&ok);
  prefs.endGroup();

  if (false == ok) {filterCount = 0;}
  for (int i = 0; i < filterCount; ++i)
  {
    QString gName = QString::number(i);

    prefs.beginGroup(gName);

    QString filterName = prefs.value("Filter_Name", "").toString();

    QFilterWidget* w = viewWidget->addFilter(filterName); // This will set the variable m_SelectedFilterWidget

    if(w) {
      m_PipelineViewWidget->preflightPipeline();
      w->blockSignals(true);
      w->readOptions(prefs);
      w->blockSignals(false);
    }
    prefs.endGroup();
  }
  // One last preflight to get the changes introduced by the last filter
  m_PipelineViewWidget->preflightPipeline();
}

// -----------------------------------------------------------------------------
//
// -----------------------------------------------------------------------------
void PipelineBuilderWidget::readFavoritePipelines()
{
  QString prefFile;
  {
#if defined (Q_OS_MAC)
    QSettings prefs(QSettings::NativeFormat, QSettings::UserScope, QCoreApplication::organizationDomain(), QCoreApplication::applicationName());
    QString extension = ".ini";
#else
    QSettings prefs(QSettings::IniFormat, QSettings::UserScope, QCoreApplication::organizationDomain(), QCoreApplication::applicationName());
    QString extension = ".ini";
#endif
    prefFile = prefs.fileName();
  }

  QFileInfo prefFileInfo = QFileInfo(prefFile);
  QString parentPath = prefFileInfo.path();
  QString favPath = parentPath + QDir::separator() + "DREAM3D_Favorites";
  QDir favDir = QDir(favPath);

  QStringList filters;
  filters << "*.ini";
  QFileInfoList dirList = favDir.entryInfoList(filters);
  foreach(QFileInfo fi, dirList)
  {
    QString favFilePath = fi.absoluteFilePath();
    QSettings favPref(favFilePath, QSettings::IniFormat);
    QString favName;
    {
      favPref.beginGroup("favorite_config");
      favName = favPref.value("Name").toString();
      favPref.endGroup();
      // This next code section is here to move from the old "favorite_config" to the newer "PipelineBuilder" ini group
      if (favName.isEmpty() == false)
      {
        favPref.beginGroup("PipelineBuilder");
        favPref.setValue("Name", favName);
        favPref.endGroup();
        favPref.remove("favorite_config"); // Now that we transfered the value, remove the old value
      }
    }

    {
      favPref.beginGroup("PipelineBuilder");
      favName = favPref.value("Name").toString();
      favPref.endGroup();
    }

    // Add a tree widget item for this favorite
<<<<<<< HEAD
    QTreeWidgetItem* favoriteItem = new QTreeWidgetItem(m_favorites, TreeWidgetBuilder::Favorite_Item_Type);
=======
	QTreeWidgetItem* favoriteItem = new QTreeWidgetItem(m_favorites, PipelineTreeWidget::Favorite_Item_Type);
>>>>>>> 0e76de06
    favoriteItem->setText(0, favName);
    favoriteItem->setIcon(0, QIcon(":/bullet_ball_yellow.png"));
    favoriteItem->setData(0, Qt::UserRole, QVariant(favFilePath));
    favoriteItem->setFlags(favoriteItem->flags() | Qt::ItemIsEditable);
    m_favoritesMap[favoriteItem] = favFilePath;
  }
}

// -----------------------------------------------------------------------------
//
// -----------------------------------------------------------------------------
void PipelineBuilderWidget::readPrebuiltPipelines()
{
  QString appPath = qApp->applicationDirPath();
  QDir prebuiltDir = QDir(appPath);
#if defined(Q_OS_WIN)

#elif defined(Q_OS_MAC)
  if (prebuiltDir.dirName() == "MacOS")
  {
    prebuiltDir.cdUp();
    prebuiltDir.cdUp();
    prebuiltDir.cdUp();
  }
#else
  // We are on Linux - I think
  prebuiltDir.cdUp();
#endif

#if defined(Q_OS_WIN)
  QFileInfo fi( prebuiltDir.absolutePath() + QDir::separator() + "PrebuiltPipelines");
  if (fi.exists() == false)
  {
    // The help file does not exist at the default location because we are probably running from visual studio.
    // Try up one more directory
    prebuiltDir.cdUp();
  }
#endif
  prebuiltDir = prebuiltDir.absolutePath() + QDir::separator() + "PrebuiltPipelines";

  // So Now we have the top level Directory for the Prebuilts
  // Get a list of all the directories
  QFileInfoList dirList = prebuiltDir.entryInfoList(QDir::Dirs | QDir::NoDotAndDotDot);
  foreach(QFileInfo fi, dirList)
  {
    // At this point we have the first level of directories and we want to do 2 things:
    // 1.Create an entry in the tree widget with this name
    // 2.drop into the directory and look for all the .txt files and add entries for those items.
    //std::cout << fi.absoluteFilePath().toStdString() << std::endl;
    // Add a tree widget item for this Prebuilt Group
    QTreeWidgetItem* prebuiltDirItem = new QTreeWidgetItem(m_prebuilts);
    prebuiltDirItem->setText(0, fi.baseName());
    //prebuiltItem->setIcon(0, QIcon(":/bullet_ball_yellow.png"));
    //prebuiltDirItem->setData(0, Qt::UserRole, QVariant(fi.absoluteFilePath()));

    QDir dir(fi.absoluteFilePath());
    QStringList filters;
    filters << "*.txt";
    QFileInfoList pblist = dir.entryInfoList(filters);
    foreach(QFileInfo pbinfo, pblist)
    {
      QString pbFilePath = pbinfo.absoluteFilePath();
      QSettings pbPref(pbFilePath, QSettings::IniFormat);
      pbPref.beginGroup("PipelineBuilder");
      QString pbName = pbPref.value("Name").toString();
      pbPref.endGroup();
      //std::cout << pbinfo.absoluteFilePath().toStdString() << std::endl;
      // Add tree widget for this Prebuilt Pipeline
      QTreeWidgetItem* prebuiltItem = new QTreeWidgetItem(prebuiltDirItem, PipelineTreeWidget::Prebuilt_Item_Type);
      prebuiltItem->setText(0, pbName);
      prebuiltItem->setIcon(0, QIcon(":/bullet_ball_blue.png"));
      prebuiltItem->setData(0, Qt::UserRole, QVariant(pbinfo.absoluteFilePath()));
    }
  }

}

// -----------------------------------------------------------------------------
//
// -----------------------------------------------------------------------------
void PipelineBuilderWidget::writeSettings(QSettings &prefs)
{

  prefs.setValue("splitter_1", splitter_1->saveState());
  prefs.setValue("splitter_2", splitter_2->saveState());

  /*
  prefs.beginGroup(Detail::FavoritePipelines);
  prefs.clear();
  prefs.setValue( "count", m_favoritesMap.size() );

  int index = 0;
  QMapIterator<QString, QString> i(m_favoritesMap);
  while (i.hasNext()) {
    i.next();
    prefs.setValue( QString::number(index) + "_Favorite_Name", i.key() );
    prefs.setValue( QString::number(index) + "_Favorite_File", i.value() );
    index++;
  }
  prefs.endGroup();
*/
  writeSettings(prefs, m_PipelineViewWidget);

}

// -----------------------------------------------------------------------------
//
// -----------------------------------------------------------------------------
void PipelineBuilderWidget::savePipeline(QSettings &prefs) {
  writeSettings(prefs, m_PipelineViewWidget);
}

// -----------------------------------------------------------------------------
//
// -----------------------------------------------------------------------------
void PipelineBuilderWidget::writeSettings(QSettings &prefs, PipelineViewWidget* viewWidget)
{
  prefs.beginGroup("PipelineBuilder");
  qint32 count = m_PipelineViewWidget->filterCount();
  QFileInfo fi(prefs.fileName());

  prefs.setValue("Number_Filters", count);
  prefs.setValue("Name", fi.baseName()); // Put a default value in here
  prefs.endGroup();

  for(qint32 i = 0; i < count; ++i)
  {
    QFilterWidget* fw = viewWidget->filterWidgetAt(i);
    if (fw)
    {
      QString groupName = QString::number(i);
      prefs.beginGroup(groupName);
      fw->writeOptions(prefs);
      prefs.endGroup();
    }
  }


}

// -----------------------------------------------------------------------------
//
// -----------------------------------------------------------------------------
void PipelineBuilderWidget::setWidgetListEnabled(bool b)
{
  foreach (QWidget* w, m_WidgetList) {
    w->setEnabled(b);
  }
}


// -----------------------------------------------------------------------------
//
// -----------------------------------------------------------------------------
void PipelineBuilderWidget::setupGui()
{
  filterLibraryTree->setEditTriggers(QAbstractItemView::SelectedClicked);
  m_hasErrors = false;
  m_hasWarnings = false;

  // Get the QFilterWidget Manager Instance
  FilterWidgetManager::Pointer fm = FilterWidgetManager::Instance();

  std::set<std::string> groupNames = fm->getGroupNames();

  QTreeWidgetItem* library = new QTreeWidgetItem(filterLibraryTree);
  library->setText(0, Detail::Library);
  library->setIcon(0, QIcon(":/cubes.png"));

  m_prebuilts = new QTreeWidgetItem(filterLibraryTree);
  m_prebuilts->setText(0, Detail::PrebuiltPipelines);
  m_prebuilts->setIcon(0, QIcon(":/flag_blue_scroll.png"));
  m_prebuilts->setExpanded(true);

  blockSignals(true);
  m_favorites = new QTreeWidgetItem(filterLibraryTree);
  m_favorites->setText(0, Detail::FavoritePipelines);
  m_favorites->setIcon(0, QIcon(":/flash.png"));
  blockSignals(false);

  m_favorites->setExpanded(true);

  //  std::cout << "Groups Found: " << std::endl;
  for(std::set<std::string>::iterator iter = groupNames.begin(); iter != groupNames.end(); ++iter)
  {
    //   std::cout << *iter << std::endl;
    QString iconName(":/");
    iconName.append( QString::fromStdString(*iter));
    iconName.append("_Icon.png");
    // Validate the icon is in the resource system
    QFileInfo iconInfo(iconName);
    if (iconInfo.exists() == false)
    {
      iconName = ":/Plugin_Icon.png"; // Switch to our generic icon for Plugins that do not provide their own
    }

    QIcon icon(iconName);
    QTreeWidgetItem* filterGroup = new QTreeWidgetItem(library);
    filterGroup->setText(0, QString::fromStdString(*iter));
    filterGroup->setIcon(0, icon);
    std::set<std::string> subGroupNames = fm->getSubGroupNames(*iter);
    for(std::set<std::string>::iterator iter2 = subGroupNames.begin(); iter2 != subGroupNames.end(); ++iter2)
    {
      QTreeWidgetItem* filterSubGroup = new QTreeWidgetItem(filterGroup);
      filterSubGroup->setText(0, QString::fromStdString(*iter2));
    }
  }
  library->setExpanded(true);

  errorTableWidget->horizontalHeader()->setResizeMode(0, QHeaderView::ResizeToContents);
  errorTableWidget->horizontalHeader()->setResizeMode(1, QHeaderView::Interactive);
  errorTableWidget->horizontalHeader()->resizeSection(1, 250);
  errorTableWidget->horizontalHeader()->setResizeMode(2, QHeaderView::ResizeToContents);

  errorTableWidget->verticalHeader()->setResizeMode(QHeaderView::ResizeToContents);

  m_PipelineViewWidget->setErrorsTextArea(errorTableWidget);

  // Connect the PipelineViewWidget Signals to slots
  connect(m_PipelineViewWidget, SIGNAL(pipelineFileDropped(const QString&)),
          this, SLOT(openPipelineFile(const QString& )) );


  m_DocErrorTabsIsOpen = false;

  toggleDocs->setChecked(false);
  showErrors->setChecked(false);

  m_HelpDialog = new HelpDialog(this);
  m_HelpDialog->setWindowModality(Qt::NonModal);

  readPrebuiltPipelines();

  filterLibraryTree->blockSignals(true);
  readFavoritePipelines();
  filterLibraryTree->blockSignals(false);

  on_filterLibraryTree_itemClicked(library, 0);

  m_PipelineViewWidget->setScrollArea(m_PipelineViewScrollArea);
}

// -----------------------------------------------------------------------------
//
// -----------------------------------------------------------------------------
void PipelineBuilderWidget::on_filterLibraryTree_itemClicked( QTreeWidgetItem* item, int column )
{
#if 0
  // Get the QFilterWidget Manager Instance
  FilterWidgetManager::Pointer fm = FilterWidgetManager::Instance();
  FilterWidgetManager::Collection factories;
  QTreeWidgetItem* parent = item->parent();
  while(NULL != parent)
  {
    if (NULL == parent->parent() )
    {
      break;
    }
    parent = parent->parent();
  }
  if (parent == NULL) {
    std::cout << "Tree Item Selected was at the top of the tree." << std::endl;
    return;
  }

  QString itemText = parent->text(0);
  if (itemText.compare(Detail::Library) == 0)
  {
    factories = fm->getFactories();
    updateFilterGroupList(factories);
  }
  else if (itemText.compare(Detail::PrebuiltPipelines) == 0)
  {
    //QString prebuiltName = item->text(0);
    QString prebuiltPath = item->data(0, Qt::UserRole).toString();
    QStringList filterList = generateFilterListFromPipelineFile(prebuiltPath);
    populateFilterList(filterList);
  }
  else if(itemText.compare(Detail::FavoritePipelines) == 0)
  {
    //QString favoriteName = item->text(0);
    QString favoritePath = item->data(0, Qt::UserRole).toString();
    QStringList filterList = generateFilterListFromPipelineFile(favoritePath);
    populateFilterList(filterList);
  }
#endif
}

// -----------------------------------------------------------------------------
//
// -----------------------------------------------------------------------------
void PipelineBuilderWidget::on_filterLibraryTree_itemChanged( QTreeWidgetItem* item, int column )
{
  if (NULL != item->parent() && item->parent()->text(0).compare(Detail::FavoritePipelines) == 0)
  {
    QString newFavoriteTitle = item->text(0);
    QString favoritePath = m_favoritesMap[item];

    // Access old settings and path
    QSettings favoritePrefs(favoritePath, QSettings::IniFormat);

    // Set the new name
    favoritePrefs.beginGroup("favorite_config");
    favoritePrefs.setValue("Name", newFavoriteTitle);
    favoritePrefs.endGroup();

    // Write settings
    writeSettings(favoritePrefs, m_PipelineViewWidget);
  }
}

// -----------------------------------------------------------------------------
//
// -----------------------------------------------------------------------------
void PipelineBuilderWidget::on_filterLibraryTree_currentItemChanged(QTreeWidgetItem* item, QTreeWidgetItem* previous )
{
  // Get the QFilterWidget Manager Instance
  FilterWidgetManager::Pointer fm = FilterWidgetManager::Instance();
  FilterWidgetManager::Collection factories;

  //If the user clicks on Detail::Library, display all
  if ( item->text(0).compare(Detail::Library) == 0)
  {
    factories = fm->getFactories();
    updateFilterGroupList(factories);
  }
  else if (NULL != item->parent() && item->parent()->text(0).compare(Detail::Library) == 0)
  {
    factories = fm->getFactories(item->text(0).toStdString());
    updateFilterGroupList(factories);
  }
  else if (NULL != item->parent() && NULL != item->parent()->parent() && item->parent()->parent()->text(0).compare(Detail::Library) == 0)
  {
    factories = fm->getFactories(item->parent()->text(0).toStdString(), item->text(0).toStdString());
    updateFilterGroupList(factories);
  }
}

// -----------------------------------------------------------------------------
//
// -----------------------------------------------------------------------------
void PipelineBuilderWidget::on_filterLibraryTree_itemDoubleClicked( QTreeWidgetItem* item, int column )
{
  QTreeWidgetItem* parent = item->parent();

  while(NULL != parent)
  {
    if (NULL == parent->parent() )
    {
      break;
    }
    parent = parent->parent();
  }
  if (parent == NULL) {
    std::cout << "Tree Item Selected was at the top of the tree." << std::endl;
    return;
  }

  QString itemText = parent->text(0);
  if (itemText.compare(Detail::PrebuiltPipelines) == 0
          || itemText.compare(Detail::FavoritePipelines) == 0 )
  {
    QString pipelinePath = item->data(0, Qt::UserRole).toString();
    if (pipelinePath.isEmpty() == false)
    {
      loadPipelineFileIntoPipelineView(pipelinePath);
    }
  }

}


// -----------------------------------------------------------------------------
//
// -----------------------------------------------------------------------------
void PipelineBuilderWidget::updateFilterGroupList(FilterWidgetManager::Collection &factories)
{
  // Clear all the current items from the list
  filterList->clear();
  filterList->setSortingEnabled(true);

  for (FilterWidgetManager::Collection::iterator factory = factories.begin(); factory != factories.end(); ++factory)
  {
    IFilterWidgetFactory::Pointer wigFactory = (*factory).second;
    if (NULL == wigFactory.get() ) {
      continue;
    }
    QString humanName = QString::fromStdString(wigFactory->getFilterHumanLabel());
    QString iconName(":/");
    iconName.append( QString::fromStdString(wigFactory->getFilterGroup()));
    iconName.append("_Icon.png");

    // Validate the icon is in the resource system
    QFileInfo iconInfo(iconName);
    if (iconInfo.exists() == false)
    {
      iconName = ":/Plugin_Icon.png"; // Switch to our generic icon for Plugins that do not provide their own
    }

    QIcon icon(iconName);
    // Create the QListWidgetItem and add it to the filterList
    QListWidgetItem* filterItem = new QListWidgetItem(icon, humanName, filterList);
    // Set an "internal" QString that is the name of the filter. We need this value
    // when the item is clicked in order to retreive the Filter Widget from the
    // filter widget manager.
    QString filterName = QString::fromStdString((*factory).first);
    filterItem->setData( Qt::UserRole, filterName);
  }
}


// -----------------------------------------------------------------------------
//
// -----------------------------------------------------------------------------
void PipelineBuilderWidget::on_filterList_currentItemChanged ( QListWidgetItem * item, QListWidgetItem * previous )
{
  if (NULL == item) { return; }
  QString filterName = item->data(Qt::UserRole).toString();
  FilterWidgetManager::Pointer wm = FilterWidgetManager::Instance();
  if (NULL == wm.get()) { return; }
  IFilterWidgetFactory::Pointer wf = wm->getFactoryForFilter(filterName.toStdString());
  if (NULL == wf.get())
  {
    return;
  }
  AbstractFilter::Pointer filter = wf->getFilterInstance();
  if (NULL == filter.get())
  {
    return;
  }

#if 0
  QString html;
  QString resName = QString(":/%1Filters/%2.html").arg(filter->getGroupName().c_str()).arg(filter->getNameOfClass().c_str());
  QFile f(resName);
  if ( f.open(QIODevice::ReadOnly) )
  {
    html = QLatin1String(f.readAll());
  }
  else
  {
    html.append("<!DOCTYPE HTML PUBLIC \"-//W3C//DTD HTML 4.0//EN\" \"http://www.w3.org/TR/REC-html40/strict.dtd\">");
    html.append("<html>");
    html.append("<head>");
    html.append("<meta name=\"qrichtext\" content=\"1\" />");
    html.append("<style type=\"text/css\">p, li { white-space: pre-wrap; }</style>");
    html.append("</head>");
    html.append("<body>\n");
    html.append("Documentation file was not found. ");
    html.append(resName);
    html.append("</body></html>\n");
  }
#endif

}

// -----------------------------------------------------------------------------
//
// -----------------------------------------------------------------------------
void PipelineBuilderWidget::on_filterSearch_textChanged (const QString& text)
{

  FilterWidgetManager::Pointer fm = FilterWidgetManager::Instance();
  FilterWidgetManager::Collection factories = fm->getFactories(); // Get all the Factories
  QTreeWidgetItem* item = filterLibraryTree->currentItem();
  if (item->parent() == NULL && item->text(0).compare(Detail::Library) == 0)
  {
    factories = fm->getFactories();
  }
  else if (item->parent() != NULL && item->parent()->text(0).compare(Detail::Library) == 0)
  {
    factories = fm->getFactories(item->text(0).toStdString());
  }
  else if (item->parent()->parent() != NULL && item->parent()->parent()->text(0).compare(Detail::Library) == 0)
  {
    factories = fm->getFactories(item->parent()->text(0).toStdString(), item->text(0).toStdString());
  }

  // Nothing was in the search Field so just reset to what was listed before
  if (text.isEmpty() == true)
  {
    updateFilterGroupList(factories);
    return;
  }

  // The user is typing something in the search box so lets search the filter class name and human label
  filterList->clear();
  for (FilterWidgetManager::Collection::iterator factory = factories.begin(); factory != factories.end(); ++factory)
  {
    IFilterWidgetFactory::Pointer wigFactory = (*factory).second;
    if (NULL == wigFactory.get() ) {
      continue;
    }
    QString humanName = QString::fromStdString(wigFactory->getFilterHumanLabel());
    bool match = false;
    if (humanName.contains(text, Qt::CaseInsensitive) == true)
    {
      match = true;
    }
    QString filterName = QString::fromStdString((*factory).first);
    if (filterName.contains(text, Qt::CaseInsensitive) == true)
    {
      match = true;
    }
    // Nothing matched the string
    if (false == match) { continue; }

    QString iconName(":/");
    iconName.append( QString::fromStdString(wigFactory->getFilterGroup()));
    iconName.append("_Icon.png");

    // Validate the icon is in the resource system
    QFileInfo iconInfo(iconName);
    if (iconInfo.exists() == false)
    {
      iconName = ":/Plugin_Icon.png"; // Switch to our generic icon for Plugins that do not provide their own
    }

    QIcon icon(iconName);
    // Create the QListWidgetItem and add it to the filterList
    QListWidgetItem* filterItem = new QListWidgetItem(icon, humanName, filterList);
    // Set an "internal" QString that is the name of the filter. We need this value
    // when the item is clicked in order to retreive the Filter Widget from the
    // filter widget manager.
    filterItem->setData( Qt::UserRole, filterName);
  }

}


// -----------------------------------------------------------------------------
//
// -----------------------------------------------------------------------------
//void PipelineBuilderWidget::on_helpText_anchorClicked ( const QUrl & link )
//{
//  QUrl u(link);
//  u.setScheme("qrc");
//  helpText->blockSignals(true);
//  helpText->setSource(u);
//  helpText->blockSignals(false);
//}

// -----------------------------------------------------------------------------
//
// -----------------------------------------------------------------------------
void PipelineBuilderWidget::on_filterList_itemDoubleClicked( QListWidgetItem* item )
{
  m_PipelineViewWidget->addFilter(item->data(Qt::UserRole).toString());
  m_PipelineViewWidget->preflightPipeline();

  //  m_QDroppableScrollArea->verticalScrollBar()->setValue(m_QDroppableScrollArea->verticalScrollBar()->maximum());
}

// -----------------------------------------------------------------------------
//
// -----------------------------------------------------------------------------
QUrl PipelineBuilderWidget::htmlHelpIndexFile()
{
  QString appPath = qApp->applicationDirPath();

  QDir helpDir = QDir(appPath);
  QString s("file://");

#if defined(Q_OS_WIN)
  s = s + "/"; // Need the third slash on windows because file paths start with a drive letter
#elif defined(Q_OS_MAC)
  if (helpDir.dirName() == "MacOS")
  {
    helpDir.cdUp();
    helpDir.cdUp();
    helpDir.cdUp();
  }
#else
  // We are on Linux - I think
  helpDir.cdUp();
#endif



#if defined(Q_OS_WIN)
  QFileInfo fi( helpDir.absolutePath() + "/Help/DREAM3D/index.html");
  if (fi.exists() == false)
  {
    // The help file does not exist at the default location because we are probably running from visual studio.
    // Try up one more directory
    helpDir.cdUp();
  }
#endif

  s = s + helpDir.absolutePath() + "/Help/DREAM3D/index.html";
  return QUrl(s);
}


// -----------------------------------------------------------------------------
//
// -----------------------------------------------------------------------------
void PipelineBuilderWidget::on_toggleDocs_clicked()
{
  // m_HelpDialog->setContentFile(htmlHelpIndexFile());
  QUrl url = htmlHelpIndexFile();
  bool didOpen = QDesktopServices::openUrl(url);
  if(false == didOpen)
  {
    //  std::cout << "Could not open URL: " << url.path().toStdString() << std::endl;
    displayDialogBox(QString::fromStdString("Error Opening Help File"),
                     QString::fromAscii("DREAM3D could not open the help file path ") + url.path(),
                     QMessageBox::Critical);
  }
}

// -----------------------------------------------------------------------------
//
// -----------------------------------------------------------------------------
void PipelineBuilderWidget::on_showErrors_clicked()
{
  m_DocErrorTabsIsOpen = !m_DocErrorTabsIsOpen;
  docErrorTabs->setHidden(m_DocErrorTabsIsOpen);
}

// -----------------------------------------------------------------------------
//
// -----------------------------------------------------------------------------
void PipelineBuilderWidget::actionClearPipeline_triggered()
{
  // Clear Any Existing Pipeline
  m_PipelineViewWidget->clearWidgets();
  clearMessagesTable();
}

// -----------------------------------------------------------------------------
//
// -----------------------------------------------------------------------------
void PipelineBuilderWidget::clearMessagesTable()
{
  QTableWidget* errorTableWidget = m_PipelineViewWidget->getTableWidget();
  QStringList m_PipelineErrorList = m_PipelineViewWidget->getPipelineErrorList();

  // clear all the error messages
  m_PipelineErrorList.clear();

  for (int i=0; i<errorTableWidget->rowCount(); ++i) {
    errorTableWidget->removeRow(i);
  }
  errorTableWidget->setRowCount(0);
}

// -----------------------------------------------------------------------------
// This method MUST be implemented as it is a pure virtual in the super class
// -----------------------------------------------------------------------------
void PipelineBuilderWidget::checkIOFiles()
{
}

// -----------------------------------------------------------------------------
//
// -----------------------------------------------------------------------------
void PipelineBuilderWidget::on_m_GoBtn_clicked()
{


  if (m_GoBtn->text().compare("Cancel") == 0)
  {
    if(m_FilterPipeline!= NULL)
    {
      //std::cout << "canceling from GUI...." << std::endl;
      emit cancelPipeline();
    }
    return;
  }

  // Save the preferences file NOW in case something happens
  emit fireWriteSettings();

  clearMessagesTable();

  m_hasErrors = false;
  m_hasWarnings = false;
  if (m_WorkerThread != NULL)
  {
    m_WorkerThread->wait(); // Wait until the thread is complete
    delete m_WorkerThread; // Kill the thread
    m_WorkerThread = NULL;
  }
  m_WorkerThread = new QThread(); // Create a new Thread Resource

  m_FilterPipeline = new QFilterPipeline(NULL);

  // Move the PipelineBuilder object into the thread that we just created.
  m_FilterPipeline->moveToThread(m_WorkerThread);

  //
  qint32 count = m_PipelineViewWidget->filterCount();
  for(qint32 i = 0; i < count; ++i)
  {
    QFilterWidget* fw = m_PipelineViewWidget->filterWidgetAt(i);
    if (fw)
    {
      m_FilterPipeline->pushBack(fw->getFilter());
    }
  }

  /* Connect the signal 'started()' from the QThread to the 'run' slot of the
   * PipelineBuilder object. Since the PipelineBuilder object has been moved to another
   * thread of execution and the actual QThread lives in *this* thread then the
   * type of connection will be a Queued connection.
   */
  // When the thread starts its event loop, start the PipelineBuilder going
  connect(m_WorkerThread, SIGNAL(started()),
          m_FilterPipeline, SLOT(run()));

  // When the PipelineBuilder ends then tell the QThread to stop its event loop
  connect(m_FilterPipeline, SIGNAL(finished() ),
          m_WorkerThread, SLOT(quit()) );

  // When the QThread finishes, tell this object that it has finished.
  connect(m_WorkerThread, SIGNAL(finished()),
          this, SLOT( pipelineComplete() ) );

  // If the use clicks on the "Cancel" button send a message to the PipelineBuilder object
  // We need a Direct Connection so the
  connect(this, SIGNAL(cancelPipeline() ),
          m_FilterPipeline, SLOT (on_CancelWorker() ) , Qt::DirectConnection);

  // Send progress messages from PipelineBuilder to this object for display
  qRegisterMetaType<PipelineMessage>();
  connect(m_FilterPipeline, SIGNAL (firePipelineMessage(PipelineMessage)),
          this, SLOT(addMessage(PipelineMessage) ));



  setWidgetListEnabled(false);
  emit pipelineStarted();
  m_WorkerThread->start();
  m_GoBtn->setText("Cancel");
}

// -----------------------------------------------------------------------------
//
// -----------------------------------------------------------------------------
void PipelineBuilderWidget::pipelineComplete()
{
  // std::cout << "PipelineBuilderWidget::PipelineBuilder_Finished()" << std::endl;
  if (m_hasErrors) {
    displayDialogBox(QString::fromStdString("Pipeline Errors"),
                     QString::fromStdString("Errors occurred during processing.\nPlease check the error table for more information."),
                     QMessageBox::Critical);
  }
  m_GoBtn->setText("Go");
  setWidgetListEnabled(true);
  this->m_progressBar->setValue(0);
  emit pipelineEnded();
  checkIOFiles();
  m_FilterPipeline->deleteLater();
  this->statusBar()->showMessage(QString("Pipeline Complete"));
}

// -----------------------------------------------------------------------------
//
// -----------------------------------------------------------------------------
void PipelineBuilderWidget::pipelineProgress(int val)
{
  this->m_progressBar->setValue( val );
}

// -----------------------------------------------------------------------------
//
// -----------------------------------------------------------------------------
void PipelineBuilderWidget::addMessage(PipelineMessage msg)
{
  QColor msgColor;
  switch(msg.getMessageType())
  {
    case PipelineMessage::Error:
      m_hasErrors = true;
      msgColor.setRed(255);
      msgColor.setGreen(191);
      msgColor.setBlue(193);
    {
      QBrush msgBrush(msgColor);

      QString msgName = QString::fromStdString(msg.getFilterName());
      QString msgDesc = QString::fromStdString(msg.getMessageText());
      int msgCode = msg.getMessageCode();


      QTableWidget* msgTableWidget = m_PipelineViewWidget->getTableWidget();

      int rc = msgTableWidget->rowCount();

      msgTableWidget->insertRow(rc);

      QTableWidgetItem* filterNameWidgetItem = new QTableWidgetItem(msgName);
      filterNameWidgetItem->setTextAlignment(Qt::AlignCenter);
      QTableWidgetItem* descriptionWidgetItem = new QTableWidgetItem(msgDesc);
      QTableWidgetItem* codeWidgetItem = new QTableWidgetItem(QString::number(msgCode));
      codeWidgetItem->setTextAlignment(Qt::AlignCenter);

      filterNameWidgetItem->setBackground(msgBrush);
      descriptionWidgetItem->setBackground(msgBrush);
      codeWidgetItem->setBackground(msgBrush);

      msgTableWidget->setItem(rc, 0, filterNameWidgetItem);
      msgTableWidget->setItem(rc, 1, descriptionWidgetItem);
      msgTableWidget->setItem(rc, 2, codeWidgetItem);
    }
      break;

    case PipelineMessage::Warning:
      m_hasWarnings = true;
      msgColor.setRed(251);
      msgColor.setGreen(254);
      msgColor.setBlue(137);

    {
      QBrush msgBrush(msgColor);

      QString msgName = QString::fromStdString(msg.getFilterName());
      QString msgDesc = QString::fromStdString(msg.getMessageText());
      int msgCode = msg.getMessageCode();

      QTableWidget* msgTableWidget = m_PipelineViewWidget->getTableWidget();

      int rc = msgTableWidget->rowCount();

      msgTableWidget->insertRow(rc);

      QTableWidgetItem* filterNameWidgetItem = new QTableWidgetItem(msgName);
      filterNameWidgetItem->setTextAlignment(Qt::AlignCenter);
      QTableWidgetItem* descriptionWidgetItem = new QTableWidgetItem(msgDesc);
      QTableWidgetItem* codeWidgetItem = new QTableWidgetItem(QString::number(msgCode));
      codeWidgetItem->setTextAlignment(Qt::AlignCenter);

      filterNameWidgetItem->setBackground(msgBrush);
      descriptionWidgetItem->setBackground(msgBrush);
      codeWidgetItem->setBackground(msgBrush);

      msgTableWidget->setItem(rc, 0, filterNameWidgetItem);
      msgTableWidget->setItem(rc, 1, descriptionWidgetItem);
      msgTableWidget->setItem(rc, 2, codeWidgetItem);
    }
      break;

    case PipelineMessage::StatusValue:
      this->m_progressBar->setValue(msg.getProgressValue());
      break;
    case PipelineMessage::StatusMessage:
      if(NULL != this->statusBar())
      {
        QString s = QString::fromStdString(msg.getFilterName());
        s = s.append(" ").append(msg.getMessageText().c_str());
        this->statusBar()->showMessage(s);
      }
      break;
    case PipelineMessage::StatusMessageAndValue:
      this->m_progressBar->setValue(msg.getProgressValue());
      if(NULL != this->statusBar())
      {
        QString s = QString::fromStdString(msg.getFilterName());
        s = s.append(" ").append(msg.getMessageText().c_str());
        this->statusBar()->showMessage(s);
      }
      break;
    default:
      return;
  }
}

// -----------------------------------------------------------------------------
//
// -----------------------------------------------------------------------------
void PipelineBuilderWidget::addProgressMessage(QString message)
{
  if (NULL != this->statusBar()) {
    this->statusBar()->showMessage(message);
  }
}

// -----------------------------------------------------------------------------
//
// -----------------------------------------------------------------------------
void PipelineBuilderWidget::actionAddFavorite_triggered() {
  AddFavoriteWidget* addfavoriteDialog = new AddFavoriteWidget(this);
  addfavoriteDialog->exec();

  QString favoriteTitle = addfavoriteDialog->getFavoriteName();

  //Remove all spaces and illegal characters from favorite name
  favoriteTitle = favoriteTitle.trimmed();
  favoriteTitle = favoriteTitle.remove(" ");
  favoriteTitle = favoriteTitle.remove(QRegExp("[^a-zA-Z_\\d\\s]"));

  if(addfavoriteDialog->getBtnClicked())
  {
#if defined (Q_OS_MAC)
    QSettings prefs(QSettings::NativeFormat, QSettings::UserScope, QCoreApplication::organizationDomain(), QCoreApplication::applicationName());
    QString extension = ".ini";
#else
    QSettings prefs(QSettings::IniFormat, QSettings::UserScope, QCoreApplication::organizationDomain(), QCoreApplication::applicationName());
    QString extension = ".ini";
#endif

    QString prefFile = prefs.fileName();
    QFileInfo prefFileInfo = QFileInfo(prefFile);
    QString parentPath = prefFileInfo.path();
    QDir parentPathDir = QDir(parentPath);

    if(parentPathDir.mkpath(parentPath))
    {
      QString newParentPrefPath = parentPath + "/DREAM3D_Favorites";
      QString newPrefPath = newParentPrefPath + "/" + favoriteTitle + extension;

      newPrefPath = QDir::toNativeSeparators(newPrefPath);
      newParentPrefPath = QDir::toNativeSeparators(newParentPrefPath);

      QDir newParentPrefPathDir = QDir(newParentPrefPath);

      if(newParentPrefPathDir.mkpath(newParentPrefPath))
      {
        QSettings newPrefs(newPrefPath, QSettings::IniFormat);
        newPrefs.beginGroup("PipelineBuilder");
        newPrefs.setValue("Name", favoriteTitle);
        newPrefs.endGroup();
        writeSettings(newPrefs, m_PipelineViewWidget);
      }
    }

    QList<QTreeWidgetItem*> items = m_favorites->takeChildren();
    int count = items.count();
    for(int i = 0; i < count; ++i)
    {
      delete items.at(i);
    }
    readFavoritePipelines();
  }

  // Tell everyone to save their preferences NOW instead of waiting until the app quits
  emit fireWriteSettings();
}

// -----------------------------------------------------------------------------
//
// -----------------------------------------------------------------------------
void PipelineBuilderWidget::actionRemoveFavorite_triggered()
{
  QTreeWidgetItem* item = filterLibraryTree->currentItem();
  QTreeWidgetItem* parent = filterLibraryTree->currentItem()->parent();
  if (NULL != parent && parent->text(0).compare(Detail::FavoritePipelines) == 0)
  {
   // QString favoriteName = item->text(0);
    QString filePath = item->data(0, Qt::UserRole).toString();
    QFileInfo filePathInfo = QFileInfo(filePath);
    QString fileParentPath = filePathInfo.path();
    QString fileName = filePathInfo.fileName();
    QDir fileParentPathDir = QDir(fileParentPath);

    //Remove favorite's pref file
    fileParentPathDir.remove(fileName);

    //Remove favorite, graphically, from the DREAM3D interface
    filterLibraryTree->removeItemWidget(item, 0);
    delete item;

    // Write these changes out to the preferences file
    emit fireWriteSettings();
  }
}


// -----------------------------------------------------------------------------
//
// -----------------------------------------------------------------------------
void PipelineBuilderWidget::actionRenameFavorite_triggered()
{
  QTreeWidgetItem* item = filterLibraryTree->currentItem();

  if (NULL != item->parent() && item->parent()->text(0).compare(Detail::FavoritePipelines) == 0)
  {
    bool ok;
    QString text = QInputDialog::getText(this, tr("Rename Favorite"),
                                          tr("New Favorite Name:"), QLineEdit::Normal,
                      tr(item->text(0).toStdString().c_str()), &ok);
    if (ok && !text.isEmpty())
      item->setText(0, text);

    on_filterLibraryTree_itemChanged(item, 0);
  }
}


// -----------------------------------------------------------------------------
//
// -----------------------------------------------------------------------------
void PipelineBuilderWidget::loadPipelineFileIntoPipelineView(QString path)
{
  QFileInfo fi(path);
  if (fi.exists() == false) { return; }
  QSettings prefs(path, QSettings::IniFormat);
  readSettings(prefs, m_PipelineViewWidget);
}

// -----------------------------------------------------------------------------
//
// -----------------------------------------------------------------------------
QStringList PipelineBuilderWidget::generateFilterListFromPipelineFile(QString path)
{

  QStringList filterNames;
  QSettings prefs(path, QSettings::IniFormat);

  prefs.beginGroup("PipelineBuilder");
  bool ok = false;
  int filterCount = prefs.value("Number_Filters").toInt(&ok);
  prefs.endGroup();
  if (false == ok) {filterCount = 0;}
  for (int i = 0; i < filterCount; ++i)
  {
    QString gName = QString::number(i);
    prefs.beginGroup(gName);
    QString filterName = prefs.value("Filter_Name", "").toString();
    filterNames.push_back(filterName);
    prefs.endGroup();
  }
  return filterNames;
}


// -----------------------------------------------------------------------------
//
// -----------------------------------------------------------------------------
void PipelineBuilderWidget::populateFilterList(QStringList filterNames)
{
  FilterWidgetManager::Pointer fm = FilterWidgetManager::Instance();

  // Clear all the current items from the list
  filterList->clear();
  filterList->setSortingEnabled(false);

  for(int i = 0; i < filterNames.size(); ++i)
  {
    QString filterName = filterNames[i];
    IFilterWidgetFactory::Pointer wigFactory = fm->getFactoryForFilter(filterName.toStdString());
    if (NULL == wigFactory.get() )
    {
      continue;
    }
    QString humanName = QString::fromStdString(wigFactory->getFilterHumanLabel());
    QString iconName(":/");
    iconName.append( QString::fromStdString(wigFactory->getFilterGroup()));
    iconName.append("_Icon.png");

    // Validate the icon is in the resource system
    QFileInfo iconInfo(iconName);
    if (iconInfo.exists() == false)
    {
      iconName = ":/Plugin_Icon.png"; // Switch to our generic icon for Plugins that do not provide their own
    }

    QIcon icon(iconName);
    // Create the QListWidgetItem and add it to the filterList
    QListWidgetItem* filterItem = new QListWidgetItem(icon, humanName, filterList);
    // Set an "internal" QString that is the name of the filter. We need this value
    // when the item is clicked in order to retreive the Filter Widget from the
    // filter widget manager.
    filterItem->setData( Qt::UserRole, filterName);
  }


}

<|MERGE_RESOLUTION|>--- conflicted
+++ resolved
@@ -290,11 +290,7 @@
     }
 
     // Add a tree widget item for this favorite
-<<<<<<< HEAD
-    QTreeWidgetItem* favoriteItem = new QTreeWidgetItem(m_favorites, TreeWidgetBuilder::Favorite_Item_Type);
-=======
-	QTreeWidgetItem* favoriteItem = new QTreeWidgetItem(m_favorites, PipelineTreeWidget::Favorite_Item_Type);
->>>>>>> 0e76de06
+    QTreeWidgetItem* favoriteItem = new QTreeWidgetItem(m_favorites, PipelineTreeWidget::Favorite_Item_Type);
     favoriteItem->setText(0, favName);
     favoriteItem->setIcon(0, QIcon(":/bullet_ball_yellow.png"));
     favoriteItem->setData(0, Qt::UserRole, QVariant(favFilePath));
