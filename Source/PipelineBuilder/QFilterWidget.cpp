/* ============================================================================
 * Copyright (c) 2012 Michael A. Jackson (BlueQuartz Software)
 * Copyright (c) 2012 Dr. Michael A. Groeber (US Air Force Research Laboratories)
 * All rights reserved.
 *
 * Redistribution and use in source and binary forms, with or without modification,
 * are permitted provided that the following conditions are met:
 *
 * Redistributions of source code must retain the above copyright notice, this
 * list of conditions and the following disclaimer.
 *
 * Redistributions in binary form must reproduce the above copyright notice, this
 * list of conditions and the following disclaimer in the documentation and/or
 * other materials provided with the distribution.
 *
 * Neither the name of Michael A. Groeber, Michael A. Jackson, the US Air Force,
 * BlueQuartz Software nor the names of its contributors may be used to endorse
 * or promote products derived from this software without specific prior written
 * permission.
 *
 * THIS SOFTWARE IS PROVIDED BY THE COPYRIGHT HOLDERS AND CONTRIBUTORS "AS IS"
 * AND ANY EXPRESS OR IMPLIED WARRANTIES, INCLUDING, BUT NOT LIMITED TO, THE
 * IMPLIED WARRANTIES OF MERCHANTABILITY AND FITNESS FOR A PARTICULAR PURPOSE ARE
 * DISCLAIMED. IN NO EVENT SHALL THE COPYRIGHT HOLDER OR CONTRIBUTORS BE LIABLE
 * FOR ANY DIRECT, INDIRECT, INCIDENTAL, SPECIAL, EXEMPLARY, OR CONSEQUENTIAL
 * DAMAGES (INCLUDING, BUT NOT LIMITED TO, PROCUREMENT OF SUBSTITUTE GOODS OR
 * SERVICES; LOSS OF USE, DATA, OR PROFITS; OR BUSINESS INTERRUPTION) HOWEVER
 * CAUSED AND ON ANY THEORY OF LIABILITY, WHETHER IN CONTRACT, STRICT LIABILITY,
 * OR TORT (INCLUDING NEGLIGENCE OR OTHERWISE) ARISING IN ANY WAY OUT OF THE
 * USE OF THIS SOFTWARE, EVEN IF ADVISED OF THE POSSIBILITY OF SUCH DAMAGE.
 *
 *  This code was written under United States Air Force Contract number
 *                           FA8650-07-D-5800
 *
 * ~~~~~~~~~~~~~~~~~~~~~~~~~~~~~~~~~~~~~~~~~~~~~~~~~~~~~~~~~~~~~~~~~~~~~~~~~~ */

#include "QFilterWidget.h"



#include <QtCore/QTimer>
#include <QtGui/QApplication>
#include <QtGui/QHBoxLayout>
#include <QtGui/QVBoxLayout>
#include <QtGui/QFormLayout>
#include <QtGui/QGridLayout>
#include <QtGui/QPainter>

#include <QtGui/QPushButton>
#include <QtGui/QFileDialog>
#include <QtGui/QMouseEvent>


#include "QtSupport/QR3DFileCompleter.h"

#include "DREAM3DLib/Common/FilterParameter.h"

#define PADDING 5
#define BORDER 2
#define IMAGE_WIDTH 17
#define IMAGE_HEIGHT 17


// Initialize private static member variable
QString QFilterWidget::m_OpenDialogLastDirectory = "";

// -----------------------------------------------------------------------------
//
// -----------------------------------------------------------------------------
QFilterWidget::QFilterWidget(QWidget* parent) :
      QGroupBox(parent),
      m_CurrentBorderColorFactor(0),
      m_BorderIncrement(16),
      m_IsSelected(false),
      m_HasPreflightErrors(false)
{

  if ( m_OpenDialogLastDirectory.isEmpty() )
  {
    m_OpenDialogLastDirectory = QDir::homePath();
  }

  m_DeleteRect.setX(PADDING + BORDER);
  m_DeleteRect.setY(PADDING + BORDER);
  m_DeleteRect.setWidth(IMAGE_WIDTH);
  m_DeleteRect.setHeight(IMAGE_HEIGHT);
  m_timer = new QTimer(this);
  connect(m_timer, SIGNAL(timeout()), this, SLOT(changeStyle()));
}

// -----------------------------------------------------------------------------
//
// -----------------------------------------------------------------------------
QFilterWidget::~QFilterWidget()
{
}

// -----------------------------------------------------------------------------
//
// -----------------------------------------------------------------------------
QFilterWidget* QFilterWidget::createDeepCopy()
{
  QFilterWidget* widget = new QFilterWidget();
  return widget;
}

// -----------------------------------------------------------------------------
//
// -----------------------------------------------------------------------------
void QFilterWidget::setBorderColorStyle(QString s)
{
  m_BorderColorStyle = s;
}

// -----------------------------------------------------------------------------
//
// -----------------------------------------------------------------------------
QString QFilterWidget::getBorderColorStyle()
{
  return m_BorderColorStyle;
}

// -----------------------------------------------------------------------------
//
// -----------------------------------------------------------------------------
void QFilterWidget::setHasPreflightErrors(bool hasErrors)
{
  m_HasPreflightErrors = hasErrors;
  if (m_HasPreflightErrors == true)
  {
//    m_timer->start(100);
//    m_CurrentBorderColorFactor = 64;
//    m_BorderIncrement = 16;
  }
  else
  {
    m_timer->stop();
  }
  changeStyle();
}

// -----------------------------------------------------------------------------
//
// -----------------------------------------------------------------------------
void QFilterWidget::setIsSelected(bool b)
{
  m_IsSelected = b;
  changeStyle();
}

// -----------------------------------------------------------------------------
//
// -----------------------------------------------------------------------------
bool QFilterWidget::isSelected()
{
  return m_IsSelected;
}

// -----------------------------------------------------------------------------
//
// -----------------------------------------------------------------------------
void QFilterWidget::changeStyle()
{
  QString style;
  if (m_HasPreflightErrors == true)
  {
    m_CurrentBorderColorFactor += m_BorderIncrement;
    if (m_CurrentBorderColorFactor > 127)
    {
      m_BorderIncrement = -16;
    }
    if (m_CurrentBorderColorFactor < 1)
    {
      m_BorderIncrement = 16;
    }

    style.append("border: 2px solid rgb(");
    style.append(QString::number(255 - m_CurrentBorderColorFactor, 10));
    style.append(", ");
    style.append(QString::number(m_CurrentBorderColorFactor, 10));
    style.append(", ");
    style.append(QString::number(m_CurrentBorderColorFactor, 10));
    style.append(");");
  }
  else if(m_IsSelected == true )
  {
    style.append("border: 2px solid purple;");
    m_CurrentBorderColorFactor = 0;
  }
  else
  {
    style.append("border: 1px solid gray;");
    style.append("margin: 1px;");
    m_CurrentBorderColorFactor = 0;
  }
  setBorderColorStyle(style);
  updateWidgetStyle();
}

// -----------------------------------------------------------------------------
//
// -----------------------------------------------------------------------------
void QFilterWidget::updateWidgetStyle()
{
  QString style;

  style.append("QGroupBox{\n");

  style.append("background-color: qlineargradient(x1: 0, y1: 0, x2: 0, y2: 1, stop: 0 #FFFFFF, stop: 1 #DCDCDC);");
  style.append("background-image: url(:/filterWidgetBorder.png);");
  style.append("background-position: top ;\n background-repeat: repeat-x;");

  style.append(getBorderColorStyle());

  style.append("border-radius: 10px;");
  style.append("padding: 30 0 0 0px;");
#if defined(Q_WS_WIN)
  style.append("font: 85 italic 10pt \"Arial\";");
#elif defined(Q_WS_MAC)
  style.append("font: 85 italic 12pt \"Arial\";");
#else
  style.append("font: 85 italic 9pt \"Arial\";");
#endif
  style.append("font-weight: bold;");
  style.append("}\n");
  style.append(" QGroupBox::title {");
  style.append("    subcontrol-origin: padding;");
  style.append("    subcontrol-position: top left;");
  style.append("    padding: 5 5px;");
  style.append("    background-color: rgba(255, 255, 255, 0);");
  style.append(" }\n");
  style.append("QGroupBox::indicator {");
  style.append("    width: 17px;");
  style.append("    height: 17px;");
  style.append("}\n");
  style.append("\nQGroupBox::indicator:unchecked { image: url(:/delete-corner.png);}");
  style.append("\nQGroupBox::indicator:unchecked:pressed { image: url(:/delete-corner-pressed.png);}");
  style.append("\nQGroupBox::indicator:checked { image: url(:/delete-corner.png);}");
  style.append("\nQGroupBox::indicator:checked:pressed { image: url(:/delete-corner-pressed.png);}");

  setStyleSheet(style);
}


// -----------------------------------------------------------------------------
//
// -----------------------------------------------------------------------------
void QFilterWidget::setupGui()
{
  setCheckable(true);

  delete layout();


  QSizePolicy sizePolicy2(QSizePolicy::Expanding, QSizePolicy::Maximum);
  sizePolicy2.setHorizontalStretch(0);
  sizePolicy2.setVerticalStretch(0);
  setSizePolicy(sizePolicy2);


  setTitle(QString::fromStdString(getFilter()->getHumanLabel()));


  QVBoxLayout* vertLayout = new QVBoxLayout(this);

  QFormLayout* frmLayout = new QFormLayout();
  vertLayout->addLayout(frmLayout);
  frmLayout->setObjectName("QFilterWidget QFormLayout Layout");

  setIsSelected(false);
  bool ok = false;

  std::vector<FilterParameter::Pointer> options = getFilter()->getFilterParameters();
  int optIndex = 0;
  for (std::vector<FilterParameter::Pointer>::iterator iter = options.begin(); iter != options.end(); ++iter )
  {
    FilterParameter* option = (*iter).get();
    FilterParameter::WidgetType wType = option->getWidgetType();

<<<<<<< HEAD
    QString labelName = QString::fromStdString(option->getHumanLabel());
    if (option->getUnits().empty() == false)
    {
        labelName.append(" (").append(QString::fromStdString(option->getUnits())).append(")");
    }
    QLabel* label = new QLabel(labelName, this);
=======
	QString labelName = QString::fromStdString(option->getHumanLabel());
	if(option->getUnits().empty() == false)
	{
		labelName.append(" (").append(QString::fromStdString(option->getUnits())).append(")");
	}
	QLabel* label = new QLabel(labelName,this);

>>>>>>> f3d1d659
    if (wType == FilterParameter::StringWidget)
    {
      QLineEdit* le = new QLineEdit(this);
      le->setObjectName(QString::fromStdString(option->getPropertyName()));

      frmLayout->setWidget(optIndex, QFormLayout::LabelRole, label);
      frmLayout->setWidget(optIndex, QFormLayout::FieldRole, le);
      connect(le, SIGNAL(textChanged(QString)), this, SLOT(updateQLineEditStringValue(const QString &)));
      QVariant v = property(option->getPropertyName().c_str());
      le->setText(v.toString());
    }
    else if (wType == FilterParameter::IntWidget)
    {
      QLineEdit* le = new QLineEdit(this);
      le->setObjectName(QString::fromStdString(option->getPropertyName()));
      QIntValidator* ival = new QIntValidator(this);
      le->setValidator(ival);
      frmLayout->setWidget(optIndex, QFormLayout::LabelRole, label);
      frmLayout->setWidget(optIndex, QFormLayout::FieldRole, le);
      connect(le, SIGNAL(textChanged(QString)), this, SLOT(updateQLineEditIntValue()));
      QVariant v = property(option->getPropertyName().c_str());
      le->setText(v.toString());
    }
    else if (wType == FilterParameter::DoubleWidget)
    {
      QLineEdit* le = new QLineEdit(this);
      le->setObjectName(QString::fromStdString(option->getPropertyName()));
      QDoubleValidator* ival = new QDoubleValidator(this);
      le->setValidator(ival);
      frmLayout->setWidget(optIndex, QFormLayout::LabelRole, label);
      frmLayout->setWidget(optIndex, QFormLayout::FieldRole, le);
      connect(le, SIGNAL(textChanged(QString)), this, SLOT(updateQLineEditDoubleValue()));
      QVariant v = property(option->getPropertyName().c_str());
      le->setText(v.toString());
    }
    else if (wType == FilterParameter::InputFileWidget)
    {
      QGridLayout* gridLayout = new QGridLayout();
      gridLayout->setContentsMargins(0,0,0,0);

<<<<<<< HEAD
      //QLabel* label = new QLabel(QString::fromStdString(option->getHumanLabel()));
=======
>>>>>>> f3d1d659
      gridLayout->addWidget(label, 0, 0, 1, 1);

      QFSDropLineEdit* fp = new QFSDropLineEdit(this);
      fp->setObjectName(QString::fromStdString(option->getPropertyName()));
      QR3DFileCompleter* com = new QR3DFileCompleter(this, false);
      fp->setCompleter(com);
      QString theSlot("1");
      theSlot.append("set");
      theSlot.append(QString::fromStdString(option->getPropertyName()));
      theSlot.append("(const QString &)");
     // std::cout << getFilter()->getNameOfClass() << " - Slot Generated: " << theSlot.toStdString() << std::endl;
      QObject::connect( com, SIGNAL(activated(const QString &)),
                      this, theSlot.toAscii());
      QObject::connect( fp, SIGNAL(textChanged(const QString &)),
                        this, theSlot.toAscii());
//      connect(fp, SIGNAL(textChanged(const QString &)),
//              this, SLOT(updateLineEdit(const QString &)));

      gridLayout->addWidget(fp, 0, 1, 1, 1);

      QPushButton* btn = new QPushButton("Select...");
      btn->setObjectName(QString::fromStdString("btn_" + option->getPropertyName() ));
      gridLayout->addWidget(btn, 0, 2, 1, 1);

      vertLayout->addLayout(gridLayout);
      connect(btn, SIGNAL(clicked()), this, SLOT(selectInputFile()));
      QVariant v = property(option->getPropertyName().c_str());
      fp->setText(v.toString());
    }
    else if (wType == FilterParameter::InputPathWidget)
    {
      QGridLayout* gridLayout = new QGridLayout();
      gridLayout->setContentsMargins(0,0,0,0);

<<<<<<< HEAD
      //QLabel* label = new QLabel(QString::fromStdString(option->getHumanLabel()));
=======
>>>>>>> f3d1d659
      gridLayout->addWidget(label, 0, 0, 1, 1);

      QFSDropLineEdit* fp = new QFSDropLineEdit(this);
      fp->setObjectName(QString::fromStdString(option->getPropertyName()));
      QR3DFileCompleter* com = new QR3DFileCompleter(this, false);
      fp->setCompleter(com);
      QString theSlot("1");
      theSlot.append("set");
      theSlot.append(QString::fromStdString(option->getPropertyName()));
      theSlot.append("(const QString &)");
     // std::cout << getFilter()->getNameOfClass() << " - Slot Generated: " << theSlot.toStdString() << std::endl;
      QObject::connect( com, SIGNAL(activated(const QString &)),
                      this, theSlot.toAscii());
      QObject::connect( fp, SIGNAL(textChanged(const QString &)),
                        this, theSlot.toAscii());
//      connect(fp, SIGNAL(textChanged(const QString &)),
//              this, SLOT(updateLineEdit(const QString &)));

      gridLayout->addWidget(fp, 0, 1, 1, 1);

      QPushButton* btn = new QPushButton("Select Folder");
      btn->setObjectName(QString::fromStdString("btn_" + option->getPropertyName() ));
      gridLayout->addWidget(btn, 0, 2, 1, 1);

      vertLayout->addLayout(gridLayout);
      connect(btn, SIGNAL(clicked()), this, SLOT(selectInputPath()));
      QVariant v = property(option->getPropertyName().c_str());
      fp->setText(v.toString());
    }
    else if (wType == FilterParameter::OutputFileWidget)
    {
      QGridLayout* gridLayout = new QGridLayout();
      gridLayout->setContentsMargins(0,0,0,0);

<<<<<<< HEAD
      //QLabel* label = new QLabel(QString::fromStdString(option->getHumanLabel()));
=======
>>>>>>> f3d1d659
      gridLayout->addWidget(label, 0, 0, 1, 1);

      QLineEdit* fp = new QLineEdit(this);
      fp->setObjectName(QString::fromStdString(option->getPropertyName()));
      QR3DFileCompleter* com = new QR3DFileCompleter(this, false);
      fp->setCompleter(com);
      QString theSlot("1");
      theSlot.append("set");
      theSlot.append(QString::fromStdString(option->getPropertyName()));
      theSlot.append("(const QString &)");

      QObject::connect( fp, SIGNAL(textChanged(const QString &)),
                        this, theSlot.toAscii());
      gridLayout->addWidget(fp, 0, 1, 1, 1);

      QPushButton* btn = new QPushButton("Save As...");
      btn->setObjectName(QString::fromStdString("btn_" + option->getPropertyName()));
      gridLayout->addWidget(btn, 0, 2, 1, 1);

      vertLayout->addLayout(gridLayout);
      connect(btn, SIGNAL(clicked()), this, SLOT(selectOutputFile()));
      QVariant v = property(option->getPropertyName().c_str());
      fp->setText(v.toString());
    }
    else if (wType == FilterParameter::OutputPathWidget)
    {
      QGridLayout* gridLayout = new QGridLayout();
      gridLayout->setContentsMargins(0,0,0,0);

<<<<<<< HEAD
      //QLabel* label = new QLabel(QString::fromStdString(option->getHumanLabel()));
=======
>>>>>>> f3d1d659
      gridLayout->addWidget(label, 0, 0, 1, 1);

      QLineEdit* fp = new QLineEdit(this);
      fp->setObjectName(QString::fromStdString(option->getPropertyName()));
      QR3DFileCompleter* com = new QR3DFileCompleter(this, false);
      fp->setCompleter(com);
      QString theSlot("1");
      theSlot.append("set");
      theSlot.append(QString::fromStdString(option->getPropertyName()));
      theSlot.append("(const QString &)");

      QObject::connect( fp, SIGNAL(textChanged(const QString &)),
                        this, theSlot.toAscii());
      gridLayout->addWidget(fp, 0, 1, 1, 1);

      QPushButton* btn = new QPushButton("Select Folder...");
      btn->setObjectName(QString::fromStdString("btn_" + option->getPropertyName()));
      gridLayout->addWidget(btn, 0, 2, 1, 1);

      vertLayout->addLayout(gridLayout);
      connect(btn, SIGNAL(clicked()), this, SLOT(selectOutputPath()));
      QVariant v = property(option->getPropertyName().c_str());
      fp->setText(v.toString());
    }
    else if (wType == FilterParameter::BooleanWidget)
    {
      frmLayout->setWidget(optIndex, QFormLayout::LabelRole, label);
      QCheckBox* le = new QCheckBox(this);
      le->setObjectName(QString::fromStdString(option->getPropertyName()));
      frmLayout->setWidget(optIndex, QFormLayout::FieldRole, le);
      connect(le, SIGNAL(stateChanged(int)), this, SLOT(updateQCheckBoxValue(int)));
      QVariant v = property(option->getPropertyName().c_str());
      le->setChecked(v.toBool());
    }
    else if (wType == FilterParameter::IntConstrainedWidget)
    {
      frmLayout->setWidget(optIndex, QFormLayout::LabelRole, label);
      QSpinBox* le = new QSpinBox(this);
      le->setObjectName(QString::fromStdString(option->getPropertyName()));
      ConstrainedFilterParameter<int>* filtOpt = dynamic_cast<ConstrainedFilterParameter<int>* >(option);
      if (filtOpt)
      {
        le->setRange(filtOpt->getMinimum(), filtOpt->getMaximum());
        le->setValue(0);
      }
      frmLayout->setWidget(optIndex, QFormLayout::FieldRole, le);
      connect(le, SIGNAL(valueChanged(int)), this, SLOT(updateQSpinBoxValue(int)));
      QVariant v = property(option->getPropertyName().c_str());
      le->setValue(v.toInt());
    }
    else if (wType == FilterParameter::DoubleConstrainedWidget)
    {
      frmLayout->setWidget(optIndex, QFormLayout::LabelRole, label);
      QDoubleSpinBox* le = new QDoubleSpinBox(this);
      le->setObjectName(QString::fromStdString(option->getPropertyName()));
      ConstrainedFilterParameter<float>* filtOpt = dynamic_cast<ConstrainedFilterParameter<float>* >(option);
      if (filtOpt)
      {
        le->setRange(filtOpt->getMinimum(), filtOpt->getMaximum());
        le->setValue(0);
      }
      frmLayout->setWidget(optIndex, QFormLayout::FieldRole, le);
      connect(le, SIGNAL(valueChanged(double)), this, SLOT(updateQDoubleSpinBoxValue(double)));
      QVariant v = property(option->getPropertyName().c_str());
      le->setValue(v.toDouble());
    }
    else if (wType == FilterParameter::ChoiceWidget)
    {
      ChoiceFilterParameter* choiceFilterParameter = ChoiceFilterParameter::SafeObjectDownCast<FilterParameter*, ChoiceFilterParameter*>(option);
      if (NULL == choiceFilterParameter) { return; }
      frmLayout->setWidget(optIndex, QFormLayout::LabelRole, label);
      QComboBox* cb = new QComboBox(this);
      cb->setObjectName(QString::fromStdString(option->getPropertyName()));
      std::vector<std::string> choices = choiceFilterParameter->getChoices();
      for(unsigned int i = 0; i < choices.size(); ++i)
      {
        cb->addItem(QString::fromStdString(choices[i]));
      }
      frmLayout->setWidget(optIndex, QFormLayout::FieldRole, cb);
      connect(cb, SIGNAL( currentIndexChanged(int)), this, SLOT(updateComboBoxValue(int)));
      QVariant v = property(option->getPropertyName().c_str());
      quint32 uintValue = v.toUInt(&ok);
      if (uintValue >= static_cast<quint32>(cb->count())  )
      {
        // What ever the default from the class was it does not work with the combo box
        // so set the combo box to the zeroth value and set the same value back
        // to the filter
        uintValue = 0;
      }
      cb->setCurrentIndex(uintValue);
      setProperty(option->getPropertyName().c_str(), uintValue);
    }
    ++optIndex;
  }

}

// -----------------------------------------------------------------------------
//
// -----------------------------------------------------------------------------
void QFilterWidget::updateFilterValues()
{

}

// -----------------------------------------------------------------------------
//
// -----------------------------------------------------------------------------
AbstractFilter::Pointer QFilterWidget::getFilter()
{
  return AbstractFilter::NullPointer();
}

// -----------------------------------------------------------------------------
//
// -----------------------------------------------------------------------------
void QFilterWidget::updateQLineEditIntValue()
{
  QObject* whoSent = sender();
//  std::cout << "Filter: " << title().toStdString() << " Getting updated from whoSent Name: "
//      << whoSent->objectName().toStdString() << std::endl;
  QLineEdit* le = qobject_cast<QLineEdit*>(whoSent);
  if(le) {
    bool ok = false;
    int value = le->text().toInt(&ok);
    if (false == ok) {
      value = 0;
      le->setText("0");
    }
    setProperty(whoSent->objectName().toStdString().c_str(), value);
  }
}

// -----------------------------------------------------------------------------
//
// -----------------------------------------------------------------------------
void QFilterWidget::updateQLineEditDoubleValue()
{
  QObject* whoSent = sender();
//  std::cout << "Filter: " << title().toStdString() << " Getting updated from whoSent Name: "
 //     << whoSent->objectName().toStdString() << std::endl;
  QLineEdit* le = qobject_cast<QLineEdit*>(whoSent);
  if(le) {
    bool ok = false;
    double value = le->text().toDouble(&ok);
    if (false == ok) {
      value = 0;
      le->setText("0");
    }
    setProperty(whoSent->objectName().toStdString().c_str(), value);
  }
}

// -----------------------------------------------------------------------------
//
// -----------------------------------------------------------------------------
void QFilterWidget::selectInputFile()
{
  QObject* whoSent = sender();

  QString file = QFileDialog::getOpenFileName(this,
                                              tr("Select Input File"),
                                              m_OpenDialogLastDirectory,
                                              tr("ALL Files (*.*)"));
  if(true == file.isEmpty())
  {
    return;
  }
  bool ok = false;

  // Store the last used directory into the private instance variable
  QFileInfo fi(file);
  m_OpenDialogLastDirectory = fi.path();

  // for QButtons we prepended "btn_" to the end of the property name so strip that off
  QString propName = whoSent->objectName();
  propName = propName.remove(0, 4);

  ok = setProperty(propName.toStdString().c_str(), file);
  if (true == ok) { }
  else
  {
    //  std::cout << "QPushButton '" << title().toStdString() <<  "'Property: '" << whoSent->objectName().toStdString() << "' was NOT set."<< std::endl;
  }
  // Now we need to find the specific filter that we are trying to set the value into
  AbstractFilter::Pointer f = getFilter();
  std::vector<FilterParameter::Pointer> opts = f->getFilterParameters();
  for (std::vector<FilterParameter::Pointer>::iterator iter = opts.begin(); iter != opts.end(); ++iter)
  {
    if((*iter)->getPropertyName().compare(propName.toStdString()) == 0)
    {
      QLineEdit* lb = qFindChild<QLineEdit*>(this, QString::fromStdString((*iter)->getPropertyName()));
      if(lb)
      {
        lb->setText(file);
      }
    }
  }
}

// -----------------------------------------------------------------------------
//
// -----------------------------------------------------------------------------
void QFilterWidget::selectInputPath()
{
  QObject* whoSent = sender();

  QString file = QFileDialog::getExistingDirectory(this,
                                              tr("Select Input Folder"),
                                              m_OpenDialogLastDirectory,
                                              QFileDialog::ShowDirsOnly);
  if(true == file.isEmpty())
  {
    return;
  }
  bool ok = false;

  // Store the last used directory into the private instance variable
  QFileInfo fi(file);
  m_OpenDialogLastDirectory = fi.path();

  // for QButtons we prepended "btn_" to the end of the property name so strip that off
  QString propName = whoSent->objectName();
  propName = propName.remove(0, 4);

  ok = setProperty(propName.toStdString().c_str(), file);
  if (true == ok) { }
  else
  {
    //  std::cout << "QPushButton '" << title().toStdString() <<  "'Property: '" << whoSent->objectName().toStdString() << "' was NOT set."<< std::endl;
  }
  // Now we need to find the specific filter that we are trying to set the value into
  AbstractFilter::Pointer f = getFilter();
  std::vector<FilterParameter::Pointer> opts = f->getFilterParameters();
  for (std::vector<FilterParameter::Pointer>::iterator iter = opts.begin(); iter != opts.end(); ++iter)
  {
    if((*iter)->getPropertyName().compare(propName.toStdString()) == 0)
    {
      QLineEdit* lb = qFindChild<QLineEdit*>(this, QString::fromStdString((*iter)->getPropertyName()));
      if(lb)
      {
        lb->setText(file);
      }
    }
  }
}

// -----------------------------------------------------------------------------
//
// -----------------------------------------------------------------------------
void QFilterWidget::selectOutputFile()
{
  QObject* whoSent = sender();
  // for QButtons we prepended "btn_" to the end of the property name so strip that off
  QString propName = whoSent->objectName();
  propName = propName.remove(0, 4);

  QString Ftype = getFileType(propName.toStdString());
  QString ext = getFileExtension(propName.toStdString());
  QString s = Ftype + QString(" Files (*.") + ext + QString(");;All Files(*.*)");
  QString defaultName = m_OpenDialogLastDirectory + QDir::separator() + "Untitled";
  QString file = QFileDialog::getSaveFileName(this, tr("Save File As"), defaultName, s);
  if(true == file.isEmpty())
  {
    return;
  }
  // Store the last used directory into the private instance variable
  QFileInfo fi(file);
  m_OpenDialogLastDirectory = fi.path();

  bool ok = false;

  ok = setProperty(propName.toStdString().c_str(), file);
  if (true == ok) {}
  else
  {
    //  std::cout << "QPushButton '" << title().toStdString() <<  "'Property: '" << whoSent->objectName().toStdString() << "' was NOT set."<< std::endl;
  }

  // Now we need to find the specific filter that we are trying to set the value into
  AbstractFilter::Pointer f = getFilter();
  // Get the options for that filter
  std::vector<FilterParameter::Pointer> opts = f->getFilterParameters();
  // Loop on all the filter options to find the filter option we want to set
  for (std::vector<FilterParameter::Pointer>::iterator iter = opts.begin(); iter != opts.end(); ++iter)
  {
    if((*iter)->getPropertyName().compare(propName.toStdString()) == 0)
    {
      QLineEdit* lb = qFindChild<QLineEdit*>(this, QString::fromStdString((*iter)->getPropertyName()));
      if(lb)
      {
        lb->setText(file);
        // Setting the text into this QLineEdit will trigger the 'textChanged()' signal
        // to be emitted by the QLineEdit which will cause the value to sent to
        // the underlying filter instance which will trigger the SIGNAL parametersChanged()
        // to be broadcast
      }
    }
  }
}

// -----------------------------------------------------------------------------
//
// -----------------------------------------------------------------------------
void QFilterWidget::selectOutputPath()
{
  QObject* whoSent = sender();
  QString file = QFileDialog::getExistingDirectory(this, tr("Select Output Folder"),
                                              m_OpenDialogLastDirectory, QFileDialog::ShowDirsOnly);
  if(true == file.isEmpty())
  {
    return;
  }
  // Store the last used directory into the private instance variable
  QFileInfo fi(file);
  m_OpenDialogLastDirectory = fi.path();

  bool ok = false;
  // for QButtons we prepended "btn_" to the end of the property name so strip that off
  QString propName = whoSent->objectName();
  propName = propName.remove(0, 4);

  ok = setProperty(propName.toStdString().c_str(), file);
  if (true == ok) {}
  else
  {
    //  std::cout << "QPushButton '" << title().toStdString() <<  "'Property: '" << whoSent->objectName().toStdString() << "' was NOT set."<< std::endl;
  }

  // Now we need to find the specific filter that we are trying to set the value into
  AbstractFilter::Pointer f = getFilter();
  // Get the options for that filter
  std::vector<FilterParameter::Pointer> opts = f->getFilterParameters();
  // Loop on all the filter options to find the filter option we want to set
  for (std::vector<FilterParameter::Pointer>::iterator iter = opts.begin(); iter != opts.end(); ++iter)
  {
    if((*iter)->getPropertyName().compare(propName.toStdString()) == 0)
    {
      QLineEdit* lb = qFindChild<QLineEdit*>(this, QString::fromStdString((*iter)->getPropertyName()));
      if(lb)
      {
        lb->setText(file);
        // Setting the text into this QLineEdit will trigger the 'textChanged()' signal
        // to be emitted by the QLineEdit which will cause the value to sent to
        // the underlying filter instance which will trigger the SIGNAL parametersChanged()
        // to be broadcast
      }
    }
  }
}

// -----------------------------------------------------------------------------
//
// -----------------------------------------------------------------------------
void QFilterWidget::updateComboBoxValue(int v)
{
  QObject* whoSent = sender();
//  std::cout << "Filter: " << title().toStdString() << " Getting updated from whoSent Name: " << whoSent->objectName().toStdString() << std::endl;
  QComboBox* cb = qobject_cast<QComboBox*>(whoSent);
  if(cb)
  {
    bool ok = false;
    ok = setProperty(whoSent->objectName().toStdString().c_str(), v);
    if (true == ok) { }
    else
    {
      std::cout << "QComboBox '" << title().toStdString() << "'Property: '" << whoSent->objectName().toStdString() << "' was NOT set." << std::endl;
    }
  }

}

// -----------------------------------------------------------------------------
//
// -----------------------------------------------------------------------------
void QFilterWidget::updateQLineEditStringValue(const QString &v)
{
  QObject* whoSent = sender();
//  std::cout << "Filter: " << title().toStdString() << " Getting updated from whoSent Name: "
//      << whoSent->objectName().toStdString() << std::endl;
  QLineEdit* le = qobject_cast<QLineEdit*>(whoSent);
  if(le)
  {
    setProperty(whoSent->objectName().toStdString().c_str(), le->text());

  }
}

// -----------------------------------------------------------------------------
//
// -----------------------------------------------------------------------------
void QFilterWidget::updateQSpinBoxValue(int v)
{
  assert(false);
}


// -----------------------------------------------------------------------------
//
// -----------------------------------------------------------------------------
void QFilterWidget::updateQDoubleSpinBoxValue(double v)
{
  assert(false);
}

// -----------------------------------------------------------------------------
//
// -----------------------------------------------------------------------------
void QFilterWidget::updateQCheckBoxValue(int v)
{
  QObject* whoSent = sender();
//  std::cout << "Filter: " << title().toStdString() << "->Property: " << whoSent->objectName().toStdString()
//      << " via QCheckBox." <<  std::endl;
  QCheckBox* le = qobject_cast<QCheckBox*>(whoSent);
  if(le)
  {
    setProperty(whoSent->objectName().toStdString().c_str(), le->isChecked());
  }
}

// -----------------------------------------------------------------------------
//
// -----------------------------------------------------------------------------
void QFilterWidget::updateLineEdit(const QString &v)
{
  QObject* whoSent = sender();
  std::cout << "Filter: " << title().toStdString() << "->Property: " << whoSent->objectName().toStdString()
      << " via QLineEdit." <<  std::endl;
  assert(false);
}

// -----------------------------------------------------------------------------
//
// -----------------------------------------------------------------------------
void QFilterWidget::emitParametersChanged()
{
  emit parametersChanged();
}

// -----------------------------------------------------------------------------
//
// -----------------------------------------------------------------------------
void QFilterWidget::writeOptions(QSettings &prefs)
{

}

// -----------------------------------------------------------------------------
//
// -----------------------------------------------------------------------------
void QFilterWidget::readOptions(QSettings &prefs)
{

}

#if 0
// -----------------------------------------------------------------------------
//
// -----------------------------------------------------------------------------
void QFilterWidget::setCellDataArrayNames(std::vector<std::string> arrayNames)
{

}

// -----------------------------------------------------------------------------
//
// -----------------------------------------------------------------------------
void QFilterWidget::setFieldDataArrayNames(std::vector<std::string> arrayNames)
{

}

// -----------------------------------------------------------------------------
//
// -----------------------------------------------------------------------------
void QFilterWidget::setEnsembleDataArrayNames(std::vector<std::string> arrayNames)
{

}
#endif

// -----------------------------------------------------------------------------
//
// -----------------------------------------------------------------------------
void  QFilterWidget::mousePressEvent ( QMouseEvent* event )
{
  if(event->button() != Qt::LeftButton)
  {
    event->ignore();
    return;
  }
  // Only if we are inside the delete checkbox/image then pass up to the superclass
  if(m_DeleteRect.contains(event->pos()))
  {
    QGroupBox::mousePressEvent(event);
  }
  else
  {
    dragStartPosition = event->pos();
  }
}

// -----------------------------------------------------------------------------
//
// -----------------------------------------------------------------------------
void QFilterWidget::mouseReleaseEvent(QMouseEvent *event)
{
  if(event->button() != Qt::LeftButton)
  {
    event->ignore();
    return;
  }
  // Only if we are inside the delete checkbox/image then pass up to the superclass
  if(m_DeleteRect.contains(event->pos()))
  {
    QGroupBox::mouseReleaseEvent(event);
  }
  else
  {
    emit widgetSelected(this);
    setIsSelected(true);
    event->setAccepted(true);
  }
}

// -----------------------------------------------------------------------------
//
// -----------------------------------------------------------------------------
void QFilterWidget::mouseMoveEvent(QMouseEvent *event)
{
  if(!(event->buttons() & Qt::LeftButton))
  {
    return;
  }
  if((event->pos() - dragStartPosition).manhattanLength() < QApplication::startDragDistance())
  {
    return;
  }

  QPixmap pixmap = QPixmap::grabWidget(this);

  // Create new picture for transparent
  QPixmap transparent(pixmap.size());
  // Do transparency
  transparent.fill(Qt::transparent);
#if 1
  QPainter p;

  p.begin(&transparent);
  p.setOpacity(0.70);
 // p.setCompositionMode(QPainter::CompositionMode_Plus);
  p.drawPixmap(0, 0, pixmap);
 // p.setCompositionMode(QPainter::CompositionMode_Plus);

  // Set transparency level to 150 (possible values are 0-255)
  // The alpha channel of a color specifies the transparency effect,
  // 0 represents a fully transparent color, while 255 represents
  // a fully opaque color.
//  p.fillRect(transparent.rect(), QColor(0, 0, 0, 150));
  p.end();
#endif


  QByteArray itemData;
  QDataStream dataStream(&itemData, QIODevice::WriteOnly);
  dataStream << transparent << QPoint(event->pos());

  QMimeData *mimeData = new QMimeData;
  mimeData->setData("application/x-dnditemdata", itemData);

  QDrag *drag = new QDrag(this);
  drag->setMimeData(mimeData);
  drag->setPixmap(transparent);
  drag->setHotSpot(event->pos());

  emit dragStarted(this);

//  if(drag->exec(Qt::CopyAction | Qt::MoveAction, Qt::CopyAction) == Qt::MoveAction)
//  {
//    std::cout << "Drag should close the widget because it was MOVE" << std::endl;
//  }
//  else
//  {
//    std::cout << "Drag should leave Widget alone because it was COPY" << std::endl;
//  }
  drag->exec(Qt::MoveAction);


}
QString QFilterWidget::getFileExtension(std::string propName)
{
  std::vector<FilterParameter::Pointer> options = getFilter()->getFilterParameters();
//  int optIndex = 0;
  for (std::vector<FilterParameter::Pointer>::iterator iter = options.begin(); iter != options.end(); ++iter )
  {
    FilterParameter* option = (*iter).get();
    if(option->getPropertyName().compare(propName) == 0)
    {
        return QString::fromStdString(option->getFileExtension());
    }
  }
  return QString("");
}
QString QFilterWidget::getFileType(std::string propName)
{
  std::vector<FilterParameter::Pointer> options = getFilter()->getFilterParameters();
  //int optIndex = 0;
  for (std::vector<FilterParameter::Pointer>::iterator iter = options.begin(); iter != options.end(); ++iter )
  {
    FilterParameter* option = (*iter).get();
    if(option->getPropertyName().compare(propName) == 0)
    {
        return QString::fromStdString(option->getFileType());
    }
  }
  return QString("");
}<|MERGE_RESOLUTION|>--- conflicted
+++ resolved
@@ -277,22 +277,13 @@
     FilterParameter* option = (*iter).get();
     FilterParameter::WidgetType wType = option->getWidgetType();
 
-<<<<<<< HEAD
     QString labelName = QString::fromStdString(option->getHumanLabel());
     if (option->getUnits().empty() == false)
     {
         labelName.append(" (").append(QString::fromStdString(option->getUnits())).append(")");
     }
     QLabel* label = new QLabel(labelName, this);
-=======
-	QString labelName = QString::fromStdString(option->getHumanLabel());
-	if(option->getUnits().empty() == false)
-	{
-		labelName.append(" (").append(QString::fromStdString(option->getUnits())).append(")");
-	}
-	QLabel* label = new QLabel(labelName,this);
-
->>>>>>> f3d1d659
+
     if (wType == FilterParameter::StringWidget)
     {
       QLineEdit* le = new QLineEdit(this);
@@ -332,13 +323,7 @@
     {
       QGridLayout* gridLayout = new QGridLayout();
       gridLayout->setContentsMargins(0,0,0,0);
-
-<<<<<<< HEAD
-      //QLabel* label = new QLabel(QString::fromStdString(option->getHumanLabel()));
-=======
->>>>>>> f3d1d659
       gridLayout->addWidget(label, 0, 0, 1, 1);
-
       QFSDropLineEdit* fp = new QFSDropLineEdit(this);
       fp->setObjectName(QString::fromStdString(option->getPropertyName()));
       QR3DFileCompleter* com = new QR3DFileCompleter(this, false);
@@ -370,13 +355,7 @@
     {
       QGridLayout* gridLayout = new QGridLayout();
       gridLayout->setContentsMargins(0,0,0,0);
-
-<<<<<<< HEAD
-      //QLabel* label = new QLabel(QString::fromStdString(option->getHumanLabel()));
-=======
->>>>>>> f3d1d659
       gridLayout->addWidget(label, 0, 0, 1, 1);
-
       QFSDropLineEdit* fp = new QFSDropLineEdit(this);
       fp->setObjectName(QString::fromStdString(option->getPropertyName()));
       QR3DFileCompleter* com = new QR3DFileCompleter(this, false);
@@ -408,11 +387,6 @@
     {
       QGridLayout* gridLayout = new QGridLayout();
       gridLayout->setContentsMargins(0,0,0,0);
-
-<<<<<<< HEAD
-      //QLabel* label = new QLabel(QString::fromStdString(option->getHumanLabel()));
-=======
->>>>>>> f3d1d659
       gridLayout->addWidget(label, 0, 0, 1, 1);
 
       QLineEdit* fp = new QLineEdit(this);
@@ -423,11 +397,9 @@
       theSlot.append("set");
       theSlot.append(QString::fromStdString(option->getPropertyName()));
       theSlot.append("(const QString &)");
-
       QObject::connect( fp, SIGNAL(textChanged(const QString &)),
                         this, theSlot.toAscii());
       gridLayout->addWidget(fp, 0, 1, 1, 1);
-
       QPushButton* btn = new QPushButton("Save As...");
       btn->setObjectName(QString::fromStdString("btn_" + option->getPropertyName()));
       gridLayout->addWidget(btn, 0, 2, 1, 1);
@@ -441,13 +413,7 @@
     {
       QGridLayout* gridLayout = new QGridLayout();
       gridLayout->setContentsMargins(0,0,0,0);
-
-<<<<<<< HEAD
-      //QLabel* label = new QLabel(QString::fromStdString(option->getHumanLabel()));
-=======
->>>>>>> f3d1d659
       gridLayout->addWidget(label, 0, 0, 1, 1);
-
       QLineEdit* fp = new QLineEdit(this);
       fp->setObjectName(QString::fromStdString(option->getPropertyName()));
       QR3DFileCompleter* com = new QR3DFileCompleter(this, false);
