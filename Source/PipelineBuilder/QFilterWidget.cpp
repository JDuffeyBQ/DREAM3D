--- conflicted
+++ resolved
@@ -636,13 +636,10 @@
     {
       setupFloatVec3Widget(frmLayout, optIndex, option, label);
     }
-<<<<<<< HEAD
-=======
     else if (wType == FilterParameter::ComparisonSelectionWidget)
     {
       setupComparisonArraysWidget(frmLayout, optIndex, option, label);
     }
->>>>>>> f5693929
     ++optIndex;
   }
 
@@ -786,109 +783,6 @@
   frmLayout->setWidget(optIndex, QFormLayout::SpanningRole, w);
   connect(w, SIGNAL(parametersChanged()), this, SLOT(updateComparisonSelectionWidget()));
   label->deleteLater();
-}
-
-// -----------------------------------------------------------------------------
-//
-// -----------------------------------------------------------------------------
-void QFilterWidget::updateIntVec3Widget(const QString &v)
-{
-  QObject* whoSent = sender();
-  QString baseName = whoSent->objectName();
-  baseName = baseName.mid(2); // Grab everything to the RIGHT of the index=2 element
-
-  bool ok = false;
-
-  IntVec3Widget_t value;
-  value.x = 0;
-  value.y = 0;
-  value.z = 0;
-
-  QString name = QString::fromUtf8("0_") + baseName;
-  QLineEdit* le = qFindChild<QLineEdit*>(this, name);
-  if(le) {
-    value.x = le->text().toInt(&ok);
-    if (false == ok) {
-      value.x = 0;
-      le->setText("0");
-    }
-  }
-
-  name = QString::fromUtf8("1_") + baseName;
-  le = qFindChild<QLineEdit*>(this, name);
-  if(le) {
-    value.y = le->text().toInt(&ok);
-    if (false == ok) {
-      value.y = 0;
-      le->setText("0");
-    }
-  }
-
-  name = QString::fromUtf8("2_") + baseName;
-  le = qFindChild<QLineEdit*>(this, name);
-  if(le) {
-    value.z = le->text().toInt(&ok);
-    if (false == ok) {
-      value.z = 0;
-      le->setText("0");
-    }
-  }
-
-  QVariant variant;
-  variant.setValue(value);
-  setProperty(baseName.toAscii(), variant);
-}
-
-
-// -----------------------------------------------------------------------------
-//
-// -----------------------------------------------------------------------------
-void QFilterWidget::updateFloatVec3Widget(const QString &v)
-{
-  QObject* whoSent = sender();
-  QString baseName = whoSent->objectName();
-  baseName = baseName.mid(2); // Grab everything to the RIGHT of the index=2 element
-
-  bool ok = false;
-
-  FloatVec3Widget_t value;
-  value.x = 0.0;
-  value.y = 0.0;
-  value.z = 0.0;
-
-  QString name = QString::fromUtf8("0_") + baseName;
-  QLineEdit* le = qFindChild<QLineEdit*>(this, name);
-  if(le) {
-    value.x = le->text().toFloat(&ok);
-    if (false == ok) {
-      value.x = 0;
-      le->setText("0");
-    }
-  }
-
-  name = QString::fromUtf8("1_") + baseName;
-  le = qFindChild<QLineEdit*>(this, name);
-  if(le) {
-    value.y = le->text().toFloat(&ok);
-    if (false == ok) {
-      value.y = 0;
-      le->setText("0");
-    }
-  }
-
-  name = QString::fromUtf8("2_") + baseName;
-  le = qFindChild<QLineEdit*>(this, name);
-  if(le) {
-    value.z = le->text().toFloat(&ok);
-    if (false == ok) {
-      value.z = 0;
-      le->setText("0");
-    }
-  }
-
-  QVariant variant;
-  variant.setValue(value);
-  setProperty(baseName.toAscii(), variant);
 }
 
 // -----------------------------------------------------------------------------
