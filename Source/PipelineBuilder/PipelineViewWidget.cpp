/* ============================================================================
 * Copyright (c) 2012 Michael A. Jackson (BlueQuartz Software)
 * Copyright (c) 2012 Dr. Michael A. Groeber (US Air Force Research Laboratories)
 * All rights reserved.
 *
 * Redistribution and use in source and binary forms, with or without modification,
 * are permitted provided that the following conditions are met:
 *
 * Redistributions of source code must retain the above copyright notice, this
 * list of conditions and the following disclaimer.
 *
 * Redistributions in binary form must reproduce the above copyright notice, this
 * list of conditions and the following disclaimer in the documentation and/or
 * other materials provided with the distribution.
 *
 * Neither the name of Michael A. Groeber, Michael A. Jackson, the US Air Force,
 * BlueQuartz Software nor the names of its contributors may be used to endorse
 * or promote products derived from this software without specific prior written
 * permission.
 *
 * THIS SOFTWARE IS PROVIDED BY THE COPYRIGHT HOLDERS AND CONTRIBUTORS "AS IS"
 * AND ANY EXPRESS OR IMPLIED WARRANTIES, INCLUDING, BUT NOT LIMITED TO, THE
 * IMPLIED WARRANTIES OF MERCHANTABILITY AND FITNESS FOR A PARTICULAR PURPOSE ARE
 * DISCLAIMED. IN NO EVENT SHALL THE COPYRIGHT HOLDER OR CONTRIBUTORS BE LIABLE
 * FOR ANY DIRECT, INDIRECT, INCIDENTAL, SPECIAL, EXEMPLARY, OR CONSEQUENTIAL
 * DAMAGES (INCLUDING, BUT NOT LIMITED TO, PROCUREMENT OF SUBSTITUTE GOODS OR
 * SERVICES; LOSS OF USE, DATA, OR PROFITS; OR BUSINESS INTERRUPTION) HOWEVER
 * CAUSED AND ON ANY THEORY OF LIABILITY, WHETHER IN CONTRACT, STRICT LIABILITY,
 * OR TORT (INCLUDING NEGLIGENCE OR OTHERWISE) ARISING IN ANY WAY OUT OF THE
 * USE OF THIS SOFTWARE, EVEN IF ADVISED OF THE POSSIBILITY OF SUCH DAMAGE.
 *
 *  This code was written under United States Air Force Contract number
 *                           FA8650-07-D-5800
 *
 * ~~~~~~~~~~~~~~~~~~~~~~~~~~~~~~~~~~~~~~~~~~~~~~~~~~~~~~~~~~~~~~~~~~~~~~~~~~ */
#include "PipelineViewWidget.h"

#include <iostream>

#include <QtGui/QMouseEvent>
#include <QtGui/QDropEvent>
#include <QtGui/QDragEnterEvent>
#include <QtGui/QDragLeaveEvent>
#include <QtGui/QDragMoveEvent>
#include <QtGui/QLabel>
#include <QtGui/QPixmap>
#include <QtGui/QVBoxLayout>
#include <QtGui/QHeaderView>

#include "DREAM3DLib/DREAM3DLib.h"
#include "DREAM3DLib/Common/DREAM3DSetGetMacros.h"
#include "DREAM3DLib/Common/PipelineMessage.h"
#include "DREAM3DLib/DREAM3DFilters.h"


#include "FilterWidgetManager.h"
#include "QFilterPipeline.h"




// -----------------------------------------------------------------------------
//
// -----------------------------------------------------------------------------
PipelineViewWidget::PipelineViewWidget(QWidget* parent) :
QFrame(parent),
m_SelectedFilterWidget(NULL),
m_FilterWidgetLayout(NULL),
m_FilterBeingDragged(NULL),
m_DropIndex(-1),
m_EmptyPipelineLabel(NULL),
errorTableWidget(NULL)
{
  setupGui();
}

// -----------------------------------------------------------------------------
//
// -----------------------------------------------------------------------------
PipelineViewWidget::~PipelineViewWidget()
{

}

// -----------------------------------------------------------------------------
//
// -----------------------------------------------------------------------------
void PipelineViewWidget::setupGui()
{
  newEmptyPipelineViewLayout();
}

// -----------------------------------------------------------------------------
//
// -----------------------------------------------------------------------------
void PipelineViewWidget::newEmptyPipelineViewLayout()
{
  if(m_EmptyPipelineLabel == NULL)
  {
    QGridLayout* gridLayout = new QGridLayout(this);
    gridLayout->setObjectName(QString::fromUtf8("gridLayout"));
    QSpacerItem* verticalSpacer = new QSpacerItem(20, 341, QSizePolicy::Minimum, QSizePolicy::Expanding);

    gridLayout->addItem(verticalSpacer, 0, 1, 1, 1);

    QSpacerItem* horizontalSpacer_3 = new QSpacerItem(102, 20, QSizePolicy::Expanding, QSizePolicy::Minimum);

    gridLayout->addItem(horizontalSpacer_3, 1, 0, 1, 1);

    m_EmptyPipelineLabel = new QLabel(this);
    m_EmptyPipelineLabel->setObjectName(QString::fromUtf8("label"));
    m_EmptyPipelineLabel->setMinimumSize(QSize(325, 50));
    m_EmptyPipelineLabel->setStyleSheet(QString::fromUtf8("QLabel {\n"
                                                          "border-radius: 20px;\n"
                                                          "border: 1px solid rgb(120, 120, 120);\n"
                                                          "background-color: rgb(160, 160, 160);\n"
                                                          "font-weight: bold;\n"
                                                          "color : rgb(255, 255, 255);\n"
                                                          "text-align: center;\n"
                                                          "margin: 5px;\n"
                                                          "padding: 10px;\n"
                                                          "}"));
    m_EmptyPipelineLabel->setAlignment(Qt::AlignCenter);
    m_EmptyPipelineLabel->setText("Drag filters here to build up a pipeline");

    gridLayout->addWidget(m_EmptyPipelineLabel, 1, 1, 1, 1);

    QSpacerItem* horizontalSpacer_4 = new QSpacerItem(102, 20, QSizePolicy::Expanding, QSizePolicy::Minimum);

    gridLayout->addItem(horizontalSpacer_4, 1, 2, 1, 1);

    QSpacerItem* verticalSpacer_2 = new QSpacerItem(20, 341, QSizePolicy::Minimum, QSizePolicy::Expanding);

    gridLayout->addItem(verticalSpacer_2, 2, 1, 1, 1);

  }
}


// -----------------------------------------------------------------------------
//
// -----------------------------------------------------------------------------
void PipelineViewWidget::setErrorsTextArea(QTableWidget* t)
{
  this->errorTableWidget = t;
}

// -----------------------------------------------------------------------------
//
// -----------------------------------------------------------------------------
int PipelineViewWidget::filterCount()
{
  int count = 0;
  if (NULL != m_FilterWidgetLayout) {
    count = m_FilterWidgetLayout->count() - 1;
  }
  return count;
}

// -----------------------------------------------------------------------------
//
// -----------------------------------------------------------------------------
QFilterWidget* PipelineViewWidget::filterWidgetAt(int index)
{
  QFilterWidget* fw = NULL;
  if (m_FilterWidgetLayout != NULL) {
    QWidget* w = m_FilterWidgetLayout->itemAt(index)->widget();
    fw = qobject_cast<QFilterWidget*>(w);
  }
  return fw;
}

// -----------------------------------------------------------------------------
//
// -----------------------------------------------------------------------------
void PipelineViewWidget::resetLayout()
{

  // Check to see if we have removed all the filters
  if (filterCount() <= 0)
  {
    // Remove the current Layout
    QLayout* l = layout();
    if (NULL != l && l == m_FilterWidgetLayout) {
      qDeleteAll(l->children());
      delete l;
      m_FilterWidgetLayout = NULL;
    }

    // and add the empty pipeline layout instead
    newEmptyPipelineViewLayout();
  }

}
// -----------------------------------------------------------------------------
//
// -----------------------------------------------------------------------------
void PipelineViewWidget::clearWidgets()
{
  qint32 count = filterCount();
  for(qint32 i = count - 1; i >= 0; --i)
  {
    QWidget* w = m_FilterWidgetLayout->itemAt(i)->widget();
    if (NULL != w) {
      m_FilterWidgetLayout->removeWidget(w);
      w->deleteLater();
    }
  }
  m_SelectedFilterWidget = NULL;
  resetLayout();
}

// -----------------------------------------------------------------------------
//
// -----------------------------------------------------------------------------
QFilterWidget* PipelineViewWidget::addFilter(QString filterName, int index)
{
  FilterWidgetManager::Pointer wm = FilterWidgetManager::Instance();
  IFilterWidgetFactory::Pointer wf = wm->getFactoryForFilter(filterName.toStdString());
  if (NULL == wf) { return NULL;}
  QFilterWidget* w = wf->createWidget();
  if (index < 0) // If the programmer wants to add it to the end of the list
  {
    index = filterCount();
  }

  if (filterCount() <= 0)
  {
    if (NULL != m_EmptyPipelineLabel) {
      m_EmptyPipelineLabel->hide();
      delete m_EmptyPipelineLabel;
      m_EmptyPipelineLabel = NULL;
    }
    QLayout* l = layout();
    if (NULL != l) {
      qDeleteAll(l->children());
      delete l;
    }

    m_FilterWidgetLayout = new QVBoxLayout(this);
    m_FilterWidgetLayout->setObjectName(QString::fromUtf8("m_FilterWidgetLayout"));
    m_FilterWidgetLayout->setContentsMargins(5, 15, 5, 15);
    m_FilterWidgetLayout->setSpacing(15);
    QSpacerItem* verticalSpacer = new QSpacerItem(20, 361, QSizePolicy::Minimum, QSizePolicy::Expanding);
    m_FilterWidgetLayout->addItem(verticalSpacer);
  }


  m_FilterWidgetLayout->insertWidget(index, w);
  w->setParent(this);
  connect(w, SIGNAL(clicked(bool)),
          this, SLOT(removeFilterWidget()) );
  connect(w, SIGNAL(widgetSelected(QFilterWidget*)),
          this, SLOT(setSelectedFilterWidget(QFilterWidget*)) );
  connect(w, SIGNAL(dragStarted(QFilterWidget*)),
          this, SLOT(setFilterBeingDragged(QFilterWidget*)) );
  connect(w, SIGNAL(parametersChanged()),
          this, SLOT(preflightPipeline()));

  setSelectedFilterWidget(w);

  //preflightPipeline();

  return w;
}

// -----------------------------------------------------------------------------
//
// -----------------------------------------------------------------------------
void PipelineViewWidget::preflightPipeline()
{
  //std::cout << "PipelineViewWidget::preflightPipeline()" << std::endl;

  // clear all the error messages
  m_PipelineErrorList.clear();

  for (int i=0; i<errorTableWidget->rowCount(); ++i) {
    errorTableWidget->removeRow(i);
  }
  errorTableWidget->setRowCount(0);


  // Create the DataContainer object
  VoxelDataContainer::Pointer m = VoxelDataContainer::New();
<<<<<<< HEAD
  SurfaceMeshDataContainer::Pointer sm = SurfaceMeshDataContainer::New();
  SolidMeshDataContainer::Pointer solid = SolidMeshDataContainer::New();
=======
>>>>>>> 08615442
  std::stringstream ss;


  // Build up the pipeline
  qint32 count = filterCount();
  for(qint32 i = 0; i < count; ++i)
  {
    QFilterWidget* fw = filterWidgetAt(i);
    if (fw)
    {
      fw->setHasPreflightErrors(false);
      AbstractFilter::Pointer filter = fw->getFilter();

      filter->setVoxelDataContainer(m.get());
<<<<<<< HEAD
      filter->setSurfaceMeshDataContainer(sm.get());
      filter->setSolidMeshDataContainer(solid.get());
=======
>>>>>>> 08615442
      filter->preflight();
      int err = filter->getErrorCondition();
      std::vector<PipelineMessage> msgs = filter->getPipelineMessages();
      if(msgs.size() > 0 || err < 0)
      {
        preflightErrorMessage(msgs);
        for(std::vector<PipelineMessage>::iterator iter = msgs.begin(); iter != msgs.end(); ++iter)
        {
          if ( (*iter).getMessageType() == PipelineMessage::Error)
          {
            fw->setHasPreflightErrors(true);
          }
          else if ((*iter).getMessageType() == PipelineMessage::Warning)
          {
            fw->setHasPreflightWarnings(true);
          }
        }
      }
    }
  }

  errorTableWidget->resizeRowsToContents();
}

// -----------------------------------------------------------------------------
//
// -----------------------------------------------------------------------------
void PipelineViewWidget::preflightErrorMessage(std::vector<PipelineMessage> errorStream)
{
  if(NULL != errorTableWidget)
  {

    int rc = errorTableWidget->rowCount();

    for (std::vector<PipelineMessage>::size_type i = 0; i < errorStream.size(); ++i)
    {
      errorTableWidget->insertRow(rc);

      QString filterName = QString::fromStdString(errorStream.at(i).getFilterName());
      QString errorDescription = QString::fromStdString(errorStream.at(i).getMessageText());
      int errorCode = errorStream.at(i).getMessageCode();

      QTableWidgetItem* filterNameWidgetItem = new QTableWidgetItem(filterName);
      filterNameWidgetItem->setTextAlignment(Qt::AlignCenter);
      QTableWidgetItem* errorDescriptionWidgetItem = new QTableWidgetItem(errorDescription);

      QTableWidgetItem* errorCodeWidgetItem = new QTableWidgetItem(QString::number(errorCode));
      errorCodeWidgetItem->setTextAlignment(Qt::AlignCenter);
      PipelineMessage& msg = errorStream.at(i);
      QColor errColor(255, 255, 255);
      if (msg.getMessageType() == PipelineMessage::Error) {
        errColor = QColor(255, 191, 193);
      } else if (msg.getMessageType() == PipelineMessage::Warning) {
        errColor = QColor(251, 254, 137);
      }
      QBrush errBrush(errColor);

      filterNameWidgetItem->setBackground(errBrush);
      errorDescriptionWidgetItem->setBackground(errBrush);
      errorCodeWidgetItem->setBackground(errBrush);

      errorTableWidget->setItem(rc, 0, filterNameWidgetItem);
      errorTableWidget->setItem(rc, 1, errorDescriptionWidgetItem);
      errorTableWidget->setItem(rc, 2, errorCodeWidgetItem);
    }
   // errorTableWidget->verticalHeader()->setResizeMode(1, QHeaderView::ResizeToContents);
  }
}

// -----------------------------------------------------------------------------
//
// -----------------------------------------------------------------------------
void PipelineViewWidget::removeFilterWidget()
{
  QObject* whoSent = sender();
  if (whoSent)
  {
    QWidget* w = qobject_cast<QWidget*>(whoSent);

    m_FilterWidgetLayout->removeWidget(w);
    if (m_SelectedFilterWidget == w)
    {
      m_SelectedFilterWidget = NULL;
    }
    if (w) {
      w->deleteLater();
    }
  }
  preflightPipeline();

  resetLayout();
}

// -----------------------------------------------------------------------------
//
// -----------------------------------------------------------------------------
void PipelineViewWidget::setFilterBeingDragged(QFilterWidget* w)
{
 // std::cout << "PipelineViewWidget::filterBeingDragged: " << w->getFilter()->getNameOfClass() << std::endl;
 // m_FilterWidgetLayout->removeWidget(w);
  m_FilterBeingDragged = w;

}

// -----------------------------------------------------------------------------
//
// -----------------------------------------------------------------------------
void PipelineViewWidget::setSelectedFilterWidget(QFilterWidget* w)
{
  if(NULL != m_SelectedFilterWidget && w != m_SelectedFilterWidget)
  {
    m_SelectedFilterWidget->setIsSelected(false);
  }
  m_SelectedFilterWidget = w;

  if(NULL != m_SelectedFilterWidget)
  {
    m_SelectedFilterWidget->setIsSelected(true);
  }
}

// -----------------------------------------------------------------------------
//
// -----------------------------------------------------------------------------
void PipelineViewWidget::dragEnterEvent( QDragEnterEvent* event)
{
  event->acceptProposedAction();
#if 0
  std::cout << "PipelineViewWidget::dragEnterEvent: " << event->pos().x() << ", " << event->pos().y() << std::endl;
  QFilterWidget* w = qobject_cast<QFilterWidget*>(childAt(event->pos()));
  if (w != NULL)
  {
    std::cout << "QFilterWidget Found: " << w->getFilter()->getNameOfClass() << std::endl;
  }
  QVBoxLayout* l = qobject_cast<QVBoxLayout*>(childAt(event->pos()));
  if (l != NULL)
  {
    std::cout << "PipelineViewWidget::dragEnterEvent: Found the QVBoxLayout" << std::endl;
  }
  PipelineViewWidget* o = qobject_cast<PipelineViewWidget*>(childAt(event->pos()));
  if (o != NULL)
  {
    std::cout << "PipelineViewWidget::dragEnterEvent: " << o->objectName().toStdString() << std::endl;
  }
#endif
}

// -----------------------------------------------------------------------------
//
// -----------------------------------------------------------------------------
void PipelineViewWidget::dragMoveEvent( QDragMoveEvent* event)
{
//  std::cout << "PipelineViewWidget::dragMoveEvent: " << event->pos().x() << ", " << event->pos().y() << std::endl;
//  QFilterWidget* w = qobject_cast<QFilterWidget*>(childAt(event->pos()));
//  if(w != NULL)
//  {
//    std::cout << "PipelineViewWidget::dragMoveEvent: QFilterWidget Found: " << w->getFilter()->getNameOfClass() << std::endl;
//  }
//  QVBoxLayout* l = qobject_cast<QVBoxLayout*>(childAt(event->pos()));
//  if(l != NULL)
//  {
//    std::cout << "PipelineViewWidget::dragMoveEvent: Found the QVBoxLayout" << std::endl;
//  }
  QObject* o = qobject_cast<QObject*>(childAt(event->pos()));
  if(o == NULL)
  {
    int count = filterCount();
    for (int i = 0; i < count; ++i)
    {
      QFilterWidget* w = qobject_cast<QFilterWidget*>(m_FilterWidgetLayout->itemAt(i)->widget());
      if(w != NULL && m_FilterBeingDragged != NULL && w != m_FilterBeingDragged)
      {
        if(event->pos().y() < w->geometry().y())
        {
          m_FilterWidgetLayout->removeWidget(m_FilterBeingDragged);
          break;
        }
      }
    }
    bool didInsert = false;
    count = filterCount();
    for (int i = 0; i < count; ++i)
    {
      QFilterWidget* w = qobject_cast<QFilterWidget*>(m_FilterWidgetLayout->itemAt(i)->widget());
      if(w != NULL && m_FilterBeingDragged != NULL && w != m_FilterBeingDragged)
      {
        if(event->pos().y() < w->geometry().y())
        {
          m_FilterWidgetLayout->insertWidget(i, m_FilterBeingDragged);
          setSelectedFilterWidget(m_FilterBeingDragged);
          didInsert = true;
          break;
        }
      }
    }
    // Check to see if we are trying to move it to the end
    if (false == didInsert && count > 0)
    {
      QFilterWidget* w = qobject_cast<QFilterWidget*>(m_FilterWidgetLayout->itemAt(count - 1)->widget());
      if(w != NULL && m_FilterBeingDragged != NULL && w != m_FilterBeingDragged)
      {
        if(event->pos().y() > w->geometry().y() + w->geometry().height())
        {
          m_FilterWidgetLayout->insertWidget(count - 1, m_FilterBeingDragged);
          setSelectedFilterWidget(m_FilterBeingDragged);
          didInsert = true;
        }
      }
    }
  }
}

// -----------------------------------------------------------------------------
//
// -----------------------------------------------------------------------------
void PipelineViewWidget::dropEvent(QDropEvent *event)
{
 // std::cout << "PipelineViewWidget::dropEvent: " << event->pos().x() << ", " << event->pos().y() << std::endl;
  if(m_FilterBeingDragged != NULL)
  {
    setSelectedFilterWidget(m_FilterBeingDragged);
    m_FilterBeingDragged = NULL;
    preflightPipeline();
  }
  else
  {  // This path is taken if a filter is dropped from the list of filters
    if(event->mimeData()->hasText())
    {
      QByteArray dropData = event->mimeData()->data("text/plain");
      QString name(dropData);
      // We need to figure out where it was dropped relative to other filters
      int count = filterCount();
      for (int i = 0; i < count; ++i)
      {
        QFilterWidget* w = qobject_cast<QFilterWidget*>(m_FilterWidgetLayout->itemAt(i)->widget());
        if(w != NULL)
        {
          if(event->pos().y() < w->geometry().y())
          {
            count = i;
            break;
          }
        }
      }
      // Now that we have an index, insert the filter.
      addFilter(name, count);
      preflightPipeline();
    }
  }
  event->acceptProposedAction();
}
<|MERGE_RESOLUTION|>--- conflicted
+++ resolved
@@ -282,11 +282,9 @@
 
   // Create the DataContainer object
   VoxelDataContainer::Pointer m = VoxelDataContainer::New();
-<<<<<<< HEAD
   SurfaceMeshDataContainer::Pointer sm = SurfaceMeshDataContainer::New();
   SolidMeshDataContainer::Pointer solid = SolidMeshDataContainer::New();
-=======
->>>>>>> 08615442
+
   std::stringstream ss;
 
 
@@ -301,11 +299,9 @@
       AbstractFilter::Pointer filter = fw->getFilter();
 
       filter->setVoxelDataContainer(m.get());
-<<<<<<< HEAD
       filter->setSurfaceMeshDataContainer(sm.get());
       filter->setSolidMeshDataContainer(solid.get());
-=======
->>>>>>> 08615442
+
       filter->preflight();
       int err = filter->getErrorCondition();
       std::vector<PipelineMessage> msgs = filter->getPipelineMessages();
