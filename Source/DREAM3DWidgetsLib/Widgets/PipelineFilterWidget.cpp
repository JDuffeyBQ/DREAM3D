/* ============================================================================
* Copyright (c) 2009-2015 BlueQuartz Software, LLC
*
* Redistribution and use in source and binary forms, with or without modification,
* are permitted provided that the following conditions are met:
*
* Redistributions of source code must retain the above copyright notice, this
* list of conditions and the following disclaimer.
*
* Redistributions in binary form must reproduce the above copyright notice, this
* list of conditions and the following disclaimer in the documentation and/or
* other materials provided with the distribution.
*
* Neither the name of BlueQuartz Software, the US Air Force, nor the names of its 
* contributors may be used to endorse or promote products derived from this software 
* without specific prior written permission.
*
* THIS SOFTWARE IS PROVIDED BY THE COPYRIGHT HOLDERS AND CONTRIBUTORS "AS IS"
* AND ANY EXPRESS OR IMPLIED WARRANTIES, INCLUDING, BUT NOT LIMITED TO, THE
* IMPLIED WARRANTIES OF MERCHANTABILITY AND FITNESS FOR A PARTICULAR PURPOSE ARE
* DISCLAIMED. IN NO EVENT SHALL THE COPYRIGHT HOLDER OR CONTRIBUTORS BE LIABLE
* FOR ANY DIRECT, INDIRECT, INCIDENTAL, SPECIAL, EXEMPLARY, OR CONSEQUENTIAL
* DAMAGES (INCLUDING, BUT NOT LIMITED TO, PROCUREMENT OF SUBSTITUTE GOODS OR
* SERVICES; LOSS OF USE, DATA, OR PROFITS; OR BUSINESS INTERRUPTION) HOWEVER
* CAUSED AND ON ANY THEORY OF LIABILITY, WHETHER IN CONTRACT, STRICT LIABILITY,
* OR TORT (INCLUDING NEGLIGENCE OR OTHERWISE) ARISING IN ANY WAY OUT OF THE
* USE OF THIS SOFTWARE, EVEN IF ADVISED OF THE POSSIBILITY OF SUCH DAMAGE.
*
* The code contained herein was partially funded by the followig contracts:
*    United States Air Force Prime Contract FA8650-07-D-5800
*    United States Air Force Prime Contract FA8650-10-D-5210
*    United States Prime Contract Navy N00173-07-C-2068
*
* ~~~~~~~~~~~~~~~~~~~~~~~~~~~~~~~~~~~~~~~~~~~~~~~~~~~~~~~~~~~~~~~~~~~~~~~~~~ */


#include "PipelineFilterWidget.h"



#include <QtCore/QTimer>
#include <QtCore/QResource>
#include <QtCore/QDir>
#include <QtCore/QMimeData>

#include <QtWidgets/QLabel>
#include <QtWidgets/QVBoxLayout>
#include <QtGui/QMouseEvent>
#include <QtGui/QPainter>
#include <QtGui/QDrag>
#include <QtWidgets/QFileDialog>


#include "QtSupportLib/DREAM3DStyles.h"
#include "QtSupportLib/DREAM3DHelpUrlGenerator.h"

#include "DREAM3DLib/Common/FilterManager.h"
#include "DREAM3DLib/Common/IFilterFactory.hpp"
#include "DREAM3DLib/Common/FilterFactory.hpp"
#include "DREAM3DLib/FilterParameters/LinkedChoicesFilterParameter.h"
#include "DREAM3DLib/FilterParameters/LinkedBooleanFilterParameter.h"
#include "DREAM3DLib/FilterParameters/DataContainerReaderFilterParameter.h"

#include "DREAM3DWidgetsLib/FilterWidgetManager.h"
#include "DREAM3DWidgetsLib/FilterParameterWidgets/LinkedBooleanWidget.h"
#include "DREAM3DWidgetsLib/FilterParameterWidgets/ChoiceWidget.h"
#include "DREAM3DWidgetsLib/Widgets/PipelineViewWidget.h"
#include "DREAM3DWidgetsLib/Widgets/DataContainerArrayWidget.h"
#include "DREAM3DWidgetsLib/Widgets/DREAM3DUserManualDialog.h"



#define PADDING 5
#define BORDER 2
#define IMAGE_WIDTH 17
#define IMAGE_HEIGHT 17



// Initialize private static member variable
QString PipelineFilterWidget::m_OpenDialogLastDirectory = "";



// -----------------------------------------------------------------------------
//
// -----------------------------------------------------------------------------
PipelineFilterWidget::PipelineFilterWidget(QWidget* parent) :
  QFrame(parent),
  //  m_CurrentBorderColorFactor(0),
  //  m_BorderIncrement(16),
  m_IsSelected(false),
  m_HasPreflightErrors(false),
  m_HasPreflightWarnings(false),
  m_BasicVerticalLayout(NULL),
  m_AdvVerticalLayout(NULL),
  m_CurrStrucVerticalLayout(NULL),
  m_BasicInputsWidget(NULL),
  m_AdvancedInputWidget(NULL),
  m_CurrentStructureWidget(NULL),
  m_Observer(NULL),
  m_ContextMenu(NULL),
  m_FilterInputWidget(NULL)
{
  initialize(AbstractFilter::NullPointer());
}

// -----------------------------------------------------------------------------
//
// -----------------------------------------------------------------------------
PipelineFilterWidget::PipelineFilterWidget(AbstractFilter::Pointer filter, IObserver* observer, QWidget* parent) :
  QFrame(parent),
  m_IsSelected(false),
  m_HasPreflightErrors(false),
  m_HasPreflightWarnings(false),
  m_BasicInputsWidget(NULL),
  m_AdvancedInputWidget(NULL),
  m_Observer(observer),
  m_ContextMenu(new QMenu(this)),
  m_FilterInputWidget(NULL)
{
  initialize(filter);

  setupFilterInputWidget();
}

// -----------------------------------------------------------------------------
//
// -----------------------------------------------------------------------------
void PipelineFilterWidget::initialize(AbstractFilter::Pointer filter)
{

  setContextMenuPolicy(Qt::CustomContextMenu);

  connect(this, SIGNAL(customContextMenuRequested(const QPoint&)), this, SLOT(showContextMenuForWidget(const QPoint&)));

  setupUi(this);

  if ( m_OpenDialogLastDirectory.isEmpty() )
  {
    m_OpenDialogLastDirectory = QDir::homePath();
  }

  m_DeleteRect.setX(PADDING + BORDER);
  m_DeleteRect.setY(PADDING + BORDER);
  m_DeleteRect.setWidth(IMAGE_WIDTH);
  m_DeleteRect.setHeight(IMAGE_HEIGHT);

  // Set the AbstractFilter for this class
  m_Filter = filter;

  // Layout the widgets in the parent widget
  layoutWidgets();
}

// -----------------------------------------------------------------------------
//
// -----------------------------------------------------------------------------
void PipelineFilterWidget::setupFilterInputWidget()
{
  // Instantiate the filter input widget object
  m_FilterInputWidget = new FilterInputWidget(this);

  // Initialize the filter input widget with values
  m_FilterInputWidget->displayFilterParameters(this);
}

// -----------------------------------------------------------------------------
//
// -----------------------------------------------------------------------------
void PipelineFilterWidget::layoutWidgets()
{
  // Make sure the m_Filter is Non NULL
  if (NULL == m_Filter.get())
  {
    return;
  }

  // If the filter is valid then instantiate all the FilterParameterWidgets
  // Create the Widget that will be placed into the Basic Inputs Scroll Area
  m_BasicInputsWidget = new QWidget(this);

  QString basicname = QString::fromUtf8("basicInputsScrollWidget1_") + m_Filter->getNameOfClass();
  m_BasicInputsWidget->setObjectName(basicname);
  m_BasicInputsWidget->setGeometry(QRect(0, 0, 250, 267));
  m_BasicVerticalLayout = new QVBoxLayout(m_BasicInputsWidget);
  basicname = QString::fromUtf8("verticalLayout1") + m_Filter->getNameOfClass();
  m_BasicVerticalLayout->setObjectName(basicname);

  m_AdvancedInputWidget = new QWidget(this);
  QString advname = QString::fromUtf8("advancedInputsScrollWidget2_") + m_Filter->getNameOfClass();
  m_AdvancedInputWidget->setObjectName(advname);
  m_AdvancedInputWidget->setGeometry(QRect(0, 0, 250, 267));
  m_AdvVerticalLayout = new QVBoxLayout(m_AdvancedInputWidget);
  advname = QString::fromUtf8("verticalLayout2") + m_Filter->getNameOfClass();
  m_AdvVerticalLayout->setObjectName(advname);

  m_BasicParameterCount = 0;
  m_AdvParameterCount = 0;

  // Set the Name of the filter into the FilterWidget
  filterName->setText(m_Filter->getHumanLabel() );

  // Get the FilterWidgetManagere instance so we can instantiate new FilterParameterWidgets
  FilterWidgetManager*  fwm = FilterWidgetManager::Instance();
  // Get a list of all the filterParameters from the filter.
  QVector<FilterParameter::Pointer> filterParameters = m_Filter->getFilterParameters();
  // Create all the FilterParameterWidget objects that can be displayed where ever the developer needs
  for (QVector<FilterParameter::Pointer>::iterator iter = filterParameters.begin(); iter != filterParameters.end(); ++iter )
  {
    FilterParameter* option = (*iter).get();

    validateFileSystemFilterParameter(option);

    QWidget* w = fwm->createWidget(option, m_Filter.get());
    m_PropertyToWidget.insert(option->getPropertyName(), w); // Update our Map of Filter Parameter Properties to the Widget

    if (NULL == w) { continue; }
    m_FilterParameterWidgets.push_back(w);

    // Determine which layout to add the widget into
    if(option->getAdvanced() == true)
    {
      w->setParent(m_AdvancedInputWidget);// Set the parent for the widget
      m_AdvVerticalLayout->addWidget(w);
      m_AdvParameterCount++;
    }
    else
    {
      w->setParent(m_BasicInputsWidget);
      m_BasicVerticalLayout->addWidget(w);// Add the FilterWidget to the layout
      m_BasicParameterCount++;
    }

    // Connect up some signals and slots
    connect(w, SIGNAL(parametersChanged() ),
            parent(), SLOT(preflightPipeline() ) );
    connect(w, SIGNAL(parametersChanged()),
      this, SLOT(handleFilterParameterChanged()));
    connect(w, SIGNAL(errorSettingFilterParameter(const QString&)),
            this, SLOT(displayFilterParameterWidgetError(const QString&)));

  }

  // Now link any boolean widgets to any conditional Widgets that they might control.
  linkConditionalWidgets(filterParameters);


  // Now layout the CurrenStructureWidget
  m_CurrentStructureWidget = new DataContainerArrayWidget(m_Filter.get(), this);
  QString curStructName = QString::fromUtf8("advancedInputsScrollWidget_CurrStructWidget");
  m_CurrentStructureWidget->setObjectName(curStructName);
  m_CurrentStructureWidget->setGeometry(QRect(0, 0, 250, 267));
  //  m_CurrStrucVerticalLayout = new QVBoxLayout(m_CurrentStructureWidget);
  //  curStructName = QString::fromUtf8("verticalLayout3");
  //  m_CurrStrucVerticalLayout->setObjectName(curStructName);

}

// -----------------------------------------------------------------------------
//  CONNECT - PipelineFilterWidget::layoutWidgets()
// -----------------------------------------------------------------------------
void PipelineFilterWidget::handleFilterParameterChanged()
{
  /* SLOT - PipelineViewWidget::handleFilterParameterChanged()
     CONNECT - PipelineViewWidget::addFilter(...) */
  emit parametersChanged();
}

// -----------------------------------------------------------------------------
//
// -----------------------------------------------------------------------------
void PipelineFilterWidget::validateFileSystemFilterParameter(FilterParameter* option)
{
  FileSystemFilterParameter* fsParam = dynamic_cast<FileSystemFilterParameter*>(option);
  if(fsParam)
  {
    DataContainerReaderFilterParameter* rParam = NULL;
    QString currentPath = "";
    QString Ftype = "";
    QString ext = "";
    if (fsParam->getWidgetType().compare(FilterParameterWidgetType::DataContainerReaderWidget) == 0)
    {
      rParam = dynamic_cast<DataContainerReaderFilterParameter*>(fsParam);
      currentPath = m_Filter->property(rParam->getInputFileProperty().toLatin1().constData()).toString();
    }
    else
    {
      currentPath = m_Filter->property(fsParam->getPropertyName().toLatin1().constData()).toString();
    }
    QFileInfo fi(currentPath);

    if (currentPath.isEmpty() == false && fi.exists() == false)
    {
    if (NULL != rParam)
    {
      Ftype = rParam->getFileType();
      ext = rParam->getFileExtension();
    }
    else
    {
      Ftype = fsParam->getFileType();
      ext = fsParam->getFileExtension();
    }
      QString s = Ftype + QString(" Files (*") + ext + QString(");;All Files (*.*)");
      QString defaultName = m_OpenDialogLastDirectory + QDir::separator() + "Untitled";

      if (fsParam->getWidgetType().compare(FilterParameterWidgetType::InputFileWidget) == 0 )
      {
        QString title = QObject::tr("Select a replacement input file for parameter '%1' in filter '%2'").arg(fsParam->getHumanLabel()).arg(m_Filter->getHumanLabel());

        QString file = QFileDialog::getOpenFileName(this, title, defaultName, s);
        if(true == file.isEmpty())
        {
          file = currentPath;
        }
        file = QDir::toNativeSeparators(file);
        // Store the last used directory into the private instance variable
        QFileInfo fi(file);
        m_OpenDialogLastDirectory = fi.path();
        m_Filter->setProperty(fsParam->getPropertyName().toLatin1().constData(), file);
      }

      else if (fsParam->getWidgetType().compare(FilterParameterWidgetType::InputPathWidget) == 0 )
      {
        QString title = QObject::tr("Select a replacement input folder for parameter '%1' in filter '%2'").arg(fsParam->getHumanLabel()).arg(m_Filter->getHumanLabel());

        QString file = QFileDialog::getExistingDirectory(this, title, defaultName, QFileDialog::ShowDirsOnly);
        file = QDir::toNativeSeparators(file);
        if(true == file.isEmpty())
        {
          file = currentPath;
        }
        // Store the last used directory into the private instance variable
        QFileInfo fi(file);
        m_OpenDialogLastDirectory = fi.path();
        m_Filter->setProperty(fsParam->getPropertyName().toLatin1().constData(), file);
      }

    else if (fsParam->getWidgetType().compare(FilterParameterWidgetType::DataContainerReaderWidget) == 0)
    {
      QString title = QObject::tr("Select a replacement input file for parameter '%1' in filter '%2'").arg(fsParam->getHumanLabel()).arg(m_Filter->getHumanLabel());

      QString file = QFileDialog::getOpenFileName(this, title, defaultName, s);
      if (true == file.isEmpty())
      {
        file = currentPath;
      }
      file = QDir::toNativeSeparators(file);
      // Store the last used directory into the private instance variable
      QFileInfo fi(file);
      m_OpenDialogLastDirectory = fi.path();
      m_Filter->setProperty(rParam->getInputFileProperty().toLatin1().constData(), file);
    }
    }
  }
}

// -----------------------------------------------------------------------------
//
// -----------------------------------------------------------------------------
void PipelineFilterWidget::linkConditionalWidgets(QVector<FilterParameter::Pointer>& filterParameters)
{
  // Figure out if we have any "Linked Boolean Widgets" to hook up to other widgets
  for (QVector<FilterParameter::Pointer>::iterator iter = filterParameters.begin(); iter != filterParameters.end(); ++iter )
  {
    FilterParameter::Pointer option = (*iter);
    LinkedBooleanFilterParameter::Pointer optionPtr = boost::dynamic_pointer_cast<LinkedBooleanFilterParameter>(option);
    if(NULL != optionPtr.get() && option->getWidgetType().compare(FilterParameterWidgetType::LinkedBooleanWidget) == 0 )
    {
      QStringList linkedProps = optionPtr->getConditionalProperties();

      QStringListIterator iter = QStringListIterator(linkedProps);
      QWidget* checkboxSource = m_PropertyToWidget[optionPtr->getPropertyName()];
      while(iter.hasNext())
      {
        QString propName = iter.next();
        QWidget* w = m_PropertyToWidget[propName];
        if(w)
        {
          connect(checkboxSource, SIGNAL(conditionalPropertyChanged(int)),
                  w, SLOT(setLinkedConditionalState(int) ) );
          LinkedBooleanWidget* lbw = qobject_cast<LinkedBooleanWidget*>(checkboxSource);
          if(lbw && lbw->getLinkedState() != Qt::Checked)
          {
            w->hide();
          }
        }
      }
    }


    // Figure out if we have any Linked ComboBox Widgets to hook up to other widgets
    LinkedChoicesFilterParameter::Pointer optionPtr2 = boost::dynamic_pointer_cast<LinkedChoicesFilterParameter>(option);
    if(NULL != optionPtr2.get() && option->getWidgetType().compare(FilterParameterWidgetType::ChoiceWidget) == 0 )
    {
      QStringList linkedProps = optionPtr2->getLinkedProperties();

      QStringListIterator iter = QStringListIterator(linkedProps);
      QWidget* checkboxSource = m_PropertyToWidget[optionPtr2->getPropertyName()];
      while(iter.hasNext())
      {
        QString propName = iter.next();
        QWidget* w = m_PropertyToWidget[propName];
        if(w)
        {
          //qDebug() << "Connecting: " << optionPtr2->getPropertyName() << " to " << propName;
          connect(checkboxSource, SIGNAL(conditionalPropertyChanged(int)),
                  w, SLOT(setLinkedComboBoxState(int) ) );

          ChoiceWidget* choiceWidget = qobject_cast<ChoiceWidget*>(checkboxSource);
          if(choiceWidget)
          {
            choiceWidget->widgetChanged(choiceWidget->getCurrentIndex(), false);
          }
        }
      }
    }
  }
}

// -----------------------------------------------------------------------------
//
// -----------------------------------------------------------------------------
void PipelineFilterWidget::adjustLayout(QWidget* w, int state)
{
  if (state == Qt::Checked)
  {
    w->show();
  }
  else
  {
    w->hide();
  }
}

// -----------------------------------------------------------------------------
//
// -----------------------------------------------------------------------------
void PipelineFilterWidget::displayFilterParameterWidgetError(const QString& msg)
{
  if(m_Observer)
  {
    PipelineMessage pm("Filter Paramter Widget", msg, -1, PipelineMessage::Error);
    m_Observer->processPipelineMessage(pm);
  }
}

// -----------------------------------------------------------------------------
//
// -----------------------------------------------------------------------------
PipelineFilterWidget::~PipelineFilterWidget()
{
  m_Filter->setPreviousFilter(AbstractFilter::NullPointer());
  m_Filter->setNextFilter(AbstractFilter::NullPointer());
  m_Filter = AbstractFilter::NullPointer();
}

// -----------------------------------------------------------------------------
//
// -----------------------------------------------------------------------------
QString PipelineFilterWidget::getHumanLabel()
{
  if (NULL != m_Filter.get())
  { return m_Filter->getHumanLabel(); }

  return "";
}

// -----------------------------------------------------------------------------
//
// -----------------------------------------------------------------------------
QString PipelineFilterWidget::getFilterClassName()
{
  if (NULL != m_Filter.get())
  { return m_Filter->getNameOfClass(); }

  return "";
}

// -----------------------------------------------------------------------------
//
// -----------------------------------------------------------------------------
QString PipelineFilterWidget::getCompiledLibraryName()
{
  if (NULL != m_Filter.get())
  { return m_Filter->getCompiledLibraryName(); }

  return "";
}

// -----------------------------------------------------------------------------
//
// -----------------------------------------------------------------------------
void PipelineFilterWidget::setFilterTitle(const QString title)
{
  filterName->setText(title);
}

// -----------------------------------------------------------------------------
//
// -----------------------------------------------------------------------------
QString PipelineFilterWidget::getFilterGroup()
{
  if (NULL != m_Filter.get())
  { return m_Filter->getGroupName(); }

  return "";
}

// -----------------------------------------------------------------------------
//
// -----------------------------------------------------------------------------
QString PipelineFilterWidget::getFilterSubGroup()
{
  if (NULL != m_Filter.get())
  { return m_Filter->getSubGroupName(); }

  return "";
}


// -----------------------------------------------------------------------------
//
// -----------------------------------------------------------------------------
QVector<QWidget*>& PipelineFilterWidget::getFilterParameterWidgets()
{
  return m_FilterParameterWidgets;
}

// -----------------------------------------------------------------------------
//
// -----------------------------------------------------------------------------
QWidget* PipelineFilterWidget::getBasicInputsWidget()
{
  return m_BasicInputsWidget;
}

// -----------------------------------------------------------------------------
//
// -----------------------------------------------------------------------------
QWidget* PipelineFilterWidget::getAdvancedInputsWidget()
{
  return m_AdvancedInputWidget;
}

// -----------------------------------------------------------------------------
//
// -----------------------------------------------------------------------------
QWidget* PipelineFilterWidget::getCurrentStructureWidget()
{
  return m_CurrentStructureWidget;
}

// -----------------------------------------------------------------------------
//
// -----------------------------------------------------------------------------
void PipelineFilterWidget::setHasPreflightErrors(bool hasErrors)
{
  m_HasPreflightErrors = hasErrors;
  changeStyle();
}

// -----------------------------------------------------------------------------
//
// -----------------------------------------------------------------------------
void PipelineFilterWidget::setHasPreflightWarnings(bool hasWarnings)
{
  m_HasPreflightWarnings = hasWarnings;
  changeStyle();
}

// -----------------------------------------------------------------------------
//
// -----------------------------------------------------------------------------
void PipelineFilterWidget::setIsSelected(bool b)
{
  m_IsSelected = b;
  changeStyle();
  if(true == b) { emit widgetSelected(this); }
}

// -----------------------------------------------------------------------------
//
// -----------------------------------------------------------------------------
bool PipelineFilterWidget::isSelected()
{
  return m_IsSelected;
}

// -----------------------------------------------------------------------------
//
// -----------------------------------------------------------------------------
void PipelineFilterWidget::changeStyle()
{
  QString style;
  QTextStream ss(&style);

  if(m_HasPreflightWarnings)
  {
    ss << "border: 2px solid rgb(172, 168, 0);";
  }
  else if(m_IsSelected == true )
  {
    ss << "border: 2px solid purple;";
  }
  else
  {
    ss << "border: 1px solid #515151;";
    ss << "margin: 1px;";
  }
  setBorderColorStyle(style);
  updateWidgetStyle();
}

// -----------------------------------------------------------------------------
//
// -----------------------------------------------------------------------------
void PipelineFilterWidget::updateWidgetStyle()
{
  QString style;
  QTextStream ss(&style);

  ss << "PipelineFilterWidget {\n";


  if (m_HasPreflightErrors == true)
  {
    //ss << "background-color: rgb(200, 75, 75);\ncolor: rgb(255, 255, 255);";
    ss << "background-color: qlineargradient(spread:pad, x1:0, y1:0, x2:0, y2:1, stop:0 rgba(180, 55, 55, 255), stop:0.5 rgba(235, 110, 110, 255), stop:1 rgba(180, 55, 55, 255));\n";
  }
  else
  {
    ss << "background-color: qlineargradient(spread:pad, x1:0, y1:0, x2:0, y2:1, stop:0 rgba(185, 185, 185, 255), stop:0.5 rgba(226, 226, 226, 255), stop:1 rgba(150, 150, 150, 255));\n";
  }

  ss << "background-position: top ;\n background-repeat: repeat-x;";

  ss << getBorderColorStyle();

  ss << "border-radius: 8px;";
  ss << "padding: 0 0 0 0px;";
  ss << "}\n";

  ss << "QLabel\n {\n";

#if defined(Q_OS_WIN)
  ss << "font: 9pt \"" << DREAM3DStyles::GetUIFont() << "\";";
#elif defined(Q_OS_MAC)
  ss << "font: 100 12pt \"" << DREAM3DStyles::GetUIFont() << "\";";
#else
  ss << "font: 100 10pt \"" << DREAM3DStyles::GetUIFont() << "\";";
#endif
  ss << "/* font-weight: bold; */";
  if (m_HasPreflightErrors == true)
  {
<<<<<<< HEAD
    ss << "color: rgb(200, 200, 200);";
=======
    ss << "color: rgb(240, 240, 240);";
>>>>>>> 34fbcd15
  }
  ss << "}\n";


  setStyleSheet(style);
}


// -----------------------------------------------------------------------------
//
// -----------------------------------------------------------------------------
AbstractFilter::Pointer PipelineFilterWidget::getFilter()
{
  return m_Filter;
}


// -----------------------------------------------------------------------------
//
// -----------------------------------------------------------------------------
void PipelineFilterWidget::mousePressEvent ( QMouseEvent* event )
{
  if(event->button() == Qt::RightButton)
  {
    QFrame::mousePressEvent(event);
  }
  else if(event->button() == Qt::LeftButton)
  {
    // Only if we are inside the delete checkbox/image then pass up to the superclass
    if(m_DeleteRect.contains(event->pos()))
    {
      QFrame::mousePressEvent(event);
    }
    else
    {
      dragStartPosition = event->pos();
    }
  }
}

// -----------------------------------------------------------------------------
//
// -----------------------------------------------------------------------------
void PipelineFilterWidget::mouseReleaseEvent(QMouseEvent* event)
{
  if(event->button() != Qt::LeftButton)
  {
    event->ignore();
    return;
  }
  // Only if we are inside the delete checkbox/image then pass up to the superclass
  if(m_DeleteRect.contains(event->pos()))
  {
    QFrame::mouseReleaseEvent(event);
  }
  else
  {
    setIsSelected(true);
    event->accept();
  }
}

// -----------------------------------------------------------------------------
//
// -----------------------------------------------------------------------------
void PipelineFilterWidget::mouseMoveEvent(QMouseEvent* event)
{
  if(!(event->buttons() & Qt::LeftButton))
  {
    return;
  }
  if((event->pos() - dragStartPosition).manhattanLength() < QApplication::startDragDistance())
  {
    return;
  }
  // The user is dragging the filter widget so we should set it as selected.
  setIsSelected(true);
  QPixmap pixmap = grab();

  // Create new picture for transparent
  QPixmap transparent(pixmap.size());
  // Do transparency
  transparent.fill(Qt::transparent);
#if 1
  QPainter p;
  p.begin(&transparent);
  p.setOpacity(0.70);
  p.drawPixmap(0, 0, pixmap);
  p.end();
#endif

  QByteArray itemData;
  QDataStream dataStream(&itemData, QIODevice::WriteOnly);
  dataStream << transparent << QPoint(event->pos());

  QMimeData* mimeData = new QMimeData;
  mimeData->setData("application/x-dnditemdata", itemData);

  QDrag* drag = new QDrag(this);
  drag->setMimeData(mimeData);
  drag->setPixmap(transparent);
  drag->setHotSpot(event->pos());

  emit dragStarted(this);

  //  if(drag->exec(Qt::CopyAction | Qt::MoveAction, Qt::CopyAction) == Qt::MoveAction)
  //  {
  //    qDebug() << "Drag should close the widget because it was MOVE" << "\n";
  //  }
  //  else
  //  {
  //    qDebug() << "Drag should leave Widget alone because it was COPY" << "\n";
  //  }
  drag->exec(Qt::MoveAction);
}

// -----------------------------------------------------------------------------
//
// -----------------------------------------------------------------------------
void PipelineFilterWidget::getGuiParametersFromFilter(AbstractFilter* filt)
{
  BOOST_ASSERT("PipelineFilterWidget::getGuiParametersFromFilter executed");    // Code should never enter this function
}

// -----------------------------------------------------------------------------
//
// -----------------------------------------------------------------------------
void PipelineFilterWidget::on_deleteBtn_clicked()
{
  emit filterWidgetRemoved(this);
}

// -----------------------------------------------------------------------------
//
// -----------------------------------------------------------------------------
void PipelineFilterWidget::showContextMenuForWidget(const QPoint &pos)
{
  if (NULL != getFilter())
  {
    // Clear the existing context menu
    m_ContextMenu->clear();

    QAction* actionLaunchHelp = new QAction(m_ContextMenu);
    actionLaunchHelp->setObjectName(QString::fromUtf8("actionLaunchHelp"));
    actionLaunchHelp->setText(QApplication::translate("DREAM3D_UI", "Filter Help", 0));
    connect(actionLaunchHelp, SIGNAL(triggered()),
      this, SLOT(launchHelpForItem()));

    //QAction* actionLaunchHelp = new QAction(m_ContextMenu);
    //actionLaunchHelp->setObjectName(QString::fromUtf8("actionLaunchHelp"));
    //actionLaunchHelp->setText(QApplication::translate("DREAM3D_UI", "Filter Help", 0));
    //connect(actionLaunchHelp, SIGNAL(triggered()),
    //  this, SLOT(launchHelpForItem()));

    m_ContextMenu->addAction(actionLaunchHelp);
    m_ContextMenu->exec(QCursor::pos());
  }
}

// -----------------------------------------------------------------------------
//
// -----------------------------------------------------------------------------
void PipelineFilterWidget::launchHelpForItem()
{
  QString name = getFilter()->getHumanLabel();

  // Launch the dialog
  DREAM3DUserManualDialog::LaunchHelpDialog(name);
}

// -----------------------------------------------------------------------------
//
// -----------------------------------------------------------------------------
FilterInputWidget* PipelineFilterWidget::getFilterInputWidget()
{
  return m_FilterInputWidget;
}

<|MERGE_RESOLUTION|>--- conflicted
+++ resolved
@@ -654,11 +654,7 @@
   ss << "/* font-weight: bold; */";
   if (m_HasPreflightErrors == true)
   {
-<<<<<<< HEAD
-    ss << "color: rgb(200, 200, 200);";
-=======
     ss << "color: rgb(240, 240, 240);";
->>>>>>> 34fbcd15
   }
   ss << "}\n";
 
