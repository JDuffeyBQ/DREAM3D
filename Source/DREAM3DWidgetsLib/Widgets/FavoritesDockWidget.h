/* ============================================================================
* Copyright (c) 2012 Michael A. Jackson (BlueQuartz Software)
* Copyright (c) 2012 Dr. Michael A. Groeber (US Air Force Research Laboratories)
* All rights reserved.
*
* Redistribution and use in source and binary forms, with or without modification,
* are permitted provided that the following conditions are met:
*
* Redistributions of source code must retain the above copyright notice, this
* list of conditions and the following disclaimer.
*
* Redistributions in binary form must reproduce the above copyright notice, this
* list of conditions and the following disclaimer in the documentation and/or
* other materials provided with the distribution.
*
* Neither the name of Michael A. Groeber, Michael A. Jackson, the US Air Force,
* BlueQuartz Software nor the names of its contributors may be used to endorse
* or promote products derived from this software without specific prior written
* permission.
*
* THIS SOFTWARE IS PROVIDED BY THE COPYRIGHT HOLDERS AND CONTRIBUTORS "AS IS"
* AND ANY EXPRESS OR IMPLIED WARRANTIES, INCLUDING, BUT NOT LIMITED TO, THE
* IMPLIED WARRANTIES OF MERCHANTABILITY AND FITNESS FOR A PARTICULAR PURPOSE ARE
* DISCLAIMED. IN NO EVENT SHALL THE COPYRIGHT HOLDER OR CONTRIBUTORS BE LIABLE
* FOR ANY DIRECT, INDIRECT, INCIDENTAL, SPECIAL, EXEMPLARY, OR CONSEQUENTIAL
* DAMAGES (INCLUDING, BUT NOT LIMITED TO, PROCUREMENT OF SUBSTITUTE GOODS OR
* SERVICES; LOSS OF USE, DATA, OR PROFITS; OR BUSINESS INTERRUPTION) HOWEVER
* CAUSED AND ON ANY THEORY OF LIABILITY, WHETHER IN CONTRACT, STRICT LIABILITY,
* OR TORT (INCLUDING NEGLIGENCE OR OTHERWISE) ARISING IN ANY WAY OUT OF THE
* USE OF THIS SOFTWARE, EVEN IF ADVISED OF THE POSSIBILITY OF SUCH DAMAGE.
*
*  This code was written under United States Air Force Contract number
*                           FA8650-07-D-5800
*
* ~~~~~~~~~~~~~~~~~~~~~~~~~~~~~~~~~~~~~~~~~~~~~~~~~~~~~~~~~~~~~~~~~~~~~~~~~~ */
#ifndef _QDREAM3D_DOCUMENTS_DOCKWIDGET_H_
#define _QDREAM3D_DOCUMENTS_DOCKWIDGET_H_

#include <QtCore/QFileInfo>
#include <QtCore/QSettings>
#include <QtCore/QString>
#include <QtGui/QDockWidget>
#include <QtGui/QTreeWidgetItem>

#include "DREAM3DLib/Common/DREAM3DSetGetMacros.h"
#include "DREAM3DLib/Common/Constants.h"

#include "DREAM3DWidgetsLib/DREAM3DWidgetsLib.h"

#include "ui_FavoritesDockWidget.h"

class QListWidget;
class QTreeWidgetItem;
class FilterListDockWidget;
class FilterLibraryTreeWidget;
class QSettings;
class QAction;

/**
 * @brief The FavoritesDockWidget class
 */
class DREAM3DWidgetsLib_EXPORT FavoritesDockWidget : public QDockWidget, private Ui::FavoritesDockWidget
{

    Q_OBJECT
  public:
    /**
     * @brief FavoritesDockWidget
     * @param parent
     */
    FavoritesDockWidget(QWidget* parent = NULL);
    virtual ~FavoritesDockWidget();

    DREAM3D_INSTANCE_PROPERTY(QAction*, DeleteAction)
<<<<<<< HEAD
    
=======

>>>>>>> 6a273541
    /**
     * @brief setupGui
     */
    virtual void setupGui();

    /**
     * @brief connectFilterList
     * @param filterListWidget
     */
    void connectFilterList(FilterListDockWidget* filterListWidget);

    /**
       @brief Delete a directory along with all of its contents.
       @param dirName Path of directory to remove.
       @return true on success; false on error.
    */
    static bool removeDir(const QString &dirName);

    /**
     * @brief getFilterLibraryTreeWidget
     * @return
     */
    FilterLibraryTreeWidget* getFilterLibraryTreeWidget();


    void configureFilterLibraryTree();

  public slots:
    //// Slots to catch signals from main menu or context menu
    void actionAddFavoriteFolder_triggered();
    void actionAddFavorite_triggered();
    void actionUpdateFavorite_triggered();
    void removeFavorite(QTreeWidgetItem* item);
    void actionRemoveFavorite_triggered();
    void actionRenameFavorite_triggered();
    void actionAppendFavorite_triggered();
    void actionShowInFileSystem_triggered();

  protected:

//   void addFavorite(QString path, QString favoriteTitle);
    virtual QDir findPipelinesDirectory();
    virtual void readPipelines();
    QStringList generateFilterListFromPipelineFile(QString path);
    QString generateHtmlFilterListFromPipelineFile(QString path);

    void populateFilterList(QStringList filterNames);
    bool checkFavoriteTitle(QString favoritePath, QString newFavoriteTitle, QTreeWidgetItem* item);
    QString writeNewFavoriteFilePath(QString newFavoriteTitle, QString favoritePath, QTreeWidgetItem* item);
    bool hasIllegalFavoriteName(QString favoritePath, QString newFavoriteTitle, QTreeWidgetItem* item);
    bool hasDuplicateFavorites(QList<QTreeWidgetItem*> favoritesList, QString favoritePath, QString newFavoriteTitle, QTreeWidgetItem* item);

    void addPipelinesRecursively(QDir currentDir, QTreeWidgetItem* currentDirItem, QString iconFileName,
                                 bool allowEditing, QStringList filters, FilterLibraryTreeWidget::ItemType itemType);
    /**
     * @brief FavoritesDockWidget::addFavoriteTreeItem
     * @param selection
     * @param favoriteTitle
     * @param icon
     * @param itemType
     * @param favoritePath
     * @param allowEditing
     */
    void addFavoriteTreeItem(QTreeWidgetItem* selection,
                             QString& favoriteTitle,
                             QIcon icon,
                             FilterLibraryTreeWidget::ItemType itemType,
                             QString favoritePath,
                             bool allowEditing);

    /**
     * @brief addFavorite
     * @param folder Is the new favorite to be a folder or an actual pipeline file
     */
    void addFavorite(bool folder);

    /**
     * @brief displayNewFavoriteDialog
     * @return
     */
    QString displayNewFavoriteDialog();

  protected slots:
    //// Slots to catch signals from the QTreeWidget
    void on_filterLibraryTree_itemClicked( QTreeWidgetItem* item, int column );
    void on_filterLibraryTree_itemDoubleClicked( QTreeWidgetItem* item, int column );

    void on_filterLibraryTree_itemChanged( QTreeWidgetItem* item, int column );
    void on_filterLibraryTree_currentItemChanged(QTreeWidgetItem* current, QTreeWidgetItem* previous );

  signals:

    void fireWriteSettings();

    /**
     * @brief pipelineNeedsToBeSaved
     * @param path The absolute path to the pipeline file
     * @param name The name that the favorite will show up as in the GUI
     */
    void pipelineNeedsToBeSaved(const QString& path, const QString& name);

    /**
     * @brief The signal is emitted when the user double clicks on a pipeline file
     * @param filePath The absolute path to the pipeline file
     * @param append Should the pipeline be appended to the current pipeline
     */
    void pipelineFileActivated(const QString& filePath, QSettings::Format, bool append);

    /**
     * @brief filterListGenerated
     * @param filterList
     */
    void filterListGenerated(const QStringList& filterList, bool sort);

  private:

    FavoritesDockWidget(const FavoritesDockWidget&); // Copy Constructor Not Implemented
    void operator=(const FavoritesDockWidget&); // Operator '=' Not Implemented


};

#endif<|MERGE_RESOLUTION|>--- conflicted
+++ resolved
@@ -72,11 +72,7 @@
     virtual ~FavoritesDockWidget();
 
     DREAM3D_INSTANCE_PROPERTY(QAction*, DeleteAction)
-<<<<<<< HEAD
-    
-=======
 
->>>>>>> 6a273541
     /**
      * @brief setupGui
      */
