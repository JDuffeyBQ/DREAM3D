/* ============================================================================
 * Copyright (c) 2011, Michael A. Jackson (BlueQuartz Software)
 * All rights reserved.
 *
 * Redistribution and use in source and binary forms, with or without modification,
 * are permitted provided that the following conditions are met:
 *
 * Redistributions of source code must retain the above copyright notice, this
 * list of conditions and the following disclaimer.
 *
 * Redistributions in binary form must reproduce the above copyright notice, this
 * list of conditions and the following disclaimer in the documentation and/or
 * other materials provided with the distribution.
 *
 * Neither the name of Michael A. Jackson nor the names of its contributors may
 * be used to endorse or promote products derived from this software without
 * specific prior written permission.
 *
 * THIS SOFTWARE IS PROVIDED BY THE COPYRIGHT HOLDERS AND CONTRIBUTORS "AS IS"
 * AND ANY EXPRESS OR IMPLIED WARRANTIES, INCLUDING, BUT NOT LIMITED TO, THE
 * IMPLIED WARRANTIES OF MERCHANTABILITY AND FITNESS FOR A PARTICULAR PURPOSE ARE
 * DISCLAIMED. IN NO EVENT SHALL THE COPYRIGHT HOLDER OR CONTRIBUTORS BE LIABLE
 * FOR ANY DIRECT, INDIRECT, INCIDENTAL, SPECIAL, EXEMPLARY, OR CONSEQUENTIAL
 * DAMAGES (INCLUDING, BUT NOT LIMITED TO, PROCUREMENT OF SUBSTITUTE GOODS OR
 * SERVICES; LOSS OF USE, DATA, OR PROFITS; OR BUSINESS INTERRUPTION) HOWEVER
 * CAUSED AND ON ANY THEORY OF LIABILITY, WHETHER IN CONTRACT, STRICT LIABILITY,
 * OR TORT (INCLUDING NEGLIGENCE OR OTHERWISE) ARISING IN ANY WAY OUT OF THE
 * USE OF THIS SOFTWARE, EVEN IF ADVISED OF THE POSSIBILITY OF SUCH DAMAGE.
 * ~~~~~~~~~~~~~~~~~~~~~~~~~~~~~~~~~~~~~~~~~~~~~~~~~~~~~~~~~~~~~~~~~~~~~~~~~~ */

#include "SurfaceWinding.h"

#include <string.h>
#include <stdio.h>

#include <map>
#include <vector>
#include <iostream>
#include <queue>


#include <boost/shared_array.hpp>

using namespace m3c;

// -----------------------------------------------------------------------------
//
// -----------------------------------------------------------------------------
SurfaceWinding::SurfaceWinding()
{
}

// -----------------------------------------------------------------------------
//
// -----------------------------------------------------------------------------
SurfaceWinding::~SurfaceWinding()
{
}

<<<<<<< HEAD
=======

//#define DEBUG1  if (tData[0] == 141350 || tData[0] == 141355 || tData[0] == 141351 || tData[0] == 141438)


>>>>>>> 38f1e312
// -----------------------------------------------------------------------------
//
// -----------------------------------------------------------------------------
void SurfaceWinding::debugPrintConnectivity(int nNodes, int nTriangle, const std::string &triangleFile)
{
  int err = 0;
  std::cout << "--------------------------------------------------------------" << std::endl;


  // Open the triangles file for reading
  FILE* triFile = fopen(triangleFile.c_str(), "rb");
  int tData[6];

//  uint64_t edgeId;
//  int32_t* e0 = (int32_t*)(&edgeId);
//  int32_t* e1 = e0+1;


  masterTriangleList.clear();
  masterTriangleList.resize(nTriangle);
  TriangleType::Pointer face;
  LabelTriangleMapType labelTriangleMap;
  EdgeMapPointer m_EdgeMap = EdgeMapPointer(new EdgeMapType);
  EdgeMapType& eMap = *(m_EdgeMap.get());

  std::cout << "Reading File and Building Face/Vertex/Edge Relationships...." << std::endl;


  for (int i = 0; i < nTriangle; i++)
  {
    // Read from the Input Triangles Temp File
    fread(tData, sizeof(int), 6, triFile);
    face = masterTriangleList[tData[0]]; // Get the Triangle Object
    if (NULL == face.get())
    {
      TriangleType::Pointer f = TriangleType::New(0,0,0);
      face.swap(f);
      masterTriangleList[tData[0]] = face;
    }
    face = masterTriangleList[tData[0]];
    face->tIndex = tData[0];
    face->verts[0] = tData[1];
    face->verts[1] = tData[2];
    face->verts[2] = tData[3];
    face->labels[0] = tData[4];
    face->labels[1] = tData[5];

    // Create an Entry for the Edge Map
    m3c::Edge::Pointer e0 = m3c::Edge::New(face->verts[0], face->verts[1]);
    m3c::Edge::Pointer e = eMap[e0->getId()];
    if (NULL == e.get())
    {
      eMap[e0->getId()] = e0;
    }else{
      e0 = e;
    }
    e0->triangles.insert(tData[0]);

    m3c::Edge::Pointer e1 = m3c::Edge::New(face->verts[1], face->verts[2]);
    e = eMap[e1->getId()];
    if (NULL == e.get())
    {
      eMap[e1->getId()] = e1;
    }else{
      e1 = e;
    }
    e1->triangles.insert(tData[0]);

    m3c::Edge::Pointer e2 = m3c::Edge::New(face->verts[2], face->verts[0]);
    e = eMap[e2->getId()];
    if (NULL == e.get())
    {
      eMap[e2->getId()] = e2;
    }else{
      e2 = e;
    }
    e2->triangles.insert(tData[0]);


    face->edges[0] = e0;
    face->edges[1] = e1;
    face->edges[2] = e2;

    // This provides a seed triangle index to start at for each grain
    labelTriangleMap[tData[4]] = tData[0];
    labelTriangleMap[tData[5]] = tData[0];
  }

  fclose(triFile);

  std::cout << "Done Reading Triangles File" << std::endl;
//  std::cout << " Edge Count: " << edgeMap.size() << std::endl;
  std::cout << " Triangle Count: " << nTriangle << std::endl;
  std::cout << " Node Count: " << nNodes << std::endl;
//  std::cout << " Grain Count: " << grainMap.size() << std::endl;

  std::cout << "labelTriangleMap.size(): " << labelTriangleMap.size() << std::endl;

  float total = (float)(labelTriangleMap.size());
 // bool firstLabel = true;
  // Keeps a list of all the triangles that have been visited.
  std::vector<bool> masterVisited(masterTriangleList.size(), false);

  // Start with first triangle in the master list:
  int masterTriangleIndex = 0;
  TriangleType::Pointer t = masterTriangleList[masterTriangleIndex];
//  std::deque<int> labelsToVisit;

  // Get the first 2 labels to visit from the first triangle. We use these 2 labels
  // because this triangle shares these 2 labels and guarantees these 2 labels are
  // connected to each other.

  float curPercent = 0.0;
  int progressIndex = 0;
  for (LabelTriangleMapType::iterator cLabel = labelTriangleMap.begin(); cLabel != labelTriangleMap.end(); ++cLabel )
  {
    int currentLabel = cLabel->first;
  //  if (currentLabel != 1) { continue; }
    masterTriangleIndex = cLabel->second;
    t = masterTriangleList[masterTriangleIndex];

    if ( (progressIndex/total * 100.0f) > (curPercent) )
    {
      std::cout << "Verifying Winding: " << curPercent << "% Complete" << std::endl;
      curPercent += 5.0f;
    }
    ++progressIndex;
  //  std::cout << "Current Label: " << currentLabel << std::endl;
  //  int seedTriIndex = masterTriangleIndex;

    if (NULL == t.get() )
    {
      std::cout << "Could not find a triangle with the winding set. This should NOT happen" << std::endl;
      assert(1 == 0);
    }

    std::set<int> localVisited; // Keep track of which triangles have been visited
    std::deque<int> triangleDeque;
    triangleDeque.push_back(t->tIndex);

    while (triangleDeque.empty() == false)
    {
      t = masterTriangleList[triangleDeque.front()];
  //    std::cout << "tIndex = " << t->tIndex << std::endl;
      localVisited.insert(t->tIndex);
#if 0
      bool debug = ( t->tIndex == 163674 || t->tIndex == 163673 || t->tIndex == 163675 || t->tIndex == 163700);
      if (debug == true)
      {
        std::cout << "Debugging" << std::endl;
      } debug = false;
#endif
      TriangleListPtrType adjTris = findAdjacentTriangles(t, currentLabel);
      for ( TriangleListType::iterator adjTri = adjTris->begin(); adjTri != adjTris->end(); ++adjTri )
      {
        //  std::cout << "  ^ AdjTri index: " << (*adjTri)->tIndex << std::endl;
        if (masterVisited[(*adjTri)->tIndex] == false)
        {
          //   std::cout << "   * Checking Winding: " << (*adjTri)->tIndex << std::endl;
          t->verifyWinding( *adjTri, currentLabel);
        }


        if (localVisited.find((*adjTri)->tIndex) == localVisited.end()
          && find(triangleDeque.begin(), triangleDeque.end(), (*adjTri)->tIndex) == triangleDeque.end())
        {
          // std::cout << "   # Adding to Deque: " << (*adjTri)->tIndex << std::endl;
          triangleDeque.push_back((*adjTri)->tIndex);
          localVisited.insert((*adjTri)->tIndex);
          masterVisited[(*adjTri)->tIndex] = true;
        }
      }

      triangleDeque.pop_front();
    }

  }

  std::cout << "--------------------------------------------------------------" << std::endl;

}

// -----------------------------------------------------------------------------
//
// -----------------------------------------------------------------------------
SurfaceWinding::TriangleContainerPointerType SurfaceWinding::findAdjacentTriangles(
                                                                          TriangleType::Pointer triangle,
                                                                          Label label)
{
  TriangleContainerPointerType adjacentTris(new TriangleType::ContainerT);
  typedef m3c::Edge::Pointer EdgeType;
  // Get the 3 edges from the triangle

  TriangleType::Pointer t;
  // Iterate over the 3 Edges of the triangle
  for (int i = 0; i < 3; ++i)
  {
    // Get the current edge
    EdgeType e = triangle->edges[i];
    // Get the list of indices of the triangles that belong to that edge
    std::set<int> tIndices = e->triangles;
    // Iterate over the indices to find triangles that match the label and are NOT the current triangle index
    for (std::set<int>::iterator iter = tIndices.begin(); iter != tIndices.end(); ++iter )
    {
      t = masterTriangleList.at(*iter);
      if ( (t->labels[0] == label || t->labels[1] == label)
          && (t->tIndex != triangle->tIndex) )
      {
     //   std::cout << "    Found Adjacent Triangle: " << t->tIndex << std::endl;
        adjacentTris->push_back(t);
      }
    }
  }
  if (triangle->tIndex == 163674)
  {
    for(int i = 0; i < adjacentTris->size(); ++i)
    {
      std::cout << " tIndex: " << adjacentTris->at(i)->tIndex << std::endl;
    }
  }
  return adjacentTris;

}

#if 0


// -----------------------------------------------------------------------------
//
// -----------------------------------------------------------------------------
void SurfaceWinding::analyzeWinding(int nNodes, int nTriangle, const std::string &triangleFile)
{
  // Open the triangles file for reading
  FILE* triFile = fopen(triangleFile.c_str(), "rb");
  int tData[6];

  EdgeMap edgeMap;
  GrainMap grainMap;

  uint64_t edgeId;
  int32_t* e0 = (int32_t*)(&edgeId);
  int32_t* e1 = e0+1;

  std::vector<wFace::Pointer> allTriangles(nTriangle);
  wFace::Pointer face = wFace::NullPointer();

  std::cout << "Reading File and Building Face/Vertex/Edge Relationships...." << std::endl;


  for (int i = 0; i < nTriangle; i++)
  {
    // Read from the Input Triangles Temp File
    fread(tData, sizeof(int), 6, triFile);
    face = allTriangles[tData[0]]; // Get the Triangle Object
    if (NULL == face.get())
    {
      wFace::Pointer f = wFace::New();
      face.swap(f);
      allTriangles[tData[0]] = face;
    }
    face = allTriangles[tData[0]];
    face->idx = tData[0];
    face->verts[0] = tData[1];
    face->verts[1] = tData[2];
    face->verts[2] = tData[3];
    face->grains[0] = tData[4];
    face->grains[1] = tData[5];

    // Create an Entry for the Edge Map
    DEBUG1
    {
      std::cout << "-- Face ID: " << tData[0] << std::endl;
    }
    // Update the Edge ID -> Face list Map
    *e0 = face->verts[0]; *e1 = face->verts[1];
    {
      DEBUG1
      {
        std::cout << "  " << *e0 << "\t" << *e1 << "\t" << edgeId << std::endl;
      }
      std::vector<int>& v = edgeMap[edgeId];
      v.push_back(tData[0]);
    }

    *e0 = face->verts[1]; *e1 = face->verts[2];
    {
      DEBUG1
      {
        std::cout << "  " << *e0 << "\t" << *e1 << "\t" << edgeId << std::endl;
      }
      std::vector<int>& v = edgeMap[edgeId];
      v.push_back(tData[0]);
    }

    *e0 = face->verts[2]; *e1 = face->verts[0];
    {
      DEBUG1
      {
        std::cout << "  " << *e0 << "\t" << *e1 << "\t" << edgeId << std::endl;
      }
      std::vector<int>& v = edgeMap[edgeId];
      v.push_back(tData[0]);
    }


    // Update the Grain ID -> Face List Map
    {
      std::vector<int>& v = grainMap[tData[4]];
      v.push_back(tData[0]);
    }
    {
      std::vector<int>& v = grainMap[tData[5]];
      v.push_back(tData[0]);
    }
  }

  std::cout << "Done Reading Triangles File" << std::endl;
  std::cout << " Edge Count: " << edgeMap.size() << std::endl;
  std::cout << " Triangle Count: " << nTriangle << std::endl;
  std::cout << " Node Count: " << nNodes << std::endl;
  std::cout << " Grain Count: " << grainMap.size() << std::endl;

  boost::shared_array<bool> visited;
  wFace::Pointer f0;
  wFace::Pointer f1;
  wFace::Pointer f2;
  wFace::Pointer f3;
  for (GrainMap::iterator grain = grainMap.begin(); grain != grainMap.end(); ++grain )
  {
    wGrainId gid = (*grain).first;
    std::vector<int>& gFaces = (*grain).second;
    size_t gFacesSize = gFaces.size();
    std::cout << "Analyzing Grain " << gid << std::endl;
    std::cout << " Face Count: " << gFacesSize << std::endl;
    // Create a self cleaning visited list
    visited.reset( new bool[gFacesSize] );
    ::memset(visited.get(), 0, gFacesSize);
    int grainCheckIdx = 1;
    // Loop on all the triangles
    for(size_t f = 0; f < gFacesSize; ++f)
    {
      int faceId = gFaces[f];
      if (visited[f] == true) { continue; }
      std::cout << " faceId: " << faceId << std::endl;
      f0 = allTriangles[faceId];
      grainCheckIdx = 1;
      if (gid == f0->grains[1])
      {
        grainCheckIdx = 0;
      }
      visited[f] = true;
      int neighCount = 0;

//      SURF_WIND1(0, 1)
//      SURF_WIND1(1, 2)
//      SURF_WIND1(2, 0)


#if 1
      size_t i0 = 0;
      size_t i1 = 1;
      *e0 = f0->verts[i0]; *e1 = f0->verts[i1];
      std::vector<int>& eFaces = edgeMap[edgeId];
      for (size_t eFaceIdx = 0; eFaceIdx < eFaces.size(); ++eFaceIdx)
      {
        int eFace = eFaces[eFaceIdx];
        f1 = allTriangles[eFace];
        if (eFace != faceId && allTriangles[eFace]->grains[grainCheckIdx] == gid )
        {
          std::cout << "    eFace: " << eFace << std::endl;
          ++neighCount;
        }
      }

      i0 = 1;
      i1 = 2;
      *e0 = f0->verts[i0]; *e1 = f0->verts[i1];
      eFaces = edgeMap[edgeId];
      for (size_t eFaceIdx = 0; eFaceIdx < eFaces.size(); ++eFaceIdx)
      {
        int eFace = eFaces[eFaceIdx];
        f2 = allTriangles[eFace];
        if (eFace != faceId && allTriangles[eFace]->grains[grainCheckIdx] == gid )
        {
          std::cout << "    eFace: " << eFace << std::endl;
          ++neighCount;
        }
      }

      i0 = 2;
      i1 = 0;
      *e0 = f0->verts[i0]; *e1 = f0->verts[i1];
      eFaces = edgeMap[edgeId];
      for (size_t eFaceIdx = 0; eFaceIdx < eFaces.size(); ++eFaceIdx)
      {
        int eFace = eFaces[eFaceIdx];
        f3 = allTriangles[eFace];
        if (eFace != faceId && allTriangles[eFace]->grains[grainCheckIdx] == gid )
        {
          std::cout << "    eFace: " << eFace << std::endl;
          ++neighCount;
        }
      }

#endif
      if(neighCount != 3)
      {
        std::cout << " ! neighCount != 3: " << neighCount << std::endl;
      }
    }

  }

}

#endif<|MERGE_RESOLUTION|>--- conflicted
+++ resolved
@@ -57,13 +57,6 @@
 {
 }
 
-<<<<<<< HEAD
-=======
-
-//#define DEBUG1  if (tData[0] == 141350 || tData[0] == 141355 || tData[0] == 141351 || tData[0] == 141438)
-
-
->>>>>>> 38f1e312
 // -----------------------------------------------------------------------------
 //
 // -----------------------------------------------------------------------------
@@ -286,197 +279,4 @@
   }
   return adjacentTris;
 
-}
-
-#if 0
-
-
-// -----------------------------------------------------------------------------
-//
-// -----------------------------------------------------------------------------
-void SurfaceWinding::analyzeWinding(int nNodes, int nTriangle, const std::string &triangleFile)
-{
-  // Open the triangles file for reading
-  FILE* triFile = fopen(triangleFile.c_str(), "rb");
-  int tData[6];
-
-  EdgeMap edgeMap;
-  GrainMap grainMap;
-
-  uint64_t edgeId;
-  int32_t* e0 = (int32_t*)(&edgeId);
-  int32_t* e1 = e0+1;
-
-  std::vector<wFace::Pointer> allTriangles(nTriangle);
-  wFace::Pointer face = wFace::NullPointer();
-
-  std::cout << "Reading File and Building Face/Vertex/Edge Relationships...." << std::endl;
-
-
-  for (int i = 0; i < nTriangle; i++)
-  {
-    // Read from the Input Triangles Temp File
-    fread(tData, sizeof(int), 6, triFile);
-    face = allTriangles[tData[0]]; // Get the Triangle Object
-    if (NULL == face.get())
-    {
-      wFace::Pointer f = wFace::New();
-      face.swap(f);
-      allTriangles[tData[0]] = face;
-    }
-    face = allTriangles[tData[0]];
-    face->idx = tData[0];
-    face->verts[0] = tData[1];
-    face->verts[1] = tData[2];
-    face->verts[2] = tData[3];
-    face->grains[0] = tData[4];
-    face->grains[1] = tData[5];
-
-    // Create an Entry for the Edge Map
-    DEBUG1
-    {
-      std::cout << "-- Face ID: " << tData[0] << std::endl;
-    }
-    // Update the Edge ID -> Face list Map
-    *e0 = face->verts[0]; *e1 = face->verts[1];
-    {
-      DEBUG1
-      {
-        std::cout << "  " << *e0 << "\t" << *e1 << "\t" << edgeId << std::endl;
-      }
-      std::vector<int>& v = edgeMap[edgeId];
-      v.push_back(tData[0]);
-    }
-
-    *e0 = face->verts[1]; *e1 = face->verts[2];
-    {
-      DEBUG1
-      {
-        std::cout << "  " << *e0 << "\t" << *e1 << "\t" << edgeId << std::endl;
-      }
-      std::vector<int>& v = edgeMap[edgeId];
-      v.push_back(tData[0]);
-    }
-
-    *e0 = face->verts[2]; *e1 = face->verts[0];
-    {
-      DEBUG1
-      {
-        std::cout << "  " << *e0 << "\t" << *e1 << "\t" << edgeId << std::endl;
-      }
-      std::vector<int>& v = edgeMap[edgeId];
-      v.push_back(tData[0]);
-    }
-
-
-    // Update the Grain ID -> Face List Map
-    {
-      std::vector<int>& v = grainMap[tData[4]];
-      v.push_back(tData[0]);
-    }
-    {
-      std::vector<int>& v = grainMap[tData[5]];
-      v.push_back(tData[0]);
-    }
-  }
-
-  std::cout << "Done Reading Triangles File" << std::endl;
-  std::cout << " Edge Count: " << edgeMap.size() << std::endl;
-  std::cout << " Triangle Count: " << nTriangle << std::endl;
-  std::cout << " Node Count: " << nNodes << std::endl;
-  std::cout << " Grain Count: " << grainMap.size() << std::endl;
-
-  boost::shared_array<bool> visited;
-  wFace::Pointer f0;
-  wFace::Pointer f1;
-  wFace::Pointer f2;
-  wFace::Pointer f3;
-  for (GrainMap::iterator grain = grainMap.begin(); grain != grainMap.end(); ++grain )
-  {
-    wGrainId gid = (*grain).first;
-    std::vector<int>& gFaces = (*grain).second;
-    size_t gFacesSize = gFaces.size();
-    std::cout << "Analyzing Grain " << gid << std::endl;
-    std::cout << " Face Count: " << gFacesSize << std::endl;
-    // Create a self cleaning visited list
-    visited.reset( new bool[gFacesSize] );
-    ::memset(visited.get(), 0, gFacesSize);
-    int grainCheckIdx = 1;
-    // Loop on all the triangles
-    for(size_t f = 0; f < gFacesSize; ++f)
-    {
-      int faceId = gFaces[f];
-      if (visited[f] == true) { continue; }
-      std::cout << " faceId: " << faceId << std::endl;
-      f0 = allTriangles[faceId];
-      grainCheckIdx = 1;
-      if (gid == f0->grains[1])
-      {
-        grainCheckIdx = 0;
-      }
-      visited[f] = true;
-      int neighCount = 0;
-
-//      SURF_WIND1(0, 1)
-//      SURF_WIND1(1, 2)
-//      SURF_WIND1(2, 0)
-
-
-#if 1
-      size_t i0 = 0;
-      size_t i1 = 1;
-      *e0 = f0->verts[i0]; *e1 = f0->verts[i1];
-      std::vector<int>& eFaces = edgeMap[edgeId];
-      for (size_t eFaceIdx = 0; eFaceIdx < eFaces.size(); ++eFaceIdx)
-      {
-        int eFace = eFaces[eFaceIdx];
-        f1 = allTriangles[eFace];
-        if (eFace != faceId && allTriangles[eFace]->grains[grainCheckIdx] == gid )
-        {
-          std::cout << "    eFace: " << eFace << std::endl;
-          ++neighCount;
-        }
-      }
-
-      i0 = 1;
-      i1 = 2;
-      *e0 = f0->verts[i0]; *e1 = f0->verts[i1];
-      eFaces = edgeMap[edgeId];
-      for (size_t eFaceIdx = 0; eFaceIdx < eFaces.size(); ++eFaceIdx)
-      {
-        int eFace = eFaces[eFaceIdx];
-        f2 = allTriangles[eFace];
-        if (eFace != faceId && allTriangles[eFace]->grains[grainCheckIdx] == gid )
-        {
-          std::cout << "    eFace: " << eFace << std::endl;
-          ++neighCount;
-        }
-      }
-
-      i0 = 2;
-      i1 = 0;
-      *e0 = f0->verts[i0]; *e1 = f0->verts[i1];
-      eFaces = edgeMap[edgeId];
-      for (size_t eFaceIdx = 0; eFaceIdx < eFaces.size(); ++eFaceIdx)
-      {
-        int eFace = eFaces[eFaceIdx];
-        f3 = allTriangles[eFace];
-        if (eFace != faceId && allTriangles[eFace]->grains[grainCheckIdx] == gid )
-        {
-          std::cout << "    eFace: " << eFace << std::endl;
-          ++neighCount;
-        }
-      }
-
-#endif
-      if(neighCount != 3)
-      {
-        std::cout << " ! neighCount != 3: " << neighCount << std::endl;
-      }
-    }
-
-  }
-
-}
-
-#endif+}