--- conflicted
+++ resolved
@@ -13,11 +13,7 @@
   <property name="windowTitle">
    <string>PluginMaker</string>
   </property>
-<<<<<<< HEAD
-  <layout class="QGridLayout" name="gridLayout">
-=======
   <layout class="QGridLayout" name="gridLayout" rowstretch="0,0,1,0">
->>>>>>> 52e18484
    <item row="0" column="0">
     <widget class="QLabel" name="nameLabel">
      <property name="text">
@@ -28,11 +24,7 @@
      </property>
     </widget>
    </item>
-<<<<<<< HEAD
-   <item row="0" column="1" colspan="2">
-=======
    <item row="0" column="1">
->>>>>>> 52e18484
     <widget class="QLineEdit" name="m_PluginName"/>
    </item>
    <item row="1" column="0">
@@ -45,102 +37,16 @@
      </property>
     </widget>
    </item>
-<<<<<<< HEAD
-   <item row="1" column="1" colspan="2">
-    <widget class="QFSDropLineEdit" name="m_OutputDir"/>
-   </item>
-   <item row="1" column="3">
-=======
    <item row="1" column="1">
     <widget class="QFSDropLineEdit" name="m_OutputDir"/>
    </item>
    <item row="1" column="2">
->>>>>>> 52e18484
     <widget class="QPushButton" name="selectButton">
      <property name="text">
       <string>Select</string>
      </property>
     </widget>
    </item>
-<<<<<<< HEAD
-   <item row="2" column="0" colspan="2">
-    <widget class="QTreeWidget" name="treeWidget">
-     <property name="autoExpandDelay">
-      <number>0</number>
-     </property>
-     <column>
-      <property name="text">
-       <string>File Structure</string>
-      </property>
-     </column>
-    </widget>
-   </item>
-   <item row="2" column="2" colspan="2">
-    <widget class="QTextEdit" name="m_fileEditor">
-     <property name="readOnly">
-      <bool>true</bool>
-     </property>
-    </widget>
-   </item>
-   <item row="3" column="0">
-    <widget class="QPushButton" name="addFilterBtn">
-     <property name="sizePolicy">
-      <sizepolicy hsizetype="Preferred" vsizetype="Preferred">
-       <horstretch>0</horstretch>
-       <verstretch>0</verstretch>
-      </sizepolicy>
-     </property>
-     <property name="text">
-      <string>Add Filter</string>
-     </property>
-     <property name="icon">
-      <iconset resource="../../../../Resources/icons/images/Icons.qrc">
-       <normaloff>:/add2.png</normaloff>:/add2.png</iconset>
-     </property>
-    </widget>
-   </item>
-   <item row="3" column="1">
-    <widget class="QPushButton" name="removeFilterBtn">
-     <property name="sizePolicy">
-      <sizepolicy hsizetype="Preferred" vsizetype="Preferred">
-       <horstretch>0</horstretch>
-       <verstretch>0</verstretch>
-      </sizepolicy>
-     </property>
-     <property name="text">
-      <string>Remove Filter</string>
-     </property>
-     <property name="icon">
-      <iconset resource="../../../../Resources/icons/images/Icons.qrc">
-       <normaloff>:/delete2.png</normaloff>:/delete2.png</iconset>
-     </property>
-    </widget>
-   </item>
-   <item row="3" column="2">
-    <spacer name="horizontalSpacer">
-     <property name="orientation">
-      <enum>Qt::Horizontal</enum>
-     </property>
-     <property name="sizeHint" stdset="0">
-      <size>
-       <width>663</width>
-       <height>20</height>
-      </size>
-     </property>
-    </spacer>
-   </item>
-   <item row="3" column="3">
-    <widget class="QPushButton" name="generateButton">
-     <property name="sizePolicy">
-      <sizepolicy hsizetype="Preferred" vsizetype="Preferred">
-       <horstretch>0</horstretch>
-       <verstretch>0</verstretch>
-      </sizepolicy>
-     </property>
-     <property name="text">
-      <string>Generate</string>
-     </property>
-=======
    <item row="3" column="0" colspan="3">
     <layout class="QHBoxLayout" name="horizontalLayout">
      <property name="spacing">
@@ -243,7 +149,6 @@
        <bool>true</bool>
       </property>
      </widget>
->>>>>>> 52e18484
     </widget>
    </item>
   </layout>
@@ -257,7 +162,7 @@
   <customwidget>
    <class>DREAM3DSplitter</class>
    <extends>QSplitter</extends>
-   <header location="global">QtSupportLib/DREAM3DSplitter.h</header>
+   <header location="global">DREAM3DSplitter.h</header>
    <container>1</container>
   </customwidget>
  </customwidgets>
