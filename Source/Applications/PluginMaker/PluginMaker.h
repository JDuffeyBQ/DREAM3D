--- conflicted
+++ resolved
@@ -55,7 +55,7 @@
   protected:
     void setupGui();
 
-<<<<<<< HEAD
+
     protected slots:
     void on_selectButton_clicked();
     void on_generateButton_clicked();
@@ -66,7 +66,7 @@
     QString m_OpenDialogLastDirectory;
     void processFile(QString path);
     void cleanName(QString name); //cleans the QString of all spaces and illegal characters
-=======
+
 private:
   QString m_OpenDialogLastDirectory;
   void processFile(QString path);
@@ -86,7 +86,7 @@
   QTreeWidgetItem *pluginDocs;
   QTreeWidgetItem *htmlDoc;
   
->>>>>>> 6432f2a6
+
 };
 
 #endif