--- conflicted
+++ resolved
@@ -247,14 +247,10 @@
     connect(hPluginGen, SIGNAL(outputError(const QString &)),
             this, SLOT(generationError(const QString &)));
 
-<<<<<<< HEAD
     m_itemMap[pluginH] = hPluginGen;
 
     PMFileGenerator* htmlPluginDoc = new PMFileGenerator("", "", "", "", NULL, this);   // Dummy HTML file (to bundle the plugin 
-=======
-    PMFileGenerator* htmlPluginDoc = new PMFileGenerator("", "", "", "", NULL, this);   // Dummy HTML file (to bundle the plugin
->>>>>>> 945ae045
-                                                        // CPP and H files in a FilterBundler)
+                                                                                        // CPP and H files in a FilterBundler)
 
     FilterBundler fb(cppPluginGen, hPluginGen, htmlPluginDoc);
     m_FilterBundles.push_back(fb);
@@ -676,83 +672,25 @@
 // -----------------------------------------------------------------------------
 void PluginMaker::on_treeWidget_itemSelectionChanged() {
   QString pluginName = cleanName(m_PluginName->text());
-<<<<<<< HEAD
-=======
-
->>>>>>> 945ae045
+
   QTreeWidgetItem* currentFile = treeWidget->currentItem();
   QString text = "";
 
-<<<<<<< HEAD
   if ( !m_itemMap.contains(currentFile) )
   {
     if ( currentFile->text(0).contains(".cmake") )
     {
       text = generateCmakeContents();
-=======
-  bool inBundle = false;
-
-  for (int i = 0; i < m_FilterBundles.count(); i++)
-  {
-    if (m_FilterBundles[i].containsTreeWidgetItem(currentFile) )
-    {
-      if ( currentFile->text(0).contains(".cpp") )
-      {
-        previewFile(m_FilterBundles[i].getCPPGenerator()->getCodeTemplateResourcePath(), currentFile->text(0));
-        statusbar->showMessage("Currently viewing " + currentFile->text(0));
-        inBundle = true;
-        break;
-      }
-      else if ( currentFile->text(0).contains(".h") && !currentFile->text(0).contains(".html") )
-      {
-        previewFile(m_FilterBundles[i].getHGenerator()->getCodeTemplateResourcePath(), currentFile->text(0));
-        statusbar->showMessage("Currently viewing " + currentFile->text(0));
-        inBundle = true;
-        break;
-      }
-      else if ( currentFile->text(0).contains(".html") )
-      {
-        previewFile(m_FilterBundles[i].getHTMLGenerator()->getCodeTemplateResourcePath(), currentFile->text(0));
-        statusbar->showMessage("Currently viewing " + currentFile->text(0));
-        inBundle = true;
-        break;
-      }
->>>>>>> 945ae045
     }
     else if ( currentFile->text(0).contains(".qrc") )
     {
       text = generateQrcContents();
     }
   }
-<<<<<<< HEAD
   else
   {
     PMFileGenerator* fileGen = qobject_cast<PMFileGenerator*> (m_itemMap[currentFile]);
     text = fileGen->generateFileContents();
-=======
-  if (!inBundle)
-  {
-    if ( currentFile->text(0).contains(".cmake") )
-    {
-      previewFile(":/Template/Code/Filter/SourceList.cmake.in", currentFile->text(0));
-      statusbar->showMessage("Currently viewing " + currentFile->text(0));
-    }
-    else if ( currentFile->text(0).contains(".txt") )
-    {
-      previewFile(":/Template/CMakeLists.txt.in", currentFile->text(0));
-      statusbar->showMessage("Currently viewing " + currentFile->text(0));
-    }
-    else if ( currentFile->text(0).contains(".qrc") )
-    {
-      previewFile_QRC();
-      statusbar->showMessage("Currently viewing " + currentFile->text(0));
-    }
-    else
-    {
-      m_fileEditor->setText("");
-      statusbar->showMessage("Ready");
-    }
->>>>>>> 945ae045
   }
 
   m_fileEditor->setPlainText(text);
