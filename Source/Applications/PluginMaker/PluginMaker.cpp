--- conflicted
+++ resolved
@@ -53,14 +53,8 @@
 #include <QtWidgets/QApplication>
 #include <QtCore/QSize>
 
-<<<<<<< HEAD
-#include "QtSupport/QFileCompleter.h"
-#include "QtSupport/ApplicationFileInfo.h"
-=======
 #include "QtSupportLib/QFileCompleter.h"
 #include "QtSupportLib/ApplicationFileInfo.h"
->>>>>>> 52e18484
-
 
 #include "AddFilterWidget.h"
 #include "FilterBundler.h"
@@ -338,57 +332,57 @@
   PMGeneratorTreeItem* F_test_cmake = new PMGeneratorTreeItem(F_test);
   F_test_cmake->setText(0, tr("CMakeLists.txt"));
   {
-	  pathTemplate = "@PluginName@/Test";
+    pathTemplate = "@PluginName@/Test";
     QString resourceTemplate(ApplicationFileInfo::GenerateFileSystemPath("/Template/Test/CMakeLists.txt.in"));
-	  PMFileGenerator* gen = new PMFileGenerator(m_OutputDir->text(),
-		  pathTemplate,
-		  QString("CMakeLists.txt"),
-		  resourceTemplate,
-		  F_test_cmake,
-		  this);
-
-	  F_test_cmake->setFileGenPtr(gen);
-	  gen->setDoesGenerateOutput(true);
-	  connect(m_PluginName, SIGNAL(textChanged(const QString&)),
-		  gen, SLOT(pluginNameChanged(const QString&)));
-	  connect(m_OutputDir, SIGNAL(textChanged(const QString&)),
-		  gen, SLOT(outputDirChanged(const QString&)));
-	  // For "Directories" this probably isn't needed
-	  connect(generateButton, SIGNAL(clicked()),
-		  this, SLOT(testFileLocationsHandler()));
-	  connect(this, SIGNAL(clicked(QSet<QString>)),
-		  gen, SLOT(generateOutputWithFilterNames(QSet<QString>)));
-	  connect(gen, SIGNAL(outputError(const QString&)),
-		  this, SLOT(generationError(const QString&)));
+    PMFileGenerator* gen = new PMFileGenerator(m_OutputDir->text(),
+      pathTemplate,
+      QString("CMakeLists.txt"),
+      resourceTemplate,
+      F_test_cmake,
+      this);
+
+    F_test_cmake->setFileGenPtr(gen);
+    gen->setDoesGenerateOutput(true);
+    connect(m_PluginName, SIGNAL(textChanged(const QString&)),
+      gen, SLOT(pluginNameChanged(const QString&)));
+    connect(m_OutputDir, SIGNAL(textChanged(const QString&)),
+      gen, SLOT(outputDirChanged(const QString&)));
+    // For "Directories" this probably isn't needed
+    connect(generateButton, SIGNAL(clicked()),
+      this, SLOT(testFileLocationsHandler()));
+    connect(this, SIGNAL(clicked(QSet<QString>)),
+      gen, SLOT(generateOutputWithFilterNames(QSet<QString>)));
+    connect(gen, SIGNAL(outputError(const QString&)),
+      this, SLOT(generationError(const QString&)));
   }
 
   PMGeneratorTreeItem* F_test_fileLoc = new PMGeneratorTreeItem(F_test);
   F_test_fileLoc->setText(0, tr("TestFileLocations.h.in"));
   {
-	  pathTemplate = "@PluginName@/Test";
+    pathTemplate = "@PluginName@/Test";
     QString resourceTemplate(ApplicationFileInfo::GenerateFileSystemPath("/Template/Test/TestFileLocations.h.in.in"));
-	  PMFileGenerator* gen = new PMFileGenerator(m_OutputDir->text(),
-		  pathTemplate,
-		  QString("TestFileLocations.h.in"),
-		  resourceTemplate,
-		  F_test_fileLoc,
-		  this);
-
-	  m_TestFileLocationNames.insert("@PluginName@Filter");		// This name needs to be used in the TestFileLocations.h.in file
-	  F_test_fileLoc->setFileGenPtr(gen);
-	  gen->setDoesGenerateOutput(true);
-	  gen->setNameChangeable(false);
-	  connect(m_PluginName, SIGNAL(textChanged(const QString&)),
-		  gen, SLOT(pluginNameChanged(const QString&)));
-	  connect(m_OutputDir, SIGNAL(textChanged(const QString&)),
-		  gen, SLOT(outputDirChanged(const QString&)));
-	  // For "Directories" this probably isn't needed
-	  connect(generateButton, SIGNAL(clicked()),
-		  this, SLOT(testFileLocationsHandler()));
-	  connect(this, SIGNAL(clicked(QSet<QString>)),
-		  gen, SLOT(generateOutputWithFilterNames(QSet<QString>)));
-	  connect(gen, SIGNAL(outputError(const QString&)),
-		  this, SLOT(generationError(const QString&)));
+    PMFileGenerator* gen = new PMFileGenerator(m_OutputDir->text(),
+      pathTemplate,
+      QString("TestFileLocations.h.in"),
+      resourceTemplate,
+      F_test_fileLoc,
+      this);
+
+    m_TestFileLocationNames.insert("@PluginName@Filter");		// This name needs to be used in the TestFileLocations.h.in file
+    F_test_fileLoc->setFileGenPtr(gen);
+    gen->setDoesGenerateOutput(true);
+    gen->setNameChangeable(false);
+    connect(m_PluginName, SIGNAL(textChanged(const QString&)),
+      gen, SLOT(pluginNameChanged(const QString&)));
+    connect(m_OutputDir, SIGNAL(textChanged(const QString&)),
+      gen, SLOT(outputDirChanged(const QString&)));
+    // For "Directories" this probably isn't needed
+    connect(generateButton, SIGNAL(clicked()),
+      this, SLOT(testFileLocationsHandler()));
+    connect(this, SIGNAL(clicked(QSet<QString>)),
+      gen, SLOT(generateOutputWithFilterNames(QSet<QString>)));
+    connect(gen, SIGNAL(outputError(const QString&)),
+      this, SLOT(generationError(const QString&)));
   }
 
   PMGeneratorTreeItem* F_test_filterTest = new PMGeneratorTreeItem(F_test);
@@ -396,11 +390,11 @@
   pathTemplate = "@PluginName@/Test";
   resourceTemplate = ApplicationFileInfo::GenerateFileSystemPath("/Template/Test/FilterTest.cpp.in");
   PMFileGenerator* testgen = new PMFileGenerator(m_OutputDir->text(),
-	  pathTemplate,
-	  QString("@PluginName@"),
-	  resourceTemplate,
-	  F_test_filterTest,
-	  this);
+    pathTemplate,
+    QString("@PluginName@"),
+    resourceTemplate,
+    F_test_filterTest,
+    this);
 
   F_test_filterTest->setFileGenPtr(testgen);
   testgen->setDoesGenerateOutput(true);
@@ -408,14 +402,14 @@
   testgen->setDisplaySuffix("FilterTest.cpp");
   //testgen->setDisplaySuffix("FilterTest.cpp");
   connect(m_PluginName, SIGNAL(textChanged(const QString&)),
-	  testgen, SLOT(pluginNameChanged(const QString&)));
+    testgen, SLOT(pluginNameChanged(const QString&)));
   connect(m_OutputDir, SIGNAL(textChanged(const QString&)),
-	  testgen, SLOT(outputDirChanged(const QString&)));
+    testgen, SLOT(outputDirChanged(const QString&)));
   // For "Directories" this probably isn't needed
   connect(generateButton, SIGNAL(clicked()),
-	  testgen, SLOT(generateOutput()));
+    testgen, SLOT(generateOutput()));
   connect(testgen, SIGNAL(outputError(const QString&)),
-	  this, SLOT(generationError(const QString&)));
+    this, SLOT(generationError(const QString&)));
 
 
   F_doc = new PMGeneratorTreeItem(F_main);
@@ -902,36 +896,36 @@
     //m_itemMap[filt2html] = htmlgen;
 
 
-	PMGeneratorTreeItem* filt2test = new PMGeneratorTreeItem(F_test);
-	filt2test->setText(0, tr("Unknown Plugin Name"));
-	pathTemplate = "@PluginName@/Test";
+  PMGeneratorTreeItem* filt2test = new PMGeneratorTreeItem(F_test);
+  filt2test->setText(0, tr("Unknown Plugin Name"));
+  pathTemplate = "@PluginName@/Test";
   resourceTemplate = ApplicationFileInfo::GenerateFileSystemPath("/Template/Test/FilterTest.cpp.in");
-	PMFileGenerator* testgen = new PMFileGenerator(m_OutputDir->text(),
-		pathTemplate,
-		QString(filterTitle + "Test.cpp"),
-		resourceTemplate,
-		filt2test,
-		this);
-
-	m_TestFileLocationNames.insert(filterTitle);		// This name needs to be used in the TestFileLocations.h.in file
-	filt2test->setFileGenPtr(testgen);
-	connect(m_PluginName, SIGNAL(textChanged(const QString&)),
-		testgen, SLOT(pluginNameChanged(const QString&)));
-	connect(m_OutputDir, SIGNAL(textChanged(const QString&)),
-		testgen, SLOT(outputDirChanged(const QString&)));
-	// For "Directories" this probably isn't needed
-	connect(generateButton, SIGNAL(clicked()),
-		testgen, SLOT(generateOutput()));
-	connect(testgen, SIGNAL(outputError(const QString&)),
-		this, SLOT(generationError(const QString&)));
-	htmlgen->setNameChangeable(false);
-	testgen->setDoesGenerateOutput(true);
-	tempPluginName = testgen->cleanName(m_PluginName->text());
-	testgen->setPluginName(tempPluginName);
-	filt2test->setFileGenPtr(testgen);
-
-
-	FilterBundler filterpack(cppgen, hgen, htmlgen, testgen, addFilterDialog->isPublic());
+  PMFileGenerator* testgen = new PMFileGenerator(m_OutputDir->text(),
+    pathTemplate,
+    QString(filterTitle + "Test.cpp"),
+    resourceTemplate,
+    filt2test,
+    this);
+
+  m_TestFileLocationNames.insert(filterTitle);		// This name needs to be used in the TestFileLocations.h.in file
+  filt2test->setFileGenPtr(testgen);
+  connect(m_PluginName, SIGNAL(textChanged(const QString&)),
+    testgen, SLOT(pluginNameChanged(const QString&)));
+  connect(m_OutputDir, SIGNAL(textChanged(const QString&)),
+    testgen, SLOT(outputDirChanged(const QString&)));
+  // For "Directories" this probably isn't needed
+  connect(generateButton, SIGNAL(clicked()),
+    testgen, SLOT(generateOutput()));
+  connect(testgen, SIGNAL(outputError(const QString&)),
+    this, SLOT(generationError(const QString&)));
+  htmlgen->setNameChangeable(false);
+  testgen->setDoesGenerateOutput(true);
+  tempPluginName = testgen->cleanName(m_PluginName->text());
+  testgen->setPluginName(tempPluginName);
+  filt2test->setFileGenPtr(testgen);
+
+
+  FilterBundler filterpack(cppgen, hgen, htmlgen, testgen, addFilterDialog->isPublic());
     m_FilterBundles.push_back(filterpack);
   }
   //  for(int i = 0;i < m_FilterBundles.count(); ++i)
@@ -960,30 +954,30 @@
       treeWidget->removeItemWidget(m_FilterBundles[i].getCPPGenerator()->getTreeWidgetItem(), 0);
       treeWidget->removeItemWidget(m_FilterBundles[i].getHGenerator()->getTreeWidgetItem(), 0);
       treeWidget->removeItemWidget(m_FilterBundles[i].getHTMLGenerator()->getTreeWidgetItem(), 0);
-	  treeWidget->removeItemWidget(m_FilterBundles[i].getTestGenerator()->getTreeWidgetItem(), 0);
+    treeWidget->removeItemWidget(m_FilterBundles[i].getTestGenerator()->getTreeWidgetItem(), 0);
 
       //Delete the TreeWidgetItems
       delete ( m_FilterBundles[i].getCPPGenerator()->getTreeWidgetItem() );
       delete ( m_FilterBundles[i].getHGenerator()->getTreeWidgetItem() );
       delete ( m_FilterBundles[i].getHTMLGenerator()->getTreeWidgetItem() );
-	  delete (m_FilterBundles[i].getTestGenerator()->getTreeWidgetItem() );
+    delete (m_FilterBundles[i].getTestGenerator()->getTreeWidgetItem() );
 
       //Delete all 3 instances of PMFileGenerator
       delete ( m_FilterBundles[i].getCPPGenerator() );
       delete ( m_FilterBundles[i].getHGenerator() );
       delete ( m_FilterBundles[i].getHTMLGenerator() );
-	  delete (m_FilterBundles[i].getTestGenerator() );
+    delete (m_FilterBundles[i].getTestGenerator() );
 
       //Remove the instance of FilterBundler from the m_FilterBundles QVector
       m_FilterBundles.remove(i);
 
-	  // Remove the entry from the TestFileLocations.h.in cache
-	  QString pluginName = m_FilterBundles[i].getTestGenerator()->getPluginName();
-	  if (namecheck == pluginName + "Filter")
-	  {
-		  namecheck = "@PluginName@Filter";
-	  }
-	  m_TestFileLocationNames.remove(namecheck);
+    // Remove the entry from the TestFileLocations.h.in cache
+    QString pluginName = m_FilterBundles[i].getTestGenerator()->getPluginName();
+    if (namecheck == pluginName + "Filter")
+    {
+      namecheck = "@PluginName@Filter";
+    }
+    m_TestFileLocationNames.remove(namecheck);
     }
   }
 }
@@ -1010,30 +1004,30 @@
     text = generateCmakeContents();
   }
   else if ( NULL != parent
-	  && parent->text(0) == "Test"
-	  && currentFile->text(0) == "TestFileLocations.h.in")
-  {
-	  PMFileGenerator* fileGen = qobject_cast<PMFileGenerator*> (currentFile->getFileGenPtr());
-	  if (!fileGen)
-	  {
-		  return;
-	  }
-
-	  QString replaceStr = fileGen->createReplacementString(TESTFILELOCATIONS, m_TestFileLocationNames);
-	  text = fileGen->generateFileContents(replaceStr);
+    && parent->text(0) == "Test"
+    && currentFile->text(0) == "TestFileLocations.h.in")
+  {
+    PMFileGenerator* fileGen = qobject_cast<PMFileGenerator*> (currentFile->getFileGenPtr());
+    if (!fileGen)
+    {
+      return;
+    }
+
+    QString replaceStr = fileGen->createReplacementString(TESTFILELOCATIONS, m_TestFileLocationNames);
+    text = fileGen->generateFileContents(replaceStr);
   }
   else if (NULL != parent
-	  && parent->text(0) == "Test"
-	  && currentFile->text(0) == "CMakeLists.txt")
-  {
-	  PMFileGenerator* fileGen = qobject_cast<PMFileGenerator*> (currentFile->getFileGenPtr());
-	  if (!fileGen)
-	  {
-		  return;
-	  }
-
-	  QString replaceStr = fileGen->createReplacementString(CMAKELISTS, m_TestFileLocationNames);
-	  text = fileGen->generateFileContents(replaceStr);
+    && parent->text(0) == "Test"
+    && currentFile->text(0) == "CMakeLists.txt")
+  {
+    PMFileGenerator* fileGen = qobject_cast<PMFileGenerator*> (currentFile->getFileGenPtr());
+    if (!fileGen)
+    {
+      return;
+    }
+
+    QString replaceStr = fileGen->createReplacementString(CMAKELISTS, m_TestFileLocationNames);
+    text = fileGen->generateFileContents(replaceStr);
   }
   else
   {
@@ -1147,7 +1141,7 @@
 // -----------------------------------------------------------------------------
 void PluginMaker::testFileLocationsHandler()
 {
-	emit clicked(m_TestFileLocationNames);
-}
-
-
+  emit clicked(m_TestFileLocationNames);
+}
+
+
