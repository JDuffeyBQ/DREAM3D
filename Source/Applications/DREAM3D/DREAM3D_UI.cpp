/* ============================================================================
* Copyright (c) 2009-2015 BlueQuartz Software, LLC
*
* Redistribution and use in source and binary forms, with or without modification,
* are permitted provided that the following conditions are met:
*
* Redistributions of source code must retain the above copyright notice, this
* list of conditions and the following disclaimer.
*
* Redistributions in binary form must reproduce the above copyright notice, this
* list of conditions and the following disclaimer in the documentation and/or
* other materials provided with the distribution.
*
* Neither the name of BlueQuartz Software, the US Air Force, nor the names of its
* contributors may be used to endorse or promote products derived from this software
* without specific prior written permission.
*
* THIS SOFTWARE IS PROVIDED BY THE COPYRIGHT HOLDERS AND CONTRIBUTORS "AS IS"
* AND ANY EXPRESS OR IMPLIED WARRANTIES, INCLUDING, BUT NOT LIMITED TO, THE
* IMPLIED WARRANTIES OF MERCHANTABILITY AND FITNESS FOR A PARTICULAR PURPOSE ARE
* DISCLAIMED. IN NO EVENT SHALL THE COPYRIGHT HOLDER OR CONTRIBUTORS BE LIABLE
* FOR ANY DIRECT, INDIRECT, INCIDENTAL, SPECIAL, EXEMPLARY, OR CONSEQUENTIAL
* DAMAGES (INCLUDING, BUT NOT LIMITED TO, PROCUREMENT OF SUBSTITUTE GOODS OR
* SERVICES; LOSS OF USE, DATA, OR PROFITS; OR BUSINESS INTERRUPTION) HOWEVER
* CAUSED AND ON ANY THEORY OF LIABILITY, WHETHER IN CONTRACT, STRICT LIABILITY,
* OR TORT (INCLUDING NEGLIGENCE OR OTHERWISE) ARISING IN ANY WAY OUT OF THE
* USE OF THIS SOFTWARE, EVEN IF ADVISED OF THE POSSIBILITY OF SUCH DAMAGE.
*
* The code contained herein was partially funded by the followig contracts:
*    United States Air Force Prime Contract FA8650-07-D-5800
*    United States Air Force Prime Contract FA8650-10-D-5210
*    United States Prime Contract Navy N00173-07-C-2068
*
* ~~~~~~~~~~~~~~~~~~~~~~~~~~~~~~~~~~~~~~~~~~~~~~~~~~~~~~~~~~~~~~~~~~~~~~~~~~ */

#include "DREAM3D_UI.h"

//-- Qt Includes
#include <QtCore/QFileInfo>
#include <QtCore/QFile>
#include <QtCore/QDir>
#include <QtCore/QString>
#include <QtCore/QUrl>
#include <QtCore/QThread>
#include <QtCore/QFileInfoList>
#include <QtCore/QDateTime>
#include <QtCore/QProcess>
#include <QtCore/QMimeData>
#include <QtCore/QDirIterator>
#include <QtWidgets/QFileDialog>
#include <QtGui/QCloseEvent>
#include <QtWidgets/QListWidget>
#include <QtGui/QDesktopServices>
#include <QtWidgets/QToolButton>
#include <QtWidgets/QScrollBar>

#ifdef DREAM3D_USE_QtWebEngine
#include "Applications/Common/DREAM3DUserManualDialog.h"
#else
#include <QtWidgets/QMessageBox>
#include <QtGui/QDesktopServices>
#include "QtSupportLib/DREAM3DHelpUrlGenerator.h"
#endif


//-- DREAM3D Includes
#include "SIMPLib/SIMPLibVersion.h"
#include "SIMPLib/Common/Constants.h"
#include "SIMPLib/Common/FilterManager.h"
#include "SIMPLib/Common/DocRequestManager.h"
#include "SIMPLib/FilterParameters/QFilterParametersWriter.h"
#include "SIMPLib/Plugin/PluginManager.h"

#include "QtSupportLib/QRecentFileList.h"
#include "QtSupportLib/SIMPLQtMacros.h"
#include "QtSupportLib/SIMPLPluginFrame.h"

#include "DREAM3DWidgetsLib/FilterWidgetManager.h"
#include "DREAM3DWidgetsLib/UpdateCheck.h"
#include "DREAM3DWidgetsLib/UpdateCheckData.h"
#include "DREAM3DWidgetsLib/Widgets/DREAM3DUpdateCheckDialog.h"
#include "DREAM3DWidgetsLib/Widgets/PipelineViewWidget.h"
#include "DREAM3DWidgetsLib/Widgets/FilterLibraryToolboxWidget.h"
#include "DREAM3DWidgetsLib/Widgets/BookmarksModel.h"


#include "Applications/DREAM3D/DREAM3DConstants.h"
#include "Applications/DREAM3D/DREAM3Dv6Wizard.h"
#include "Applications/DREAM3D/StandardDREAM3DApplication.h"
#include "Applications/DREAM3D/MacDREAM3DApplication.h"
#include "Applications/DREAM3D/DREAM3DToolbox.h"
#include "Applications/DREAM3D/DREAM3DMenuItems.h"

// Include the MOC generated CPP file which has all the QMetaObject methods/data
#include "moc_DREAM3D_UI.cpp"

// Initialize private static member variable
QString DREAM3D_UI::m_OpenDialogLastDirectory = "";

// -----------------------------------------------------------------------------
//
// -----------------------------------------------------------------------------
DREAM3D_UI::DREAM3D_UI(QWidget* parent) :
  QMainWindow(parent),
  m_WorkerThread(NULL),
  m_ActivePlugin(NULL),
  m_UpdateCheckThread(NULL),
  m_FilterManager(NULL),
  m_FilterWidgetManager(NULL),
#if !defined(Q_OS_MAC)
  m_InstanceMenuBar(NULL),
#endif
  m_ShouldRestart(false),
  m_OpenedFilePath("")
{
  m_OpenDialogLastDirectory = QDir::homePath();

  // Update first run
  updateFirstRun();

  // Register all of the Filters we know about - the rest will be loaded through plugins
  //  which all should have been loaded by now.
  m_FilterManager = FilterManager::Instance();
  //m_FilterManager->RegisterKnownFilters(m_FilterManager);

  // Register all the known filterWidgets
  m_FilterWidgetManager = FilterWidgetManager::Instance();
  m_FilterWidgetManager->RegisterKnownFilterWidgets();

  // Calls the Parent Class to do all the Widget Initialization that were created
  // using the QDesigner program
  setupUi(this);

  // Set up the menu
#if !defined(Q_OS_MAC)
  // Create the menu
  m_InstanceMenuBar = dream3dApp->getDREAM3DMenuBar();
  setMenuBar(m_InstanceMenuBar);
#endif
  dream3dApp->registerDREAM3DWindow(this);

  // Do our own widget initializations
  setupGui();

  this->setAcceptDrops(true);

  // Read various settings
  readSettings();

  // Set window modified to false
  setWindowModified(false);
}

// -----------------------------------------------------------------------------
//
// -----------------------------------------------------------------------------
DREAM3D_UI::~DREAM3D_UI()
{
  disconnectSignalsSlots();

  writeSettings();
  clearPipeline();
  dream3dApp->unregisterDREAM3DWindow(this);

  dream3dApp->setActiveWindow(NULL);

#if defined (Q_OS_MAC)
    macApp->toEmptyMenuState();
#endif
}

// -----------------------------------------------------------------------------
//
// -----------------------------------------------------------------------------
void DREAM3D_UI::updateFirstRun()
{
  DREAM3DSettings prefs;
  QString filePath = prefs.fileName();
  QFileInfo fi(filePath);

  if (prefs.contains("First Run") == false)
  {
    prefs.setValue("First Run", true);
  }
  else
  {
    prefs.setValue("First Run", QVariant(false));
  }
}

// -----------------------------------------------------------------------------
//
// -----------------------------------------------------------------------------
void DREAM3D_UI::checkFirstRun()
{
  // Launch v6.0 dialog box if this is the first run of v6.0
  DREAM3DSettings prefs;
  bool firstRun = prefs.value("First Run", true).toBool();
  if (firstRun == true)
  {
    // This is the first run of DREAM3D v6.0, so we need to show the v6.0 wizard
    DREAM3Dv6Wizard* wizard = new DREAM3Dv6Wizard(this, Qt::WindowTitleHint);
    wizard->exec();

    bool value = wizard->isBookmarkBtnChecked();
    if (value == true)
    {
      BookmarksModel* model = BookmarksModel::Instance();

      model->insertRow(0, QModelIndex());
      QModelIndex nameIndex = model->index(0, BookmarksItem::Name, QModelIndex());
      model->setData(nameIndex, "DREAM3D v4 Favorites", Qt::DisplayRole);
      model->setData(nameIndex, QIcon(":/folder_blue.png"), Qt::DecorationRole);

      QDir favoritesDir = getBookmarksToolboxWidget()->findV4FavoritesDirectory();
      QString favoritesPath = favoritesDir.path();
      QFileInfo fi(favoritesPath);

      if (fi.exists() && favoritesPath.isEmpty() == false)
      {
        QDirIterator iter(favoritesPath, QDir::AllDirs | QDir::Files | QDir::NoDotAndDotDot);
        while (iter.hasNext())
        {
          QString path = iter.next();
          model->addFileToTree(path, nameIndex);
        }
      }
    }
  }
}

// -----------------------------------------------------------------------------
//
// -----------------------------------------------------------------------------
void DREAM3D_UI::resizeEvent ( QResizeEvent* event )
{
  QMainWindow::resizeEvent(event);

  emit parentResized();

  // We need to write the window settings so that any new windows will open with these window settings
  QSharedPointer<DREAM3DSettings> prefs = QSharedPointer<DREAM3DSettings>(new DREAM3DSettings());
  writeWindowSettings(prefs.data());
}

// -----------------------------------------------------------------------------
//
// -----------------------------------------------------------------------------
bool DREAM3D_UI::savePipeline()
{
  if (isWindowModified() == true)
  {
    QString filePath;
    if (m_OpenedFilePath.isEmpty())
    {
      // When the file hasn't been saved before, the same functionality as a "Save As" occurs...
      bool didSave = savePipelineAs();
      return didSave;
    }
    else
    {
      filePath = m_OpenedFilePath;
    }

    // Fix the separators
    filePath = QDir::toNativeSeparators(filePath);

    // Write the pipeline
    pipelineViewWidget->writePipeline(filePath);

    // Set window title and save flag
    QFileInfo prefFileInfo = QFileInfo(filePath);
    setWindowTitle("[*]" + prefFileInfo.baseName() + " - DREAM3D");
    setWindowModified(false);

    // Add file to the recent files list
    QRecentFileList* list = QRecentFileList::instance();
    list->addFile(filePath);
  }

  return true;
}

// -----------------------------------------------------------------------------
//
// -----------------------------------------------------------------------------
bool DREAM3D_UI::savePipelineAs()
{
  QString proposedFile = m_OpenDialogLastDirectory + QDir::separator() + "Untitled.json";
  QString filePath = QFileDialog::getSaveFileName(this, tr("Save Pipeline To File"),
                                                  proposedFile,
                                                  tr("Json File (*.json);;DREAM.3D File (*.dream3d);;All Files (*.*)"));
  if (true == filePath.isEmpty()) { return false; }

  filePath = QDir::toNativeSeparators(filePath);

  //If the filePath already exists - delete it so that we get a clean write to the file
  QFileInfo fi(filePath);
  if (fi.suffix().isEmpty())
  {
    filePath.append(".json");
    fi.setFile(filePath);
  }

  // Write the pipeline
  int err = pipelineViewWidget->writePipeline(filePath);

  if (err >= 0)
  {
    // Set window title and save flag
    setWindowTitle("[*]" + fi.baseName() + " - DREAM3D");
    setWindowModified(false);

    // Add file to the recent files list
    QRecentFileList* list = QRecentFileList::instance();
    list->addFile(filePath);

    m_OpenedFilePath = filePath;
  }
  else
  {
    return false;
  }

  // Cache the last directory
  m_OpenDialogLastDirectory = fi.path();

  QMessageBox* bookmarkMsgBox = new QMessageBox(this);
  bookmarkMsgBox->setWindowTitle("Pipeline Saved");
  bookmarkMsgBox->setText("The pipeline has been saved.");
  bookmarkMsgBox->setInformativeText("Would you also like to bookmark this pipeline?");
  bookmarkMsgBox->setStandardButtons(QMessageBox::No | QMessageBox::Yes);
  bookmarkMsgBox->setDefaultButton(QMessageBox::Yes);
  int ret = bookmarkMsgBox->exec();

  if (ret == QMessageBox::Yes)
  {
    emit bookmarkNeedsToBeAdded(filePath, QModelIndex());
  }

  delete bookmarkMsgBox;
  bookmarkMsgBox = NULL;

  return true;
}

// -----------------------------------------------------------------------------
//  Called when the main window is closed.
// -----------------------------------------------------------------------------
void DREAM3D_UI::closeEvent(QCloseEvent* event)
{
  if (dream3dApp->isCurrentlyRunning(this) == true)
  {
    QMessageBox* runningPipelineBox = new QMessageBox();
    runningPipelineBox->setWindowTitle("Pipeline Is Running");
    runningPipelineBox->setText("There is a pipeline currently running.\nPlease cancel the running pipeline and try again.");
    runningPipelineBox->setStandardButtons(QMessageBox::Ok);
    runningPipelineBox->setIcon(QMessageBox::Warning);
    runningPipelineBox->exec();
    event->ignore();
    return;
  }

  QMessageBox::StandardButton choice = checkDirtyDocument();
  if (choice == QMessageBox::Cancel)
  {
    event->ignore();
    return;
  }

  event->accept();
}

// -----------------------------------------------------------------------------
//  Read our settings from a file
// -----------------------------------------------------------------------------
void DREAM3D_UI::readSettings()
{
  QSharedPointer<DREAM3DSettings> prefs = QSharedPointer<DREAM3DSettings>(new DREAM3DSettings());

  // Have the pipeline builder read its settings from the prefs file
  readWindowSettings(prefs.data());
  readVersionSettings(prefs.data());

<<<<<<< HEAD
  prefs.beginGroup("Issues Dock Widget");
  issuesDockWidget->readSettings(this, prefs);
  prefs.endGroup();

  prefs.endGroup();

  QRecentFileList::instance()->readList(prefs);
=======
  // Read dock widget settings
  bookmarksDockWidget->readSettings(this, prefs.data());
  
  prebuiltPipelinesDockWidget->readSettings(this, prefs.data());

  filterListDockWidget->readSettings(this, prefs.data());

  filterLibraryDockWidget->readSettings(this, prefs.data());

  issuesDockWidget->readSettings(this, prefs.data());

  QRecentFileList::instance()->readList(prefs.data());
>>>>>>> ab21a777
}

// -----------------------------------------------------------------------------
//
// -----------------------------------------------------------------------------
void DREAM3D_UI::readWindowSettings(DREAM3DSettings* prefs)
{
  bool ok = false;
  prefs->beginGroup("WindowSettings");
  if (prefs->contains(QString("MainWindowGeometry")))
  {
    QByteArray geo_data = prefs->value("MainWindowGeometry", QByteArray());
    ok = restoreGeometry(geo_data);
    if (!ok)
    {
      qDebug() << "Error Restoring the Window Geometry" << "\n";
    }
  }

  if (prefs->contains(QString("MainWindowState")))
  {
    QByteArray layout_data = prefs->value("MainWindowState", QByteArray());
    restoreState(layout_data);
  }

  QByteArray splitterGeometry = prefs->value("Splitter_Geometry", QByteArray());
  splitter->restoreGeometry(splitterGeometry);
  QByteArray splitterSizes = prefs->value("Splitter_Sizes", QByteArray());
  splitter->restoreState(splitterSizes);

  prefs->endGroup();
}

// -----------------------------------------------------------------------------
//
// -----------------------------------------------------------------------------
void DREAM3D_UI::readDockWidgetSettings(DREAM3DSettings* prefs, QDockWidget* dw)
{
  restoreDockWidget(dw);

  QString name = dw->objectName();
  bool b = prefs->value(dw->objectName(), QVariant(false)).toBool();
  dw->setHidden(b);
}

// -----------------------------------------------------------------------------
//
// -----------------------------------------------------------------------------
void DREAM3D_UI::readVersionSettings(DREAM3DSettings* prefs)
{

}

// -----------------------------------------------------------------------------
//  Write our Prefs to file
// -----------------------------------------------------------------------------
void DREAM3D_UI::writeSettings()
{
  QSharedPointer<DREAM3DSettings> prefs = QSharedPointer<DREAM3DSettings>(new DREAM3DSettings());

  // Have the pipeline builder write its settings to the prefs file
  writeWindowSettings(prefs.data());
  // Have the version check widet write its preferences.
  writeVersionCheckSettings(prefs.data());

  prefs->beginGroup("DockWidgetSettings");

<<<<<<< HEAD
  prefs.beginGroup("Issues Dock Widget");
  issuesDockWidget->writeSettings(prefs);
  prefs.endGroup();
=======
  // Write dock widget settings
  prefs->beginGroup("Bookmarks Dock Widget");
  bookmarksDockWidget->writeSettings(prefs.data());
  prefs->endGroup();

  prefs->beginGroup("Prebuilts Dock Widget");
  prebuiltPipelinesDockWidget->writeSettings(prefs.data());
  prefs->endGroup();

  prefs->beginGroup("Filter List Dock Widget");
  filterListDockWidget->writeSettings(prefs.data());
  prefs->endGroup();

  prefs->beginGroup("Filter Library Dock Widget");
  filterLibraryDockWidget->writeSettings(prefs.data());
  prefs->endGroup();

  prefs->beginGroup("Issues Dock Widget");
  issuesDockWidget->writeSettings(prefs.data());
  prefs->endGroup();
>>>>>>> ab21a777

  prefs->endGroup();

  QRecentFileList::instance()->writeList(prefs.data());
}

// -----------------------------------------------------------------------------
//
// -----------------------------------------------------------------------------
void DREAM3D_UI::writeVersionCheckSettings(DREAM3DSettings* prefs)
{

}

// -----------------------------------------------------------------------------
//
// -----------------------------------------------------------------------------
void DREAM3D_UI::writeWindowSettings(DREAM3DSettings* prefs)
{
  prefs->beginGroup("WindowSettings");
  QByteArray geo_data = saveGeometry();
  QByteArray layout_data = saveState();
  prefs->setValue(QString("MainWindowGeometry"), geo_data);
  prefs->setValue(QString("MainWindowState"), layout_data);

  QByteArray splitterGeometry = splitter->saveGeometry();
  QByteArray splitterSizes = splitter->saveState();
  prefs->setValue(QString("Splitter_Geometry"), splitterGeometry);
  prefs->setValue(QString("Splitter_Sizes"), splitterSizes);

  prefs->endGroup();
}

// -----------------------------------------------------------------------------
//
// -----------------------------------------------------------------------------
void DREAM3D_UI::writeDockWidgetSettings(DREAM3DSettings* prefs, QDockWidget* dw)
{
  prefs->setValue(dw->objectName(), dw->isHidden() );
}

// -----------------------------------------------------------------------------
//
// -----------------------------------------------------------------------------
void DREAM3D_UI::checkForUpdatesAtStartup()
{
  DREAM3DUpdateCheckDialog* d = new DREAM3DUpdateCheckDialog(this);
  if ( d->getAutomaticallyBtn()->isChecked() )
  {
    DREAM3DSettings updatePrefs;

    updatePrefs.beginGroup( DREAM3DUpdateCheckDialog::getUpdatePreferencesGroup() );
    QDate lastUpdateCheckDate = updatePrefs.value(DREAM3DUpdateCheckDialog::getUpdateCheckKey(), QString("")).toDate();
    updatePrefs.endGroup();

    QDate systemDate;
    QDate currentDateToday = systemDate.currentDate();

    QDate dailyThreshold = lastUpdateCheckDate.addDays(1);
    QDate weeklyThreshold = lastUpdateCheckDate.addDays(7);
    QDate monthlyThreshold = lastUpdateCheckDate.addMonths(1);

    if ( (d->getHowOftenComboBox()->currentIndex() == DREAM3DUpdateCheckDialog::UpdateCheckDaily && currentDateToday >= dailyThreshold)
         || (d->getHowOftenComboBox()->currentIndex() == DREAM3DUpdateCheckDialog::UpdateCheckWeekly && currentDateToday >= weeklyThreshold)
         || (d->getHowOftenComboBox()->currentIndex() == DREAM3DUpdateCheckDialog::UpdateCheckMonthly && currentDateToday >= monthlyThreshold) )
    {
      m_UpdateCheck = QSharedPointer<UpdateCheck>(new UpdateCheck(this));

      connect(m_UpdateCheck.data(), SIGNAL( latestVersion(UpdateCheckData*) ),
              this, SLOT( versionCheckReply(UpdateCheckData*) ) );

      m_UpdateCheck->checkVersion(DREAM3D::UpdateWebsite::UpdateWebSite);
    }
  }


}

// -----------------------------------------------------------------------------
//
// -----------------------------------------------------------------------------
void DREAM3D_UI::setupGui()
{
  // Automatically check for updates at startup if the user has indicated that preference before
  checkForUpdatesAtStartup();

  pipelineViewWidget->setScrollArea(pipelineViewScrollArea);

  // Stretch Factors
  splitter->setStretchFactor(0, 0);
  splitter->setStretchFactor(1, 1);
  splitter->setOpaqueResize(true);

  pipelineViewScrollArea->verticalScrollBar()->setSingleStep(5);

  // Hook up the signals from the various docks to the PipelineViewWidget that will either add a filter
  // or load an entire pipeline into the view
  connectSignalsSlots();

  pipelineViewWidget->setStatusBar(statusbar);

  // This will set the initial list of filters in the FilterListToolboxWidget
  // Tell the Filter Library that we have more Filters (potentially)
  getFilterLibraryToolboxWidget()->refreshFilterGroups();

  // Set the IssuesDockWidget as a PipelineMessageObserver Object.
  pipelineViewWidget->setPipelineMessageObserver(issuesDockWidget);

  m_ProgressBar->hide();
//  horizontalLayout_2->removeWidget(m_ProgressBar);
//  horizontalLayout_2->removeWidget(startPipelineBtn);
//  horizontalLayout_2->addSpacerItem(progressSpacer);
//  horizontalLayout_2->addWidget(startPipelineBtn);
}


// -----------------------------------------------------------------------------
//
// -----------------------------------------------------------------------------
void DREAM3D_UI::disconnectSignalsSlots()
{
  DocRequestManager* docRequester = DocRequestManager::Instance();

  disconnect(docRequester, SIGNAL(showFilterDocs(const QString&)),
          this, SLOT(showFilterHelp(const QString&)) );

  disconnect(docRequester, SIGNAL(showFilterDocUrl(const QUrl &)),
          this, SLOT(showFilterHelpUrl(const QUrl &)));

  disconnect(this, SIGNAL(bookmarkNeedsToBeAdded(const QString&, const QModelIndex&)),
          getBookmarksToolboxWidget(), SLOT(addBookmark(const QString&, const QModelIndex&)));

  disconnect(pipelineViewWidget, SIGNAL(filterInputWidgetChanged(FilterInputWidget*)),
          this, SLOT(setFilterInputWidget(FilterInputWidget*)));

  disconnect(pipelineViewWidget, SIGNAL(noFilterWidgetsInPipeline()),
          this, SLOT(clearFilterInputWidget()));

  disconnect(pipelineViewWidget, SIGNAL(filterInputWidgetEdited()),
          this, SLOT(markDocumentAsDirty()));

  disconnect(getBookmarksToolboxWidget(), SIGNAL(updateStatusBar(const QString&)),
          this, SLOT(setStatusBarMessage(const QString&)));
}



// -----------------------------------------------------------------------------
//
// -----------------------------------------------------------------------------
void DREAM3D_UI::connectSignalsSlots()
{
  DocRequestManager* docRequester = DocRequestManager::Instance();

  connect(docRequester, SIGNAL(showFilterDocs(const QString&)),
          this, SLOT(showFilterHelp(const QString&)) );

  connect(docRequester, SIGNAL(showFilterDocUrl(const QUrl &)),
          this, SLOT(showFilterHelpUrl(const QUrl &)));

  connect(this, SIGNAL(bookmarkNeedsToBeAdded(const QString&, const QModelIndex&)),
          getBookmarksToolboxWidget(), SLOT(addBookmark(const QString&, const QModelIndex&)));

  connect(pipelineViewWidget, SIGNAL(filterInputWidgetChanged(FilterInputWidget*)),
          this, SLOT(setFilterInputWidget(FilterInputWidget*)));

  connect(pipelineViewWidget, SIGNAL(noFilterWidgetsInPipeline()),
          this, SLOT(clearFilterInputWidget()));

  connect(pipelineViewWidget, SIGNAL(filterInputWidgetEdited()),
          this, SLOT(markDocumentAsDirty()));

  connect(getBookmarksToolboxWidget(), SIGNAL(updateStatusBar(const QString&)),
          this, SLOT(setStatusBarMessage(const QString&)));

}

// -----------------------------------------------------------------------------
//
// -----------------------------------------------------------------------------
void DREAM3D_UI::setLoadedPlugins(QVector<ISIMPLibPlugin*> plugins)
{
  m_LoadedPlugins = plugins;
}

// -----------------------------------------------------------------------------
//
// -----------------------------------------------------------------------------
void DREAM3D_UI::on_pipelineViewWidget_pipelineOpened(QString& file, const bool& setOpenedFilePath, const bool& changeTitle)
{
  if (setOpenedFilePath == true)
  {
    m_OpenedFilePath = file;
    setWindowFilePath(file);
  }

  if (changeTitle == true)
  {
    QFileInfo fi(file);
    setWindowTitle(QString("[*]") + fi.baseName() + " - DREAM3D");
    setWindowModified(false);
  }
  else
  {
    setWindowModified(true);
  }
}

// -----------------------------------------------------------------------------
//
// -----------------------------------------------------------------------------
void DREAM3D_UI::on_pipelineViewWidget_pipelineChanged()
{
  QString fiBase = "Untitled";
  QFileInfo fi(fiBase);
  if ( !windowFilePath().isEmpty() )
  {
    fi = QFileInfo(windowFilePath());
  }

  setWindowTitle(QString("[*]") + fi.baseName() + " - DREAM3D");
  setWindowModified(true);
}

// -----------------------------------------------------------------------------
//
// -----------------------------------------------------------------------------
void DREAM3D_UI::on_pipelineViewWidget_pipelineIssuesCleared()
{

}

// -----------------------------------------------------------------------------
//
// -----------------------------------------------------------------------------
void DREAM3D_UI::on_pipelineViewWidget_pipelineHasNoErrors()
{

}

// -----------------------------------------------------------------------------
//
// -----------------------------------------------------------------------------
void DREAM3D_UI::dragEnterEvent(QDragEnterEvent* e)
{
  const QMimeData* dat = e->mimeData();
  QList<QUrl> urls = dat->urls();
  QString file = urls.count() ? urls[0].toLocalFile() : QString();
  QDir parent(file);
  this->m_OpenDialogLastDirectory = parent.dirName();
  QFileInfo fi(file );
  QString ext = fi.suffix();
  if (fi.exists() && fi.isFile() && ( ext.compare("mxa") || ext.compare("h5") || ext.compare("hdf5") ) )
  {
    e->accept();
  }
  else
  {
    e->ignore();
  }
}

// -----------------------------------------------------------------------------
//
// -----------------------------------------------------------------------------
void DREAM3D_UI::dropEvent(QDropEvent* e)
{
  const QMimeData* dat = e->mimeData();
  QList<QUrl> urls = dat->urls();
  QString file = urls.count() ? urls[0].toLocalFile() : QString();
  QDir parent(file);
  this->m_OpenDialogLastDirectory = parent.dirName();
  QFileInfo fi(file );
  QString ext = fi.suffix();
  file = QDir::toNativeSeparators(file);
  if (fi.exists() && fi.isFile() )
  {
    //TODO: INSERT Drop Event CODE HERE
  }
}

// -----------------------------------------------------------------------------
//
// -----------------------------------------------------------------------------
QMessageBox::StandardButton DREAM3D_UI::checkDirtyDocument()
{

  if (this->isWindowModified() == true)
  {
    int r = QMessageBox::warning(this, tr("DREAM.3D"),
                                 tr("The Pipeline has been modified.\nDo you want to save your changes?"),
                                 QMessageBox::Save | QMessageBox::Default,
                                 QMessageBox::Discard,
                                 QMessageBox::Cancel | QMessageBox::Escape);
    if (r == QMessageBox::Save)
    {
      if (savePipeline() == true)
      {
        return QMessageBox::Save;
      }
      else
      {
        return QMessageBox::Cancel;
      }
    }
    else if (r == QMessageBox::Discard)
    {
      return QMessageBox::Discard;
    }
    else if (r == QMessageBox::Cancel)
    {
      return QMessageBox::Cancel;
    }
  }

  return QMessageBox::Ignore;
}

// -----------------------------------------------------------------------------
//
// -----------------------------------------------------------------------------
void DREAM3D_UI::on_startPipelineBtn_clicked()
{

  if (startPipelineBtn->text().compare("Cancel") == 0)
  {
    qDebug() << "canceling from GUI...." << "\n";
    emit pipelineCanceled();

    // Enable FilterListToolboxWidget signals - resume adding filters
    getFilterListToolboxWidget()->blockSignals(false);

    // Enable FilterLibraryToolboxWidget signals - resume adding filters
    getFilterLibraryToolboxWidget()->blockSignals(false);

    return;
  }

  m_ProgressBar->show();

  if (m_WorkerThread != NULL)
  {
    m_WorkerThread->wait(); // Wait until the thread is complete
    if (m_WorkerThread->isFinished() == true)
    {
      delete m_WorkerThread;
      m_WorkerThread = NULL;
    }
  }
  m_WorkerThread = new QThread(); // Create a new Thread Resource


  // Clear out the Issues Table
  issuesDockWidget->clearIssues();

  // Ask the PipelineViewWidget to create a FilterPipeline Object
  m_PipelineInFlight = pipelineViewWidget->getCopyOfFilterPipeline();

  // Give the pipeline one last chance to preflight and get all the latest values from the GUI
  int err = m_PipelineInFlight->preflightPipeline();
  if(err < 0)
  {
    m_PipelineInFlight = FilterPipeline::NullPointer();
    issuesDockWidget->displayCachedMessages();
    return;
  }

  // Save the preferences file NOW in case something happens
  writeSettings();

  // Connect signals and slots between DREAM3D_UI and each PipelineFilterWidget
  for (int i = 0; i < pipelineViewWidget->filterCount(); i++)
  {
    PipelineFilterWidget* w = pipelineViewWidget->filterWidgetAt(i);

    if (NULL != w)
    {
      connect(this, SIGNAL(pipelineStarted()), w, SLOT(toRunningState()));
      connect(this, SIGNAL(pipelineCanceled()), w, SLOT(toIdleState()));
      connect(this, SIGNAL(pipelineFinished()), w, SLOT(toIdleState()));
    }
  }

  // Connect signals and slots between DREAM3D_UI and PipelineViewWidget
  connect(this, SIGNAL(pipelineStarted()), pipelineViewWidget, SLOT(toRunningState()));
  connect(this, SIGNAL(pipelineCanceled()), pipelineViewWidget, SLOT(toIdleState()));
  connect(this, SIGNAL(pipelineFinished()), pipelineViewWidget, SLOT(toIdleState()));

  // Connect signals and slots between DREAM3D_UI and DREAM3DApplication
  connect(this, SIGNAL(pipelineStarted()), dream3dApp, SLOT(toPipelineRunningState()));
  connect(this, SIGNAL(pipelineCanceled()), dream3dApp, SLOT(toPipelineIdleState()));
  connect(this, SIGNAL(pipelineFinished()), dream3dApp, SLOT(toPipelineIdleState()));

  // Block FilterListToolboxWidget signals, so that we can't add filters to the view while running the pipeline
  getFilterListToolboxWidget()->blockSignals(true);

  // Block FilterLibraryToolboxWidget signals, so that we can't add filters to the view while running the pipeline
  getFilterLibraryToolboxWidget()->blockSignals(true);

  // Move the FilterPipeline object into the thread that we just created.
  m_PipelineInFlight->moveToThread(m_WorkerThread);

  // Allow the GUI to receive messages - We are only interested in the progress messages
  m_PipelineInFlight->addMessageReceiver(this);

  // Clear the Error table
  issuesDockWidget->clearIssues();

  /* Connect the signal 'started()' from the QThread to the 'run' slot of the
   * PipelineBuilder object. Since the PipelineBuilder object has been moved to another
   * thread of execution and the actual QThread lives in *this* thread then the
   * type of connection will be a Queued connection.
   */
  // When the thread starts its event loop, start the PipelineBuilder going
  connect(m_WorkerThread, SIGNAL(started()),
          m_PipelineInFlight.get(), SLOT(run()));

  // When the PipelineBuilder ends then tell the QThread to stop its event loop
  connect(m_PipelineInFlight.get(), SIGNAL(pipelineFinished() ),
          m_WorkerThread, SLOT(quit()) );

  // When the QThread finishes, tell this object that it has finished.
  connect(m_WorkerThread, SIGNAL(finished()),
          this, SLOT( pipelineDidFinish() ) );

  // Add in a connection to clear the Error/Warnings table when the thread starts
//  connect(m_WorkerThread, SIGNAL(started()),
//          issuesDockWidget, SLOT( clearIssues() ) );

  // Tell the Error/Warnings Table that we are finished and to display any cached messages
  connect(m_WorkerThread, SIGNAL(finished()),
          issuesDockWidget, SLOT( displayCachedMessages() ) );

  // If the use clicks on the "Cancel" button send a message to the PipelineBuilder object
  connect(this, SIGNAL(pipelineCanceled() ),
          m_PipelineInFlight.get(), SLOT (cancelPipeline() ), Qt::DirectConnection);



  emit pipelineStarted();
  m_WorkerThread->start();
  startPipelineBtn->setText("Cancel");

}

// -----------------------------------------------------------------------------
//
// -----------------------------------------------------------------------------
void DREAM3D_UI::populateMenus(QObject* plugin)
{

}


// -----------------------------------------------------------------------------
//
// -----------------------------------------------------------------------------
void DREAM3D_UI::processPipelineMessage(const PipelineMessage& msg)
{
  switch(msg.getType())
  {
    case PipelineMessage::ProgressValue:
      this->m_ProgressBar->setValue(msg.getProgressValue());
      break;
    case PipelineMessage::StatusMessage:
      if(NULL != this->statusBar())
      {
        QString s = (msg.getPrefix());
        s = s.append(" ").append(msg.getText().toLatin1().data());
        this->statusBar()->showMessage(s);
      }
      break;
    case PipelineMessage::StatusMessageAndProgressValue:
      this->m_ProgressBar->setValue(msg.getProgressValue());
      if(NULL != this->statusBar())
      {
        QString s = (msg.getPrefix());
        s = s.append(" ").append(msg.getText().toLatin1().data());
        this->statusBar()->showMessage(s);
      }
      break;

    default:
      return;
  }

}

// -----------------------------------------------------------------------------
//
// -----------------------------------------------------------------------------
void DREAM3D_UI::pipelineDidFinish()
{
  m_PipelineInFlight = FilterPipeline::NullPointer();// This _should_ remove all the filters and deallocate them
  startPipelineBtn->setText("Go");
  m_ProgressBar->setValue(0);

  m_ProgressBar->hide();

  // Re-enable FilterListToolboxWidget signals - resume adding filters
  getFilterListToolboxWidget()->blockSignals(false);

  // Re-enable FilterLibraryToolboxWidget signals - resume adding filters
  getFilterLibraryToolboxWidget()->blockSignals(false);

  emit pipelineFinished();
}

// -----------------------------------------------------------------------------
//
// -----------------------------------------------------------------------------
void DREAM3D_UI::versionCheckReply(UpdateCheckData* dataObj)
{
  DREAM3DUpdateCheckDialog* d = new DREAM3DUpdateCheckDialog(this);
  d->setCurrentVersion((SIMPLib::Version::Complete()));
  d->setApplicationName("DREAM3D");

  if ( dataObj->hasUpdate() && !dataObj->hasError() )
  {
    QString message = dataObj->getMessageDescription();
    QLabel* feedbackTextLabel = d->getFeedbackTextLabel();
    d->toSimpleUpdateCheckDialog();
    feedbackTextLabel->setText(message);
    d->getCurrentVersionLabel()->setText( dataObj->getAppString() );
    d->setCurrentVersion( dataObj->getAppString() );
    d->getLatestVersionLabel()->setText( dataObj->getServerString() );
    d->exec();
  }
}

// -----------------------------------------------------------------------------
//
// -----------------------------------------------------------------------------
void DREAM3D_UI::showFilterHelp(const QString& className)
{
  // Launch the dialog
#ifdef DREAM3D_USE_QtWebEngine
    DREAM3DUserManualDialog::LaunchHelpDialog(className);
#else
  QUrl helpURL = DREAM3DHelpUrlGenerator::generateHTMLUrl(className.toLower());

  bool didOpen = QDesktopServices::openUrl(helpURL);
  if(false == didOpen)
  {
    QMessageBox msgBox;
    msgBox.setText(QString("Error Opening Help File"));
    msgBox.setInformativeText(QString::fromLatin1("DREAM3D could not open the help file path ") + helpURL.path());
    msgBox.setStandardButtons(QMessageBox::Ok);
    msgBox.setDefaultButton(QMessageBox::Ok);
    msgBox.setIcon(QMessageBox::Critical);
    msgBox.exec();
  }
#endif
}

// -----------------------------------------------------------------------------
//
// -----------------------------------------------------------------------------
void DREAM3D_UI::showFilterHelpUrl(const QUrl& helpURL)
{
#ifdef DREAM3D_USE_QtWebEngine
  DREAM3DUserManualDialog::LaunchHelpDialog(helpURL);
#else
  bool didOpen = QDesktopServices::openUrl(helpURL);
  if(false == didOpen)
  {
    QMessageBox msgBox;
    msgBox.setText(QString("Error Opening Help File"));
    msgBox.setInformativeText(QString::fromLatin1("DREAM3D could not open the help file path ") + helpURL.path());
    msgBox.setStandardButtons(QMessageBox::Ok);
    msgBox.setDefaultButton(QMessageBox::Ok);
    msgBox.setIcon(QMessageBox::Critical);
    msgBox.exec();
  }
#endif
}

// -----------------------------------------------------------------------------
//
// -----------------------------------------------------------------------------
void DREAM3D_UI::clearPipeline()
{
  // Clear the filter input widget
  clearFilterInputWidget();

  pipelineViewWidget->clearWidgets();
  setWindowModified(true);
}

// -----------------------------------------------------------------------------
//
// -----------------------------------------------------------------------------
void DREAM3D_UI::updateAndSyncDockWidget(QAction* action, QDockWidget* dock, bool b)
{
  action->blockSignals(true);
  dock->blockSignals(true);

  action->setChecked(b);
  dock->setVisible(b);

  action->blockSignals(false);
  dock->blockSignals(false);
}

// -----------------------------------------------------------------------------
//
// -----------------------------------------------------------------------------
PipelineViewWidget* DREAM3D_UI::getPipelineViewWidget()
{
  return pipelineViewWidget;
}

// -----------------------------------------------------------------------------
//
// -----------------------------------------------------------------------------
BookmarksToolboxWidget* DREAM3D_UI::getBookmarksToolboxWidget()
{
  DREAM3DToolbox* toolbox = DREAM3DToolbox::Instance();
  return toolbox->getBookmarksWidget();
}

// -----------------------------------------------------------------------------
//
// -----------------------------------------------------------------------------
FilterListToolboxWidget* DREAM3D_UI::getFilterListToolboxWidget()
{
  DREAM3DToolbox* toolbox = DREAM3DToolbox::Instance();
  return toolbox->getFilterListWidget();
}

// -----------------------------------------------------------------------------
//
// -----------------------------------------------------------------------------
FilterLibraryToolboxWidget* DREAM3D_UI::getFilterLibraryToolboxWidget()
{
  DREAM3DToolbox* toolbox = DREAM3DToolbox::Instance();
  return toolbox->getFilterLibraryWidget();
}

// -----------------------------------------------------------------------------
//
// -----------------------------------------------------------------------------
IssuesDockWidget* DREAM3D_UI::getIssuesDockWidget()
{
  return issuesDockWidget;
}

// -----------------------------------------------------------------------------
//
// -----------------------------------------------------------------------------
void DREAM3D_UI::setOpenedFilePath(const QString& filePath)
{
  m_OpenedFilePath = filePath;
}

// -----------------------------------------------------------------------------
//
// -----------------------------------------------------------------------------
void DREAM3D_UI::setOpenDialogLastDirectory(const QString& path)
{
  m_OpenDialogLastDirectory = path;
}

// -----------------------------------------------------------------------------
//
// -----------------------------------------------------------------------------
void DREAM3D_UI::setFilterInputWidget(FilterInputWidget* widget)
{
  // Clear the filter input widget
  clearFilterInputWidget();

  // Set the widget into the frame
  fiwFrameVLayout->addWidget(widget);
  widget->show();
}

// -----------------------------------------------------------------------------
//
// -----------------------------------------------------------------------------
void DREAM3D_UI::clearFilterInputWidget()
{
  QLayoutItem* item = fiwFrameVLayout->takeAt(0);
  if (item)
  {
    QWidget* w = item->widget();
    if (w)
    {
      w->hide();
      w->setParent(NULL);
    }
  }
}

// -----------------------------------------------------------------------------
//
// -----------------------------------------------------------------------------
void DREAM3D_UI::markDocumentAsDirty()
{
  setWindowModified(true);
}

// -----------------------------------------------------------------------------
//
// -----------------------------------------------------------------------------
void DREAM3D_UI::setStatusBarMessage(const QString& msg)
{
  statusbar->showMessage(msg);
}

// -----------------------------------------------------------------------------
//
// -----------------------------------------------------------------------------
void DREAM3D_UI::changeEvent(QEvent* event)
{
  if (event->type() == QEvent::ActivationChange)
  {
    emit dream3dWindowChangedState(this);
  }
}


<|MERGE_RESOLUTION|>--- conflicted
+++ resolved
@@ -382,28 +382,14 @@
   readWindowSettings(prefs.data());
   readVersionSettings(prefs.data());
 
-<<<<<<< HEAD
-  prefs.beginGroup("Issues Dock Widget");
-  issuesDockWidget->readSettings(this, prefs);
-  prefs.endGroup();
-
-  prefs.endGroup();
-
-  QRecentFileList::instance()->readList(prefs);
-=======
   // Read dock widget settings
-  bookmarksDockWidget->readSettings(this, prefs.data());
-  
-  prebuiltPipelinesDockWidget->readSettings(this, prefs.data());
-
-  filterListDockWidget->readSettings(this, prefs.data());
-
-  filterLibraryDockWidget->readSettings(this, prefs.data());
-
+  prefs->beginGroup("DockWidgetSettings");
+  prefs->beginGroup("Issues Dock Widget");
   issuesDockWidget->readSettings(this, prefs.data());
+  prefs->endGroup();
+  prefs->endGroup();
 
   QRecentFileList::instance()->readList(prefs.data());
->>>>>>> ab21a777
 }
 
 // -----------------------------------------------------------------------------
@@ -471,32 +457,9 @@
 
   prefs->beginGroup("DockWidgetSettings");
 
-<<<<<<< HEAD
-  prefs.beginGroup("Issues Dock Widget");
-  issuesDockWidget->writeSettings(prefs);
-  prefs.endGroup();
-=======
-  // Write dock widget settings
-  prefs->beginGroup("Bookmarks Dock Widget");
-  bookmarksDockWidget->writeSettings(prefs.data());
-  prefs->endGroup();
-
-  prefs->beginGroup("Prebuilts Dock Widget");
-  prebuiltPipelinesDockWidget->writeSettings(prefs.data());
-  prefs->endGroup();
-
-  prefs->beginGroup("Filter List Dock Widget");
-  filterListDockWidget->writeSettings(prefs.data());
-  prefs->endGroup();
-
-  prefs->beginGroup("Filter Library Dock Widget");
-  filterLibraryDockWidget->writeSettings(prefs.data());
-  prefs->endGroup();
-
   prefs->beginGroup("Issues Dock Widget");
   issuesDockWidget->writeSettings(prefs.data());
   prefs->endGroup();
->>>>>>> ab21a777
 
   prefs->endGroup();
 
