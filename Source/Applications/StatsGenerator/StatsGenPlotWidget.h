--- conflicted
+++ resolved
@@ -41,14 +41,12 @@
 
 #include "ui_StatsGenPlotWidget.h"
 
+#include "DREAM3DLib/DREAM3DLib.h"
+#include "DREAM3DLib/Common/DREAM3DSetGetMacros.h"
 #include "DREAM3DLib/Common/Constants.h"
 #include "DREAM3DLib/Common/StatsData.h"
-<<<<<<< HEAD
 #include "DREAM3DLib/Common/DataContainer.h"
-#include "DREAM3DLib/HDF5/H5StatsWriter.h"
-#include "DREAM3DLib/HDF5/H5StatsReader.h"
-=======
->>>>>>> f995147d
+
 
 class SGAbstractTableModel;
 class QwtPlotZoomer;
@@ -101,15 +99,14 @@
 //    void setBins(QVector<float> &binValues);
     bool userUpdatedData();
 
-    MXA_INSTANCE_PROPERTY(float, Mu);
-    MXA_INSTANCE_PROPERTY(float, Sigma);
-    MXA_INSTANCE_PROPERTY(float, MinCutOff);
-    MXA_INSTANCE_PROPERTY(float, MaxCutOff);
-    MXA_INSTANCE_PROPERTY(float, BinStep);
+    DREAM3D_INSTANCE_PROPERTY(float, Mu);
+    DREAM3D_INSTANCE_PROPERTY(float, Sigma);
+    DREAM3D_INSTANCE_PROPERTY(float, MinCutOff);
+    DREAM3D_INSTANCE_PROPERTY(float, MaxCutOff);
+    DREAM3D_INSTANCE_PROPERTY(float, BinStep);
 
-    MXA_INSTANCE_PROPERTY(int, PhaseIndex);
-    MXA_INSTANCE_PROPERTY(unsigned int, CrystalStructure);
-    //MXA_INSTANCE_PROPERTY(unsigned int, DistributionType);
+    DREAM3D_INSTANCE_PROPERTY(int, PhaseIndex);
+    DREAM3D_INSTANCE_PROPERTY(unsigned int, CrystalStructure);
 
 
     void setSizeDistributionValues(float mu, float sigma,
