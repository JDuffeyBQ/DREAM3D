<?xml version="1.0" encoding="UTF-8"?>
<ui version="4.0">
 <class>EditPhaseDialog</class>
 <widget class="QDialog" name="EditPhaseDialog">
  <property name="geometry">
   <rect>
    <x>0</x>
    <y>0</y>
    <width>443</width>
    <height>221</height>
   </rect>
  </property>
  <property name="windowTitle">
   <string>Phase Properties</string>
  </property>
  <layout class="QVBoxLayout" name="verticalLayout">
   <property name="leftMargin">
    <number>8</number>
   </property>
   <property name="topMargin">
    <number>4</number>
   </property>
   <property name="rightMargin">
    <number>4</number>
   </property>
   <property name="bottomMargin">
    <number>4</number>
   </property>
   <item>
    <layout class="QFormLayout" name="formLayout">
     <item row="1" column="0">
      <widget class="QLabel" name="label_2">
       <property name="text">
        <string>Fraction</string>
       </property>
      </widget>
     </item>
     <item row="0" column="0">
      <widget class="QLabel" name="label">
       <property name="text">
        <string>Select Crystal Structure</string>
       </property>
      </widget>
     </item>
     <item row="0" column="1">
      <widget class="QComboBox" name="xtalCombo">
       <item>
        <property name="text">
         <string>Hexagonal</string>
        </property>
       </item>
       <item>
        <property name="text">
         <string>Cubic</string>
        </property>
       </item>
       <item>
        <property name="text">
         <string>Hexagonal (Low)</string>
        </property>
       </item>
       <item>
        <property name="text">
         <string>Cubic (Low)</string>
        </property>
       </item>
       <item>
        <property name="text">
         <string>Triclinic</string>
        </property>
       </item>
       <item>
        <property name="text">
         <string>Monoclinic</string>
        </property>
       </item>
       <item>
        <property name="text">
         <string>Orthorhombic</string>
        </property>
       </item>
       <item>
        <property name="text">
         <string>Tetragonal (Low)</string>
        </property>
       </item>
       <item>
        <property name="text">
         <string>Tetragonal</string>
        </property>
       </item>
       <item>
        <property name="text">
         <string>Trigonal (Low)</string>
        </property>
       </item>
       <item>
        <property name="text">
         <string>Trigonal</string>
        </property>
       </item>
      </widget>
     </item>
     <item row="1" column="1">
      <widget class="QLineEdit" name="phaseFraction"/>
     </item>
     <item row="2" column="0">
      <widget class="QLabel" name="label_3">
       <property name="text">
        <string>Calculated Phase Fraction</string>
       </property>
      </widget>
     </item>
     <item row="2" column="1">
      <widget class="QLabel" name="calcPhaseFraction">
       <property name="text">
        <string>0.0</string>
       </property>
      </widget>
     </item>
     <item row="3" column="0">
      <widget class="QLabel" name="phaseTypeComboLabel">
       <property name="text">
        <string>Select Phase Type</string>
       </property>
      </widget>
     </item>
     <item row="3" column="1">
      <widget class="QComboBox" name="phaseTypeCombo">
       <item>
        <property name="text">
         <string>Primary</string>
        </property>
       </item>
       <item>
        <property name="text">
         <string>Precipitate</string>
        </property>
       </item>
       <item>
        <property name="text">
         <string>Matrix</string>
        </property>
       </item>
<<<<<<< HEAD
=======
       <item>
        <property name="text">
         <string>Unknown Phase Type</string>
        </property>
       </item>
>>>>>>> 2ff7387c
      </widget>
     </item>
     <item row="4" column="0">
      <widget class="QLabel" name="pptFractionLabel">
       <property name="text">
        <string>Fraction of Precipitate on Boundary</string>
       </property>
      </widget>
     </item>
     <item row="4" column="1">
      <widget class="QLineEdit" name="pptFraction"/>
     </item>
     <item row="5" column="0">
      <widget class="QLabel" name="ParentPhaseLabel">
       <property name="text">
        <string>Parent Phase</string>
       </property>
      </widget>
     </item>
     <item row="5" column="1">
      <widget class="QLineEdit" name="ParentPhase"/>
     </item>
    </layout>
   </item>
   <item>
    <widget class="QDialogButtonBox" name="buttonBox">
     <property name="orientation">
      <enum>Qt::Horizontal</enum>
     </property>
     <property name="standardButtons">
      <set>QDialogButtonBox::Cancel|QDialogButtonBox::Ok</set>
     </property>
    </widget>
   </item>
  </layout>
 </widget>
 <resources/>
 <connections>
  <connection>
   <sender>buttonBox</sender>
   <signal>accepted()</signal>
   <receiver>EditPhaseDialog</receiver>
   <slot>accept()</slot>
   <hints>
    <hint type="sourcelabel">
     <x>248</x>
     <y>254</y>
    </hint>
    <hint type="destinationlabel">
     <x>157</x>
     <y>274</y>
    </hint>
   </hints>
  </connection>
  <connection>
   <sender>buttonBox</sender>
   <signal>rejected()</signal>
   <receiver>EditPhaseDialog</receiver>
   <slot>reject()</slot>
   <hints>
    <hint type="sourcelabel">
     <x>316</x>
     <y>260</y>
    </hint>
    <hint type="destinationlabel">
     <x>286</x>
     <y>274</y>
    </hint>
   </hints>
  </connection>
 </connections>
</ui><|MERGE_RESOLUTION|>--- conflicted
+++ resolved
@@ -142,14 +142,11 @@
          <string>Matrix</string>
         </property>
        </item>
-<<<<<<< HEAD
-=======
        <item>
         <property name="text">
          <string>Unknown Phase Type</string>
         </property>
        </item>
->>>>>>> 2ff7387c
       </widget>
      </item>
      <item row="4" column="0">
