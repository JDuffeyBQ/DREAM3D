--- conflicted
+++ resolved
@@ -12,19 +12,11 @@
 project(EbsdLibTest)
 
 include(${DREAM3DProj_SOURCE_DIR}/Test/DREAM3DTestFunctions.cmake)
-<<<<<<< HEAD
 
-
-include_directories(${${PROJECT_NAME}_SOURCE_DIR})
-include_directories(${${PROJECT_NAME}_BINARY_DIR})
-# include_directories(${EbsdLibTest_BINARY_DIR})
-# include_directories(${DREAM3DProj_SOURCE_DIR}/Test)
-=======
 include_directories(${${PROJECT_NAME}_SOURCE_DIR})
 include_directories(${${PROJECT_NAME}_BINARY_DIR})
 include_directories(${EbsdLibTest_BINARY_DIR})
 include_directories(${DREAM3DProj_SOURCE_DIR}/Test)
->>>>>>> 4df0c0fa
 
 set(TEST_TEMP_DIR ${${PROJECT_NAME}_BINARY_DIR}/Temp)
 # Make sure the directory is created during CMake time
@@ -34,33 +26,6 @@
                ${EbsdLibTest_BINARY_DIR}/EbsdLibTestFileLocation.h @ONLY IMMEDIATE)
 
 
-<<<<<<< HEAD
-# --------------------------------------------------------------------------
-# ANG Data File Testing
-# --------------------------------------------------------------------------
-AddDREAM3DUnitTest(TESTNAME AngImportTest
-                    SOURCES ${${PROJECT_NAME}_SOURCE_DIR}/AngImportTest.cpp
-                    LINK_LIBRARIES Qt5::Core H5Support EbsdLib)
-
-AddDREAM3DUnitTest(TESTNAME EdaxOIMReaderTest
-                    SOURCES ${${PROJECT_NAME}_SOURCE_DIR}/EdaxOIMReaderTest.cpp
-                    LINK_LIBRARIES Qt5::Core H5Support EbsdLib)
-
-# --------------------------------------------------------------------------
-# CTF Data File Testing
-# --------------------------------------------------------------------------
-AddDREAM3DUnitTest(TESTNAME CtfReaderTest
-                    SOURCES ${${PROJECT_NAME}_SOURCE_DIR}/CtfReaderTest.cpp
-                    LINK_LIBRARIES Qt5::Core H5Support EbsdLib)
-
-
-# --------------------------------------------------------------------------
-# HEDM Tests
-# --------------------------------------------------------------------------
-#AddDREAM3DUnitTest(TESTNAME HedmReaderTest
-#                    SOURCES ${${PROJECT_NAME}_SOURCE_DIR}/HedmReaderTest.cpp
-#                    LINK_LIBRARIES Qt5::Core H5Support EbsdLib)
-=======
 set(TEST_TEMP_DIR ${${PROJECT_NAME}_BINARY_DIR}/Temp)
 # Make sure the directory is created during CMake time
 file(MAKE_DIRECTORY ${TEST_TEMP_DIR})
@@ -75,7 +40,11 @@
                     SOURCES ${EbsdLibTest_SOURCE_DIR}/CtfReaderTest.cpp
                     FOLDER "Test/EbsdLib" 
                     LINK_LIBRARIES Qt5::Core EbsdLib)
->>>>>>> 4df0c0fa
+
+AddDREAM3DUnitTest(TESTNAME EdaxOIMReaderTest
+                    SOURCES ${${PROJECT_NAME}_SOURCE_DIR}/EdaxOIMReaderTest.cpp
+                    FOLDER "Test/EbsdLib" 
+                    LINK_LIBRARIES Qt5::Core H5Support EbsdLib)
 
 AddDREAM3DUnitTest(TESTNAME HedmReaderTest 
                     SOURCES ${EbsdLibTest_SOURCE_DIR}/HedmReaderTest.cpp
