--- conflicted
+++ resolved
@@ -555,27 +555,7 @@
   size_t adjustedcol, adjustedrow;
   for(size_t row = 0; row < yCells; ++row)
    {
-<<<<<<< HEAD
-    for (size_t col = 0; col < xCells; ++col)
-    {
-      adjustedcol = col;
-      adjustedrow = row;
-      if(getRotateSlice() == true) adjustedcol = xCells - adjustedcol, adjustedrow = yCells - adjustedrow;
-      if(getReorderArray() == true) adjustedrow = yCells - adjustedrow;
-      offset = (adjustedrow * xCells) + (adjustedcol);
-      if(p1[i] - M_PI < 0.0)
-      {
-        p1[i] = p1[i] + M_PI;
-      }
-      else
-      {
-        p1[i] = p1[i] - M_PI;
-      }
-      shuffleTable[(row * xCells) + col] = offset;
-      ++i;
-    }
-  }
-=======
+
      for(size_t col = 0; col < xCells; ++col)
      {
 	   adjustedcol = col;
@@ -583,13 +563,13 @@
 	   if(getRotateSlice() == true) adjustedcol = (xCells-1)-adjustedcol, adjustedrow = (yCells-1)-adjustedrow;
 	   if(getReorderArray() == true) adjustedrow = (yCells-1)-adjustedrow;
        offset = (adjustedrow*xCells)+(adjustedcol);
-       if (p1[i] - ONE_PIf < 0.0)
+       if (p1[i] - M_PI < 0.0)
        {
-           p1[i] = p1[i] + ONE_PIf;
+           p1[i] = p1[i] + M_PI;
        }
        else
        {
-           p1[i] = p1[i] - ONE_PIf;
+           p1[i] = p1[i] - M_PI;
        }
        shuffleTable[(row*xCells)+col] = offset;
 	   if(offset < 0 || offset >= (xCells*yCells))
@@ -599,7 +579,7 @@
        ++i;
      }
    }
->>>>>>> 3bf84dda
+
 
   SHUFFLE_ARRAY(Phase, ph, int)
   SHUFFLE_ARRAY(BandCount, bCount, int)
